/*******************************************************************************************
<<<<<<< HEAD
Copyright 2009, 2010 Broadcom Corporation.  All rights reserved.                                */
=======
Copyright 2009 - 2011 Broadcom Corporation.  All rights reserved.                                */
>>>>>>> c9549554

/*     Unless you and Broadcom execute a separate written software license agreement governing  */
/*     use of this software, this software is licensed to you under the terms of the GNU        */
/*     General Public License version 2 (the GPL), available at                                 */
/*                                                                                              */
/*          http://www.broadcom.com/licenses/GPLv2.php                                          */
/*                                                                                              */
/*     with the following added to such license:                                                */
/*                                                                                              */
/*     As a special exception, the copyright holders of this software give you permission to    */
/*     link this software with independent modules, and to copy and distribute the resulting    */
/*     executable under terms of your choice, provided that you also meet, for each linked      */
/*     independent module, the terms and conditions of the license of that module.              */
/*     An independent module is a module which is not derived from this software.  The special  */
/*     exception does not apply to any modifications of the software.                           */
/*                                                                                              */
/*     Notwithstanding the above, under no circumstances may you combine this software in any   */
/*     way with any other Broadcom software provided under a license other than the GPL,        */
/*     without Broadcom's express prior written consent.                                        */
/*                                                                                              */
/************************************************************************************************/
<<<<<<< HEAD

=======
>>>>>>> c9549554

/**
*
*   @file   csl_caph_switch.h
*
*   @brief  This file contains the definition for csl SSASW layer
*
****************************************************************************/


#ifndef _CSL_CAPH_SWITCH_
#define _CSL_CAPH_SWITCH_

/**
<<<<<<< HEAD
* CAPH SSASW trigger
******************************************************************************/
typedef enum
{
    CSL_CAPH_TRIG_NONE = 0x00,
    CSL_CAPH_4KHZ = 0x01,
    CSL_CAPH_8KHZ = 0x02,
    CSL_CAPH_12KHZ = 0x03,
    CSL_CAPH_16KHZ = 0x04,
    CSL_CAPH_24KHZ = 0x05,
    CSL_CAPH_32KHZ = 0x06,
    CSL_CAPH_48KHZ = 0x07,
    CSL_CAPH_96KHZ = 0x08,
    CSL_CAPH_11_025KHZ = 0x09,
    CSL_CAPH_22_5KHZ = 0x0A,
    CSL_CAPH_44_1KHZ = 0x0B,
    CSL_CAPH_TRIG_EANC_FIFO_THRESMET = 0x10,
    CSL_CAPH_TRIG_ADC_VOICE_FIFOR_THR_MET = 0x11,
    CSL_CAPH_TRIG_ADC_NOISE_FIFOR_THR_MET = 0x12,
    CSL_CAPH_TRIG_VB_THR_MET = 0x13,
    CSL_CAPH_TRIG_HS_THR_MET = 0x14,
    CSL_CAPH_TRIG_IHF_THR_MET =  0x15,
    CSL_CAPH_TRIG_EP_THR_MET = 0x16,
    CSL_CAPH_TRIG_SDT_THR_MET = 0x17,
    CSL_CAPH_TRIG_ADC_VOICE_FIFOL_THR_MET = 0x18,
    CSL_CAPH_TRIG_ADC_NOISE_FIFOL_THR_MET = 0x19,
    CSL_CAPH_TRIG_SSP3_RX0 = 0x30,
    CSL_CAPH_TRIG_SSP3_RX1 = 0x31,
    CSL_CAPH_TRIG_SSP3_RX2 = 0x32,
    CSL_CAPH_TRIG_SSP3_RX3 = 0x33,
    CSL_CAPH_TRIG_SSP3_TX0 = 0x34,
    CSL_CAPH_TRIG_SSP3_TX1 = 0x35,
    CSL_CAPH_TRIG_SSP3_TX2 = 0x36,
    CSL_CAPH_TRIG_SSP3_TX3 = 0x37,
    CSL_CAPH_TRIG_SSP4_RX0 = 0x40,
    CSL_CAPH_TRIG_SSP4_RX1 = 0x41,
    CSL_CAPH_TRIG_SSP4_RX2 = 0x42,
    CSL_CAPH_TRIG_SSP4_RX3 = 0x43,
    CSL_CAPH_TRIG_SSP4_TX0 = 0x44,
    CSL_CAPH_TRIG_SSP4_TX1 = 0x45,
    CSL_CAPH_TRIG_SSP4_TX2 = 0x46,
    CSL_CAPH_TRIG_SSP4_TX3 = 0x47,    
    CSL_CAPH_TRIG_PASSTHROUGH_CH1_FIFO_THRESMET = 0x50,
    CSL_CAPH_TRIG_PASSTHROUGH_CH2_FIFO_THRESMET = 0x51,
    CSL_CAPH_TRIG_TAPSDOWN_CH1_NORM_INT = 0x52,
    CSL_CAPH_TRIG_TAPSDOWN_CH2_NORM_INT = 0x53,
    CSL_CAPH_TRIG_TAPSDOWN_CH3_NORM_INT = 0x54,
    CSL_CAPH_TRIG_TAPSDOWN_CH4_NORM_INT = 0x55,
    CSL_CAPH_TRIG_TAPSUP_CH1_NORM_INT = 0x56,
    CSL_CAPH_TRIG_TAPSUP_CH2_NORM_INT = 0x57,
    CSL_CAPH_TRIG_TAPSUP_CH3_NORM_INT = 0x58,
    CSL_CAPH_TRIG_TAPSUP_CH4_NORM_INT = 0x59,
    CSL_CAPH_TRIG_TAPSUP_CH5_NORM_INT = 0x5A,
    CSL_CAPH_TRIG_TAPSDOWN_CH5_NORM_INT = 0x5B,
    // mixer triggers
    CSL_CAPH_TRIG_MIX1_OUT_THR  =   0x5C,
    CSL_CAPH_TRIG_MIX2_OUT1_THR  =  0x5D,
    CSL_CAPH_TRIG_MIX2_OUT2_THR  =  0x5E,
#if defined(CONFIG_ARCH_RHEA_B0)
    CSL_CAPH_TRIG_PASSTHROUGH_CH3_FIFO_THRESMET = 0x60,
    CSL_CAPH_TRIG_PASSTHROUGH_CH4_FIFO_THRESMET = 0x61
#endif
}CSL_CAPH_SWITCH_TRIGGER_e;



/**
=======
>>>>>>> c9549554
* CAPH SWITCH channel configuration parameter
******************************************************************************/
typedef enum 
{
    CSL_CAPH_SWITCH_OWNER,
    CSL_CAPH_SWITCH_BORROWER
}CSL_CAPH_SWITCH_STATUS_e;


/**
* CAPH SWITCH channel configuration parameter
******************************************************************************/
typedef struct
{
    CSL_CAPH_SWITCH_CHNL_e chnl;
    UInt32 FIFO_srcAddr;
    UInt32 FIFO_dstAddr;
    UInt32 FIFO_dst2Addr;
    UInt32 FIFO_dst3Addr;
    UInt32 FIFO_dst4Addr;
    CSL_CAPH_DATAFORMAT_e dataFmt;
    CAPH_SWITCH_TRIGGER_e trigger;
    CSL_CAPH_SWITCH_STATUS_e status;
}CSL_CAPH_SWITCH_CONFIG_t;


/**
*
*  @brief  initialize the caph switch block
*
*  @param   baseAddress  (in) mapped address of the caph switch block to be initialized
*
*  @return 
*****************************************************************************/
void csl_caph_switch_init(UInt32 baseAddress);
/**
*
*  @brief  deinitialize the caph switch 
*
*  @param  void
*
*  @return void
*****************************************************************************/
void csl_caph_switch_deinit(void);
/**
*
*  @brief  obtain a free caph switch channel
*
*  @param  void
*
*  @return CSL_CAPH_SWITCH_CHNL_e switch channel
*****************************************************************************/
CSL_CAPH_SWITCH_CHNL_e csl_caph_switch_obtain_channel(void);

/**
*
*  @brief  release a caph switch channel
*
*  @param  chnl (in) switch channel
*
*  @return void
*****************************************************************************/
void csl_caph_switch_release_channel(CSL_CAPH_SWITCH_CHNL_e chnl);

/**
*
*  @brief  configure the caph switch channel 
*
*  @param   chnl_config  (in) caph switch channel configuration parameter
*
*  @return status (out) Channel already used by other path or not.
*****************************************************************************/
CSL_CAPH_SWITCH_STATUS_e csl_caph_switch_config_channel(CSL_CAPH_SWITCH_CONFIG_t chnl_config);

/**
*
*  @brief  add one more destination to the caph switch channel 
*
*  @param   chnl  (in) caph switch channel
*  @param   dst  (in) caph switch channel destination
*
*  @return void
*****************************************************************************/
void csl_caph_switch_add_dst(CSL_CAPH_SWITCH_CHNL_e chnl, UInt32 FIFO_dstAddr);

/**
*
*  @brief  remove one destination from the caph switch channel 
*
*  @param   chnl  (in) caph switch channel
*  @param   dst  (in) caph switch channel destination
*
*  @return void
*****************************************************************************/
void csl_caph_switch_remove_dst(CSL_CAPH_SWITCH_CHNL_e chnl, UInt32 FIFO_dstAddr);

/**
*
*  @brief  start the transferring on the caph switch channel 
*
*  @param   chnl  (in) caph switch channel
*
*  @return void
*****************************************************************************/
void csl_caph_switch_start_transfer(CSL_CAPH_SWITCH_CHNL_e chnl);

/**
*
*  @brief  stop the data tranffering on the caph switch buffer 
*
*  @param   chnl  (in) caph switch channel
*
*  @return void
*****************************************************************************/
void csl_caph_switch_stop_transfer(CSL_CAPH_SWITCH_CHNL_e chnl);

#endif // _CSL_CAPH_SWITCH_
<|MERGE_RESOLUTION|>--- conflicted
+++ resolved
@@ -1,9 +1,5 @@
 /*******************************************************************************************
-<<<<<<< HEAD
-Copyright 2009, 2010 Broadcom Corporation.  All rights reserved.                                */
-=======
 Copyright 2009 - 2011 Broadcom Corporation.  All rights reserved.                                */
->>>>>>> c9549554
 
 /*     Unless you and Broadcom execute a separate written software license agreement governing  */
 /*     use of this software, this software is licensed to you under the terms of the GNU        */
@@ -25,10 +21,6 @@
 /*     without Broadcom's express prior written consent.                                        */
 /*                                                                                              */
 /************************************************************************************************/
-<<<<<<< HEAD
-
-=======
->>>>>>> c9549554
 
 /**
 *
@@ -43,76 +35,6 @@
 #define _CSL_CAPH_SWITCH_
 
 /**
-<<<<<<< HEAD
-* CAPH SSASW trigger
-******************************************************************************/
-typedef enum
-{
-    CSL_CAPH_TRIG_NONE = 0x00,
-    CSL_CAPH_4KHZ = 0x01,
-    CSL_CAPH_8KHZ = 0x02,
-    CSL_CAPH_12KHZ = 0x03,
-    CSL_CAPH_16KHZ = 0x04,
-    CSL_CAPH_24KHZ = 0x05,
-    CSL_CAPH_32KHZ = 0x06,
-    CSL_CAPH_48KHZ = 0x07,
-    CSL_CAPH_96KHZ = 0x08,
-    CSL_CAPH_11_025KHZ = 0x09,
-    CSL_CAPH_22_5KHZ = 0x0A,
-    CSL_CAPH_44_1KHZ = 0x0B,
-    CSL_CAPH_TRIG_EANC_FIFO_THRESMET = 0x10,
-    CSL_CAPH_TRIG_ADC_VOICE_FIFOR_THR_MET = 0x11,
-    CSL_CAPH_TRIG_ADC_NOISE_FIFOR_THR_MET = 0x12,
-    CSL_CAPH_TRIG_VB_THR_MET = 0x13,
-    CSL_CAPH_TRIG_HS_THR_MET = 0x14,
-    CSL_CAPH_TRIG_IHF_THR_MET =  0x15,
-    CSL_CAPH_TRIG_EP_THR_MET = 0x16,
-    CSL_CAPH_TRIG_SDT_THR_MET = 0x17,
-    CSL_CAPH_TRIG_ADC_VOICE_FIFOL_THR_MET = 0x18,
-    CSL_CAPH_TRIG_ADC_NOISE_FIFOL_THR_MET = 0x19,
-    CSL_CAPH_TRIG_SSP3_RX0 = 0x30,
-    CSL_CAPH_TRIG_SSP3_RX1 = 0x31,
-    CSL_CAPH_TRIG_SSP3_RX2 = 0x32,
-    CSL_CAPH_TRIG_SSP3_RX3 = 0x33,
-    CSL_CAPH_TRIG_SSP3_TX0 = 0x34,
-    CSL_CAPH_TRIG_SSP3_TX1 = 0x35,
-    CSL_CAPH_TRIG_SSP3_TX2 = 0x36,
-    CSL_CAPH_TRIG_SSP3_TX3 = 0x37,
-    CSL_CAPH_TRIG_SSP4_RX0 = 0x40,
-    CSL_CAPH_TRIG_SSP4_RX1 = 0x41,
-    CSL_CAPH_TRIG_SSP4_RX2 = 0x42,
-    CSL_CAPH_TRIG_SSP4_RX3 = 0x43,
-    CSL_CAPH_TRIG_SSP4_TX0 = 0x44,
-    CSL_CAPH_TRIG_SSP4_TX1 = 0x45,
-    CSL_CAPH_TRIG_SSP4_TX2 = 0x46,
-    CSL_CAPH_TRIG_SSP4_TX3 = 0x47,    
-    CSL_CAPH_TRIG_PASSTHROUGH_CH1_FIFO_THRESMET = 0x50,
-    CSL_CAPH_TRIG_PASSTHROUGH_CH2_FIFO_THRESMET = 0x51,
-    CSL_CAPH_TRIG_TAPSDOWN_CH1_NORM_INT = 0x52,
-    CSL_CAPH_TRIG_TAPSDOWN_CH2_NORM_INT = 0x53,
-    CSL_CAPH_TRIG_TAPSDOWN_CH3_NORM_INT = 0x54,
-    CSL_CAPH_TRIG_TAPSDOWN_CH4_NORM_INT = 0x55,
-    CSL_CAPH_TRIG_TAPSUP_CH1_NORM_INT = 0x56,
-    CSL_CAPH_TRIG_TAPSUP_CH2_NORM_INT = 0x57,
-    CSL_CAPH_TRIG_TAPSUP_CH3_NORM_INT = 0x58,
-    CSL_CAPH_TRIG_TAPSUP_CH4_NORM_INT = 0x59,
-    CSL_CAPH_TRIG_TAPSUP_CH5_NORM_INT = 0x5A,
-    CSL_CAPH_TRIG_TAPSDOWN_CH5_NORM_INT = 0x5B,
-    // mixer triggers
-    CSL_CAPH_TRIG_MIX1_OUT_THR  =   0x5C,
-    CSL_CAPH_TRIG_MIX2_OUT1_THR  =  0x5D,
-    CSL_CAPH_TRIG_MIX2_OUT2_THR  =  0x5E,
-#if defined(CONFIG_ARCH_RHEA_B0)
-    CSL_CAPH_TRIG_PASSTHROUGH_CH3_FIFO_THRESMET = 0x60,
-    CSL_CAPH_TRIG_PASSTHROUGH_CH4_FIFO_THRESMET = 0x61
-#endif
-}CSL_CAPH_SWITCH_TRIGGER_e;
-
-
-
-/**
-=======
->>>>>>> c9549554
 * CAPH SWITCH channel configuration parameter
 ******************************************************************************/
 typedef enum 
