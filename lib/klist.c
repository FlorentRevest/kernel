/*
 * klist.c - Routines for manipulating klists.
 *
 * Copyright (C) 2005 Patrick Mochel
 *
 * This file is released under the GPL v2.
 *
 * This klist interface provides a couple of structures that wrap around
 * struct list_head to provide explicit list "head" (struct klist) and list
 * "node" (struct klist_node) objects. For struct klist, a spinlock is
 * included that protects access to the actual list itself. struct
 * klist_node provides a pointer to the klist that owns it and a kref
 * reference count that indicates the number of current users of that node
 * in the list.
 *
 * The entire point is to provide an interface for iterating over a list
 * that is safe and allows for modification of the list during the
 * iteration (e.g. insertion and removal), including modification of the
 * current node on the list.
 *
 * It works using a 3rd object type - struct klist_iter - that is declared
 * and initialized before an iteration. klist_next() is used to acquire the
 * next element in the list. It returns NULL if there are no more items.
 * Internally, that routine takes the klist's lock, decrements the
 * reference count of the previous klist_node and increments the count of
 * the next klist_node. It then drops the lock and returns.
 *
 * There are primitives for adding and removing nodes to/from a klist.
 * When deleting, klist_del() will simply decrement the reference count.
 * Only when the count goes to 0 is the node removed from the list.
 * klist_remove() will try to delete the node from the list and block until
 * it is actually removed. This is useful for objects (like devices) that
 * have been removed from the system and must be freed (but must wait until
 * all accessors have finished).
 */

#include <linux/klist.h>
#include <linux/export.h>
#include <linux/sched.h>

/*
 * Use the lowest bit of n_klist to mark deleted nodes and exclude
 * dead ones from iteration.
 */
#define KNODE_DEAD		1LU
#define KNODE_KLIST_MASK	~KNODE_DEAD

static struct klist *knode_klist(struct klist_node *knode)
{
	return (struct klist *)
		((unsigned long)knode->n_klist & KNODE_KLIST_MASK);
}

static bool knode_dead(struct klist_node *knode)
{
	return (unsigned long)knode->n_klist & KNODE_DEAD;
}

static void knode_set_klist(struct klist_node *knode, struct klist *klist)
{
	knode->n_klist = klist;
	/* no knode deserves to start its life dead */
	WARN_ON(knode_dead(knode));
}

static void knode_kill(struct klist_node *knode)
{
	/* and no knode should die twice ever either, see we're very humane */
	WARN_ON(knode_dead(knode));
	*(unsigned long *)&knode->n_klist |= KNODE_DEAD;
}

/**
 * klist_init - Initialize a klist structure.
 * @k: The klist we're initializing.
 * @get: The get function for the embedding object (NULL if none)
 * @put: The put function for the embedding object (NULL if none)
 *
 * Initialises the klist structure.  If the klist_node structures are
 * going to be embedded in refcounted objects (necessary for safe
 * deletion) then the get/put arguments are used to initialise
 * functions that take and release references on the embedding
 * objects.
 */
void klist_init(struct klist *k, void (*get)(struct klist_node *),
		void (*put)(struct klist_node *))
{
	INIT_LIST_HEAD(&k->k_list);
	spin_lock_init(&k->k_lock);
	k->get = get;
	k->put = put;
}
EXPORT_SYMBOL_GPL(klist_init);

static void add_head(struct klist *k, struct klist_node *n)
{
	spin_lock(&k->k_lock);
	list_add(&n->n_node, &k->k_list);
	spin_unlock(&k->k_lock);
}

static void add_tail(struct klist *k, struct klist_node *n)
{
	spin_lock(&k->k_lock);
	list_add_tail(&n->n_node, &k->k_list);
	spin_unlock(&k->k_lock);
}

static void klist_node_init(struct klist *k, struct klist_node *n)
{
	INIT_LIST_HEAD(&n->n_node);
	kref_init(&n->n_ref);
	knode_set_klist(n, k);
	if (k->get)
		k->get(n);
}

/**
 * klist_add_head - Initialize a klist_node and add it to front.
 * @n: node we're adding.
 * @k: klist it's going on.
 */
void klist_add_head(struct klist_node *n, struct klist *k)
{
	klist_node_init(k, n);
	add_head(k, n);
}
EXPORT_SYMBOL_GPL(klist_add_head);

/**
 * klist_add_tail - Initialize a klist_node and add it to back.
 * @n: node we're adding.
 * @k: klist it's going on.
 */
void klist_add_tail(struct klist_node *n, struct klist *k)
{
	klist_node_init(k, n);
	add_tail(k, n);
}
EXPORT_SYMBOL_GPL(klist_add_tail);

/**
 * klist_add_after - Init a klist_node and add it after an existing node
 * @n: node we're adding.
 * @pos: node to put @n after
 */
void klist_add_after(struct klist_node *n, struct klist_node *pos)
{
	struct klist *k = knode_klist(pos);

	klist_node_init(k, n);
	spin_lock(&k->k_lock);
	list_add(&n->n_node, &pos->n_node);
	spin_unlock(&k->k_lock);
}
EXPORT_SYMBOL_GPL(klist_add_after);

/**
 * klist_add_before - Init a klist_node and add it before an existing node
 * @n: node we're adding.
 * @pos: node to put @n after
 */
void klist_add_before(struct klist_node *n, struct klist_node *pos)
{
	struct klist *k = knode_klist(pos);

	klist_node_init(k, n);
	spin_lock(&k->k_lock);
	list_add_tail(&n->n_node, &pos->n_node);
	spin_unlock(&k->k_lock);
}
EXPORT_SYMBOL_GPL(klist_add_before);

struct klist_waiter {
	struct list_head list;
	struct klist_node *node;
	struct task_struct *process;
	int woken;
};

static DEFINE_SPINLOCK(klist_remove_lock);
static LIST_HEAD(klist_remove_waiters);

static void klist_release(struct kref *kref)
{
	struct klist_waiter *waiter, *tmp;
	struct klist_node *n = container_of(kref, struct klist_node, n_ref);
	struct task_struct *process;

	WARN_ON(!knode_dead(n));
	list_del(&n->n_node);
	spin_lock(&klist_remove_lock);
	list_for_each_entry_safe(waiter, tmp, &klist_remove_waiters, list) {
		if (waiter->node != n)
			continue;

<<<<<<< HEAD
		process = waiter->process;

		list_del(&waiter->list);
		waiter->woken = 1;
		mb();
		wake_up_process(process);
=======
		list_del(&waiter->list);
		waiter->woken = 1;
		mb();
		wake_up_process(waiter->process);
>>>>>>> a88f9e27
	}
	spin_unlock(&klist_remove_lock);
	knode_set_klist(n, NULL);
}

static int klist_dec_and_del(struct klist_node *n)
{
	return kref_put(&n->n_ref, klist_release);
}

static void klist_put(struct klist_node *n, bool kill)
{
	struct klist *k = knode_klist(n);
	void (*put)(struct klist_node *) = k->put;

	spin_lock(&k->k_lock);
	if (kill)
		knode_kill(n);
	if (!klist_dec_and_del(n))
		put = NULL;
	spin_unlock(&k->k_lock);
	if (put)
		put(n);
}

/**
 * klist_del - Decrement the reference count of node and try to remove.
 * @n: node we're deleting.
 */
void klist_del(struct klist_node *n)
{
	klist_put(n, true);
}
EXPORT_SYMBOL_GPL(klist_del);

/**
 * klist_remove - Decrement the refcount of node and wait for it to go away.
 * @n: node we're removing.
 */
void klist_remove(struct klist_node *n)
{
	struct klist_waiter waiter;

	waiter.node = n;
	waiter.process = current;
	waiter.woken = 0;
	spin_lock(&klist_remove_lock);
	list_add(&waiter.list, &klist_remove_waiters);
	spin_unlock(&klist_remove_lock);

	klist_del(n);

	for (;;) {
		set_current_state(TASK_UNINTERRUPTIBLE);
		if (waiter.woken)
			break;
		schedule();
	}
	__set_current_state(TASK_RUNNING);
}
EXPORT_SYMBOL_GPL(klist_remove);

/**
 * klist_node_attached - Say whether a node is bound to a list or not.
 * @n: Node that we're testing.
 */
int klist_node_attached(struct klist_node *n)
{
	return (n->n_klist != NULL);
}
EXPORT_SYMBOL_GPL(klist_node_attached);

/**
 * klist_iter_init_node - Initialize a klist_iter structure.
 * @k: klist we're iterating.
 * @i: klist_iter we're filling.
 * @n: node to start with.
 *
 * Similar to klist_iter_init(), but starts the action off with @n,
 * instead of with the list head.
 */
void klist_iter_init_node(struct klist *k, struct klist_iter *i,
			  struct klist_node *n)
{
	i->i_klist = k;
	i->i_cur = n;
	if (n)
		kref_get(&n->n_ref);
}
EXPORT_SYMBOL_GPL(klist_iter_init_node);

/**
 * klist_iter_init - Iniitalize a klist_iter structure.
 * @k: klist we're iterating.
 * @i: klist_iter structure we're filling.
 *
 * Similar to klist_iter_init_node(), but start with the list head.
 */
void klist_iter_init(struct klist *k, struct klist_iter *i)
{
	klist_iter_init_node(k, i, NULL);
}
EXPORT_SYMBOL_GPL(klist_iter_init);

/**
 * klist_iter_exit - Finish a list iteration.
 * @i: Iterator structure.
 *
 * Must be called when done iterating over list, as it decrements the
 * refcount of the current node. Necessary in case iteration exited before
 * the end of the list was reached, and always good form.
 */
void klist_iter_exit(struct klist_iter *i)
{
	if (i->i_cur) {
		klist_put(i->i_cur, false);
		i->i_cur = NULL;
	}
}
EXPORT_SYMBOL_GPL(klist_iter_exit);

static struct klist_node *to_klist_node(struct list_head *n)
{
	return container_of(n, struct klist_node, n_node);
}

/**
 * klist_next - Ante up next node in list.
 * @i: Iterator structure.
 *
 * First grab list lock. Decrement the reference count of the previous
 * node, if there was one. Grab the next node, increment its reference
 * count, drop the lock, and return that next node.
 */
struct klist_node *klist_next(struct klist_iter *i)
{
	void (*put)(struct klist_node *) = i->i_klist->put;
	struct klist_node *last = i->i_cur;
	struct klist_node *next;

	spin_lock(&i->i_klist->k_lock);

	if (last) {
		next = to_klist_node(last->n_node.next);
		if (!klist_dec_and_del(last))
			put = NULL;
	} else
		next = to_klist_node(i->i_klist->k_list.next);

	i->i_cur = NULL;
	while (next != to_klist_node(&i->i_klist->k_list)) {
		if (likely(!knode_dead(next))) {
			kref_get(&next->n_ref);
			i->i_cur = next;
			break;
		}
		next = to_klist_node(next->n_node.next);
	}

	spin_unlock(&i->i_klist->k_lock);

	if (put && last)
		put(last);
	return i->i_cur;
}
EXPORT_SYMBOL_GPL(klist_next);<|MERGE_RESOLUTION|>--- conflicted
+++ resolved
@@ -194,19 +194,10 @@
 		if (waiter->node != n)
 			continue;
 
-<<<<<<< HEAD
-		process = waiter->process;
-
-		list_del(&waiter->list);
-		waiter->woken = 1;
-		mb();
-		wake_up_process(process);
-=======
 		list_del(&waiter->list);
 		waiter->woken = 1;
 		mb();
 		wake_up_process(waiter->process);
->>>>>>> a88f9e27
 	}
 	spin_unlock(&klist_remove_lock);
 	knode_set_klist(n, NULL);
