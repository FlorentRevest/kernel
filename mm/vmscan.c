--- conflicted
+++ resolved
@@ -1045,7 +1045,6 @@
 {
 	bool all_lru_mode;
 	int ret = -EINVAL;
-	bool isolate_cma = ((mode & ISOLATE_CMA) == ISOLATE_CMA);
 
 	/* Only take pages on the LRU. */
 	if (!PageLRU(page))
@@ -1055,12 +1054,6 @@
 		(ISOLATE_ACTIVE|ISOLATE_INACTIVE);
 
 	/*
-	 * Remove CMA isolation if it was set so the following
-	 * algorithm works unchanged
-	 */
-	mode &= ~ISOLATE_CMA;
-
-	/*
 	 * When checking the active state, we need to be sure we are
 	 * dealing with comparible boolean values.  Take the logical not
 	 * of each.
@@ -1081,10 +1074,6 @@
 
 	ret = -EBUSY;
 
-<<<<<<< HEAD
-	/* check if we don't want to isolate cma pages */
-	if (!isolate_cma && PageCma(page))
-=======
 	/*
 	 * To minimise LRU disruption, the caller can indicate that it only
 	 * wants to isolate pages it will be able to operate on without
@@ -1120,7 +1109,6 @@
 	}
 
 	if ((mode & ISOLATE_UNMAPPED) && page_mapped(page))
->>>>>>> 53143fd3
 		return ret;
 
 	if (likely(get_page_unless_zero(page))) {
@@ -1168,9 +1156,14 @@
 	unsigned long nr_lumpy_taken = 0;
 	unsigned long nr_lumpy_dirty = 0;
 	unsigned long nr_lumpy_failed = 0;
+	unsigned long nr_skipped = 0;
 	unsigned long scan;
 	int lru = LRU_BASE;
-
+	bool isolate_cma = ((mode & ISOLATE_CMA) == ISOLATE_CMA);
+	struct page *page;
+	struct list_head *prev = NULL;
+
+	mode &= ~(ISOLATE_CMA);
 	lruvec = mem_cgroup_zone_lruvec(mz->zone, mz->mem_cgroup);
 	if (active)
 		lru += LRU_ACTIVE;
@@ -1178,17 +1171,27 @@
 		lru += LRU_FILE;
 	src = &lruvec->lists[lru];
 
-	for (scan = 0; scan < nr_to_scan && !list_empty(src); scan++) {
-		struct page *page;
+	page = lru_to_page(src);
+
+	for (scan = 0; scan < (nr_to_scan + nr_skipped) &&
+			!list_empty(src) &&
+			prev != src;
+			scan++, page = list_entry(prev, struct page, lru)) {
+
 		unsigned long pfn;
 		unsigned long end_pfn;
 		unsigned long page_pfn;
 		int zone_id;
 
-		page = lru_to_page(src);
+		prev = page->lru.prev;
 		prefetchw_prev_lru_page(page, src, flags);
-
 		VM_BUG_ON(!PageLRU(page));
+
+		if (!isolate_cma && PageCma(page)) {
+			nr_skipped++;
+			if (nr_skipped > nr_to_scan)
+				continue;
+		}
 
 		switch (__isolate_lru_page(page, mode, file)) {
 		case 0:
@@ -1249,7 +1252,11 @@
 				break;
 
 			if (__isolate_lru_page(cursor_page, mode, file) == 0) {
+
 				unsigned int isolated_pages;
+
+				if (prev == &cursor_page->lru)
+					prev = cursor_page->lru.prev;
 
 				mem_cgroup_lru_del(cursor_page);
 				list_move(&cursor_page->lru, dst);
@@ -1280,6 +1287,8 @@
 			}
 		}
 
+
+
 		/* If we break out of the loop above, lumpy reclaim failed */
 		if (pfn < end_pfn)
 			nr_lumpy_failed++;
@@ -1295,33 +1304,145 @@
 	return nr_taken;
 }
 
-<<<<<<< HEAD
-static unsigned long isolate_pages_global(unsigned long nr,
-					struct list_head *dst,
-					unsigned long *scanned, int order,
-					int mode, struct zone *z,
-					int active, int file)
-{
-	int lru = LRU_BASE;
-	if (active)
-		lru += LRU_ACTIVE;
-	if (file)
-		lru += LRU_FILE;
-	return isolate_lru_pages(nr, &z->lru[lru].list, dst, scanned, order,
-								mode, file);
+/**
+ * isolate_lru_page - tries to isolate a page from its LRU list
+ * @page: page to isolate from its LRU list
+ *
+ * Isolates a @page from an LRU list, clears PageLRU and adjusts the
+ * vmstat statistic corresponding to whatever LRU list the page was on.
+ *
+ * Returns 0 if the page was removed from an LRU list.
+ * Returns -EBUSY if the page was not on an LRU list.
+ *
+ * The returned page will have PageLRU() cleared.  If it was found on
+ * the active list, it will have PageActive set.  If it was found on
+ * the unevictable list, it will have the PageUnevictable bit set. That flag
+ * may need to be cleared by the caller before letting the page go.
+ *
+ * The vmstat statistic corresponding to the list on which the page was
+ * found will be decremented.
+ *
+ * Restrictions:
+ * (1) Must be called with an elevated refcount on the page. This is a
+ *     fundamentnal difference from isolate_lru_pages (which is called
+ *     without a stable reference).
+ * (2) the lru_lock must not be held.
+ * (3) interrupts must be enabled.
+ */
+int isolate_lru_page(struct page *page)
+{
+	int ret = -EBUSY;
+
+	VM_BUG_ON(!page_count(page));
+
+	if (PageLRU(page)) {
+		struct zone *zone = page_zone(page);
+
+		spin_lock_irq(&zone->lru_lock);
+		if (PageLRU(page)) {
+			int lru = page_lru(page);
+			ret = 0;
+			get_page(page);
+			ClearPageLRU(page);
+
+			del_page_from_lru_list(zone, page, lru);
+		}
+		spin_unlock_irq(&zone->lru_lock);
+	}
+	return ret;
 }
 
 /*
- * clear_active_flags() is a helper for shrink_active_list(), clearing
- * any active bits from the pages in the list.
- */
-static unsigned long clear_active_flags(struct list_head *page_list,
-					unsigned int *count)
-{
-	int nr_active = 0;
+ * Are there way too many processes in the direct reclaim path already?
+ */
+static int too_many_isolated(struct zone *zone, int file,
+		struct scan_control *sc)
+{
+	unsigned long inactive, isolated;
+
+	if (current_is_kswapd())
+		return 0;
+
+	if (!global_reclaim(sc))
+		return 0;
+
+	if (file) {
+		inactive = zone_page_state(zone, NR_INACTIVE_FILE);
+		isolated = zone_page_state(zone, NR_ISOLATED_FILE);
+	} else {
+		inactive = zone_page_state(zone, NR_INACTIVE_ANON);
+		isolated = zone_page_state(zone, NR_ISOLATED_ANON);
+	}
+
+	return isolated > inactive;
+}
+
+static noinline_for_stack void
+putback_inactive_pages(struct mem_cgroup_zone *mz,
+		       struct list_head *page_list)
+{
+	struct zone_reclaim_stat *reclaim_stat = get_reclaim_stat(mz);
+	struct zone *zone = mz->zone;
+	LIST_HEAD(pages_to_free);
+
+	/*
+	 * Put back any unfreeable pages.
+	 */
+	while (!list_empty(page_list)) {
+		struct page *page = lru_to_page(page_list);
+		int lru;
+
+		VM_BUG_ON(PageLRU(page));
+		list_del(&page->lru);
+		if (unlikely(!page_evictable(page, NULL))) {
+			spin_unlock_irq(&zone->lru_lock);
+			putback_lru_page(page);
+			spin_lock_irq(&zone->lru_lock);
+			continue;
+		}
+		SetPageLRU(page);
+		lru = page_lru(page);
+		add_page_to_lru_list(zone, page, lru);
+		if (is_active_lru(lru)) {
+			int file = is_file_lru(lru);
+			int numpages = hpage_nr_pages(page);
+			reclaim_stat->recent_rotated[file] += numpages;
+		}
+		if (put_page_testzero(page)) {
+			__ClearPageLRU(page);
+			__ClearPageActive(page);
+			del_page_from_lru_list(zone, page, lru);
+
+			if (unlikely(PageCompound(page))) {
+				spin_unlock_irq(&zone->lru_lock);
+				(*get_compound_page_dtor(page))(page);
+				spin_lock_irq(&zone->lru_lock);
+			} else
+				list_add(&page->lru, &pages_to_free);
+		}
+	}
+
+	/*
+	 * To save our caller's stack, now use input list for pages to free.
+	 */
+	list_splice(&pages_to_free, page_list);
+}
+
+static noinline_for_stack void
+update_isolated_counts(struct mem_cgroup_zone *mz,
+		       struct list_head *page_list,
+		       unsigned long *nr_anon,
+		       unsigned long *nr_file)
+{
+	struct zone *zone = mz->zone;
+	unsigned int count[NR_LRU_LISTS_CMA] = { 0, };
+	unsigned long nr_active = 0;
+	struct page *page;
 	int lru;
-	struct page *page;
-
+
+	/*
+	 * Count pages and clear active flags
+	 */
 	list_for_each_entry(page, page_list, lru) {
 		int numpages = hpage_nr_pages(page);
 		lru = page_lru_base_type(page);
@@ -1330,179 +1451,8 @@
 			ClearPageActive(page);
 			nr_active += numpages;
 		}
-		if (count) {
-			count[lru] += numpages;
-			if (PageCma(page)) {
-				if (is_file_lru(lru))
-					count[LRU_CMA_FILE] += numpages;
-				else if (!is_unevictable_lru(lru))
-					count[LRU_CMA_ANON] += numpages;
-				else
-					WARN_ON(1);
-			}
-		}
-	}
-
-	return nr_active;
-}
-
-=======
->>>>>>> 53143fd3
-/**
- * isolate_lru_page - tries to isolate a page from its LRU list
- * @page: page to isolate from its LRU list
- *
- * Isolates a @page from an LRU list, clears PageLRU and adjusts the
- * vmstat statistic corresponding to whatever LRU list the page was on.
- *
- * Returns 0 if the page was removed from an LRU list.
- * Returns -EBUSY if the page was not on an LRU list.
- *
- * The returned page will have PageLRU() cleared.  If it was found on
- * the active list, it will have PageActive set.  If it was found on
- * the unevictable list, it will have the PageUnevictable bit set. That flag
- * may need to be cleared by the caller before letting the page go.
- *
- * The vmstat statistic corresponding to the list on which the page was
- * found will be decremented.
- *
- * Restrictions:
- * (1) Must be called with an elevated refcount on the page. This is a
- *     fundamentnal difference from isolate_lru_pages (which is called
- *     without a stable reference).
- * (2) the lru_lock must not be held.
- * (3) interrupts must be enabled.
- */
-int isolate_lru_page(struct page *page)
-{
-	int ret = -EBUSY;
-
-	VM_BUG_ON(!page_count(page));
-
-	if (PageLRU(page)) {
-		struct zone *zone = page_zone(page);
-
-		spin_lock_irq(&zone->lru_lock);
-		if (PageLRU(page)) {
-			int lru = page_lru(page);
-			ret = 0;
-			get_page(page);
-			ClearPageLRU(page);
-
-			del_page_from_lru_list(zone, page, lru);
-		}
-		spin_unlock_irq(&zone->lru_lock);
-	}
-	return ret;
-}
-
-/*
- * Are there way too many processes in the direct reclaim path already?
- */
-static int too_many_isolated(struct zone *zone, int file,
-		struct scan_control *sc)
-{
-	unsigned long inactive, isolated;
-
-	if (current_is_kswapd())
-		return 0;
-
-	if (!global_reclaim(sc))
-		return 0;
-
-	if (file) {
-		inactive = zone_page_state(zone, NR_INACTIVE_FILE);
-		isolated = zone_page_state(zone, NR_ISOLATED_FILE);
-	} else {
-		inactive = zone_page_state(zone, NR_INACTIVE_ANON);
-		isolated = zone_page_state(zone, NR_ISOLATED_ANON);
-	}
-
-	return isolated > inactive;
-}
-
-static noinline_for_stack void
-putback_inactive_pages(struct mem_cgroup_zone *mz,
-		       struct list_head *page_list)
-{
-	struct zone_reclaim_stat *reclaim_stat = get_reclaim_stat(mz);
-	struct zone *zone = mz->zone;
-	LIST_HEAD(pages_to_free);
-
-	/*
-	 * Put back any unfreeable pages.
-	 */
-	while (!list_empty(page_list)) {
-		struct page *page = lru_to_page(page_list);
-		int lru;
-
-		VM_BUG_ON(PageLRU(page));
-		list_del(&page->lru);
-		if (unlikely(!page_evictable(page, NULL))) {
-			spin_unlock_irq(&zone->lru_lock);
-			putback_lru_page(page);
-			spin_lock_irq(&zone->lru_lock);
-			continue;
-		}
-		SetPageLRU(page);
-		lru = page_lru(page);
-		add_page_to_lru_list(zone, page, lru);
-		if (is_active_lru(lru)) {
-			int file = is_file_lru(lru);
-			int numpages = hpage_nr_pages(page);
-			reclaim_stat->recent_rotated[file] += numpages;
-		}
-		if (put_page_testzero(page)) {
-			__ClearPageLRU(page);
-			__ClearPageActive(page);
-			del_page_from_lru_list(zone, page, lru);
-
-			if (unlikely(PageCompound(page))) {
-				spin_unlock_irq(&zone->lru_lock);
-				(*get_compound_page_dtor(page))(page);
-				spin_lock_irq(&zone->lru_lock);
-			} else
-				list_add(&page->lru, &pages_to_free);
-		}
-	}
-
-	/*
-	 * To save our caller's stack, now use input list for pages to free.
-	 */
-	list_splice(&pages_to_free, page_list);
-}
-
-static noinline_for_stack void
-update_isolated_counts(struct mem_cgroup_zone *mz,
-		       struct list_head *page_list,
-		       unsigned long *nr_anon,
-		       unsigned long *nr_file)
-{
-<<<<<<< HEAD
-	unsigned long nr_active;
-	unsigned int count[NR_LRU_LISTS + NR_LRU_CMA_COUNTS] = { 0, };
-	struct zone_reclaim_stat *reclaim_stat = get_reclaim_stat(zone, sc);
-=======
-	struct zone *zone = mz->zone;
-	unsigned int count[NR_LRU_LISTS] = { 0, };
-	unsigned long nr_active = 0;
-	struct page *page;
-	int lru;
-
-	/*
-	 * Count pages and clear active flags
-	 */
-	list_for_each_entry(page, page_list, lru) {
-		int numpages = hpage_nr_pages(page);
-		lru = page_lru_base_type(page);
-		if (PageActive(page)) {
-			lru += LRU_ACTIVE;
-			ClearPageActive(page);
-			nr_active += numpages;
-		}
 		count[lru] += numpages;
 	}
->>>>>>> 53143fd3
 
 	preempt_disable();
 	__count_vm_events(PGDEACTIVATE, nr_active);
@@ -1515,9 +1465,15 @@
 			      -count[LRU_ACTIVE_ANON]);
 	__mod_zone_page_state(zone, NR_INACTIVE_ANON,
 			      -count[LRU_INACTIVE_ANON]);
-	if (NR_LRU_CMA_COUNTS) {
-		__mod_zone_page_state(zone, NR_CMA_ANON, -count[LRU_CMA_ANON]);
-		__mod_zone_page_state(zone, NR_CMA_FILE, -count[LRU_CMA_FILE]);
+	if (NR_LRU_LISTS_CMA != NR_LRU_LISTS) {
+		__mod_zone_page_state(zone, NR_CMA_ACTIVE_FILE,
+			      -count[LRU_CMA_ACTIVE_FILE]);
+		__mod_zone_page_state(zone, NR_CMA_INACTIVE_FILE,
+			      -count[LRU_CMA_INACTIVE_FILE]);
+		__mod_zone_page_state(zone, NR_CMA_ACTIVE_ANON,
+			      -count[LRU_CMA_ACTIVE_ANON]);
+		__mod_zone_page_state(zone, NR_CMA_INACTIVE_ANON,
+			      -count[LRU_CMA_INACTIVE_ANON]);
 	}
 
 	*nr_anon = count[LRU_ACTIVE_ANON] + count[LRU_INACTIVE_ANON];
@@ -1583,15 +1539,11 @@
 	unsigned long nr_taken;
 	unsigned long nr_anon;
 	unsigned long nr_file;
-<<<<<<< HEAD
-	int mode;
-=======
 	unsigned long nr_dirty = 0;
 	unsigned long nr_writeback = 0;
 	isolate_mode_t isolate_mode = ISOLATE_INACTIVE;
 	struct zone *zone = mz->zone;
 	struct zone_reclaim_stat *reclaim_stat = get_reclaim_stat(mz);
->>>>>>> 53143fd3
 
 	while (unlikely(too_many_isolated(zone, file, sc))) {
 		congestion_wait(BLK_RW_ASYNC, HZ/10);
@@ -1602,16 +1554,12 @@
 	}
 
 	set_reclaim_mode(priority, sc, false);
-<<<<<<< HEAD
-	mode = sc->reclaim_mode & RECLAIM_MODE_LUMPYRECLAIM ?
-				ISOLATE_BOTH : ISOLATE_INACTIVE;
-	if (sc->gfp_mask & __GFP_MOVABLE)
-		mode |= ISOLATE_CMA;
-=======
 	if (sc->reclaim_mode & RECLAIM_MODE_LUMPYRECLAIM)
 		isolate_mode |= ISOLATE_ACTIVE;
-
->>>>>>> 53143fd3
+	
+	if (sc->gfp_mask & __GFP_MOVABLE)
+		isolate_mode |= ISOLATE_CMA;
+
 	lru_add_drain();
 
 	if (!sc->may_unmap)
@@ -1621,16 +1569,9 @@
 
 	spin_lock_irq(&zone->lru_lock);
 
-<<<<<<< HEAD
-	if (scanning_global_lru(sc)) {
-		nr_taken = isolate_pages_global(nr_to_scan,
-			&page_list, &nr_scanned, sc->order,
-			mode, zone, 0, file);
-=======
 	nr_taken = isolate_lru_pages(nr_to_scan, mz, &page_list, &nr_scanned,
 				     sc, isolate_mode, 0, file);
 	if (global_reclaim(sc)) {
->>>>>>> 53143fd3
 		zone->pages_scanned += nr_scanned;
 		if (current_is_kswapd())
 			__count_zone_vm_events(PGSCAN_KSWAPD, zone,
@@ -1638,18 +1579,6 @@
 		else
 			__count_zone_vm_events(PGSCAN_DIRECT, zone,
 					       nr_scanned);
-<<<<<<< HEAD
-	} else {
-		nr_taken = mem_cgroup_isolate_pages(nr_to_scan,
-			&page_list, &nr_scanned, sc->order,
-			mode, zone, sc->mem_cgroup,
-			0, file);
-		/*
-		 * mem_cgroup_isolate_pages() keeps track of
-		 * scanned pages on its own.
-		 */
-=======
->>>>>>> 53143fd3
 	}
 	spin_unlock_irq(&zone->lru_lock);
 
@@ -1749,6 +1678,9 @@
 				     enum lru_list lru)
 {
 	unsigned long pgmoved = 0;
+#ifdef CONFIG_CMA
+	unsigned long pgmoved_cma = 0;
+#endif
 	struct page *page;
 
 	while (!list_empty(list)) {
@@ -1762,6 +1694,10 @@
 		lruvec = mem_cgroup_lru_add_list(zone, page, lru);
 		list_move(&page->lru, &lruvec->lists[lru]);
 		pgmoved += hpage_nr_pages(page);
+#ifdef CONFIG_CMA
+		if (PageCma(page))
+			pgmoved_cma += hpage_nr_pages(page);
+#endif
 
 		if (put_page_testzero(page)) {
 			__ClearPageLRU(page);
@@ -1777,9 +1713,34 @@
 		}
 	}
 	__mod_zone_page_state(zone, NR_LRU_BASE + lru, pgmoved);
+#ifdef CONFIG_CMA
+	__mod_zone_page_state(zone, NR_LRU_CMA_BASE + lru, pgmoved_cma);
+#endif
 	if (!is_active_lru(lru))
 		__count_vm_events(PGDEACTIVATE, pgmoved);
 }
+
+#ifdef CONFIG_CMA
+static unsigned long count_cma_pages(struct list_head *head)
+{
+	unsigned long nr_cma = 0;
+	struct list_head *itr;
+	struct page *p;
+
+	list_for_each(itr, head) {
+		p = list_entry(itr, struct page, lru);
+		if (PageCma(p))
+			nr_cma++;
+	}
+
+	return nr_cma;
+}
+#else
+static unsigned long count_cma_pages(struct list_head *head)
+{
+	return 0;
+}
+#endif
 
 static void shrink_active_list(unsigned long nr_to_scan,
 			       struct mem_cgroup_zone *mz,
@@ -1795,15 +1756,13 @@
 	struct page *page;
 	struct zone_reclaim_stat *reclaim_stat = get_reclaim_stat(mz);
 	unsigned long nr_rotated = 0;
-<<<<<<< HEAD
-	int mode = ISOLATE_ACTIVE;
-
-	if (sc->gfp_mask & __GFP_MOVABLE)
-		mode |= ISOLATE_CMA;
-=======
+	unsigned long nr_cma_taken = 0;
+
 	isolate_mode_t isolate_mode = ISOLATE_ACTIVE;
 	struct zone *zone = mz->zone;
->>>>>>> 53143fd3
+
+	if (sc->gfp_mask & __GFP_MOVABLE)
+		isolate_mode |= ISOLATE_CMA;
 
 	lru_add_drain();
 
@@ -1815,38 +1774,24 @@
 		isolate_mode |= ISOLATE_CLEAN;
 
 	spin_lock_irq(&zone->lru_lock);
-<<<<<<< HEAD
-	if (scanning_global_lru(sc)) {
-		nr_taken = isolate_pages_global(nr_pages, &l_hold,
-						&pgscanned, sc->order,
-						mode, zone,
-						1, file);
-		zone->pages_scanned += pgscanned;
-	} else {
-		nr_taken = mem_cgroup_isolate_pages(nr_pages, &l_hold,
-						&pgscanned, sc->order,
-						mode, zone,
-						sc->mem_cgroup, 1, file);
-		/*
-		 * mem_cgroup_isolate_pages() keeps track of
-		 * scanned pages on its own.
-		 */
-	}
-=======
 
 	nr_taken = isolate_lru_pages(nr_to_scan, mz, &l_hold, &nr_scanned, sc,
 				     isolate_mode, 1, file);
 	if (global_reclaim(sc))
 		zone->pages_scanned += nr_scanned;
->>>>>>> 53143fd3
 
 	reclaim_stat->recent_scanned[file] += nr_taken;
 
 	__count_zone_vm_events(PGREFILL, zone, nr_scanned);
-	if (file)
+	nr_cma_taken = count_cma_pages(&l_hold);
+
+	if (file) {
 		__mod_zone_page_state(zone, NR_ACTIVE_FILE, -nr_taken);
-	else
+		__mod_zone_page_state(zone, NR_CMA_ACTIVE_FILE, -nr_cma_taken);
+	} else {
 		__mod_zone_page_state(zone, NR_ACTIVE_ANON, -nr_taken);
+		__mod_zone_page_state(zone, NR_CMA_ACTIVE_ANON, -nr_cma_taken);
+	}
 	__mod_zone_page_state(zone, NR_ISOLATED_ANON + file, nr_taken);
 	spin_unlock_irq(&zone->lru_lock);
 
@@ -1925,6 +1870,22 @@
 	return 0;
 }
 
+#ifdef CONFIG_CMA
+static int inactive_unmovable_anon_is_low_global(struct zone *zone)
+{
+	unsigned long active, inactive;
+
+	active = zone_page_state(zone, NR_ACTIVE_ANON) -
+			zone_page_state(zone, NR_CMA_ACTIVE_ANON);
+	inactive = zone_page_state(zone, NR_INACTIVE_ANON) -
+			zone_page_state(zone, NR_CMA_INACTIVE_ANON);
+
+	if (inactive * zone->inactive_ratio < active)
+		return 1;
+
+	return 0;
+}
+#endif
 /**
  * inactive_anon_is_low - check if anonymous pages need to be deactivated
  * @zone: zone to check
@@ -1933,7 +1894,7 @@
  * Returns true if the zone does not have enough inactive anon pages,
  * meaning some active anon pages need to be deactivated.
  */
-static int inactive_anon_is_low(struct mem_cgroup_zone *mz)
+static int inactive_anon_is_low(struct mem_cgroup_zone *mz, struct scan_control *sc)
 {
 	/*
 	 * If we don't have swap space, anonymous page deactivation
@@ -1942,14 +1903,29 @@
 	if (!total_swap_pages)
 		return 0;
 
+#ifdef CONFIG_CMA
+	int low;
+
+	if (scanning_global_lru(mz)) {
+		if (!(sc->gfp_mask & __GFP_MOVABLE))
+			low = inactive_unmovable_anon_is_low_global(mz->zone);
+		else
+			low = inactive_anon_is_low_global(mz->zone);
+	} else {
+		low = mem_cgroup_inactive_anon_is_low(mz->mem_cgroup,
+				mz->zone);
+	}
+	return low;
+#else
 	if (!scanning_global_lru(mz))
 		return mem_cgroup_inactive_anon_is_low(mz->mem_cgroup,
 						       mz->zone);
 
 	return inactive_anon_is_low_global(mz->zone);
+#endif
 }
 #else
-static inline int inactive_anon_is_low(struct mem_cgroup_zone *mz)
+static inline int inactive_anon_is_low(struct mem_cgroup_zone *mz, struct scan_control *sc)
 {
 	return 0;
 }
@@ -1964,6 +1940,20 @@
 
 	return (active > inactive);
 }
+
+#ifdef CONFIG_CMA
+static int inactive_unmovable_file_is_low_global(struct zone *zone)
+{
+	unsigned long active, inactive;
+
+	active = zone_page_state(zone, NR_ACTIVE_FILE) -
+			zone_page_state(zone, NR_CMA_ACTIVE_FILE);
+	inactive = zone_page_state(zone, NR_INACTIVE_FILE) -
+			zone_page_state(zone, NR_CMA_INACTIVE_FILE);
+
+	return (active > inactive);
+}
+#endif
 
 /**
  * inactive_file_is_low - check if file pages need to be deactivated
@@ -1979,21 +1969,35 @@
  * This uses a different ratio than the anonymous pages, because
  * the page cache uses a use-once replacement algorithm.
  */
-static int inactive_file_is_low(struct mem_cgroup_zone *mz)
-{
+static int inactive_file_is_low(struct mem_cgroup_zone *mz, struct scan_control *sc)
+{
+#ifdef CONFIG_CMA
+	int low;
+
+	if (scanning_global_lru(mz)) {
+		if (!(sc->gfp_mask & __GFP_MOVABLE))
+			low = inactive_unmovable_file_is_low_global(mz->zone);
+		else
+			inactive_file_is_low_global(mz->zone);
+	} else {
+		low =  mem_cgroup_inactive_file_is_low(mz->mem_cgroup,
+				mz->zone);
+	}
+	return low;
+#else
 	if (!scanning_global_lru(mz))
 		return mem_cgroup_inactive_file_is_low(mz->mem_cgroup,
-						       mz->zone);
-
+				mz->zone);
 	return inactive_file_is_low_global(mz->zone);
-}
-
-static int inactive_list_is_low(struct mem_cgroup_zone *mz, int file)
+#endif
+}
+
+static int inactive_list_is_low(struct mem_cgroup_zone *mz, struct scan_control *sc, int file)
 {
 	if (file)
-		return inactive_file_is_low(mz);
+		return inactive_file_is_low(mz, sc);
 	else
-		return inactive_anon_is_low(mz);
+		return inactive_anon_is_low(mz, sc);
 }
 
 static unsigned long shrink_list(enum lru_list lru, unsigned long nr_to_scan,
@@ -2003,7 +2007,7 @@
 	int file = is_file_lru(lru);
 
 	if (is_active_lru(lru)) {
-		if (inactive_list_is_low(mz, file))
+		if (inactive_list_is_low(mz, sc, file))
 			shrink_active_list(nr_to_scan, mz, sc, priority, file);
 		return 0;
 	}
@@ -2037,30 +2041,6 @@
 	u64 fraction[2], denominator;
 	enum lru_list lru;
 	int noswap = 0;
-<<<<<<< HEAD
-	int force_scan = 0;
-	unsigned long nr_force_scan[2];
-
-
-	anon  = zone_nr_lru_pages(zone, sc, LRU_ACTIVE_ANON) +
-		zone_nr_lru_pages(zone, sc, LRU_INACTIVE_ANON);
-	file  = zone_nr_lru_pages(zone, sc, LRU_ACTIVE_FILE) +
-		zone_nr_lru_pages(zone, sc, LRU_INACTIVE_FILE);
-
-	if (NR_LRU_CMA_COUNTS && !(sc->gfp_mask & __GFP_MOVABLE)) {
-		anon -= zone_page_state(zone, LRU_CMA_ANON);
-		file -= zone_page_state(zone, LRU_CMA_FILE);
-	}
-
-	if (((anon + file) >> priority) < SWAP_CLUSTER_MAX) {
-		/* kswapd does zone balancing and need to scan this zone */
-		if (scanning_global_lru(sc) && current_is_kswapd())
-			force_scan = 1;
-		/* memcg may have small limit and need to avoid priority drop */
-		if (!scanning_global_lru(sc))
-			force_scan = 1;
-	}
-=======
 	bool force_scan = false;
 
 	/*
@@ -2077,7 +2057,6 @@
 		force_scan = true;
 	if (!global_reclaim(sc))
 		force_scan = true;
->>>>>>> 53143fd3
 
 	/* If we have no swap space, do not bother scanning anon pages. */
 	if (!sc->may_swap || (nr_swap_pages <= 0)) {
@@ -2088,12 +2067,6 @@
 		goto out;
 	}
 
-<<<<<<< HEAD
-	if (scanning_global_lru(sc)) {
-		free  = zone_page_state(zone, NR_FREE_PAGES);
-		if (!(sc->gfp_mask & __GFP_MOVABLE))
-			free -= zone_page_state(zone, NR_FREE_CMA_PAGES);
-=======
 	anon  = zone_nr_lru_pages(mz, LRU_ACTIVE_ANON) +
 		zone_nr_lru_pages(mz, LRU_INACTIVE_ANON);
 	file  = zone_nr_lru_pages(mz, LRU_ACTIVE_FILE) +
@@ -2101,7 +2074,10 @@
 
 	if (global_reclaim(sc)) {
 		free  = zone_page_state(mz->zone, NR_FREE_PAGES);
->>>>>>> 53143fd3
+	
+	if (!(sc->gfp_mask & __GFP_MOVABLE))
+		free -= zone_page_state(mz->zone, NR_FREE_CMA_PAGES);
+
 		/* If we have very few page cache pages,
 		   force-scan anon pages. */
 		if (unlikely(file + free <= high_wmark_pages(mz->zone))) {
@@ -2161,14 +2137,7 @@
 		int file = is_file_lru(lru);
 		unsigned long scan;
 
-<<<<<<< HEAD
-		scan = zone_nr_lru_pages(zone, sc, l);
-		if (!(sc->gfp_mask & __GFP_MOVABLE))
-			scan -= zone_page_state(zone, LRU_CMA_ANON + file);
-
-=======
 		scan = zone_nr_lru_pages(mz, lru);
->>>>>>> 53143fd3
 		if (priority || noswap) {
 			scan >>= priority;
 			if (!scan && force_scan)
@@ -2226,22 +2195,9 @@
 	 * inactive lists are large enough, continue reclaiming
 	 */
 	pages_for_compaction = (2UL << sc->order);
-<<<<<<< HEAD
-	inactive_lru_pages = zone_nr_lru_pages(zone, sc, LRU_INACTIVE_ANON) +
-				zone_nr_lru_pages(zone, sc, LRU_INACTIVE_FILE);
-	if (NR_LRU_CMA_COUNTS && !(sc->gfp_mask & __GFP_MOVABLE)) {
-		/*
-		 * FIXME: do we need active/inactive CMA lists ?
-		 * We cannot substract the CMA pages on LRU here as we dont
-		 * know if they belong to 'active' or 'inactive' lists
-		 */
-	}
-
-=======
 	inactive_lru_pages = zone_nr_lru_pages(mz, LRU_INACTIVE_FILE);
 	if (nr_swap_pages > 0)
 		inactive_lru_pages += zone_nr_lru_pages(mz, LRU_INACTIVE_ANON);
->>>>>>> 53143fd3
 	if (sc->nr_reclaimed < pages_for_compaction &&
 			inactive_lru_pages > pages_for_compaction)
 		return true;
@@ -2305,7 +2261,7 @@
 	 * Even if we did not try to evict anon pages at all, we want to
 	 * rebalance the anon lru active/inactive ratio.
 	 */
-	if (inactive_anon_is_low(mz))
+	if (inactive_anon_is_low(mz, sc))
 		shrink_active_list(SWAP_CLUSTER_MAX, mz, sc, priority, 0);
 
 	/* reclaim/compaction might need reclaim to continue */
@@ -2744,7 +2700,7 @@
 			.zone = zone,
 		};
 
-		if (inactive_anon_is_low(&mz))
+		if (inactive_anon_is_low(&mz, sc))
 			shrink_active_list(SWAP_CLUSTER_MAX, &mz,
 					   sc, priority, 0);
 
@@ -2812,7 +2768,7 @@
 		}
 
 		if (!zone_watermark_ok_safe(zone, order, high_wmark_pages(zone),
-							i, 0))
+							i, ALLOC_UNMOVABLE))
 			all_zones_ok = false;
 		else
 			balanced += zone->present_pages;
@@ -2925,7 +2881,8 @@
 			}
 
 			if (!zone_watermark_ok_safe(zone, order,
-					high_wmark_pages(zone), 0, 0)) {
+						high_wmark_pages(zone), 0,
+						ALLOC_UNMOVABLE)) {
 				end_zone = i;
 				break;
 			} else {
@@ -3002,7 +2959,7 @@
 			if ((buffer_heads_over_limit && is_highmem_idx(i)) ||
 				    !zone_watermark_ok_safe(zone, testorder,
 					high_wmark_pages(zone) + balance_gap,
-					end_zone, 0)) {
+					end_zone, ALLOC_UNMOVABLE)) {
 				shrink_zone(priority, zone, &sc);
 
 				reclaim_state->reclaimed_slab = 0;
@@ -3038,7 +2995,8 @@
 				 * failure risk. Hurry up!
 				 */
 				if (!zone_watermark_ok_safe(zone, order,
-					    min_wmark_pages(zone), end_zone, 0))
+					    min_wmark_pages(zone),
+					    end_zone, ALLOC_UNMOVABLE))
 					has_under_min_watermark_zone = 1;
 			} else {
 				/*
@@ -3135,14 +3093,15 @@
 
 			/* Confirm the zone is balanced for order-0 */
 			if (!zone_watermark_ok(zone, 0,
-					high_wmark_pages(zone), 0, 0)) {
+					high_wmark_pages(zone), 0,
+					ALLOC_UNMOVABLE)) {
 				order = sc.order = 0;
 				goto loop_again;
 			}
 
 			/* Check if the memory needs to be defragmented. */
 			if (zone_watermark_ok(zone, order,
-				    low_wmark_pages(zone), *classzone_idx, 0))
+				    low_wmark_pages(zone), *classzone_idx, ALLOC_UNMOVABLE))
 				zones_need_compaction = 0;
 
 			/* If balanced, clear the congested flag */
@@ -3330,7 +3289,8 @@
 	}
 	if (!waitqueue_active(&pgdat->kswapd_wait))
 		return;
-	if (zone_watermark_ok_safe(zone, order, low_wmark_pages(zone), 0, 0))
+	if (zone_watermark_ok_safe(zone, order, low_wmark_pages(zone),
+					0, ALLOC_UNMOVABLE))
 		return;
 
 	trace_mm_vmscan_wakeup_kswapd(pgdat->node_id, zone_idx(zone), order);
