--- conflicted
+++ resolved
@@ -638,10 +638,7 @@
 	"disable_on_free",
 	"irq-info",
 	"markers",
-<<<<<<< HEAD
-=======
 	"function-trace",
->>>>>>> a88f9e27
 	"print-tgid",
 	NULL
 };
@@ -2385,18 +2382,7 @@
 	seq_puts(m, "#              | |       |          |         |\n");
 }
 
-<<<<<<< HEAD
-static void print_func_help_header_tgid(struct trace_array *tr, struct seq_file *m)
-{
-	print_event_info(tr, m);
-	seq_puts(m, "#           TASK-PID    TGID   CPU#      TIMESTAMP  FUNCTION\n");
-	seq_puts(m, "#              | |        |      |          |         |\n");
-}
-
-static void print_func_help_header_irq(struct trace_array *tr, struct seq_file *m)
-=======
 static void print_func_help_header_tgid(struct trace_buffer *buf, struct seq_file *m)
->>>>>>> a88f9e27
 {
 	print_event_info(buf, m);
 	seq_puts(m, "#           TASK-PID    TGID   CPU#      TIMESTAMP  FUNCTION\n");
@@ -2415,15 +2401,9 @@
 	seq_puts(m, "#              | |       |   ||||       |         |\n");
 }
 
-<<<<<<< HEAD
-static void print_func_help_header_irq_tgid(struct trace_array *tr, struct seq_file *m)
-{
-	print_event_info(tr, m);
-=======
 static void print_func_help_header_irq_tgid(struct trace_buffer *buf, struct seq_file *m)
 {
 	print_event_info(buf, m);
->>>>>>> a88f9e27
 	seq_puts(m, "#                                      _-----=> irqs-off\n");
 	seq_puts(m, "#                                     / _----=> need-resched\n");
 	seq_puts(m, "#                                    | / _---=> hardirq/softirq\n");
@@ -2734,16 +2714,6 @@
 		if (!(trace_flags & TRACE_ITER_VERBOSE)) {
 			if (trace_flags & TRACE_ITER_IRQ_INFO)
 				if (trace_flags & TRACE_ITER_TGID)
-<<<<<<< HEAD
-					print_func_help_header_irq_tgid(iter->tr, m);
-				else
-					print_func_help_header_irq(iter->tr, m);
-			else
-				if (trace_flags & TRACE_ITER_TGID)
-					print_func_help_header_tgid(iter->tr, m);
-				else
-					print_func_help_header(iter->tr, m);
-=======
 					print_func_help_header_irq_tgid(iter->trace_buffer, m);
 				else
 					print_func_help_header_irq(iter->trace_buffer, m);
@@ -2752,7 +2722,6 @@
 					print_func_help_header_tgid(iter->trace_buffer, m);
 				else
 					print_func_help_header(iter->trace_buffer, m);
->>>>>>> a88f9e27
 		}
 	}
 }
@@ -6130,18 +6099,6 @@
 	trace_create_file("saved_cmdlines", 0444, d_tracer,
 			NULL, &tracing_saved_cmdlines_fops);
 
-<<<<<<< HEAD
-	trace_create_file("saved_tgids", 0444, d_tracer,
-			NULL, &tracing_saved_tgids_fops);
-
-	trace_create_file("trace_clock", 0644, d_tracer, NULL,
-			  &trace_clock_fops);
-
-	trace_create_file("tracing_on", 0644, d_tracer,
-			    &global_trace, &rb_simple_fops);
-
-=======
->>>>>>> a88f9e27
 #ifdef CONFIG_DYNAMIC_FTRACE
 	trace_create_file("dyn_ftrace_total_info", 0444, d_tracer,
 			&ftrace_update_tot_cnt, &tracing_dyn_info_fops);
