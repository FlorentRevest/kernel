--- conflicted
+++ resolved
@@ -1392,11 +1392,9 @@
 
 	if (!filter_check_discard(call, entry, buffer, event))
 		ring_buffer_unlock_commit(buffer, event);
-<<<<<<< HEAD
 #ifdef CONFIG_STM_STACK_TRACE
 	stm_stack_trace(trace.entries);
 #endif
-=======
 
  out:
 	/* Again, don't let gcc optimize things here */
@@ -1413,7 +1411,6 @@
 		return;
 
 	__ftrace_trace_stack(buffer, flags, skip, pc, regs);
->>>>>>> 53143fd3
 }
 
 void ftrace_trace_stack(struct ring_buffer *buffer, unsigned long flags,
