--- conflicted
+++ resolved
@@ -17,10 +17,7 @@
 #include <linux/delay.h>
 #include <linux/workqueue.h>
 #include <linux/kmod.h>
-<<<<<<< HEAD
-=======
 #include <linux/wakelock.h>
->>>>>>> c21fd2a0
 
 /* 
  * Timeout for stopping processes
@@ -73,6 +70,10 @@
 			todo += wq_busy;
 		}
 
+		if (todo && has_wake_lock(WAKE_LOCK_SUSPEND)) {
+			wakeup = 1;
+			break;
+		}
 		if (!todo || time_after(jiffies, end_time))
 			break;
 
@@ -94,24 +95,6 @@
 	elapsed_csecs = elapsed_csecs64;
 
 	if (todo) {
-<<<<<<< HEAD
-		printk("\n");
-		printk(KERN_ERR "Freezing of tasks %s after %d.%02d seconds "
-		       "(%d tasks refusing to freeze, wq_busy=%d):\n",
-		       wakeup ? "aborted" : "failed",
-		       elapsed_csecs / 100, elapsed_csecs % 100,
-		       todo - wq_busy, wq_busy);
-
-		if (!wakeup) {
-			read_lock(&tasklist_lock);
-			do_each_thread(g, p) {
-				if (p != current && !freezer_should_skip(p)
-				    && freezing(p) && !frozen(p))
-					sched_show_task(p);
-			} while_each_thread(g, p);
-			read_unlock(&tasklist_lock);
-		}
-=======
 		/* This does not unfreeze processes that are already frozen
 		 * (we have slightly ugly calling convention in that respect,
 		 * and caller must call thaw_processes() if something fails),
@@ -141,7 +124,6 @@
 			} while_each_thread(g, p);
 			read_unlock(&tasklist_lock);
 		}
->>>>>>> c21fd2a0
 	} else {
 		printk("(elapsed %d.%02d seconds) ", elapsed_csecs / 100,
 			elapsed_csecs % 100);
@@ -216,15 +198,9 @@
 		atomic_dec(&system_freezing_cnt);
 	pm_freezing = false;
 	pm_nosig_freezing = false;
-<<<<<<< HEAD
 
 	oom_killer_enable();
 
-=======
-
-	oom_killer_enable();
-
->>>>>>> c21fd2a0
 	printk("Restarting tasks ... ");
 
 	thaw_workqueues();
