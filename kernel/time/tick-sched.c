/*
 *  linux/kernel/time/tick-sched.c
 *
 *  Copyright(C) 2005-2006, Thomas Gleixner <tglx@linutronix.de>
 *  Copyright(C) 2005-2007, Red Hat, Inc., Ingo Molnar
 *  Copyright(C) 2006-2007  Timesys Corp., Thomas Gleixner
 *
 *  No idle tick implementation for low and high resolution timers
 *
 *  Started by: Thomas Gleixner and Ingo Molnar
 *
 *  Distribute under GPLv2.
 */
#include <linux/cpu.h>
#include <linux/err.h>
#include <linux/hrtimer.h>
#include <linux/interrupt.h>
#include <linux/kernel_stat.h>
#include <linux/percpu.h>
#include <linux/profile.h>
#include <linux/sched.h>
#include <linux/module.h>
#include <linux/irq_work.h>

#include <asm/irq_regs.h>

#include "tick-internal.h"

/*
 * Per cpu nohz control structure
 */
DEFINE_PER_CPU(struct tick_sched, tick_cpu_sched);

/*
 * The time, when the last jiffy update happened. Protected by jiffies_lock.
 */
static ktime_t last_jiffies_update;

struct tick_sched *tick_get_tick_sched(int cpu)
{
	return &per_cpu(tick_cpu_sched, cpu);
}

/*
 * Must be called with interrupts disabled !
 */
static void tick_do_update_jiffies64(ktime_t now)
{
	unsigned long ticks = 0;
	ktime_t delta;

	/*
	 * Do a quick check without holding jiffies_lock:
	 */
	delta = ktime_sub(now, last_jiffies_update);
	if (delta.tv64 < tick_period.tv64)
		return;

	/* Reevalute with jiffies_lock held */
	write_seqlock(&jiffies_lock);

	delta = ktime_sub(now, last_jiffies_update);
	if (delta.tv64 >= tick_period.tv64) {

		delta = ktime_sub(delta, tick_period);
		last_jiffies_update = ktime_add(last_jiffies_update,
						tick_period);

		/* Slow path for long timeouts */
		if (unlikely(delta.tv64 >= tick_period.tv64)) {
			s64 incr = ktime_to_ns(tick_period);

			ticks = ktime_divns(delta, incr);

			last_jiffies_update = ktime_add_ns(last_jiffies_update,
							   incr * ticks);
		}
		do_timer(++ticks);

		/* Keep the tick_next_period variable up to date */
		tick_next_period = ktime_add(last_jiffies_update, tick_period);
	}
	write_sequnlock(&jiffies_lock);
}

/*
 * Initialize and return retrieve the jiffies update.
 */
static ktime_t tick_init_jiffy_update(void)
{
	ktime_t period;

	write_seqlock(&jiffies_lock);
	/* Did we start the jiffies update yet ? */
	if (last_jiffies_update.tv64 == 0)
		last_jiffies_update = tick_next_period;
	period = last_jiffies_update;
	write_sequnlock(&jiffies_lock);
	return period;
}


static void tick_sched_do_timer(ktime_t now)
{
	int cpu = smp_processor_id();

#ifdef CONFIG_NO_HZ
	/*
	 * Check if the do_timer duty was dropped. We don't care about
	 * concurrency: This happens only when the cpu in charge went
	 * into a long sleep. If two cpus happen to assign themself to
	 * this duty, then the jiffies update is still serialized by
	 * jiffies_lock.
	 */
	if (unlikely(tick_do_timer_cpu == TICK_DO_TIMER_NONE))
		tick_do_timer_cpu = cpu;
#endif

	/* Check, if the jiffies need an update */
	if (tick_do_timer_cpu == cpu)
		tick_do_update_jiffies64(now);
}

static void tick_sched_handle(struct tick_sched *ts, struct pt_regs *regs)
{
#ifdef CONFIG_NO_HZ
	/*
	 * When we are idle and the tick is stopped, we have to touch
	 * the watchdog as we might not schedule for a really long
	 * time. This happens on complete idle SMP systems while
	 * waiting on the login prompt. We also increment the "start of
	 * idle" jiffy stamp so the idle accounting adjustment we do
	 * when we go busy again does not account too much ticks.
	 */
	if (ts->tick_stopped) {
		touch_softlockup_watchdog();
		if (is_idle_task(current))
			ts->idle_jiffies++;
	}
#endif
	update_process_times(user_mode(regs));
	profile_tick(CPU_PROFILING);
}

/*
 * NOHZ - aka dynamic tick functionality
 */
#ifdef CONFIG_NO_HZ
/*
 * NO HZ enabled ?
 */
int tick_nohz_enabled __read_mostly  = 1;

/*
 * Enable / Disable tickless mode
 */
static int __init setup_tick_nohz(char *str)
{
	if (!strcmp(str, "off"))
		tick_nohz_enabled = 0;
	else if (!strcmp(str, "on"))
		tick_nohz_enabled = 1;
	else
		return 0;
	return 1;
}

__setup("nohz=", setup_tick_nohz);

/**
 * tick_nohz_update_jiffies - update jiffies when idle was interrupted
 *
 * Called from interrupt entry when the CPU was idle
 *
 * In case the sched_tick was stopped on this CPU, we have to check if jiffies
 * must be updated. Otherwise an interrupt handler could use a stale jiffy
 * value. We do this unconditionally on any cpu, as we don't know whether the
 * cpu, which has the update task assigned is in a long sleep.
 */
static void tick_nohz_update_jiffies(ktime_t now)
{
	int cpu = smp_processor_id();
	struct tick_sched *ts = &per_cpu(tick_cpu_sched, cpu);
	unsigned long flags;

	ts->idle_waketime = now;

	local_irq_save(flags);
	tick_do_update_jiffies64(now);
	local_irq_restore(flags);

	calc_load_exit_idle();
	touch_softlockup_watchdog();
}

/*
 * Updates the per cpu time idle statistics counters
 */
static void
update_ts_time_stats(int cpu, struct tick_sched *ts, ktime_t now, u64 *last_update_time)
{
	ktime_t delta;

	if (ts->idle_active) {
		delta = ktime_sub(now, ts->idle_entrytime);
		if (nr_iowait_cpu(cpu) > 0)
			ts->iowait_sleeptime = ktime_add(ts->iowait_sleeptime, delta);
		else
			ts->idle_sleeptime = ktime_add(ts->idle_sleeptime, delta);
		ts->idle_entrytime = now;
	}

	if (last_update_time)
		*last_update_time = ktime_to_us(now);

}

static void tick_nohz_stop_idle(int cpu, ktime_t now)
{
	struct tick_sched *ts = &per_cpu(tick_cpu_sched, cpu);

	update_ts_time_stats(cpu, ts, now, NULL);
	ts->idle_active = 0;

	sched_clock_idle_wakeup_event(0);
}

static ktime_t tick_nohz_start_idle(int cpu, struct tick_sched *ts)
{
	ktime_t now = ktime_get();

	ts->idle_entrytime = now;
	ts->idle_active = 1;
	sched_clock_idle_sleep_event();
	return now;
}

/**
 * get_cpu_idle_time_us - get the total idle time of a cpu
 * @cpu: CPU number to query
 * @last_update_time: variable to store update time in. Do not update
 * counters if NULL.
 *
 * Return the cummulative idle time (since boot) for a given
 * CPU, in microseconds.
 *
 * This time is measured via accounting rather than sampling,
 * and is as accurate as ktime_get() is.
 *
 * This function returns -1 if NOHZ is not enabled.
 */
u64 get_cpu_idle_time_us(int cpu, u64 *last_update_time)
{
	struct tick_sched *ts = &per_cpu(tick_cpu_sched, cpu);
	ktime_t now, idle;

	if (!tick_nohz_enabled)
		return -1;

	now = ktime_get();
	if (last_update_time) {
		update_ts_time_stats(cpu, ts, now, last_update_time);
		idle = ts->idle_sleeptime;
	} else {
		if (ts->idle_active && !nr_iowait_cpu(cpu)) {
			ktime_t delta = ktime_sub(now, ts->idle_entrytime);

			idle = ktime_add(ts->idle_sleeptime, delta);
		} else {
			idle = ts->idle_sleeptime;
		}
	}

	return ktime_to_us(idle);

}
EXPORT_SYMBOL_GPL(get_cpu_idle_time_us);

/**
 * get_cpu_iowait_time_us - get the total iowait time of a cpu
 * @cpu: CPU number to query
 * @last_update_time: variable to store update time in. Do not update
 * counters if NULL.
 *
 * Return the cummulative iowait time (since boot) for a given
 * CPU, in microseconds.
 *
 * This time is measured via accounting rather than sampling,
 * and is as accurate as ktime_get() is.
 *
 * This function returns -1 if NOHZ is not enabled.
 */
u64 get_cpu_iowait_time_us(int cpu, u64 *last_update_time)
{
	struct tick_sched *ts = &per_cpu(tick_cpu_sched, cpu);
	ktime_t now, iowait;

	if (!tick_nohz_enabled)
		return -1;

	now = ktime_get();
	if (last_update_time) {
		update_ts_time_stats(cpu, ts, now, last_update_time);
		iowait = ts->iowait_sleeptime;
	} else {
		if (ts->idle_active && nr_iowait_cpu(cpu) > 0) {
			ktime_t delta = ktime_sub(now, ts->idle_entrytime);

			iowait = ktime_add(ts->iowait_sleeptime, delta);
		} else {
			iowait = ts->iowait_sleeptime;
		}
	}

	return ktime_to_us(iowait);
}
EXPORT_SYMBOL_GPL(get_cpu_iowait_time_us);

static ktime_t tick_nohz_stop_sched_tick(struct tick_sched *ts,
					 ktime_t now, int cpu)
{
	unsigned long seq, last_jiffies, next_jiffies, delta_jiffies;
	ktime_t last_update, expires, ret = { .tv64 = 0 };
	unsigned long rcu_delta_jiffies;
	struct clock_event_device *dev = __get_cpu_var(tick_cpu_device).evtdev;
	u64 time_delta;

	/* Read jiffies and the time when jiffies were updated last */
	do {
		seq = read_seqbegin(&jiffies_lock);
		last_update = last_jiffies_update;
		last_jiffies = jiffies;
		time_delta = timekeeping_max_deferment();
	} while (read_seqretry(&jiffies_lock, seq));

	if (rcu_needs_cpu(cpu, &rcu_delta_jiffies) ||
	    arch_needs_cpu(cpu) || irq_work_needs_cpu()) {
		next_jiffies = last_jiffies + 1;
		delta_jiffies = 1;
	} else {
		/* Get the next timer wheel timer */
		next_jiffies = get_next_timer_interrupt(last_jiffies);
		delta_jiffies = next_jiffies - last_jiffies;
		if (rcu_delta_jiffies < delta_jiffies) {
			next_jiffies = last_jiffies + rcu_delta_jiffies;
			delta_jiffies = rcu_delta_jiffies;
		}
	}
	/*
	 * Do not stop the tick, if we are only one off
	 * or if the cpu is required for rcu
	 */
	if (!ts->tick_stopped && delta_jiffies == 1)
		goto out;

	/* Schedule the tick, if we are at least one jiffie off */
	if ((long)delta_jiffies >= 1) {

		/*
		 * If this cpu is the one which updates jiffies, then
		 * give up the assignment and let it be taken by the
		 * cpu which runs the tick timer next, which might be
		 * this cpu as well. If we don't drop this here the
		 * jiffies might be stale and do_timer() never
		 * invoked. Keep track of the fact that it was the one
		 * which had the do_timer() duty last. If this cpu is
		 * the one which had the do_timer() duty last, we
		 * limit the sleep time to the timekeeping
		 * max_deferement value which we retrieved
		 * above. Otherwise we can sleep as long as we want.
		 */
		if (cpu == tick_do_timer_cpu) {
			tick_do_timer_cpu = TICK_DO_TIMER_NONE;
			ts->do_timer_last = 1;
		} else if (tick_do_timer_cpu != TICK_DO_TIMER_NONE) {
			time_delta = KTIME_MAX;
			ts->do_timer_last = 0;
		} else if (!ts->do_timer_last) {
			time_delta = KTIME_MAX;
		}

		/*
		 * calculate the expiry time for the next timer wheel
		 * timer. delta_jiffies >= NEXT_TIMER_MAX_DELTA signals
		 * that there is no timer pending or at least extremely
		 * far into the future (12 days for HZ=1000). In this
		 * case we set the expiry to the end of time.
		 */
		if (likely(delta_jiffies < NEXT_TIMER_MAX_DELTA)) {
			/*
			 * Calculate the time delta for the next timer event.
			 * If the time delta exceeds the maximum time delta
			 * permitted by the current clocksource then adjust
			 * the time delta accordingly to ensure the
			 * clocksource does not wrap.
			 */
			time_delta = min_t(u64, time_delta,
					   tick_period.tv64 * delta_jiffies);
		}

		if (time_delta < KTIME_MAX)
			expires = ktime_add_ns(last_update, time_delta);
		else
			expires.tv64 = KTIME_MAX;

		/* Skip reprogram of event if its not changed */
		if (ts->tick_stopped && ktime_equal(expires, dev->next_event))
			goto out;

		ret = expires;

		/*
		 * nohz_stop_sched_tick can be called several times before
		 * the nohz_restart_sched_tick is called. This happens when
		 * interrupts arrive which do not cause a reschedule. In the
		 * first call we save the current tick time, so we can restart
		 * the scheduler tick in nohz_restart_sched_tick.
		 */
		if (!ts->tick_stopped) {
<<<<<<< HEAD
			nohz_balance_enter_idle(cpu);
=======
			select_nohz_load_balancer(1);
>>>>>>> 940b3e49
			calc_load_enter_idle();

			ts->last_tick = hrtimer_get_expires(&ts->sched_timer);
			ts->tick_stopped = 1;
		}

		/*
		 * If the expiration time == KTIME_MAX, then
		 * in this case we simply stop the tick timer.
		 */
		 if (unlikely(expires.tv64 == KTIME_MAX)) {
			if (ts->nohz_mode == NOHZ_MODE_HIGHRES)
				hrtimer_cancel(&ts->sched_timer);
			goto out;
		}

		if (ts->nohz_mode == NOHZ_MODE_HIGHRES) {
			hrtimer_start(&ts->sched_timer, expires,
				      HRTIMER_MODE_ABS_PINNED);
			/* Check, if the timer was already in the past */
			if (hrtimer_active(&ts->sched_timer))
				goto out;
		} else if (!tick_program_event(expires, 0))
				goto out;
		/*
		 * We are past the event already. So we crossed a
		 * jiffie boundary. Update jiffies and raise the
		 * softirq.
		 */
		tick_do_update_jiffies64(ktime_get());
	}
	raise_softirq_irqoff(TIMER_SOFTIRQ);
out:
	ts->next_jiffies = next_jiffies;
	ts->last_jiffies = last_jiffies;
	ts->sleep_length = ktime_sub(dev->next_event, now);

	return ret;
}

static bool can_stop_idle_tick(int cpu, struct tick_sched *ts)
{
	/*
	 * If this cpu is offline and it is the one which updates
	 * jiffies, then give up the assignment and let it be taken by
	 * the cpu which runs the tick timer next. If we don't drop
	 * this here the jiffies might be stale and do_timer() never
	 * invoked.
	 */
	if (unlikely(!cpu_online(cpu))) {
		if (cpu == tick_do_timer_cpu)
			tick_do_timer_cpu = TICK_DO_TIMER_NONE;
	}

	if (unlikely(ts->nohz_mode == NOHZ_MODE_INACTIVE))
		return false;

	if (need_resched())
		return false;

	if (unlikely(local_softirq_pending() && cpu_online(cpu))) {
		static int ratelimit;

		if (ratelimit < 10 &&
		    (local_softirq_pending() & SOFTIRQ_STOP_IDLE_MASK)) {
			printk(KERN_ERR "NOHZ: local_softirq_pending %02x\n",
			       (unsigned int) local_softirq_pending());
			ratelimit++;
		}
		return false;
	}

	return true;
}

static void __tick_nohz_idle_enter(struct tick_sched *ts)
{
	ktime_t now, expires;
	int cpu = smp_processor_id();

	now = tick_nohz_start_idle(cpu, ts);

	if (can_stop_idle_tick(cpu, ts)) {
		int was_stopped = ts->tick_stopped;

		ts->idle_calls++;

		expires = tick_nohz_stop_sched_tick(ts, now, cpu);
		if (expires.tv64 > 0LL) {
			ts->idle_sleeps++;
			ts->idle_expires = expires;
		}

		if (!was_stopped && ts->tick_stopped)
			ts->idle_jiffies = ts->last_jiffies;
	}
}

/**
 * tick_nohz_idle_enter - stop the idle tick from the idle task
 *
 * When the next event is more than a tick into the future, stop the idle tick
 * Called when we start the idle loop.
 *
 * The arch is responsible of calling:
 *
 * - rcu_idle_enter() after its last use of RCU before the CPU is put
 *  to sleep.
 * - rcu_idle_exit() before the first use of RCU after the CPU is woken up.
 */
void tick_nohz_idle_enter(void)
{
	struct tick_sched *ts;

	WARN_ON_ONCE(irqs_disabled());

	/*
 	 * Update the idle state in the scheduler domain hierarchy
 	 * when tick_nohz_stop_sched_tick() is called from the idle loop.
 	 * State will be updated to busy during the first busy tick after
 	 * exiting idle.
 	 */
	set_cpu_sd_state_idle();

	local_irq_disable();

	ts = &__get_cpu_var(tick_cpu_sched);
	/*
	 * set ts->inidle unconditionally. even if the system did not
	 * switch to nohz mode the cpu frequency governers rely on the
	 * update of the idle time accounting in tick_nohz_start_idle().
	 */
	ts->inidle = 1;
	__tick_nohz_idle_enter(ts);

	local_irq_enable();
}
EXPORT_SYMBOL_GPL(tick_nohz_idle_enter);

/**
 * tick_nohz_irq_exit - update next tick event from interrupt exit
 *
 * When an interrupt fires while we are idle and it doesn't cause
 * a reschedule, it may still add, modify or delete a timer, enqueue
 * an RCU callback, etc...
 * So we need to re-calculate and reprogram the next tick event.
 */
void tick_nohz_irq_exit(void)
{
	struct tick_sched *ts = &__get_cpu_var(tick_cpu_sched);

	if (!ts->inidle)
		return;

	/* Cancel the timer because CPU already waken up from the C-states*/
	menu_hrtimer_cancel();
	__tick_nohz_idle_enter(ts);
}

/**
 * tick_nohz_get_sleep_length - return the length of the current sleep
 *
 * Called from power state control code with interrupts disabled
 */
ktime_t tick_nohz_get_sleep_length(void)
{
	struct tick_sched *ts = &__get_cpu_var(tick_cpu_sched);

	return ts->sleep_length;
}

static void tick_nohz_restart(struct tick_sched *ts, ktime_t now)
{
	hrtimer_cancel(&ts->sched_timer);
	hrtimer_set_expires(&ts->sched_timer, ts->last_tick);

	while (1) {
		/* Forward the time to expire in the future */
		hrtimer_forward(&ts->sched_timer, now, tick_period);

		if (ts->nohz_mode == NOHZ_MODE_HIGHRES) {
			hrtimer_start_expires(&ts->sched_timer,
					      HRTIMER_MODE_ABS_PINNED);
			/* Check, if the timer was already in the past */
			if (hrtimer_active(&ts->sched_timer))
				break;
		} else {
			if (!tick_program_event(
				hrtimer_get_expires(&ts->sched_timer), 0))
				break;
		}
		/* Reread time and update jiffies */
		now = ktime_get();
		tick_do_update_jiffies64(now);
	}
}

static void tick_nohz_restart_sched_tick(struct tick_sched *ts, ktime_t now)
{
	/* Update jiffies first */
	tick_do_update_jiffies64(now);
	update_cpu_load_nohz();

	calc_load_exit_idle();
	touch_softlockup_watchdog();
	/*
	 * Cancel the scheduled timer and restore the tick
	 */
	ts->tick_stopped  = 0;
	ts->idle_exittime = now;

	tick_nohz_restart(ts, now);
}

static void tick_nohz_account_idle_ticks(struct tick_sched *ts)
{
#ifndef CONFIG_VIRT_CPU_ACCOUNTING_NATIVE
	unsigned long ticks;

	if (vtime_accounting_enabled())
		return;
	/*
	 * We stopped the tick in idle. Update process times would miss the
	 * time we slept as update_process_times does only a 1 tick
	 * accounting. Enforce that this is accounted to idle !
	 */
	ticks = jiffies - ts->idle_jiffies;
	/*
	 * We might be one off. Do not randomly account a huge number of ticks!
	 */
	if (ticks && ticks < LONG_MAX)
		account_idle_ticks(ticks);
#endif
}

/**
 * tick_nohz_idle_exit - restart the idle tick from the idle task
 *
 * Restart the idle tick when the CPU is woken up from idle
 * This also exit the RCU extended quiescent state. The CPU
 * can use RCU again after this function is called.
 */
void tick_nohz_idle_exit(void)
{
	int cpu = smp_processor_id();
	struct tick_sched *ts = &per_cpu(tick_cpu_sched, cpu);
	ktime_t now;

	local_irq_disable();

	WARN_ON_ONCE(!ts->inidle);

	ts->inidle = 0;

	/* Cancel the timer because CPU already waken up from the C-states*/
	menu_hrtimer_cancel();
	if (ts->idle_active || ts->tick_stopped)
		now = ktime_get();

	if (ts->idle_active)
		tick_nohz_stop_idle(cpu, now);

	if (ts->tick_stopped) {
		tick_nohz_restart_sched_tick(ts, now);
		tick_nohz_account_idle_ticks(ts);
	}

<<<<<<< HEAD
=======
	/* Update jiffies first */
	select_nohz_load_balancer(0);
	tick_do_update_jiffies64(now);

#ifndef CONFIG_VIRT_CPU_ACCOUNTING
	/*
	 * We stopped the tick in idle. Update process times would miss the
	 * time we slept as update_process_times does only a 1 tick
	 * accounting. Enforce that this is accounted to idle !
	 */
	ticks = jiffies - ts->idle_jiffies;
	/*
	 * We might be one off. Do not randomly account a huge number of ticks!
	 */
	if (ticks && ticks < LONG_MAX)
		account_idle_ticks(ticks);
#endif

	calc_load_exit_idle();
	touch_softlockup_watchdog();
	/*
	 * Cancel the scheduled timer and restore the tick
	 */
	ts->tick_stopped  = 0;
	ts->idle_exittime = now;

	tick_nohz_restart(ts, now);

>>>>>>> 940b3e49
	local_irq_enable();
}
EXPORT_SYMBOL_GPL(tick_nohz_idle_exit);

static int tick_nohz_reprogram(struct tick_sched *ts, ktime_t now)
{
	hrtimer_forward(&ts->sched_timer, now, tick_period);
	return tick_program_event(hrtimer_get_expires(&ts->sched_timer), 0);
}

/*
 * The nohz low res interrupt handler
 */
static void tick_nohz_handler(struct clock_event_device *dev)
{
	struct tick_sched *ts = &__get_cpu_var(tick_cpu_sched);
	struct pt_regs *regs = get_irq_regs();
	ktime_t now = ktime_get();

	dev->next_event.tv64 = KTIME_MAX;

	tick_sched_do_timer(now);
	tick_sched_handle(ts, regs);

	while (tick_nohz_reprogram(ts, now)) {
		now = ktime_get();
		tick_do_update_jiffies64(now);
	}
}

/**
 * tick_nohz_switch_to_nohz - switch to nohz mode
 */
static void tick_nohz_switch_to_nohz(void)
{
	struct tick_sched *ts = &__get_cpu_var(tick_cpu_sched);
	ktime_t next;

	if (!tick_nohz_enabled)
		return;

	local_irq_disable();
	if (tick_switch_to_oneshot(tick_nohz_handler)) {
		local_irq_enable();
		return;
	}

	ts->nohz_mode = NOHZ_MODE_LOWRES;

	/*
	 * Recycle the hrtimer in ts, so we can share the
	 * hrtimer_forward with the highres code.
	 */
	hrtimer_init(&ts->sched_timer, CLOCK_MONOTONIC, HRTIMER_MODE_ABS);
	/* Get the next period */
	next = tick_init_jiffy_update();

	for (;;) {
		hrtimer_set_expires(&ts->sched_timer, next);
		if (!tick_program_event(next, 0))
			break;
		next = ktime_add(next, tick_period);
	}
	local_irq_enable();
}

/*
 * When NOHZ is enabled and the tick is stopped, we need to kick the
 * tick timer from irq_enter() so that the jiffies update is kept
 * alive during long running softirqs. That's ugly as hell, but
 * correctness is key even if we need to fix the offending softirq in
 * the first place.
 *
 * Note, this is different to tick_nohz_restart. We just kick the
 * timer and do not touch the other magic bits which need to be done
 * when idle is left.
 */
static void tick_nohz_kick_tick(int cpu, ktime_t now)
{
#if 0
	/* Switch back to 2.6.27 behaviour */

	struct tick_sched *ts = &per_cpu(tick_cpu_sched, cpu);
	ktime_t delta;

	/*
	 * Do not touch the tick device, when the next expiry is either
	 * already reached or less/equal than the tick period.
	 */
	delta =	ktime_sub(hrtimer_get_expires(&ts->sched_timer), now);
	if (delta.tv64 <= tick_period.tv64)
		return;

	tick_nohz_restart(ts, now);
#endif
}

static inline void tick_check_nohz(int cpu)
{
	struct tick_sched *ts = &per_cpu(tick_cpu_sched, cpu);
	ktime_t now;

	if (!ts->idle_active && !ts->tick_stopped)
		return;
	now = ktime_get();
	if (ts->idle_active)
		tick_nohz_stop_idle(cpu, now);
	if (ts->tick_stopped) {
		tick_nohz_update_jiffies(now);
		tick_nohz_kick_tick(cpu, now);
	}
}

#else

static inline void tick_nohz_switch_to_nohz(void) { }
static inline void tick_check_nohz(int cpu) { }

#endif /* NO_HZ */

/*
 * Called from irq_enter to notify about the possible interruption of idle()
 */
void tick_check_idle(int cpu)
{
	tick_check_oneshot_broadcast(cpu);
	tick_check_nohz(cpu);
}

/*
 * High resolution timer specific code
 */
#ifdef CONFIG_HIGH_RES_TIMERS
/*
 * We rearm the timer until we get disabled by the idle code.
 * Called with interrupts disabled.
 */
static enum hrtimer_restart tick_sched_timer(struct hrtimer *timer)
{
	struct tick_sched *ts =
		container_of(timer, struct tick_sched, sched_timer);
	struct pt_regs *regs = get_irq_regs();
	ktime_t now = ktime_get();

	tick_sched_do_timer(now);

	/*
	 * Do not call, when we are not in irq context and have
	 * no valid regs pointer
	 */
	if (regs)
		tick_sched_handle(ts, regs);

	hrtimer_forward(timer, now, tick_period);

	return HRTIMER_RESTART;
}

static int sched_skew_tick;

static int __init skew_tick(char *str)
{
	get_option(&str, &sched_skew_tick);

	return 0;
}
early_param("skew_tick", skew_tick);

/**
 * tick_setup_sched_timer - setup the tick emulation timer
 */
void tick_setup_sched_timer(void)
{
	struct tick_sched *ts = &__get_cpu_var(tick_cpu_sched);
	ktime_t now = ktime_get();

	/*
	 * Emulate tick processing via per-CPU hrtimers:
	 */
	hrtimer_init(&ts->sched_timer, CLOCK_MONOTONIC, HRTIMER_MODE_ABS);
	ts->sched_timer.function = tick_sched_timer;

	/* Get the next period (per cpu) */
	hrtimer_set_expires(&ts->sched_timer, tick_init_jiffy_update());

	/* Offset the tick to avert jiffies_lock contention. */
	if (sched_skew_tick) {
		u64 offset = ktime_to_ns(tick_period) >> 1;
		do_div(offset, num_possible_cpus());
		offset *= smp_processor_id();
		hrtimer_add_expires_ns(&ts->sched_timer, offset);
	}

	for (;;) {
		hrtimer_forward(&ts->sched_timer, now, tick_period);
		hrtimer_start_expires(&ts->sched_timer,
				      HRTIMER_MODE_ABS_PINNED);
		/* Check, if the timer was already in the past */
		if (hrtimer_active(&ts->sched_timer))
			break;
		now = ktime_get();
	}

#ifdef CONFIG_NO_HZ
	if (tick_nohz_enabled)
		ts->nohz_mode = NOHZ_MODE_HIGHRES;
#endif
}
#endif /* HIGH_RES_TIMERS */

#if defined CONFIG_NO_HZ || defined CONFIG_HIGH_RES_TIMERS
void tick_cancel_sched_timer(int cpu)
{
	struct tick_sched *ts = &per_cpu(tick_cpu_sched, cpu);

# ifdef CONFIG_HIGH_RES_TIMERS
	if (ts->sched_timer.base)
		hrtimer_cancel(&ts->sched_timer);
# endif

	ts->nohz_mode = NOHZ_MODE_INACTIVE;
}
#endif

/**
 * Async notification about clocksource changes
 */
void tick_clock_notify(void)
{
	int cpu;

	for_each_possible_cpu(cpu)
		set_bit(0, &per_cpu(tick_cpu_sched, cpu).check_clocks);
}

/*
 * Async notification about clock event changes
 */
void tick_oneshot_notify(void)
{
	struct tick_sched *ts = &__get_cpu_var(tick_cpu_sched);

	set_bit(0, &ts->check_clocks);
}

/**
 * Check, if a change happened, which makes oneshot possible.
 *
 * Called cyclic from the hrtimer softirq (driven by the timer
 * softirq) allow_nohz signals, that we can switch into low-res nohz
 * mode, because high resolution timers are disabled (either compile
 * or runtime).
 */
int tick_check_oneshot_change(int allow_nohz)
{
	struct tick_sched *ts = &__get_cpu_var(tick_cpu_sched);

	if (!test_and_clear_bit(0, &ts->check_clocks))
		return 0;

	if (ts->nohz_mode != NOHZ_MODE_INACTIVE)
		return 0;

	if (!timekeeping_valid_for_hres() || !tick_is_oneshot_available())
		return 0;

	if (!allow_nohz)
		return 1;

	tick_nohz_switch_to_nohz();
	return 0;
}<|MERGE_RESOLUTION|>--- conflicted
+++ resolved
@@ -417,11 +417,7 @@
 		 * the scheduler tick in nohz_restart_sched_tick.
 		 */
 		if (!ts->tick_stopped) {
-<<<<<<< HEAD
 			nohz_balance_enter_idle(cpu);
-=======
-			select_nohz_load_balancer(1);
->>>>>>> 940b3e49
 			calc_load_enter_idle();
 
 			ts->last_tick = hrtimer_get_expires(&ts->sched_timer);
@@ -689,37 +685,6 @@
 		tick_nohz_account_idle_ticks(ts);
 	}
 
-<<<<<<< HEAD
-=======
-	/* Update jiffies first */
-	select_nohz_load_balancer(0);
-	tick_do_update_jiffies64(now);
-
-#ifndef CONFIG_VIRT_CPU_ACCOUNTING
-	/*
-	 * We stopped the tick in idle. Update process times would miss the
-	 * time we slept as update_process_times does only a 1 tick
-	 * accounting. Enforce that this is accounted to idle !
-	 */
-	ticks = jiffies - ts->idle_jiffies;
-	/*
-	 * We might be one off. Do not randomly account a huge number of ticks!
-	 */
-	if (ticks && ticks < LONG_MAX)
-		account_idle_ticks(ticks);
-#endif
-
-	calc_load_exit_idle();
-	touch_softlockup_watchdog();
-	/*
-	 * Cancel the scheduled timer and restore the tick
-	 */
-	ts->tick_stopped  = 0;
-	ts->idle_exittime = now;
-
-	tick_nohz_restart(ts, now);
-
->>>>>>> 940b3e49
 	local_irq_enable();
 }
 EXPORT_SYMBOL_GPL(tick_nohz_idle_exit);
