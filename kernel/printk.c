--- conflicted
+++ resolved
@@ -45,13 +45,11 @@
 
 #include <asm/uaccess.h>
 
-<<<<<<< HEAD
+#define CREATE_TRACE_POINTS
+#include <trace/events/printk.h>
+
 void (* BrcmLogString)(const char *inLogString,
 				unsigned short inSender) = 0;
-=======
-#define CREATE_TRACE_POINTS
-#include <trace/events/printk.h>
->>>>>>> 53143fd3
 
 /*
  * Architectures can override it:
@@ -931,7 +929,7 @@
 	}
 
 	lockdep_off();
-	spin_lock(&logbuf_lock);
+	raw_spin_lock(&logbuf_lock);
 	printk_cpu = this_cpu;
 
 	if (bcmlog_log_ulogging_id > 0 && BrcmLogString)
@@ -1012,7 +1010,7 @@
 #endif
 
 	p = printk_buf;
-	
+
 	/* Read log level and handle special printk prefix */
 	plen = log_prefix(p, &current_log_level, &special);
 	if (plen) {
