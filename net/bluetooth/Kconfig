#
# Bluetooth subsystem configuration
#

menuconfig BT
	tristate "Bluetooth subsystem support"
	depends on NET && !S390
	depends on RFKILL || !RFKILL
	select CRC16
	select CRYPTO
	select CRYPTO_BLKCIPHER
	select CRYPTO_AES
	select CRYPTO_ECB
	help
	  Bluetooth is low-cost, low-power, short-range wireless technology.
	  It was designed as a replacement for cables and other short-range
	  technologies like IrDA.  Bluetooth operates in personal area range
	  that typically extends up to 10 meters.  More information about
	  Bluetooth can be found at <http://www.bluetooth.com/>.

	  Linux Bluetooth subsystem consist of several layers:
	     Bluetooth Core
		HCI device and connection manager, scheduler
		SCO audio links
		L2CAP (Logical Link Control and Adaptation Protocol)
		SMP (Security Manager Protocol) on LE (Low Energy) links
	     HCI Device drivers (Interface to the hardware)
	     RFCOMM Module (RFCOMM Protocol)  
	     BNEP Module (Bluetooth Network Encapsulation Protocol)
	     CMTP Module (CAPI Message Transport Protocol)
	     HIDP Module (Human Interface Device Protocol)
	     SMP Module (Security Manager Protocol)

	  Say Y here to compile Bluetooth support into the kernel or say M to
	  compile it as module (bluetooth).

	  To use Linux Bluetooth subsystem, you will need several user-space
	  utilities like hciconfig and bluetoothd.  These utilities and updates
	  to Bluetooth kernel modules are provided in the BlueZ packages.  For
	  more information, see <http://www.bluez.org/>.

<<<<<<< HEAD
=======
if BT != n

config BT_L2CAP
	bool "L2CAP protocol support"
	depends on CRYPTO_HMAC
	depends on CRYPTO_SHA256
	select CRC16
	select CRYPTO_BLKCIPHER
	select CRYPTO_AES
	select CRYPTO_ECB
	select CRYPTO_MANAGER
	help
	  L2CAP (Logical Link Control and Adaptation Protocol) provides
	  connection oriented and connection-less data transport.  L2CAP
	  support is required for most Bluetooth applications.

	  Also included is support for SMP (Security Manager Protocol) which
	  is the security layer on top of LE (Low Energy) links.

config BT_SCO
	bool "SCO links support"
	help
	  SCO link provides voice transport over Bluetooth.  SCO support is
	  required for voice applications like Headset and Audio.

endif

>>>>>>> 3f6240f3
source "net/bluetooth/rfcomm/Kconfig"

source "net/bluetooth/bnep/Kconfig"

source "net/bluetooth/cmtp/Kconfig"

source "net/bluetooth/hidp/Kconfig"

source "drivers/bluetooth/Kconfig"
<|MERGE_RESOLUTION|>--- conflicted
+++ resolved
@@ -11,6 +11,8 @@
 	select CRYPTO_BLKCIPHER
 	select CRYPTO_AES
 	select CRYPTO_ECB
+	select CRYPTO_HMAC
+	select CRYPTO_SHA256
 	help
 	  Bluetooth is low-cost, low-power, short-range wireless technology.
 	  It was designed as a replacement for cables and other short-range
@@ -29,7 +31,6 @@
 	     BNEP Module (Bluetooth Network Encapsulation Protocol)
 	     CMTP Module (CAPI Message Transport Protocol)
 	     HIDP Module (Human Interface Device Protocol)
-	     SMP Module (Security Manager Protocol)
 
 	  Say Y here to compile Bluetooth support into the kernel or say M to
 	  compile it as module (bluetooth).
@@ -39,36 +40,6 @@
 	  to Bluetooth kernel modules are provided in the BlueZ packages.  For
 	  more information, see <http://www.bluez.org/>.
 
-<<<<<<< HEAD
-=======
-if BT != n
-
-config BT_L2CAP
-	bool "L2CAP protocol support"
-	depends on CRYPTO_HMAC
-	depends on CRYPTO_SHA256
-	select CRC16
-	select CRYPTO_BLKCIPHER
-	select CRYPTO_AES
-	select CRYPTO_ECB
-	select CRYPTO_MANAGER
-	help
-	  L2CAP (Logical Link Control and Adaptation Protocol) provides
-	  connection oriented and connection-less data transport.  L2CAP
-	  support is required for most Bluetooth applications.
-
-	  Also included is support for SMP (Security Manager Protocol) which
-	  is the security layer on top of LE (Low Energy) links.
-
-config BT_SCO
-	bool "SCO links support"
-	help
-	  SCO link provides voice transport over Bluetooth.  SCO support is
-	  required for voice applications like Headset and Audio.
-
-endif
-
->>>>>>> 3f6240f3
 source "net/bluetooth/rfcomm/Kconfig"
 
 source "net/bluetooth/bnep/Kconfig"
