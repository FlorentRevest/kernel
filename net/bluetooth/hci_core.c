/*
   BlueZ - Bluetooth protocol stack for Linux
   Copyright (C) 2000-2001 Qualcomm Incorporated
   Copyright (C) 2011 ProFUSION Embedded Systems

   Written 2000,2001 by Maxim Krasnyansky <maxk@qualcomm.com>

   This program is free software; you can redistribute it and/or modify
   it under the terms of the GNU General Public License version 2 as
   published by the Free Software Foundation;

   THE SOFTWARE IS PROVIDED "AS IS", WITHOUT WARRANTY OF ANY KIND, EXPRESS
   OR IMPLIED, INCLUDING BUT NOT LIMITED TO THE WARRANTIES OF MERCHANTABILITY,
   FITNESS FOR A PARTICULAR PURPOSE AND NONINFRINGEMENT OF THIRD PARTY RIGHTS.
   IN NO EVENT SHALL THE COPYRIGHT HOLDER(S) AND AUTHOR(S) BE LIABLE FOR ANY
   CLAIM, OR ANY SPECIAL INDIRECT OR CONSEQUENTIAL DAMAGES, OR ANY DAMAGES
   WHATSOEVER RESULTING FROM LOSS OF USE, DATA OR PROFITS, WHETHER IN AN
   ACTION OF CONTRACT, NEGLIGENCE OR OTHER TORTIOUS ACTION, ARISING OUT OF
   OR IN CONNECTION WITH THE USE OR PERFORMANCE OF THIS SOFTWARE.

   ALL LIABILITY, INCLUDING LIABILITY FOR INFRINGEMENT OF ANY PATENTS,
   COPYRIGHTS, TRADEMARKS OR OTHER RIGHTS, RELATING TO USE OF THIS
   SOFTWARE IS DISCLAIMED.
*/

/* Bluetooth HCI core. */

#include <linux/jiffies.h>
#include <linux/module.h>
#include <linux/kmod.h>

#include <linux/types.h>
#include <linux/errno.h>
#include <linux/kernel.h>
#include <linux/sched.h>
#include <linux/slab.h>
#include <linux/poll.h>
#include <linux/fcntl.h>
#include <linux/init.h>
#include <linux/skbuff.h>
#include <linux/workqueue.h>
#include <linux/interrupt.h>
#include <linux/rfkill.h>
#include <linux/timer.h>
#include <linux/crypto.h>
#include <net/sock.h>

#include <linux/uaccess.h>
#include <asm/unaligned.h>

#include <net/bluetooth/bluetooth.h>
#include <net/bluetooth/hci_core.h>

#define AUTO_OFF_TIMEOUT 2000

static void hci_rx_work(struct work_struct *work);
static void hci_cmd_work(struct work_struct *work);
static void hci_tx_work(struct work_struct *work);

/* HCI device list */
LIST_HEAD(hci_dev_list);
DEFINE_RWLOCK(hci_dev_list_lock);

/* HCI callback list */
LIST_HEAD(hci_cb_list);
DEFINE_RWLOCK(hci_cb_list_lock);

/* ---- HCI notifications ---- */

static void hci_notify(struct hci_dev *hdev, int event)
{
	hci_sock_dev_event(hdev, event);
}

/* ---- HCI requests ---- */

void hci_req_complete(struct hci_dev *hdev, __u16 cmd, int result)
{
	BT_DBG("%s command 0x%04x result 0x%2.2x", hdev->name, cmd, result);

	/* If this is the init phase check if the completed command matches
	 * the last init command, and if not just return.
	 */
	if (test_bit(HCI_INIT, &hdev->flags) && hdev->init_last_cmd != cmd) {
		struct hci_command_hdr *sent = (void *) hdev->sent_cmd->data;
		struct sk_buff *skb;

		/* Some CSR based controllers generate a spontaneous
		 * reset complete event during init and any pending
		 * command will never be completed. In such a case we
		 * need to resend whatever was the last sent
		 * command.
		 */

		if (cmd != HCI_OP_RESET || sent->opcode == HCI_OP_RESET)
			return;

		skb = skb_clone(hdev->sent_cmd, GFP_ATOMIC);
		if (skb) {
			skb_queue_head(&hdev->cmd_q, skb);
			queue_work(hdev->workqueue, &hdev->cmd_work);
		}

		return;
	}

	if (hdev->req_status == HCI_REQ_PEND) {
		hdev->req_result = result;
		hdev->req_status = HCI_REQ_DONE;
		wake_up_interruptible(&hdev->req_wait_q);
	}
}

static void hci_req_cancel(struct hci_dev *hdev, int err)
{
	BT_DBG("%s err 0x%2.2x", hdev->name, err);

	if (hdev->req_status == HCI_REQ_PEND) {
		hdev->req_result = err;
		hdev->req_status = HCI_REQ_CANCELED;
		wake_up_interruptible(&hdev->req_wait_q);
	}
}

/* Execute request and wait for completion. */
static int __hci_request(struct hci_dev *hdev, void (*req)(struct hci_dev *hdev, unsigned long opt),
					unsigned long opt, __u32 timeout)
{
	DECLARE_WAITQUEUE(wait, current);
	int err = 0;

	BT_DBG("%s start", hdev->name);

	hdev->req_status = HCI_REQ_PEND;

	add_wait_queue(&hdev->req_wait_q, &wait);
	set_current_state(TASK_INTERRUPTIBLE);

	req(hdev, opt);
	schedule_timeout(timeout);

	remove_wait_queue(&hdev->req_wait_q, &wait);

	if (signal_pending(current))
		return -EINTR;

	switch (hdev->req_status) {
	case HCI_REQ_DONE:
		err = -bt_to_errno(hdev->req_result);
		break;

	case HCI_REQ_CANCELED:
		err = -hdev->req_result;
		break;

	default:
		err = -ETIMEDOUT;
		break;
	}

	hdev->req_status = hdev->req_result = 0;

	BT_DBG("%s end: err %d", hdev->name, err);

	return err;
}

static inline int hci_request(struct hci_dev *hdev, void (*req)(struct hci_dev *hdev, unsigned long opt),
					unsigned long opt, __u32 timeout)
{
	int ret;

	if (!test_bit(HCI_UP, &hdev->flags))
		return -ENETDOWN;

	/* Serialize all requests */
	hci_req_lock(hdev);
	ret = __hci_request(hdev, req, opt, timeout);
	hci_req_unlock(hdev);

	return ret;
}

static void hci_reset_req(struct hci_dev *hdev, unsigned long opt)
{
	BT_DBG("%s %ld", hdev->name, opt);

	/* Reset device */
	set_bit(HCI_RESET, &hdev->flags);
	hci_send_cmd(hdev, HCI_OP_RESET, 0, NULL);
}

static void bredr_init(struct hci_dev *hdev)
{
	struct hci_cp_delete_stored_link_key cp;
	__le16 param;
	__u8 flt_type;

	hdev->flow_ctl_mode = HCI_FLOW_CTL_MODE_PACKET_BASED;

	/* Mandatory initialization */

	/* Reset */
	if (!test_bit(HCI_QUIRK_NO_RESET, &hdev->quirks)) {
		set_bit(HCI_RESET, &hdev->flags);
		hci_send_cmd(hdev, HCI_OP_RESET, 0, NULL);
	}

	/* Read Local Supported Features */
	hci_send_cmd(hdev, HCI_OP_READ_LOCAL_FEATURES, 0, NULL);

	/* Read Local Version */
	hci_send_cmd(hdev, HCI_OP_READ_LOCAL_VERSION, 0, NULL);

	/* Read Buffer Size (ACL mtu, max pkt, etc.) */
	hci_send_cmd(hdev, HCI_OP_READ_BUFFER_SIZE, 0, NULL);

	/* Read BD Address */
	hci_send_cmd(hdev, HCI_OP_READ_BD_ADDR, 0, NULL);

	/* Read Class of Device */
	hci_send_cmd(hdev, HCI_OP_READ_CLASS_OF_DEV, 0, NULL);

	/* Read Local Name */
	hci_send_cmd(hdev, HCI_OP_READ_LOCAL_NAME, 0, NULL);

	/* Read Voice Setting */
	hci_send_cmd(hdev, HCI_OP_READ_VOICE_SETTING, 0, NULL);

	/* Optional initialization */

	/* Clear Event Filters */
	flt_type = HCI_FLT_CLEAR_ALL;
	hci_send_cmd(hdev, HCI_OP_SET_EVENT_FLT, 1, &flt_type);

	/* Connection accept timeout ~20 secs */
	param = cpu_to_le16(0x7d00);
	hci_send_cmd(hdev, HCI_OP_WRITE_CA_TIMEOUT, 2, &param);

	bacpy(&cp.bdaddr, BDADDR_ANY);
	cp.delete_all = 1;
	hci_send_cmd(hdev, HCI_OP_DELETE_STORED_LINK_KEY, sizeof(cp), &cp);
}

static void amp_init(struct hci_dev *hdev)
{
	hdev->flow_ctl_mode = HCI_FLOW_CTL_MODE_BLOCK_BASED;

	/* Reset */
	hci_send_cmd(hdev, HCI_OP_RESET, 0, NULL);

	/* Read Local Version */
	hci_send_cmd(hdev, HCI_OP_READ_LOCAL_VERSION, 0, NULL);
}

static void hci_init_req(struct hci_dev *hdev, unsigned long opt)
{
	struct sk_buff *skb;

	BT_DBG("%s %ld", hdev->name, opt);

	/* Driver initialization */

	/* Special commands */
	while ((skb = skb_dequeue(&hdev->driver_init))) {
		bt_cb(skb)->pkt_type = HCI_COMMAND_PKT;
		skb->dev = (void *) hdev;

		skb_queue_tail(&hdev->cmd_q, skb);
		queue_work(hdev->workqueue, &hdev->cmd_work);
	}
	skb_queue_purge(&hdev->driver_init);

	switch (hdev->dev_type) {
	case HCI_BREDR:
		bredr_init(hdev);
		break;

	case HCI_AMP:
		amp_init(hdev);
		break;

	default:
		BT_ERR("Unknown device type %d", hdev->dev_type);
		break;
	}

}

static void hci_le_init_req(struct hci_dev *hdev, unsigned long opt)
{
	BT_DBG("%s", hdev->name);

	/* Read LE buffer size */
	hci_send_cmd(hdev, HCI_OP_LE_READ_BUFFER_SIZE, 0, NULL);
}

static void hci_scan_req(struct hci_dev *hdev, unsigned long opt)
{
	__u8 scan = opt;

	BT_DBG("%s %x", hdev->name, scan);

	/* Inquiry and Page scans */
	hci_send_cmd(hdev, HCI_OP_WRITE_SCAN_ENABLE, 1, &scan);
}

static void hci_auth_req(struct hci_dev *hdev, unsigned long opt)
{
	__u8 auth = opt;

	BT_DBG("%s %x", hdev->name, auth);

	/* Authentication */
	hci_send_cmd(hdev, HCI_OP_WRITE_AUTH_ENABLE, 1, &auth);
}

static void hci_encrypt_req(struct hci_dev *hdev, unsigned long opt)
{
	__u8 encrypt = opt;

	BT_DBG("%s %x", hdev->name, encrypt);

	/* Encryption */
	hci_send_cmd(hdev, HCI_OP_WRITE_ENCRYPT_MODE, 1, &encrypt);
}

static void hci_linkpol_req(struct hci_dev *hdev, unsigned long opt)
{
	__le16 policy = cpu_to_le16(opt);

	BT_DBG("%s %x", hdev->name, policy);

	/* Default link policy */
	hci_send_cmd(hdev, HCI_OP_WRITE_DEF_LINK_POLICY, 2, &policy);
}

/* Get HCI device by index.
 * Device is held on return. */
struct hci_dev *hci_dev_get(int index)
{
	struct hci_dev *hdev = NULL, *d;

	BT_DBG("%d", index);

	if (index < 0)
		return NULL;

	read_lock(&hci_dev_list_lock);
	list_for_each_entry(d, &hci_dev_list, list) {
		if (d->id == index) {
			hdev = hci_dev_hold(d);
			break;
		}
	}
	read_unlock(&hci_dev_list_lock);
	return hdev;
}

/* ---- Inquiry support ---- */

bool hci_discovery_active(struct hci_dev *hdev)
{
	struct discovery_state *discov = &hdev->discovery;

	switch (discov->state) {
	case DISCOVERY_FINDING:
	case DISCOVERY_RESOLVING:
		return true;

	default:
		return false;
	}
}

void hci_discovery_set_state(struct hci_dev *hdev, int state)
{
	BT_DBG("%s state %u -> %u", hdev->name, hdev->discovery.state, state);

	if (hdev->discovery.state == state)
		return;

	switch (state) {
	case DISCOVERY_STOPPED:
		if (hdev->discovery.state != DISCOVERY_STARTING)
			mgmt_discovering(hdev, 0);
		hdev->discovery.type = 0;
		break;
	case DISCOVERY_STARTING:
		break;
	case DISCOVERY_FINDING:
		mgmt_discovering(hdev, 1);
		break;
	case DISCOVERY_RESOLVING:
		break;
	case DISCOVERY_STOPPING:
		break;
	}

	hdev->discovery.state = state;
}

static void inquiry_cache_flush(struct hci_dev *hdev)
{
	struct discovery_state *cache = &hdev->discovery;
	struct inquiry_entry *p, *n;

	list_for_each_entry_safe(p, n, &cache->all, all) {
		list_del(&p->all);
		kfree(p);
	}

	INIT_LIST_HEAD(&cache->unknown);
	INIT_LIST_HEAD(&cache->resolve);
}

struct inquiry_entry *hci_inquiry_cache_lookup(struct hci_dev *hdev, bdaddr_t *bdaddr)
{
	struct discovery_state *cache = &hdev->discovery;
	struct inquiry_entry *e;

	BT_DBG("cache %p, %s", cache, batostr(bdaddr));

	list_for_each_entry(e, &cache->all, all) {
		if (!bacmp(&e->data.bdaddr, bdaddr))
			return e;
	}

	return NULL;
}

struct inquiry_entry *hci_inquiry_cache_lookup_unknown(struct hci_dev *hdev,
						       bdaddr_t *bdaddr)
{
	struct discovery_state *cache = &hdev->discovery;
	struct inquiry_entry *e;

	BT_DBG("cache %p, %s", cache, batostr(bdaddr));

	list_for_each_entry(e, &cache->unknown, list) {
		if (!bacmp(&e->data.bdaddr, bdaddr))
			return e;
	}

	return NULL;
}

struct inquiry_entry *hci_inquiry_cache_lookup_resolve(struct hci_dev *hdev,
						       bdaddr_t *bdaddr,
						       int state)
{
	struct discovery_state *cache = &hdev->discovery;
	struct inquiry_entry *e;

	BT_DBG("cache %p bdaddr %s state %d", cache, batostr(bdaddr), state);

	list_for_each_entry(e, &cache->resolve, list) {
		if (!bacmp(bdaddr, BDADDR_ANY) && e->name_state == state)
			return e;
		if (!bacmp(&e->data.bdaddr, bdaddr))
			return e;
	}

	return NULL;
}

void hci_inquiry_cache_update_resolve(struct hci_dev *hdev,
				      struct inquiry_entry *ie)
{
	struct discovery_state *cache = &hdev->discovery;
	struct list_head *pos = &cache->resolve;
	struct inquiry_entry *p;

	list_del(&ie->list);

	list_for_each_entry(p, &cache->resolve, list) {
		if (p->name_state != NAME_PENDING &&
				abs(p->data.rssi) >= abs(ie->data.rssi))
			break;
		pos = &p->list;
	}

	list_add(&ie->list, pos);
}

bool hci_inquiry_cache_update(struct hci_dev *hdev, struct inquiry_data *data,
			      bool name_known, bool *ssp)
{
	struct discovery_state *cache = &hdev->discovery;
	struct inquiry_entry *ie;

	BT_DBG("cache %p, %s", cache, batostr(&data->bdaddr));

	if (ssp)
		*ssp = data->ssp_mode;

	ie = hci_inquiry_cache_lookup(hdev, &data->bdaddr);
	if (ie) {
		if (ie->data.ssp_mode && ssp)
			*ssp = true;

		if (ie->name_state == NAME_NEEDED &&
						data->rssi != ie->data.rssi) {
			ie->data.rssi = data->rssi;
			hci_inquiry_cache_update_resolve(hdev, ie);
		}

		goto update;
	}

	/* Entry not in the cache. Add new one. */
	ie = kzalloc(sizeof(struct inquiry_entry), GFP_ATOMIC);
	if (!ie)
		return false;

	list_add(&ie->all, &cache->all);

	if (name_known) {
		ie->name_state = NAME_KNOWN;
	} else {
		ie->name_state = NAME_NOT_KNOWN;
		list_add(&ie->list, &cache->unknown);
	}

update:
	if (name_known && ie->name_state != NAME_KNOWN &&
					ie->name_state != NAME_PENDING) {
		ie->name_state = NAME_KNOWN;
		list_del(&ie->list);
	}

	memcpy(&ie->data, data, sizeof(*data));
	ie->timestamp = jiffies;
	cache->timestamp = jiffies;

	if (ie->name_state == NAME_NOT_KNOWN)
		return false;

	return true;
}

static int inquiry_cache_dump(struct hci_dev *hdev, int num, __u8 *buf)
{
	struct discovery_state *cache = &hdev->discovery;
	struct inquiry_info *info = (struct inquiry_info *) buf;
	struct inquiry_entry *e;
	int copied = 0;

	list_for_each_entry(e, &cache->all, all) {
		struct inquiry_data *data = &e->data;

		if (copied >= num)
			break;

		bacpy(&info->bdaddr, &data->bdaddr);
		info->pscan_rep_mode	= data->pscan_rep_mode;
		info->pscan_period_mode	= data->pscan_period_mode;
		info->pscan_mode	= data->pscan_mode;
		memcpy(info->dev_class, data->dev_class, 3);
		info->clock_offset	= data->clock_offset;

		info++;
		copied++;
	}

	BT_DBG("cache %p, copied %d", cache, copied);
	return copied;
}

static void hci_inq_req(struct hci_dev *hdev, unsigned long opt)
{
	struct hci_inquiry_req *ir = (struct hci_inquiry_req *) opt;
	struct hci_cp_inquiry cp;

	BT_DBG("%s", hdev->name);

	if (test_bit(HCI_INQUIRY, &hdev->flags))
		return;

	/* Start Inquiry */
	memcpy(&cp.lap, &ir->lap, 3);
	cp.length  = ir->length;
	cp.num_rsp = ir->num_rsp;
	hci_send_cmd(hdev, HCI_OP_INQUIRY, sizeof(cp), &cp);
}

int hci_inquiry(void __user *arg)
{
	__u8 __user *ptr = arg;
	struct hci_inquiry_req ir;
	struct hci_dev *hdev;
	int err = 0, do_inquiry = 0, max_rsp;
	long timeo;
	__u8 *buf;

	if (copy_from_user(&ir, ptr, sizeof(ir)))
		return -EFAULT;

	hdev = hci_dev_get(ir.dev_id);
	if (!hdev)
		return -ENODEV;

	hci_dev_lock(hdev);
	if (inquiry_cache_age(hdev) > INQUIRY_CACHE_AGE_MAX ||
				inquiry_cache_empty(hdev) ||
				ir.flags & IREQ_CACHE_FLUSH) {
		inquiry_cache_flush(hdev);
		do_inquiry = 1;
	}
	hci_dev_unlock(hdev);

	timeo = ir.length * msecs_to_jiffies(2000);

	if (do_inquiry) {
		err = hci_request(hdev, hci_inq_req, (unsigned long)&ir, timeo);
		if (err < 0)
			goto done;
	}

	/* for unlimited number of responses we will use buffer with 255 entries */
	max_rsp = (ir.num_rsp == 0) ? 255 : ir.num_rsp;

	/* cache_dump can't sleep. Therefore we allocate temp buffer and then
	 * copy it to the user space.
	 */
	buf = kmalloc(sizeof(struct inquiry_info) * max_rsp, GFP_KERNEL);
	if (!buf) {
		err = -ENOMEM;
		goto done;
	}

	hci_dev_lock(hdev);
	ir.num_rsp = inquiry_cache_dump(hdev, max_rsp, buf);
	hci_dev_unlock(hdev);

	BT_DBG("num_rsp %d", ir.num_rsp);

	if (!copy_to_user(ptr, &ir, sizeof(ir))) {
		ptr += sizeof(ir);
		if (copy_to_user(ptr, buf, sizeof(struct inquiry_info) *
					ir.num_rsp))
			err = -EFAULT;
	} else
		err = -EFAULT;

	kfree(buf);

done:
	hci_dev_put(hdev);
	return err;
}

/* ---- HCI ioctl helpers ---- */

int hci_dev_open(__u16 dev)
{
	struct hci_dev *hdev;
	int ret = 0;

	hdev = hci_dev_get(dev);
	if (!hdev)
		return -ENODEV;

	BT_DBG("%s %p", hdev->name, hdev);

	hci_req_lock(hdev);

	if (test_bit(HCI_UNREGISTER, &hdev->dev_flags)) {
		ret = -ENODEV;
		goto done;
	}

	if (hdev->rfkill && rfkill_blocked(hdev->rfkill)) {
		ret = -ERFKILL;
		goto done;
	}

	if (test_bit(HCI_UP, &hdev->flags)) {
		ret = -EALREADY;
		goto done;
	}

	if (test_bit(HCI_QUIRK_RAW_DEVICE, &hdev->quirks))
		set_bit(HCI_RAW, &hdev->flags);

	/* Treat all non BR/EDR controllers as raw devices if
	   enable_hs is not set */
	if (hdev->dev_type != HCI_BREDR && !enable_hs)
		set_bit(HCI_RAW, &hdev->flags);

	if (hdev->open(hdev)) {
		ret = -EIO;
		goto done;
	}

	if (!test_bit(HCI_RAW, &hdev->flags)) {
		atomic_set(&hdev->cmd_cnt, 1);
		set_bit(HCI_INIT, &hdev->flags);
		hdev->init_last_cmd = 0;

		ret = __hci_request(hdev, hci_init_req, 0,
					msecs_to_jiffies(HCI_INIT_TIMEOUT));

		if (lmp_host_le_capable(hdev))
			ret = __hci_request(hdev, hci_le_init_req, 0,
					msecs_to_jiffies(HCI_INIT_TIMEOUT));

		clear_bit(HCI_INIT, &hdev->flags);
	}

	if (!ret) {
		hci_dev_hold(hdev);
		set_bit(HCI_UP, &hdev->flags);
		hci_notify(hdev, HCI_DEV_UP);
		if (!test_bit(HCI_SETUP, &hdev->dev_flags)) {
			hci_dev_lock(hdev);
			mgmt_powered(hdev, 1);
			hci_dev_unlock(hdev);
		}
	} else {
		/* Init failed, cleanup */
		flush_work(&hdev->tx_work);
		flush_work(&hdev->cmd_work);
		flush_work(&hdev->rx_work);

		skb_queue_purge(&hdev->cmd_q);
		skb_queue_purge(&hdev->rx_q);

		if (hdev->flush)
			hdev->flush(hdev);

		if (hdev->sent_cmd) {
			kfree_skb(hdev->sent_cmd);
			hdev->sent_cmd = NULL;
		}

		hdev->close(hdev);
		hdev->flags = 0;
	}

done:
	hci_req_unlock(hdev);
	hci_dev_put(hdev);
	return ret;
}

static int hci_dev_do_close(struct hci_dev *hdev)
{
	BT_DBG("%s %p", hdev->name, hdev);

	cancel_work_sync(&hdev->le_scan);

	hci_req_cancel(hdev, ENODEV);
	hci_req_lock(hdev);

	if (!test_and_clear_bit(HCI_UP, &hdev->flags)) {
		del_timer_sync(&hdev->cmd_timer);
		hci_req_unlock(hdev);
		return 0;
	}

	/* Flush RX and TX works */
	flush_work(&hdev->tx_work);
	flush_work(&hdev->rx_work);

	if (hdev->discov_timeout > 0) {
		cancel_delayed_work(&hdev->discov_off);
		hdev->discov_timeout = 0;
		clear_bit(HCI_DISCOVERABLE, &hdev->dev_flags);
	}

	if (test_and_clear_bit(HCI_SERVICE_CACHE, &hdev->dev_flags))
		cancel_delayed_work(&hdev->service_cache);

	cancel_delayed_work_sync(&hdev->le_scan_disable);

	hci_dev_lock(hdev);
	inquiry_cache_flush(hdev);
	hci_conn_hash_flush(hdev);
	hci_dev_unlock(hdev);

	hci_notify(hdev, HCI_DEV_DOWN);

	if (hdev->flush)
		hdev->flush(hdev);

	/* Reset device */
	skb_queue_purge(&hdev->cmd_q);
	atomic_set(&hdev->cmd_cnt, 1);
	if (!test_bit(HCI_RAW, &hdev->flags) &&
				test_bit(HCI_QUIRK_NO_RESET, &hdev->quirks)) {
		set_bit(HCI_INIT, &hdev->flags);
		__hci_request(hdev, hci_reset_req, 0,
					msecs_to_jiffies(250));
		clear_bit(HCI_INIT, &hdev->flags);
	}

	/* flush cmd  work */
	flush_work(&hdev->cmd_work);

	/* Drop queues */
	skb_queue_purge(&hdev->rx_q);
	skb_queue_purge(&hdev->cmd_q);
	skb_queue_purge(&hdev->raw_q);

	/* Drop last sent command */
	if (hdev->sent_cmd) {
		del_timer_sync(&hdev->cmd_timer);
		kfree_skb(hdev->sent_cmd);
		hdev->sent_cmd = NULL;
	}

	/* After this point our queues are empty
	 * and no tasks are scheduled. */
	hdev->close(hdev);

	if (!test_and_clear_bit(HCI_AUTO_OFF, &hdev->dev_flags)) {
		hci_dev_lock(hdev);
		mgmt_powered(hdev, 0);
		hci_dev_unlock(hdev);
	}

	/* Clear flags */
	hdev->flags = 0;

	memset(hdev->eir, 0, sizeof(hdev->eir));
	memset(hdev->dev_class, 0, sizeof(hdev->dev_class));

	hci_req_unlock(hdev);

	hci_dev_put(hdev);
	return 0;
}

int hci_dev_close(__u16 dev)
{
	struct hci_dev *hdev;
	int err;

	hdev = hci_dev_get(dev);
	if (!hdev)
		return -ENODEV;

	if (test_and_clear_bit(HCI_AUTO_OFF, &hdev->dev_flags))
		cancel_delayed_work(&hdev->power_off);

	err = hci_dev_do_close(hdev);

	hci_dev_put(hdev);
	return err;
}

int hci_dev_reset(__u16 dev)
{
	struct hci_dev *hdev;
	int ret = 0;

	hdev = hci_dev_get(dev);
	if (!hdev)
		return -ENODEV;

	hci_req_lock(hdev);

	if (!test_bit(HCI_UP, &hdev->flags))
		goto done;

	/* Drop queues */
	skb_queue_purge(&hdev->rx_q);
	skb_queue_purge(&hdev->cmd_q);

	hci_dev_lock(hdev);
	inquiry_cache_flush(hdev);
	hci_conn_hash_flush(hdev);
	hci_dev_unlock(hdev);

	if (hdev->flush)
		hdev->flush(hdev);

	atomic_set(&hdev->cmd_cnt, 1);
	hdev->acl_cnt = 0; hdev->sco_cnt = 0; hdev->le_cnt = 0;

	if (!test_bit(HCI_RAW, &hdev->flags))
		ret = __hci_request(hdev, hci_reset_req, 0,
					msecs_to_jiffies(HCI_INIT_TIMEOUT));

done:
	hci_req_unlock(hdev);
	hci_dev_put(hdev);
	return ret;
}

int hci_dev_reset_stat(__u16 dev)
{
	struct hci_dev *hdev;
	int ret = 0;

	hdev = hci_dev_get(dev);
	if (!hdev)
		return -ENODEV;

	memset(&hdev->stat, 0, sizeof(struct hci_dev_stats));

	hci_dev_put(hdev);

	return ret;
}

int hci_dev_cmd(unsigned int cmd, void __user *arg)
{
	struct hci_dev *hdev;
	struct hci_dev_req dr;
	int err = 0;

	if (copy_from_user(&dr, arg, sizeof(dr)))
		return -EFAULT;

	hdev = hci_dev_get(dr.dev_id);
	if (!hdev)
		return -ENODEV;

	switch (cmd) {
	case HCISETAUTH:
		err = hci_request(hdev, hci_auth_req, dr.dev_opt,
					msecs_to_jiffies(HCI_INIT_TIMEOUT));
		break;

	case HCISETENCRYPT:
		if (!lmp_encrypt_capable(hdev)) {
			err = -EOPNOTSUPP;
			break;
		}

		if (!test_bit(HCI_AUTH, &hdev->flags)) {
			/* Auth must be enabled first */
			err = hci_request(hdev, hci_auth_req, dr.dev_opt,
					msecs_to_jiffies(HCI_INIT_TIMEOUT));
			if (err)
				break;
		}

		err = hci_request(hdev, hci_encrypt_req, dr.dev_opt,
					msecs_to_jiffies(HCI_INIT_TIMEOUT));
		break;

	case HCISETSCAN:
		err = hci_request(hdev, hci_scan_req, dr.dev_opt,
					msecs_to_jiffies(HCI_INIT_TIMEOUT));
		break;

	case HCISETLINKPOL:
		err = hci_request(hdev, hci_linkpol_req, dr.dev_opt,
					msecs_to_jiffies(HCI_INIT_TIMEOUT));
		break;

	case HCISETLINKMODE:
		hdev->link_mode = ((__u16) dr.dev_opt) &
					(HCI_LM_MASTER | HCI_LM_ACCEPT);
		break;

	case HCISETPTYPE:
		hdev->pkt_type = (__u16) dr.dev_opt;
		break;

	case HCISETACLMTU:
		hdev->acl_mtu  = *((__u16 *) &dr.dev_opt + 1);
		hdev->acl_pkts = *((__u16 *) &dr.dev_opt + 0);
		break;

	case HCISETSCOMTU:
		hdev->sco_mtu  = *((__u16 *) &dr.dev_opt + 1);
		hdev->sco_pkts = *((__u16 *) &dr.dev_opt + 0);
		break;

	default:
		err = -EINVAL;
		break;
	}

	hci_dev_put(hdev);
	return err;
}

int hci_get_dev_list(void __user *arg)
{
	struct hci_dev *hdev;
	struct hci_dev_list_req *dl;
	struct hci_dev_req *dr;
	int n = 0, size, err;
	__u16 dev_num;

	if (get_user(dev_num, (__u16 __user *) arg))
		return -EFAULT;

	if (!dev_num || dev_num > (PAGE_SIZE * 2) / sizeof(*dr))
		return -EINVAL;

	size = sizeof(*dl) + dev_num * sizeof(*dr);

	dl = kzalloc(size, GFP_KERNEL);
	if (!dl)
		return -ENOMEM;

	dr = dl->dev_req;

	read_lock(&hci_dev_list_lock);
	list_for_each_entry(hdev, &hci_dev_list, list) {
		if (test_and_clear_bit(HCI_AUTO_OFF, &hdev->dev_flags))
			cancel_delayed_work(&hdev->power_off);

		if (!test_bit(HCI_MGMT, &hdev->dev_flags))
			set_bit(HCI_PAIRABLE, &hdev->dev_flags);

		(dr + n)->dev_id  = hdev->id;
		(dr + n)->dev_opt = hdev->flags;

		if (++n >= dev_num)
			break;
	}
	read_unlock(&hci_dev_list_lock);

	dl->dev_num = n;
	size = sizeof(*dl) + n * sizeof(*dr);

	err = copy_to_user(arg, dl, size);
	kfree(dl);

	return err ? -EFAULT : 0;
}

int hci_get_dev_info(void __user *arg)
{
	struct hci_dev *hdev;
	struct hci_dev_info di;
	int err = 0;

	if (copy_from_user(&di, arg, sizeof(di)))
		return -EFAULT;

	hdev = hci_dev_get(di.dev_id);
	if (!hdev)
		return -ENODEV;

	if (test_and_clear_bit(HCI_AUTO_OFF, &hdev->dev_flags))
		cancel_delayed_work_sync(&hdev->power_off);

	if (!test_bit(HCI_MGMT, &hdev->dev_flags))
		set_bit(HCI_PAIRABLE, &hdev->dev_flags);

	strcpy(di.name, hdev->name);
	di.bdaddr   = hdev->bdaddr;
	di.type     = (hdev->bus & 0x0f) | (hdev->dev_type << 4);
	di.flags    = hdev->flags;
	di.pkt_type = hdev->pkt_type;
	di.acl_mtu  = hdev->acl_mtu;
	di.acl_pkts = hdev->acl_pkts;
	di.sco_mtu  = hdev->sco_mtu;
	di.sco_pkts = hdev->sco_pkts;
	di.link_policy = hdev->link_policy;
	di.link_mode   = hdev->link_mode;

	memcpy(&di.stat, &hdev->stat, sizeof(di.stat));
	memcpy(&di.features, &hdev->features, sizeof(di.features));

	if (copy_to_user(arg, &di, sizeof(di)))
		err = -EFAULT;

	hci_dev_put(hdev);

	return err;
}

/* ---- Interface to HCI drivers ---- */

static int hci_rfkill_set_block(void *data, bool blocked)
{
	struct hci_dev *hdev = data;

	BT_DBG("%p name %s blocked %d", hdev, hdev->name, blocked);

	if (!blocked)
		return 0;

	hci_dev_do_close(hdev);

	return 0;
}

static const struct rfkill_ops hci_rfkill_ops = {
	.set_block = hci_rfkill_set_block,
};

/* Alloc HCI device */
struct hci_dev *hci_alloc_dev(void)
{
	struct hci_dev *hdev;

	hdev = kzalloc(sizeof(struct hci_dev), GFP_KERNEL);
	if (!hdev)
		return NULL;

	hci_init_sysfs(hdev);
	skb_queue_head_init(&hdev->driver_init);

	return hdev;
}
EXPORT_SYMBOL(hci_alloc_dev);

/* Free HCI device */
void hci_free_dev(struct hci_dev *hdev)
{
	skb_queue_purge(&hdev->driver_init);

	/* will free via device release */
	put_device(&hdev->dev);
}
EXPORT_SYMBOL(hci_free_dev);

static void hci_power_on(struct work_struct *work)
{
	struct hci_dev *hdev = container_of(work, struct hci_dev, power_on);

	BT_DBG("%s", hdev->name);

	if (hci_dev_open(hdev->id) < 0)
		return;

	if (test_bit(HCI_AUTO_OFF, &hdev->dev_flags))
		schedule_delayed_work(&hdev->power_off,
					msecs_to_jiffies(AUTO_OFF_TIMEOUT));

	if (test_and_clear_bit(HCI_SETUP, &hdev->dev_flags))
		mgmt_index_added(hdev);
}

static void hci_power_off(struct work_struct *work)
{
	struct hci_dev *hdev = container_of(work, struct hci_dev,
							power_off.work);

	BT_DBG("%s", hdev->name);

	hci_dev_do_close(hdev);
}

static void hci_discov_off(struct work_struct *work)
{
	struct hci_dev *hdev;
	u8 scan = SCAN_PAGE;

	hdev = container_of(work, struct hci_dev, discov_off.work);

	BT_DBG("%s", hdev->name);

	hci_dev_lock(hdev);

	hci_send_cmd(hdev, HCI_OP_WRITE_SCAN_ENABLE, sizeof(scan), &scan);

	hdev->discov_timeout = 0;

	hci_dev_unlock(hdev);
}

int hci_uuids_clear(struct hci_dev *hdev)
{
	struct list_head *p, *n;

	list_for_each_safe(p, n, &hdev->uuids) {
		struct bt_uuid *uuid;

		uuid = list_entry(p, struct bt_uuid, list);

		list_del(p);
		kfree(uuid);
	}

	return 0;
}

int hci_link_keys_clear(struct hci_dev *hdev)
{
	struct list_head *p, *n;

	list_for_each_safe(p, n, &hdev->link_keys) {
		struct link_key *key;

		key = list_entry(p, struct link_key, list);

		list_del(p);
		kfree(key);
	}

	return 0;
}

int hci_smp_ltks_clear(struct hci_dev *hdev)
{
	struct smp_ltk *k, *tmp;

	list_for_each_entry_safe(k, tmp, &hdev->long_term_keys, list) {
		list_del(&k->list);
		kfree(k);
	}

	return 0;
}

struct link_key *hci_find_link_key(struct hci_dev *hdev, bdaddr_t *bdaddr)
{
	struct link_key *k;

	list_for_each_entry(k, &hdev->link_keys, list)
		if (bacmp(bdaddr, &k->bdaddr) == 0)
			return k;

	return NULL;
}

static bool hci_persistent_key(struct hci_dev *hdev, struct hci_conn *conn,
						u8 key_type, u8 old_key_type)
{
	/* Legacy key */
	if (key_type < 0x03)
		return true;

	/* Debug keys are insecure so don't store them persistently */
	if (key_type == HCI_LK_DEBUG_COMBINATION)
		return false;

	/* Changed combination key and there's no previous one */
	if (key_type == HCI_LK_CHANGED_COMBINATION && old_key_type == 0xff)
		return false;

	/* Security mode 3 case */
	if (!conn)
		return true;

	/* Neither local nor remote side had no-bonding as requirement */
	if (conn->auth_type > 0x01 && conn->remote_auth > 0x01)
		return true;

	/* Local side had dedicated bonding as requirement */
	if (conn->auth_type == 0x02 || conn->auth_type == 0x03)
		return true;

	/* Remote side had dedicated bonding as requirement */
	if (conn->remote_auth == 0x02 || conn->remote_auth == 0x03)
		return true;

	/* If none of the above criteria match, then don't store the key
	 * persistently */
	return false;
}

struct smp_ltk *hci_find_ltk(struct hci_dev *hdev, __le16 ediv, u8 rand[8])
{
	struct smp_ltk *k;

	list_for_each_entry(k, &hdev->long_term_keys, list) {
		if (k->ediv != ediv ||
				memcmp(rand, k->rand, sizeof(k->rand)))
			continue;

		return k;
	}

	return NULL;
}
EXPORT_SYMBOL(hci_find_ltk);

struct smp_ltk *hci_find_ltk_by_addr(struct hci_dev *hdev, bdaddr_t *bdaddr,
				     u8 addr_type)
{
	struct smp_ltk *k;

	list_for_each_entry(k, &hdev->long_term_keys, list)
		if (addr_type == k->bdaddr_type &&
					bacmp(bdaddr, &k->bdaddr) == 0)
			return k;

	return NULL;
}
EXPORT_SYMBOL(hci_find_ltk_by_addr);

int hci_add_link_key(struct hci_dev *hdev, struct hci_conn *conn, int new_key,
		     bdaddr_t *bdaddr, u8 *val, u8 type, u8 pin_len)
{
	struct link_key *key, *old_key;
	u8 old_key_type;
	bool persistent;

	old_key = hci_find_link_key(hdev, bdaddr);
	if (old_key) {
		old_key_type = old_key->type;
		key = old_key;
	} else {
		old_key_type = conn ? conn->key_type : 0xff;
		key = kzalloc(sizeof(*key), GFP_ATOMIC);
		if (!key)
			return -ENOMEM;
		list_add(&key->list, &hdev->link_keys);
	}

	BT_DBG("%s key for %s type %u", hdev->name, batostr(bdaddr), type);

	/* Some buggy controller combinations generate a changed
	 * combination key for legacy pairing even when there's no
	 * previous key */
	if (type == HCI_LK_CHANGED_COMBINATION &&
					(!conn || conn->remote_auth == 0xff) &&
					old_key_type == 0xff) {
		type = HCI_LK_COMBINATION;
		if (conn)
			conn->key_type = type;
	}

	bacpy(&key->bdaddr, bdaddr);
	memcpy(key->val, val, 16);
	key->pin_len = pin_len;

	if (type == HCI_LK_CHANGED_COMBINATION)
		key->type = old_key_type;
	else
		key->type = type;

	if (!new_key)
		return 0;

	persistent = hci_persistent_key(hdev, conn, type, old_key_type);

	mgmt_new_link_key(hdev, key, persistent);

	if (conn)
		conn->flush_key = !persistent;

	return 0;
}

int hci_add_ltk(struct hci_dev *hdev, bdaddr_t *bdaddr, u8 addr_type, u8 type,
		int new_key, u8 authenticated, u8 tk[16], u8 enc_size, u16
		ediv, u8 rand[8])
{
	struct smp_ltk *key, *old_key;

	if (!(type & HCI_SMP_STK) && !(type & HCI_SMP_LTK))
		return 0;

	old_key = hci_find_ltk_by_addr(hdev, bdaddr, addr_type);
	if (old_key)
		key = old_key;
	else {
		key = kzalloc(sizeof(*key), GFP_ATOMIC);
		if (!key)
			return -ENOMEM;
		list_add(&key->list, &hdev->long_term_keys);
	}

	bacpy(&key->bdaddr, bdaddr);
	key->bdaddr_type = addr_type;
	memcpy(key->val, tk, sizeof(key->val));
	key->authenticated = authenticated;
	key->ediv = ediv;
	key->enc_size = enc_size;
	key->type = type;
	memcpy(key->rand, rand, sizeof(key->rand));

	if (!new_key)
		return 0;

	if (type & HCI_SMP_LTK)
		mgmt_new_ltk(hdev, key, 1);

	return 0;
}

int hci_remove_link_key(struct hci_dev *hdev, bdaddr_t *bdaddr)
{
	struct link_key *key;

	key = hci_find_link_key(hdev, bdaddr);
	if (!key)
		return -ENOENT;

	BT_DBG("%s removing %s", hdev->name, batostr(bdaddr));

	list_del(&key->list);
	kfree(key);

	return 0;
}

int hci_remove_ltk(struct hci_dev *hdev, bdaddr_t *bdaddr)
{
	struct smp_ltk *k, *tmp;

	list_for_each_entry_safe(k, tmp, &hdev->long_term_keys, list) {
		if (bacmp(bdaddr, &k->bdaddr))
			continue;

		BT_DBG("%s removing %s", hdev->name, batostr(bdaddr));

		list_del(&k->list);
		kfree(k);
	}

	return 0;
}

/* HCI command timer function */
static void hci_cmd_timer(unsigned long arg)
{
	struct hci_dev *hdev = (void *) arg;

	BT_ERR("%s command tx timeout", hdev->name);
	atomic_set(&hdev->cmd_cnt, 1);
	queue_work(hdev->workqueue, &hdev->cmd_work);
}

struct oob_data *hci_find_remote_oob_data(struct hci_dev *hdev,
					  bdaddr_t *bdaddr)
{
	struct oob_data *data;

	list_for_each_entry(data, &hdev->remote_oob_data, list)
		if (bacmp(bdaddr, &data->bdaddr) == 0)
			return data;

	return NULL;
}

int hci_remove_remote_oob_data(struct hci_dev *hdev, bdaddr_t *bdaddr)
{
	struct oob_data *data;

	data = hci_find_remote_oob_data(hdev, bdaddr);
	if (!data)
		return -ENOENT;

	BT_DBG("%s removing %s", hdev->name, batostr(bdaddr));

	list_del(&data->list);
	kfree(data);

	return 0;
}

int hci_remote_oob_data_clear(struct hci_dev *hdev)
{
	struct oob_data *data, *n;

	list_for_each_entry_safe(data, n, &hdev->remote_oob_data, list) {
		list_del(&data->list);
		kfree(data);
	}

	return 0;
}

int hci_add_remote_oob_data(struct hci_dev *hdev, bdaddr_t *bdaddr, u8 *hash,
			    u8 *randomizer)
{
	struct oob_data *data;

	data = hci_find_remote_oob_data(hdev, bdaddr);

	if (!data) {
		data = kmalloc(sizeof(*data), GFP_ATOMIC);
		if (!data)
			return -ENOMEM;

		bacpy(&data->bdaddr, bdaddr);
		list_add(&data->list, &hdev->remote_oob_data);
	}

	memcpy(data->hash, hash, sizeof(data->hash));
	memcpy(data->randomizer, randomizer, sizeof(data->randomizer));

	BT_DBG("%s for %s", hdev->name, batostr(bdaddr));

	return 0;
}

struct bdaddr_list *hci_blacklist_lookup(struct hci_dev *hdev, bdaddr_t *bdaddr)
{
	struct bdaddr_list *b;

	list_for_each_entry(b, &hdev->blacklist, list)
		if (bacmp(bdaddr, &b->bdaddr) == 0)
			return b;

	return NULL;
}

int hci_blacklist_clear(struct hci_dev *hdev)
{
	struct list_head *p, *n;

	list_for_each_safe(p, n, &hdev->blacklist) {
		struct bdaddr_list *b;

		b = list_entry(p, struct bdaddr_list, list);

		list_del(p);
		kfree(b);
	}

	return 0;
}

int hci_blacklist_add(struct hci_dev *hdev, bdaddr_t *bdaddr, u8 type)
{
	struct bdaddr_list *entry;

	if (bacmp(bdaddr, BDADDR_ANY) == 0)
		return -EBADF;

	if (hci_blacklist_lookup(hdev, bdaddr))
		return -EEXIST;

	entry = kzalloc(sizeof(struct bdaddr_list), GFP_KERNEL);
	if (!entry)
		return -ENOMEM;

	bacpy(&entry->bdaddr, bdaddr);

	list_add(&entry->list, &hdev->blacklist);

	return mgmt_device_blocked(hdev, bdaddr, type);
}

int hci_blacklist_del(struct hci_dev *hdev, bdaddr_t *bdaddr, u8 type)
{
	struct bdaddr_list *entry;

	if (bacmp(bdaddr, BDADDR_ANY) == 0)
		return hci_blacklist_clear(hdev);

	entry = hci_blacklist_lookup(hdev, bdaddr);
	if (!entry)
		return -ENOENT;

	list_del(&entry->list);
	kfree(entry);

	return mgmt_device_unblocked(hdev, bdaddr, type);
}

static void hci_clear_adv_cache(struct work_struct *work)
{
	struct hci_dev *hdev = container_of(work, struct hci_dev,
					    adv_work.work);

	hci_dev_lock(hdev);

	hci_adv_entries_clear(hdev);

	hci_dev_unlock(hdev);
}

int hci_adv_entries_clear(struct hci_dev *hdev)
{
	struct adv_entry *entry, *tmp;

	list_for_each_entry_safe(entry, tmp, &hdev->adv_entries, list) {
		list_del(&entry->list);
		kfree(entry);
	}

	BT_DBG("%s adv cache cleared", hdev->name);

	return 0;
}

struct adv_entry *hci_find_adv_entry(struct hci_dev *hdev, bdaddr_t *bdaddr)
{
	struct adv_entry *entry;

	list_for_each_entry(entry, &hdev->adv_entries, list)
		if (bacmp(bdaddr, &entry->bdaddr) == 0)
			return entry;

	return NULL;
}

static inline int is_connectable_adv(u8 evt_type)
{
	if (evt_type == ADV_IND || evt_type == ADV_DIRECT_IND)
		return 1;

	return 0;
}

int hci_add_adv_entry(struct hci_dev *hdev,
					struct hci_ev_le_advertising_info *ev) { struct adv_entry *entry; if (!is_connectable_adv(ev->evt_type))
		return -EINVAL;

	/* Only new entries should be added to adv_entries. So, if
	 * bdaddr was found, don't add it. */
	if (hci_find_adv_entry(hdev, &ev->bdaddr))
		return 0;

	entry = kzalloc(sizeof(*entry), GFP_KERNEL);
	if (!entry)
		return -ENOMEM;

	bacpy(&entry->bdaddr, &ev->bdaddr);
	entry->bdaddr_type = ev->bdaddr_type;

	list_add(&entry->list, &hdev->adv_entries);

	BT_DBG("%s adv entry added: address %s type %u", hdev->name,
				batostr(&entry->bdaddr), entry->bdaddr_type);

	return 0;
}

static void le_scan_param_req(struct hci_dev *hdev, unsigned long opt)
{
	struct le_scan_params *param =  (struct le_scan_params *) opt;
	struct hci_cp_le_set_scan_param cp;

	memset(&cp, 0, sizeof(cp));
	cp.type = param->type;
	cp.interval = cpu_to_le16(param->interval);
	cp.window = cpu_to_le16(param->window);

	hci_send_cmd(hdev, HCI_OP_LE_SET_SCAN_PARAM, sizeof(cp), &cp);
}

static void le_scan_enable_req(struct hci_dev *hdev, unsigned long opt)
{
	struct hci_cp_le_set_scan_enable cp;

	memset(&cp, 0, sizeof(cp));
	cp.enable = 1;

	hci_send_cmd(hdev, HCI_OP_LE_SET_SCAN_ENABLE, sizeof(cp), &cp);
}

static int hci_do_le_scan(struct hci_dev *hdev, u8 type, u16 interval,
			  u16 window, int timeout)
{
	long timeo = msecs_to_jiffies(3000);
	struct le_scan_params param;
	int err;

	BT_DBG("%s", hdev->name);

	if (test_bit(HCI_LE_SCAN, &hdev->dev_flags))
		return -EINPROGRESS;

	param.type = type;
	param.interval = interval;
	param.window = window;

	hci_req_lock(hdev);

	err = __hci_request(hdev, le_scan_param_req, (unsigned long) &param,
			    timeo);
	if (!err)
		err = __hci_request(hdev, le_scan_enable_req, 0, timeo);

	hci_req_unlock(hdev);

	if (err < 0)
		return err;

	schedule_delayed_work(&hdev->le_scan_disable,
			      msecs_to_jiffies(timeout));

	return 0;
}

static void le_scan_disable_work(struct work_struct *work)
{
	struct hci_dev *hdev = container_of(work, struct hci_dev,
					    le_scan_disable.work);
	struct hci_cp_le_set_scan_enable cp;

	BT_DBG("%s", hdev->name);

	memset(&cp, 0, sizeof(cp));

	hci_send_cmd(hdev, HCI_OP_LE_SET_SCAN_ENABLE, sizeof(cp), &cp);
}

static void le_scan_work(struct work_struct *work)
{
	struct hci_dev *hdev = container_of(work, struct hci_dev, le_scan);
	struct le_scan_params *param = &hdev->le_scan_params;

	BT_DBG("%s", hdev->name);

	hci_do_le_scan(hdev, param->type, param->interval, param->window,
		       param->timeout);
}

int hci_le_scan(struct hci_dev *hdev, u8 type, u16 interval, u16 window,
		int timeout)
{
	struct le_scan_params *param = &hdev->le_scan_params;

	BT_DBG("%s", hdev->name);

	if (work_busy(&hdev->le_scan))
		return -EINPROGRESS;

	param->type = type;
	param->interval = interval;
	param->window = window;
	param->timeout = timeout;

	queue_work(system_long_wq, &hdev->le_scan);

	return 0;
}

/* Register HCI device */
int hci_register_dev(struct hci_dev *hdev)
{
	struct list_head *head = &hci_dev_list, *p;
	int i, id, error;

	BT_DBG("%p name %s bus %d", hdev, hdev->name, hdev->bus);

	if (!hdev->open || !hdev->close)
		return -EINVAL;

	/* Do not allow HCI_AMP devices to register at index 0,
	 * so the index can be used as the AMP controller ID.
	 */
	id = (hdev->dev_type == HCI_BREDR) ? 0 : 1;

	write_lock(&hci_dev_list_lock);

	/* Find first available device id */
	list_for_each(p, &hci_dev_list) {
		if (list_entry(p, struct hci_dev, list)->id != id)
			break;
		head = p; id++;
	}

	sprintf(hdev->name, "hci%d", id);
	hdev->id = id;
	list_add_tail(&hdev->list, head);

	mutex_init(&hdev->lock);

	hdev->flags = 0;
	hdev->dev_flags = 0;
	hdev->pkt_type  = (HCI_DM1 | HCI_DH1 | HCI_HV1);
	hdev->esco_type = (ESCO_HV1);
	hdev->link_mode = (HCI_LM_ACCEPT);
	hdev->io_capability = 0x03; /* No Input No Output */

	hdev->idle_timeout = 0;
	hdev->sniff_max_interval = 800;
	hdev->sniff_min_interval = 80;

	INIT_WORK(&hdev->rx_work, hci_rx_work);
	INIT_WORK(&hdev->cmd_work, hci_cmd_work);
	INIT_WORK(&hdev->tx_work, hci_tx_work);


	skb_queue_head_init(&hdev->rx_q);
	skb_queue_head_init(&hdev->cmd_q);
	skb_queue_head_init(&hdev->raw_q);

	setup_timer(&hdev->cmd_timer, hci_cmd_timer, (unsigned long) hdev);

	for (i = 0; i < NUM_REASSEMBLY; i++)
		hdev->reassembly[i] = NULL;

	init_waitqueue_head(&hdev->req_wait_q);
	mutex_init(&hdev->req_lock);

	discovery_init(hdev);

	hci_conn_hash_init(hdev);

	INIT_LIST_HEAD(&hdev->mgmt_pending);

	INIT_LIST_HEAD(&hdev->blacklist);

	INIT_LIST_HEAD(&hdev->uuids);

	INIT_LIST_HEAD(&hdev->link_keys);
	INIT_LIST_HEAD(&hdev->long_term_keys);

	INIT_LIST_HEAD(&hdev->remote_oob_data);

	INIT_LIST_HEAD(&hdev->adv_entries);

	INIT_DELAYED_WORK(&hdev->adv_work, hci_clear_adv_cache);
	INIT_WORK(&hdev->power_on, hci_power_on);
	INIT_DELAYED_WORK(&hdev->power_off, hci_power_off);

	INIT_DELAYED_WORK(&hdev->discov_off, hci_discov_off);

	memset(&hdev->stat, 0, sizeof(struct hci_dev_stats));

	atomic_set(&hdev->promisc, 0);

	INIT_WORK(&hdev->le_scan, le_scan_work);

	INIT_DELAYED_WORK(&hdev->le_scan_disable, le_scan_disable_work);

	write_unlock(&hci_dev_list_lock);

	hdev->workqueue = alloc_workqueue(hdev->name, WQ_HIGHPRI | WQ_UNBOUND |
							WQ_MEM_RECLAIM, 1);
	if (!hdev->workqueue) {
		error = -ENOMEM;
		goto err;
	}

	error = hci_add_sysfs(hdev);
	if (error < 0)
		goto err_wqueue;

	hdev->rfkill = rfkill_alloc(hdev->name, &hdev->dev,
				RFKILL_TYPE_BLUETOOTH, &hci_rfkill_ops, hdev);
	if (hdev->rfkill) {
		if (rfkill_register(hdev->rfkill) < 0) {
			rfkill_destroy(hdev->rfkill);
			hdev->rfkill = NULL;
		}
	}

	set_bit(HCI_AUTO_OFF, &hdev->dev_flags);
	set_bit(HCI_SETUP, &hdev->dev_flags);
	schedule_work(&hdev->power_on);

	hci_notify(hdev, HCI_DEV_REG);
	hci_dev_hold(hdev);

	return id;

err_wqueue:
	destroy_workqueue(hdev->workqueue);
err:
	write_lock(&hci_dev_list_lock);
	list_del(&hdev->list);
	write_unlock(&hci_dev_list_lock);

	return error;
}
EXPORT_SYMBOL(hci_register_dev);

/* Unregister HCI device */
void hci_unregister_dev(struct hci_dev *hdev)
{
	int i;

	BT_DBG("%p name %s bus %d", hdev, hdev->name, hdev->bus);

	set_bit(HCI_UNREGISTER, &hdev->dev_flags);

	write_lock(&hci_dev_list_lock);
	list_del(&hdev->list);
	write_unlock(&hci_dev_list_lock);

	hci_dev_do_close(hdev);

	for (i = 0; i < NUM_REASSEMBLY; i++)
		kfree_skb(hdev->reassembly[i]);

	if (!test_bit(HCI_INIT, &hdev->flags) &&
				!test_bit(HCI_SETUP, &hdev->dev_flags)) {
		hci_dev_lock(hdev);
		mgmt_index_removed(hdev);
		hci_dev_unlock(hdev);
	}

	/* mgmt_index_removed should take care of emptying the
	 * pending list */
	BUG_ON(!list_empty(&hdev->mgmt_pending));

	hci_notify(hdev, HCI_DEV_UNREG);

	if (hdev->rfkill) {
		rfkill_unregister(hdev->rfkill);
		rfkill_destroy(hdev->rfkill);
	}

	hci_del_sysfs(hdev);

	cancel_delayed_work_sync(&hdev->adv_work);

	destroy_workqueue(hdev->workqueue);

	hci_dev_lock(hdev);
	hci_blacklist_clear(hdev);
	hci_uuids_clear(hdev);
	hci_link_keys_clear(hdev);
	hci_smp_ltks_clear(hdev);
	hci_remote_oob_data_clear(hdev);
	hci_adv_entries_clear(hdev);
	hci_dev_unlock(hdev);

	hci_dev_put(hdev);
}
EXPORT_SYMBOL(hci_unregister_dev);

/* Suspend HCI device */
int hci_suspend_dev(struct hci_dev *hdev)
{
	hci_notify(hdev, HCI_DEV_SUSPEND);
	return 0;
}
EXPORT_SYMBOL(hci_suspend_dev);

/* Resume HCI device */
int hci_resume_dev(struct hci_dev *hdev)
{
	hci_notify(hdev, HCI_DEV_RESUME);
	return 0;
}
EXPORT_SYMBOL(hci_resume_dev);

/* Receive frame from HCI drivers */
int hci_recv_frame(struct sk_buff *skb)
{
	struct hci_dev *hdev = (struct hci_dev *) skb->dev;
	if (!hdev || (!test_bit(HCI_UP, &hdev->flags)
				&& !test_bit(HCI_INIT, &hdev->flags))) {
		kfree_skb(skb);
		return -ENXIO;
	}

	/* Incomming skb */
	bt_cb(skb)->incoming = 1;

	/* Time stamp */
	__net_timestamp(skb);

	skb_queue_tail(&hdev->rx_q, skb);
	queue_work(hdev->workqueue, &hdev->rx_work);

	return 0;
}
EXPORT_SYMBOL(hci_recv_frame);

static int hci_reassembly(struct hci_dev *hdev, int type, void *data,
						  int count, __u8 index)
{
	int len = 0;
	int hlen = 0;
	int remain = count;
	struct sk_buff *skb;
	struct bt_skb_cb *scb;

	if ((type < HCI_ACLDATA_PKT || type > HCI_EVENT_PKT) ||
				index >= NUM_REASSEMBLY)
		return -EILSEQ;

	skb = hdev->reassembly[index];

	if (!skb) {
		switch (type) {
		case HCI_ACLDATA_PKT:
			len = HCI_MAX_FRAME_SIZE;
			hlen = HCI_ACL_HDR_SIZE;
			break;
		case HCI_EVENT_PKT:
			len = HCI_MAX_EVENT_SIZE;
			hlen = HCI_EVENT_HDR_SIZE;
			break;
		case HCI_SCODATA_PKT:
			len = HCI_MAX_SCO_SIZE;
			hlen = HCI_SCO_HDR_SIZE;
			break;
		}

		skb = bt_skb_alloc(len, GFP_ATOMIC);
		if (!skb)
			return -ENOMEM;

		scb = (void *) skb->cb;
		scb->expect = hlen;
		scb->pkt_type = type;

		skb->dev = (void *) hdev;
		hdev->reassembly[index] = skb;
	}

	while (count) {
		scb = (void *) skb->cb;
		len = min_t(uint, scb->expect, count);

		memcpy(skb_put(skb, len), data, len);

		count -= len;
		data += len;
		scb->expect -= len;
		remain = count;

		switch (type) {
		case HCI_EVENT_PKT:
			if (skb->len == HCI_EVENT_HDR_SIZE) {
				struct hci_event_hdr *h = hci_event_hdr(skb);
				scb->expect = h->plen;

				if (skb_tailroom(skb) < scb->expect) {
					kfree_skb(skb);
					hdev->reassembly[index] = NULL;
					return -ENOMEM;
				}
			}
			break;

		case HCI_ACLDATA_PKT:
			if (skb->len  == HCI_ACL_HDR_SIZE) {
				struct hci_acl_hdr *h = hci_acl_hdr(skb);
				scb->expect = __le16_to_cpu(h->dlen);

				if (skb_tailroom(skb) < scb->expect) {
					kfree_skb(skb);
					hdev->reassembly[index] = NULL;
					return -ENOMEM;
				}
			}
			break;

		case HCI_SCODATA_PKT:
			if (skb->len == HCI_SCO_HDR_SIZE) {
				struct hci_sco_hdr *h = hci_sco_hdr(skb);
				scb->expect = h->dlen;

				if (skb_tailroom(skb) < scb->expect) {
					kfree_skb(skb);
					hdev->reassembly[index] = NULL;
					return -ENOMEM;
				}
			}
			break;
		}

		if (scb->expect == 0) {
			/* Complete frame */

			bt_cb(skb)->pkt_type = type;
			hci_recv_frame(skb);

			hdev->reassembly[index] = NULL;
			return remain;
		}
	}

	return remain;
}

int hci_recv_fragment(struct hci_dev *hdev, int type, void *data, int count)
{
	int rem = 0;

	if (type < HCI_ACLDATA_PKT || type > HCI_EVENT_PKT)
		return -EILSEQ;

	while (count) {
		rem = hci_reassembly(hdev, type, data, count, type - 1);
		if (rem < 0)
			return rem;

		data += (count - rem);
		count = rem;
	}

	return rem;
}
EXPORT_SYMBOL(hci_recv_fragment);

#define STREAM_REASSEMBLY 0

int hci_recv_stream_fragment(struct hci_dev *hdev, void *data, int count)
{
	int type;
	int rem = 0;

	while (count) {
		struct sk_buff *skb = hdev->reassembly[STREAM_REASSEMBLY];

		if (!skb) {
			struct { char type; } *pkt;

			/* Start of the frame */
			pkt = data;
			type = pkt->type;

			data++;
			count--;
		} else
			type = bt_cb(skb)->pkt_type;

		rem = hci_reassembly(hdev, type, data, count,
							STREAM_REASSEMBLY);
		if (rem < 0)
			return rem;

		data += (count - rem);
		count = rem;
	}

	return rem;
}
EXPORT_SYMBOL(hci_recv_stream_fragment);

/* ---- Interface to upper protocols ---- */

int hci_register_cb(struct hci_cb *cb)
{
	BT_DBG("%p name %s", cb, cb->name);

	write_lock(&hci_cb_list_lock);
	list_add(&cb->list, &hci_cb_list);
	write_unlock(&hci_cb_list_lock);

	return 0;
}
EXPORT_SYMBOL(hci_register_cb);

int hci_unregister_cb(struct hci_cb *cb)
{
	BT_DBG("%p name %s", cb, cb->name);

	write_lock(&hci_cb_list_lock);
	list_del(&cb->list);
	write_unlock(&hci_cb_list_lock);

	return 0;
}
EXPORT_SYMBOL(hci_unregister_cb);

static int hci_send_frame(struct sk_buff *skb)
{
	struct hci_dev *hdev = (struct hci_dev *) skb->dev;

	if (!hdev) {
		kfree_skb(skb);
		return -ENODEV;
	}

	BT_DBG("%s type %d len %d", hdev->name, bt_cb(skb)->pkt_type, skb->len);

	/* Time stamp */
	__net_timestamp(skb);

	/* Send copy to monitor */
	hci_send_to_monitor(hdev, skb);

	if (atomic_read(&hdev->promisc)) {
		/* Send copy to the sockets */
		hci_send_to_sock(hdev, skb);
	}

	/* Get rid of skb owner, prior to sending to the driver. */
	skb_orphan(skb);

	return hdev->send(skb);
}

/* Send HCI command */
int hci_send_cmd(struct hci_dev *hdev, __u16 opcode, __u32 plen, void *param)
{
	int len = HCI_COMMAND_HDR_SIZE + plen;
	struct hci_command_hdr *hdr;
	struct sk_buff *skb;

	BT_DBG("%s opcode 0x%x plen %d", hdev->name, opcode, plen);

	skb = bt_skb_alloc(len, GFP_ATOMIC);
	if (!skb) {
		BT_ERR("%s no memory for command", hdev->name);
		return -ENOMEM;
	}

	hdr = (struct hci_command_hdr *) skb_put(skb, HCI_COMMAND_HDR_SIZE);
	hdr->opcode = cpu_to_le16(opcode);
	hdr->plen   = plen;

	if (plen)
		memcpy(skb_put(skb, plen), param, plen);

	BT_DBG("skb len %d", skb->len);

	bt_cb(skb)->pkt_type = HCI_COMMAND_PKT;
	skb->dev = (void *) hdev;

	if (test_bit(HCI_INIT, &hdev->flags))
		hdev->init_last_cmd = opcode;

	skb_queue_tail(&hdev->cmd_q, skb);
	queue_work(hdev->workqueue, &hdev->cmd_work);

	return 0;
}

/* Get data from the previously sent command */
void *hci_sent_cmd_data(struct hci_dev *hdev, __u16 opcode)
{
	struct hci_command_hdr *hdr;

	if (!hdev->sent_cmd)
		return NULL;

	hdr = (void *) hdev->sent_cmd->data;

	if (hdr->opcode != cpu_to_le16(opcode))
		return NULL;

	BT_DBG("%s opcode 0x%x", hdev->name, opcode);

	return hdev->sent_cmd->data + HCI_COMMAND_HDR_SIZE;
}

/* Send ACL data */
static void hci_add_acl_hdr(struct sk_buff *skb, __u16 handle, __u16 flags)
{
	struct hci_acl_hdr *hdr;
	int len = skb->len;

	skb_push(skb, HCI_ACL_HDR_SIZE);
	skb_reset_transport_header(skb);
	hdr = (struct hci_acl_hdr *)skb_transport_header(skb);
	hdr->handle = cpu_to_le16(hci_handle_pack(handle, flags));
	hdr->dlen   = cpu_to_le16(len);
}

static void hci_queue_acl(struct hci_conn *conn, struct sk_buff_head *queue,
				struct sk_buff *skb, __u16 flags)
{
	struct hci_dev *hdev = conn->hdev;
	struct sk_buff *list;

	list = skb_shinfo(skb)->frag_list;
	if (!list) {
		/* Non fragmented */
		BT_DBG("%s nonfrag skb %p len %d", hdev->name, skb, skb->len);

		skb_queue_tail(queue, skb);
	} else {
		/* Fragmented */
		BT_DBG("%s frag %p len %d", hdev->name, skb, skb->len);

		skb_shinfo(skb)->frag_list = NULL;

		/* Queue all fragments atomically */
		spin_lock(&queue->lock);

		__skb_queue_tail(queue, skb);

		flags &= ~ACL_START;
		flags |= ACL_CONT;
		do {
			skb = list; list = list->next;

			skb->dev = (void *) hdev;
			bt_cb(skb)->pkt_type = HCI_ACLDATA_PKT;
			hci_add_acl_hdr(skb, conn->handle, flags);

			BT_DBG("%s frag %p len %d", hdev->name, skb, skb->len);

			__skb_queue_tail(queue, skb);
		} while (list);

		spin_unlock(&queue->lock);
	}
}

void hci_send_acl(struct hci_chan *chan, struct sk_buff *skb, __u16 flags)
{
	struct hci_conn *conn = chan->conn;
	struct hci_dev *hdev = conn->hdev;

	BT_DBG("%s chan %p flags 0x%x", hdev->name, chan, flags);

	skb->dev = (void *) hdev;
	bt_cb(skb)->pkt_type = HCI_ACLDATA_PKT;
	hci_add_acl_hdr(skb, conn->handle, flags);

	hci_queue_acl(conn, &chan->data_q, skb, flags);

	queue_work(hdev->workqueue, &hdev->tx_work);
}
EXPORT_SYMBOL(hci_send_acl);

/* Send SCO data */
void hci_send_sco(struct hci_conn *conn, struct sk_buff *skb)
{
	struct hci_dev *hdev = conn->hdev;
	struct hci_sco_hdr hdr;

	BT_DBG("%s len %d", hdev->name, skb->len);

	hdr.handle = cpu_to_le16(conn->handle);
	hdr.dlen   = skb->len;

	skb_push(skb, HCI_SCO_HDR_SIZE);
	skb_reset_transport_header(skb);
	memcpy(skb_transport_header(skb), &hdr, HCI_SCO_HDR_SIZE);

	skb->dev = (void *) hdev;
	bt_cb(skb)->pkt_type = HCI_SCODATA_PKT;

	skb_queue_tail(&conn->data_q, skb);
	queue_work(hdev->workqueue, &hdev->tx_work);
}
EXPORT_SYMBOL(hci_send_sco);

/* ---- HCI TX task (outgoing data) ---- */

/* HCI Connection scheduler */
static inline struct hci_conn *hci_low_sent(struct hci_dev *hdev, __u8 type, int *quote)
{
	struct hci_conn_hash *h = &hdev->conn_hash;
	struct hci_conn *conn = NULL, *c;
	int num = 0, min = ~0;

	/* We don't have to lock device here. Connections are always
	 * added and removed with TX task disabled. */

	rcu_read_lock();

	list_for_each_entry_rcu(c, &h->list, list) {
		if (c->type != type || skb_queue_empty(&c->data_q))
			continue;

		if (c->state != BT_CONNECTED && c->state != BT_CONFIG)
			continue;

		num++;

		if (c->sent < min) {
			min  = c->sent;
			conn = c;
		}

		if (hci_conn_num(hdev, type) == num)
			break;
	}

	rcu_read_unlock();

	if (conn) {
		int cnt, q;

		switch (conn->type) {
		case ACL_LINK:
			cnt = hdev->acl_cnt;
			break;
		case SCO_LINK:
		case ESCO_LINK:
			cnt = hdev->sco_cnt;
			break;
		case LE_LINK:
			cnt = hdev->le_mtu ? hdev->le_cnt : hdev->acl_cnt;
			break;
		default:
			cnt = 0;
			BT_ERR("Unknown link type");
		}

		q = cnt / num;
		*quote = q ? q : 1;
	} else
		*quote = 0;

	BT_DBG("conn %p quote %d", conn, *quote);
	return conn;
}

static inline void hci_link_tx_to(struct hci_dev *hdev, __u8 type)
{
	struct hci_conn_hash *h = &hdev->conn_hash;
	struct hci_conn *c;

	BT_ERR("%s link tx timeout", hdev->name);

	rcu_read_lock();

	/* Kill stalled connections */
	list_for_each_entry_rcu(c, &h->list, list) {
		if (c->type == type && c->sent) {
			BT_ERR("%s killing stalled connection %s",
				hdev->name, batostr(&c->dst));
			hci_acl_disconn(c, 0x13);
		}
	}

	rcu_read_unlock();
}

static inline struct hci_chan *hci_chan_sent(struct hci_dev *hdev, __u8 type,
						int *quote)
{
	struct hci_conn_hash *h = &hdev->conn_hash;
	struct hci_chan *chan = NULL;
	int num = 0, min = ~0, cur_prio = 0;
	struct hci_conn *conn;
	int cnt, q, conn_num = 0;
<<<<<<< HEAD
=======

	BT_DBG("%s", hdev->name);

	rcu_read_lock();

	list_for_each_entry_rcu(conn, &h->list, list) {
		struct hci_chan *tmp;

		if (conn->type != type)
			continue;

		if (conn->state != BT_CONNECTED && conn->state != BT_CONFIG)
			continue;

		conn_num++;

		list_for_each_entry_rcu(tmp, &conn->chan_list, list) {
			struct sk_buff *skb;

			if (skb_queue_empty(&tmp->data_q))
				continue;

			skb = skb_peek(&tmp->data_q);
			if (skb->priority < cur_prio)
				continue;

			if (skb->priority > cur_prio) {
				num = 0;
				min = ~0;
				cur_prio = skb->priority;
			}

			num++;

			if (conn->sent < min) {
				min  = conn->sent;
				chan = tmp;
			}
		}

		if (hci_conn_num(hdev, type) == conn_num)
			break;
	}

	rcu_read_unlock();

	if (!chan)
		return NULL;

	switch (chan->conn->type) {
	case ACL_LINK:
		cnt = hdev->acl_cnt;
		break;
	case SCO_LINK:
	case ESCO_LINK:
		cnt = hdev->sco_cnt;
		break;
	case LE_LINK:
		cnt = hdev->le_mtu ? hdev->le_cnt : hdev->acl_cnt;
		break;
	default:
		cnt = 0;
		BT_ERR("Unknown link type");
	}

	q = cnt / num;
	*quote = q ? q : 1;
	BT_DBG("chan %p quote %d", chan, *quote);
	return chan;
}

static void hci_prio_recalculate(struct hci_dev *hdev, __u8 type)
{
	struct hci_conn_hash *h = &hdev->conn_hash;
	struct hci_conn *conn;
	int num = 0;
>>>>>>> c21fd2a0

	BT_DBG("%s", hdev->name);

	rcu_read_lock();

	list_for_each_entry_rcu(conn, &h->list, list) {
<<<<<<< HEAD
		struct hci_chan *tmp;

		if (conn->type != type)
			continue;

		if (conn->state != BT_CONNECTED && conn->state != BT_CONFIG)
			continue;

		conn_num++;

		list_for_each_entry_rcu(tmp, &conn->chan_list, list) {
			struct sk_buff *skb;

			if (skb_queue_empty(&tmp->data_q))
				continue;

			skb = skb_peek(&tmp->data_q);
			if (skb->priority < cur_prio)
				continue;

			if (skb->priority > cur_prio) {
				num = 0;
				min = ~0;
				cur_prio = skb->priority;
			}

			num++;

			if (conn->sent < min) {
				min  = conn->sent;
				chan = tmp;
			}
		}

		if (hci_conn_num(hdev, type) == conn_num)
			break;
	}

	rcu_read_unlock();

	if (!chan)
		return NULL;

	switch (chan->conn->type) {
	case ACL_LINK:
		cnt = hdev->acl_cnt;
		break;
	case SCO_LINK:
	case ESCO_LINK:
		cnt = hdev->sco_cnt;
		break;
	case LE_LINK:
		cnt = hdev->le_mtu ? hdev->le_cnt : hdev->acl_cnt;
		break;
	default:
		cnt = 0;
		BT_ERR("Unknown link type");
	}

	q = cnt / num;
	*quote = q ? q : 1;
	BT_DBG("chan %p quote %d", chan, *quote);
	return chan;
}

static void hci_prio_recalculate(struct hci_dev *hdev, __u8 type)
{
	struct hci_conn_hash *h = &hdev->conn_hash;
	struct hci_conn *conn;
	int num = 0;

	BT_DBG("%s", hdev->name);

	rcu_read_lock();

	list_for_each_entry_rcu(conn, &h->list, list) {
=======
>>>>>>> c21fd2a0
		struct hci_chan *chan;

		if (conn->type != type)
			continue;

		if (conn->state != BT_CONNECTED && conn->state != BT_CONFIG)
			continue;

		num++;

		list_for_each_entry_rcu(chan, &conn->chan_list, list) {
			struct sk_buff *skb;

			if (chan->sent) {
				chan->sent = 0;
				continue;
			}

			if (skb_queue_empty(&chan->data_q))
				continue;

			skb = skb_peek(&chan->data_q);
			if (skb->priority >= HCI_PRIO_MAX - 1)
				continue;

			skb->priority = HCI_PRIO_MAX - 1;

			BT_DBG("chan %p skb %p promoted to %d", chan, skb,
								skb->priority);
		}

		if (hci_conn_num(hdev, type) == num)
			break;
	}

	rcu_read_unlock();

}

static inline int __get_blocks(struct hci_dev *hdev, struct sk_buff *skb)
{
	/* Calculate count of blocks used by this packet */
	return DIV_ROUND_UP(skb->len - HCI_ACL_HDR_SIZE, hdev->block_len);
}

static inline void __check_timeout(struct hci_dev *hdev, unsigned int cnt)
{
	if (!test_bit(HCI_RAW, &hdev->flags)) {
		/* ACL tx timeout must be longer than maximum
		 * link supervision timeout (40.9 seconds) */
		if (!cnt && time_after(jiffies, hdev->acl_last_tx +
					msecs_to_jiffies(HCI_ACL_TX_TIMEOUT)))
			hci_link_tx_to(hdev, ACL_LINK);
	}
}

static inline void hci_sched_acl_pkt(struct hci_dev *hdev)
{
	unsigned int cnt = hdev->acl_cnt;
	struct hci_chan *chan;
	struct sk_buff *skb;
	int quote;

	__check_timeout(hdev, cnt);

	while (hdev->acl_cnt &&
			(chan = hci_chan_sent(hdev, ACL_LINK, &quote))) {
		u32 priority = (skb_peek(&chan->data_q))->priority;
		while (quote-- && (skb = skb_peek(&chan->data_q))) {
			BT_DBG("chan %p skb %p len %d priority %u", chan, skb,
					skb->len, skb->priority);

			/* Stop if priority has changed */
			if (skb->priority < priority)
				break;

			skb = skb_dequeue(&chan->data_q);

			hci_conn_enter_active_mode(chan->conn,
						   bt_cb(skb)->force_active);

			hci_send_frame(skb);
			hdev->acl_last_tx = jiffies;

			hdev->acl_cnt--;
			chan->sent++;
			chan->conn->sent++;
<<<<<<< HEAD
		}
	}

	if (cnt != hdev->acl_cnt)
		hci_prio_recalculate(hdev, ACL_LINK);
}

static inline void hci_sched_acl_blk(struct hci_dev *hdev)
{
	unsigned int cnt = hdev->block_cnt;
	struct hci_chan *chan;
	struct sk_buff *skb;
	int quote;

	__check_timeout(hdev, cnt);

	while (hdev->block_cnt > 0 &&
			(chan = hci_chan_sent(hdev, ACL_LINK, &quote))) {
		u32 priority = (skb_peek(&chan->data_q))->priority;
		while (quote > 0 && (skb = skb_peek(&chan->data_q))) {
			int blocks;

			BT_DBG("chan %p skb %p len %d priority %u", chan, skb,
						skb->len, skb->priority);

			/* Stop if priority has changed */
			if (skb->priority < priority)
				break;

			skb = skb_dequeue(&chan->data_q);

			blocks = __get_blocks(hdev, skb);
			if (blocks > hdev->block_cnt)
				return;

			hci_conn_enter_active_mode(chan->conn,
						bt_cb(skb)->force_active);

			hci_send_frame(skb);
			hdev->acl_last_tx = jiffies;

			hdev->block_cnt -= blocks;
			quote -= blocks;

			chan->sent += blocks;
			chan->conn->sent += blocks;
		}
	}

=======
		}
	}

	if (cnt != hdev->acl_cnt)
		hci_prio_recalculate(hdev, ACL_LINK);
}

static inline void hci_sched_acl_blk(struct hci_dev *hdev)
{
	unsigned int cnt = hdev->block_cnt;
	struct hci_chan *chan;
	struct sk_buff *skb;
	int quote;

	__check_timeout(hdev, cnt);

	while (hdev->block_cnt > 0 &&
			(chan = hci_chan_sent(hdev, ACL_LINK, &quote))) {
		u32 priority = (skb_peek(&chan->data_q))->priority;
		while (quote > 0 && (skb = skb_peek(&chan->data_q))) {
			int blocks;

			BT_DBG("chan %p skb %p len %d priority %u", chan, skb,
						skb->len, skb->priority);

			/* Stop if priority has changed */
			if (skb->priority < priority)
				break;

			skb = skb_dequeue(&chan->data_q);

			blocks = __get_blocks(hdev, skb);
			if (blocks > hdev->block_cnt)
				return;

			hci_conn_enter_active_mode(chan->conn,
						bt_cb(skb)->force_active);

			hci_send_frame(skb);
			hdev->acl_last_tx = jiffies;

			hdev->block_cnt -= blocks;
			quote -= blocks;

			chan->sent += blocks;
			chan->conn->sent += blocks;
		}
	}

>>>>>>> c21fd2a0
	if (cnt != hdev->block_cnt)
		hci_prio_recalculate(hdev, ACL_LINK);
}

static inline void hci_sched_acl(struct hci_dev *hdev)
{
	BT_DBG("%s", hdev->name);

	if (!hci_conn_num(hdev, ACL_LINK))
		return;

	switch (hdev->flow_ctl_mode) {
	case HCI_FLOW_CTL_MODE_PACKET_BASED:
		hci_sched_acl_pkt(hdev);
		break;

	case HCI_FLOW_CTL_MODE_BLOCK_BASED:
		hci_sched_acl_blk(hdev);
		break;
	}
}

/* Schedule SCO */
static inline void hci_sched_sco(struct hci_dev *hdev)
{
	struct hci_conn *conn;
	struct sk_buff *skb;
	int quote;

	BT_DBG("%s", hdev->name);

	if (!hci_conn_num(hdev, SCO_LINK))
		return;

	while (hdev->sco_cnt && (conn = hci_low_sent(hdev, SCO_LINK, &quote))) {
		while (quote-- && (skb = skb_dequeue(&conn->data_q))) {
			BT_DBG("skb %p len %d", skb, skb->len);
			hci_send_frame(skb);

			conn->sent++;
			if (conn->sent == ~0)
				conn->sent = 0;
		}
	}
}

static inline void hci_sched_esco(struct hci_dev *hdev)
{
	struct hci_conn *conn;
	struct sk_buff *skb;
	int quote;

	BT_DBG("%s", hdev->name);

	if (!hci_conn_num(hdev, ESCO_LINK))
		return;

	while (hdev->sco_cnt && (conn = hci_low_sent(hdev, ESCO_LINK, &quote))) {
		while (quote-- && (skb = skb_dequeue(&conn->data_q))) {
			BT_DBG("skb %p len %d", skb, skb->len);
			hci_send_frame(skb);

			conn->sent++;
			if (conn->sent == ~0)
				conn->sent = 0;
		}
	}
}

static inline void hci_sched_le(struct hci_dev *hdev)
{
	struct hci_chan *chan;
	struct sk_buff *skb;
	int quote, cnt, tmp;

	BT_DBG("%s", hdev->name);

	if (!hci_conn_num(hdev, LE_LINK))
		return;

	if (!test_bit(HCI_RAW, &hdev->flags)) {
		/* LE tx timeout must be longer than maximum
		 * link supervision timeout (40.9 seconds) */
		if (!hdev->le_cnt && hdev->le_pkts &&
				time_after(jiffies, hdev->le_last_tx + HZ * 45))
			hci_link_tx_to(hdev, LE_LINK);
	}

	cnt = hdev->le_pkts ? hdev->le_cnt : hdev->acl_cnt;
	tmp = cnt;
	while (cnt && (chan = hci_chan_sent(hdev, LE_LINK, &quote))) {
		u32 priority = (skb_peek(&chan->data_q))->priority;
		while (quote-- && (skb = skb_peek(&chan->data_q))) {
			BT_DBG("chan %p skb %p len %d priority %u", chan, skb,
					skb->len, skb->priority);

			/* Stop if priority has changed */
			if (skb->priority < priority)
				break;

			skb = skb_dequeue(&chan->data_q);

			hci_send_frame(skb);
			hdev->le_last_tx = jiffies;

			cnt--;
			chan->sent++;
			chan->conn->sent++;
		}
	}

	if (hdev->le_pkts)
		hdev->le_cnt = cnt;
	else
		hdev->acl_cnt = cnt;

	if (cnt != tmp)
		hci_prio_recalculate(hdev, LE_LINK);
}

static void hci_tx_work(struct work_struct *work)
{
	struct hci_dev *hdev = container_of(work, struct hci_dev, tx_work);
	struct sk_buff *skb;

	BT_DBG("%s acl %d sco %d le %d", hdev->name, hdev->acl_cnt,
		hdev->sco_cnt, hdev->le_cnt);

	/* Schedule queues and send stuff to HCI driver */

	hci_sched_acl(hdev);

	hci_sched_sco(hdev);

	hci_sched_esco(hdev);

	hci_sched_le(hdev);

	/* Send next queued raw (unknown type) packet */
	while ((skb = skb_dequeue(&hdev->raw_q)))
		hci_send_frame(skb);
}

/* ----- HCI RX task (incoming data processing) ----- */

/* ACL data packet */
static inline void hci_acldata_packet(struct hci_dev *hdev, struct sk_buff *skb)
{
	struct hci_acl_hdr *hdr = (void *) skb->data;
	struct hci_conn *conn;
	__u16 handle, flags;

	skb_pull(skb, HCI_ACL_HDR_SIZE);

	handle = __le16_to_cpu(hdr->handle);
	flags  = hci_flags(handle);
	handle = hci_handle(handle);

	BT_DBG("%s len %d handle 0x%x flags 0x%x", hdev->name, skb->len, handle, flags);

	hdev->stat.acl_rx++;

	hci_dev_lock(hdev);
	conn = hci_conn_hash_lookup_handle(hdev, handle);
	hci_dev_unlock(hdev);

	if (conn) {
		hci_conn_enter_active_mode(conn, BT_POWER_FORCE_ACTIVE_OFF);
<<<<<<< HEAD

		hci_dev_lock(hdev);
		if (test_bit(HCI_MGMT, &hdev->dev_flags) &&
		    !test_and_set_bit(HCI_CONN_MGMT_CONNECTED, &conn->flags))
			mgmt_device_connected(hdev, &conn->dst, conn->type,
					      conn->dst_type, 0, NULL, 0,
					      conn->dev_class);
		hci_dev_unlock(hdev);
=======
>>>>>>> c21fd2a0

		/* Send to upper protocol */
		l2cap_recv_acldata(conn, skb, flags);
		return;
	} else {
		BT_ERR("%s ACL packet for unknown connection handle %d",
			hdev->name, handle);
	}

	kfree_skb(skb);
}

/* SCO data packet */
static inline void hci_scodata_packet(struct hci_dev *hdev, struct sk_buff *skb)
{
	struct hci_sco_hdr *hdr = (void *) skb->data;
	struct hci_conn *conn;
	__u16 handle;

	skb_pull(skb, HCI_SCO_HDR_SIZE);

	handle = __le16_to_cpu(hdr->handle);

	BT_DBG("%s len %d handle 0x%x", hdev->name, skb->len, handle);

	hdev->stat.sco_rx++;

	hci_dev_lock(hdev);
	conn = hci_conn_hash_lookup_handle(hdev, handle);
	hci_dev_unlock(hdev);

	if (conn) {
		/* Send to upper protocol */
		sco_recv_scodata(conn, skb);
		return;
	} else {
		BT_ERR("%s SCO packet for unknown connection handle %d",
			hdev->name, handle);
	}

	kfree_skb(skb);
}

static void hci_rx_work(struct work_struct *work)
{
	struct hci_dev *hdev = container_of(work, struct hci_dev, rx_work);
	struct sk_buff *skb;

	BT_DBG("%s", hdev->name);

	while ((skb = skb_dequeue(&hdev->rx_q))) {
		/* Send copy to monitor */
		hci_send_to_monitor(hdev, skb);

		if (atomic_read(&hdev->promisc)) {
			/* Send copy to the sockets */
			hci_send_to_sock(hdev, skb);
		}

		if (test_bit(HCI_RAW, &hdev->flags)) {
			kfree_skb(skb);
			continue;
		}

		if (test_bit(HCI_INIT, &hdev->flags)) {
			/* Don't process data packets in this states. */
			switch (bt_cb(skb)->pkt_type) {
			case HCI_ACLDATA_PKT:
			case HCI_SCODATA_PKT:
				kfree_skb(skb);
				continue;
			}
		}

		/* Process frame */
		switch (bt_cb(skb)->pkt_type) {
		case HCI_EVENT_PKT:
			BT_DBG("%s Event packet", hdev->name);
			hci_event_packet(hdev, skb);
			break;

		case HCI_ACLDATA_PKT:
			BT_DBG("%s ACL data packet", hdev->name);
			hci_acldata_packet(hdev, skb);
			break;

		case HCI_SCODATA_PKT:
			BT_DBG("%s SCO data packet", hdev->name);
			hci_scodata_packet(hdev, skb);
			break;

		default:
			kfree_skb(skb);
			break;
		}
	}
}

static void hci_cmd_work(struct work_struct *work)
{
	struct hci_dev *hdev = container_of(work, struct hci_dev, cmd_work);
	struct sk_buff *skb;

	BT_DBG("%s cmd %d", hdev->name, atomic_read(&hdev->cmd_cnt));

	/* Send queued commands */
	if (atomic_read(&hdev->cmd_cnt)) {
		skb = skb_dequeue(&hdev->cmd_q);
		if (!skb)
			return;

		kfree_skb(hdev->sent_cmd);

		hdev->sent_cmd = skb_clone(skb, GFP_ATOMIC);
		if (hdev->sent_cmd) {
			atomic_dec(&hdev->cmd_cnt);
			hci_send_frame(skb);
			if (test_bit(HCI_RESET, &hdev->flags))
				del_timer(&hdev->cmd_timer);
			else
				mod_timer(&hdev->cmd_timer,
				  jiffies + msecs_to_jiffies(HCI_CMD_TIMEOUT));
		} else {
			skb_queue_head(&hdev->cmd_q, skb);
			queue_work(hdev->workqueue, &hdev->cmd_work);
		}
	}
}

int hci_do_inquiry(struct hci_dev *hdev, u8 length)
{
	/* General inquiry access code (GIAC) */
	u8 lap[3] = { 0x33, 0x8b, 0x9e };
	struct hci_cp_inquiry cp;

	BT_DBG("%s", hdev->name);

	if (test_bit(HCI_INQUIRY, &hdev->flags))
		return -EINPROGRESS;

	inquiry_cache_flush(hdev);

	memset(&cp, 0, sizeof(cp));
	memcpy(&cp.lap, lap, sizeof(cp.lap));
	cp.length  = length;

	return hci_send_cmd(hdev, HCI_OP_INQUIRY, sizeof(cp), &cp);
}

int hci_cancel_inquiry(struct hci_dev *hdev)
{
	BT_DBG("%s", hdev->name);

	if (!test_bit(HCI_INQUIRY, &hdev->flags))
		return -EPERM;

	return hci_send_cmd(hdev, HCI_OP_INQUIRY_CANCEL, 0, NULL);
}<|MERGE_RESOLUTION|>--- conflicted
+++ resolved
@@ -2397,8 +2397,6 @@
 	int num = 0, min = ~0, cur_prio = 0;
 	struct hci_conn *conn;
 	int cnt, q, conn_num = 0;
-<<<<<<< HEAD
-=======
 
 	BT_DBG("%s", hdev->name);
 
@@ -2475,92 +2473,12 @@
 	struct hci_conn_hash *h = &hdev->conn_hash;
 	struct hci_conn *conn;
 	int num = 0;
->>>>>>> c21fd2a0
 
 	BT_DBG("%s", hdev->name);
 
 	rcu_read_lock();
 
 	list_for_each_entry_rcu(conn, &h->list, list) {
-<<<<<<< HEAD
-		struct hci_chan *tmp;
-
-		if (conn->type != type)
-			continue;
-
-		if (conn->state != BT_CONNECTED && conn->state != BT_CONFIG)
-			continue;
-
-		conn_num++;
-
-		list_for_each_entry_rcu(tmp, &conn->chan_list, list) {
-			struct sk_buff *skb;
-
-			if (skb_queue_empty(&tmp->data_q))
-				continue;
-
-			skb = skb_peek(&tmp->data_q);
-			if (skb->priority < cur_prio)
-				continue;
-
-			if (skb->priority > cur_prio) {
-				num = 0;
-				min = ~0;
-				cur_prio = skb->priority;
-			}
-
-			num++;
-
-			if (conn->sent < min) {
-				min  = conn->sent;
-				chan = tmp;
-			}
-		}
-
-		if (hci_conn_num(hdev, type) == conn_num)
-			break;
-	}
-
-	rcu_read_unlock();
-
-	if (!chan)
-		return NULL;
-
-	switch (chan->conn->type) {
-	case ACL_LINK:
-		cnt = hdev->acl_cnt;
-		break;
-	case SCO_LINK:
-	case ESCO_LINK:
-		cnt = hdev->sco_cnt;
-		break;
-	case LE_LINK:
-		cnt = hdev->le_mtu ? hdev->le_cnt : hdev->acl_cnt;
-		break;
-	default:
-		cnt = 0;
-		BT_ERR("Unknown link type");
-	}
-
-	q = cnt / num;
-	*quote = q ? q : 1;
-	BT_DBG("chan %p quote %d", chan, *quote);
-	return chan;
-}
-
-static void hci_prio_recalculate(struct hci_dev *hdev, __u8 type)
-{
-	struct hci_conn_hash *h = &hdev->conn_hash;
-	struct hci_conn *conn;
-	int num = 0;
-
-	BT_DBG("%s", hdev->name);
-
-	rcu_read_lock();
-
-	list_for_each_entry_rcu(conn, &h->list, list) {
-=======
->>>>>>> c21fd2a0
 		struct hci_chan *chan;
 
 		if (conn->type != type)
@@ -2648,7 +2566,6 @@
 			hdev->acl_cnt--;
 			chan->sent++;
 			chan->conn->sent++;
-<<<<<<< HEAD
 		}
 	}
 
@@ -2698,57 +2615,6 @@
 		}
 	}
 
-=======
-		}
-	}
-
-	if (cnt != hdev->acl_cnt)
-		hci_prio_recalculate(hdev, ACL_LINK);
-}
-
-static inline void hci_sched_acl_blk(struct hci_dev *hdev)
-{
-	unsigned int cnt = hdev->block_cnt;
-	struct hci_chan *chan;
-	struct sk_buff *skb;
-	int quote;
-
-	__check_timeout(hdev, cnt);
-
-	while (hdev->block_cnt > 0 &&
-			(chan = hci_chan_sent(hdev, ACL_LINK, &quote))) {
-		u32 priority = (skb_peek(&chan->data_q))->priority;
-		while (quote > 0 && (skb = skb_peek(&chan->data_q))) {
-			int blocks;
-
-			BT_DBG("chan %p skb %p len %d priority %u", chan, skb,
-						skb->len, skb->priority);
-
-			/* Stop if priority has changed */
-			if (skb->priority < priority)
-				break;
-
-			skb = skb_dequeue(&chan->data_q);
-
-			blocks = __get_blocks(hdev, skb);
-			if (blocks > hdev->block_cnt)
-				return;
-
-			hci_conn_enter_active_mode(chan->conn,
-						bt_cb(skb)->force_active);
-
-			hci_send_frame(skb);
-			hdev->acl_last_tx = jiffies;
-
-			hdev->block_cnt -= blocks;
-			quote -= blocks;
-
-			chan->sent += blocks;
-			chan->conn->sent += blocks;
-		}
-	}
-
->>>>>>> c21fd2a0
 	if (cnt != hdev->block_cnt)
 		hci_prio_recalculate(hdev, ACL_LINK);
 }
@@ -2917,17 +2783,6 @@
 
 	if (conn) {
 		hci_conn_enter_active_mode(conn, BT_POWER_FORCE_ACTIVE_OFF);
-<<<<<<< HEAD
-
-		hci_dev_lock(hdev);
-		if (test_bit(HCI_MGMT, &hdev->dev_flags) &&
-		    !test_and_set_bit(HCI_CONN_MGMT_CONNECTED, &conn->flags))
-			mgmt_device_connected(hdev, &conn->dst, conn->type,
-					      conn->dst_type, 0, NULL, 0,
-					      conn->dev_class);
-		hci_dev_unlock(hdev);
-=======
->>>>>>> c21fd2a0
 
 		/* Send to upper protocol */
 		l2cap_recv_acldata(conn, skb, flags);
