--- conflicted
+++ resolved
@@ -1368,12 +1368,8 @@
 		 */
 		BUG_ON(!new_tag_stat);
 	}
-<<<<<<< HEAD
-	tag_stat_update(new_tag_stat, direction, proto, bytes);
-=======
 	if (new_tag_stat)
 		tag_stat_update(new_tag_stat, direction, proto, bytes);
->>>>>>> 76c71d3d
 unlock:
 	spin_unlock_bh(&iface_entry->tag_stat_list_lock);
 }
