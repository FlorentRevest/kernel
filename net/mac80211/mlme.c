/*
 * BSS client mode implementation
 * Copyright 2003, Jouni Malinen <jkmaline@cc.hut.fi>
 * Copyright 2004, Instant802 Networks, Inc.
 * Copyright 2005, Devicescape Software, Inc.
 * Copyright 2006-2007	Jiri Benc <jbenc@suse.cz>
 * Copyright 2007, Michael Wu <flamingice@sourmilk.net>
 *
 * This program is free software; you can redistribute it and/or modify
 * it under the terms of the GNU General Public License version 2 as
 * published by the Free Software Foundation.
 */

/* TODO:
 * order BSS list by RSSI(?) ("quality of AP")
 * scan result table filtering (by capability (privacy, IBSS/BSS, WPA/RSN IE,
 *    SSID)
 */
#include <linux/delay.h>
#include <linux/if_ether.h>
#include <linux/skbuff.h>
#include <linux/netdevice.h>
#include <linux/if_arp.h>
#include <linux/wireless.h>
#include <linux/random.h>
#include <linux/etherdevice.h>
#include <linux/rtnetlink.h>
#include <net/iw_handler.h>
#include <asm/types.h>

#include <net/mac80211.h>
#include "ieee80211_i.h"
#include "rate.h"
#include "led.h"
#include "mesh.h"

#define IEEE80211_AUTH_TIMEOUT (HZ / 5)
#define IEEE80211_AUTH_MAX_TRIES 3
#define IEEE80211_ASSOC_TIMEOUT (HZ / 5)
#define IEEE80211_ASSOC_MAX_TRIES 3
#define IEEE80211_MONITORING_INTERVAL (2 * HZ)
#define IEEE80211_MESH_HOUSEKEEPING_INTERVAL (60 * HZ)
#define IEEE80211_PROBE_INTERVAL (60 * HZ)
#define IEEE80211_RETRY_AUTH_INTERVAL (1 * HZ)
#define IEEE80211_SCAN_INTERVAL (2 * HZ)
#define IEEE80211_SCAN_INTERVAL_SLOW (15 * HZ)
#define IEEE80211_IBSS_JOIN_TIMEOUT (7 * HZ)

#define IEEE80211_PROBE_DELAY (HZ / 33)
#define IEEE80211_CHANNEL_TIME (HZ / 33)
#define IEEE80211_PASSIVE_CHANNEL_TIME (HZ / 5)
#define IEEE80211_SCAN_RESULT_EXPIRE (10 * HZ)
#define IEEE80211_IBSS_MERGE_INTERVAL (30 * HZ)
#define IEEE80211_IBSS_INACTIVITY_LIMIT (60 * HZ)
#define IEEE80211_MESH_PEER_INACTIVITY_LIMIT (1800 * HZ)

#define IEEE80211_IBSS_MAX_STA_ENTRIES 128


#define ERP_INFO_USE_PROTECTION BIT(1)

/* mgmt header + 1 byte action code */
#define IEEE80211_MIN_ACTION_SIZE (24 + 1)

#define IEEE80211_ADDBA_PARAM_POLICY_MASK 0x0002
#define IEEE80211_ADDBA_PARAM_TID_MASK 0x003C
#define IEEE80211_ADDBA_PARAM_BUF_SIZE_MASK 0xFFA0
#define IEEE80211_DELBA_PARAM_TID_MASK 0xF000
#define IEEE80211_DELBA_PARAM_INITIATOR_MASK 0x0800

/* next values represent the buffer size for A-MPDU frame.
 * According to IEEE802.11n spec size varies from 8K to 64K (in powers of 2) */
#define IEEE80211_MIN_AMPDU_BUF 0x8
#define IEEE80211_MAX_AMPDU_BUF 0x40

static void ieee80211_send_probe_req(struct net_device *dev, u8 *dst,
				     u8 *ssid, size_t ssid_len);
static struct ieee80211_sta_bss *
ieee80211_rx_bss_get(struct net_device *dev, u8 *bssid, int freq,
		     u8 *ssid, u8 ssid_len);
static void ieee80211_rx_bss_put(struct net_device *dev,
				 struct ieee80211_sta_bss *bss);
static int ieee80211_sta_find_ibss(struct net_device *dev,
				   struct ieee80211_if_sta *ifsta);
static int ieee80211_sta_wep_configured(struct net_device *dev);
static int ieee80211_sta_start_scan(struct net_device *dev,
				    u8 *ssid, size_t ssid_len);
static int ieee80211_sta_config_auth(struct net_device *dev,
				     struct ieee80211_if_sta *ifsta);
static void sta_rx_agg_session_timer_expired(unsigned long data);


void ieee802_11_parse_elems(u8 *start, size_t len,
			    struct ieee802_11_elems *elems)
{
	size_t left = len;
	u8 *pos = start;

	memset(elems, 0, sizeof(*elems));

	while (left >= 2) {
		u8 id, elen;

		id = *pos++;
		elen = *pos++;
		left -= 2;

		if (elen > left)
			return;

		switch (id) {
		case WLAN_EID_SSID:
			elems->ssid = pos;
			elems->ssid_len = elen;
			break;
		case WLAN_EID_SUPP_RATES:
			elems->supp_rates = pos;
			elems->supp_rates_len = elen;
			break;
		case WLAN_EID_FH_PARAMS:
			elems->fh_params = pos;
			elems->fh_params_len = elen;
			break;
		case WLAN_EID_DS_PARAMS:
			elems->ds_params = pos;
			elems->ds_params_len = elen;
			break;
		case WLAN_EID_CF_PARAMS:
			elems->cf_params = pos;
			elems->cf_params_len = elen;
			break;
		case WLAN_EID_TIM:
			elems->tim = pos;
			elems->tim_len = elen;
			break;
		case WLAN_EID_IBSS_PARAMS:
			elems->ibss_params = pos;
			elems->ibss_params_len = elen;
			break;
		case WLAN_EID_CHALLENGE:
			elems->challenge = pos;
			elems->challenge_len = elen;
			break;
		case WLAN_EID_WPA:
			if (elen >= 4 && pos[0] == 0x00 && pos[1] == 0x50 &&
			    pos[2] == 0xf2) {
				/* Microsoft OUI (00:50:F2) */
				if (pos[3] == 1) {
					/* OUI Type 1 - WPA IE */
					elems->wpa = pos;
					elems->wpa_len = elen;
				} else if (elen >= 5 && pos[3] == 2) {
					if (pos[4] == 0) {
						elems->wmm_info = pos;
						elems->wmm_info_len = elen;
					} else if (pos[4] == 1) {
						elems->wmm_param = pos;
						elems->wmm_param_len = elen;
					}
				}
			}
			break;
		case WLAN_EID_RSN:
			elems->rsn = pos;
			elems->rsn_len = elen;
			break;
		case WLAN_EID_ERP_INFO:
			elems->erp_info = pos;
			elems->erp_info_len = elen;
			break;
		case WLAN_EID_EXT_SUPP_RATES:
			elems->ext_supp_rates = pos;
			elems->ext_supp_rates_len = elen;
			break;
		case WLAN_EID_HT_CAPABILITY:
			elems->ht_cap_elem = pos;
			elems->ht_cap_elem_len = elen;
			break;
		case WLAN_EID_HT_EXTRA_INFO:
			elems->ht_info_elem = pos;
			elems->ht_info_elem_len = elen;
			break;
		case WLAN_EID_MESH_ID:
			elems->mesh_id = pos;
			elems->mesh_id_len = elen;
			break;
		case WLAN_EID_MESH_CONFIG:
			elems->mesh_config = pos;
			elems->mesh_config_len = elen;
			break;
		case WLAN_EID_PEER_LINK:
			elems->peer_link = pos;
			elems->peer_link_len = elen;
			break;
		case WLAN_EID_PREQ:
			elems->preq = pos;
			elems->preq_len = elen;
			break;
		case WLAN_EID_PREP:
			elems->prep = pos;
			elems->prep_len = elen;
			break;
		case WLAN_EID_PERR:
			elems->perr = pos;
			elems->perr_len = elen;
			break;
		case WLAN_EID_CHANNEL_SWITCH:
			elems->ch_switch_elem = pos;
			elems->ch_switch_elem_len = elen;
			break;
		case WLAN_EID_QUIET:
			if (!elems->quiet_elem) {
				elems->quiet_elem = pos;
				elems->quiet_elem_len = elen;
			}
			elems->num_of_quiet_elem++;
			break;
		case WLAN_EID_COUNTRY:
			elems->country_elem = pos;
			elems->country_elem_len = elen;
			break;
		case WLAN_EID_PWR_CONSTRAINT:
			elems->pwr_constr_elem = pos;
			elems->pwr_constr_elem_len = elen;
			break;
		default:
			break;
		}

		left -= elen;
		pos += elen;
	}
}


static int ecw2cw(int ecw)
{
	return (1 << ecw) - 1;
}


static void ieee80211_sta_def_wmm_params(struct net_device *dev,
					 struct ieee80211_sta_bss *bss,
					 int ibss)
{
	struct ieee80211_sub_if_data *sdata = IEEE80211_DEV_TO_SUB_IF(dev);
	struct ieee80211_local *local = sdata->local;
	int i, have_higher_than_11mbit = 0;


	/* cf. IEEE 802.11 9.2.12 */
	for (i = 0; i < bss->supp_rates_len; i++)
		if ((bss->supp_rates[i] & 0x7f) * 5 > 110)
			have_higher_than_11mbit = 1;

	if (local->hw.conf.channel->band == IEEE80211_BAND_2GHZ &&
	    have_higher_than_11mbit)
		sdata->flags |= IEEE80211_SDATA_OPERATING_GMODE;
	else
		sdata->flags &= ~IEEE80211_SDATA_OPERATING_GMODE;


	if (local->ops->conf_tx) {
		struct ieee80211_tx_queue_params qparam;

		memset(&qparam, 0, sizeof(qparam));

		qparam.aifs = 2;

		if (local->hw.conf.channel->band == IEEE80211_BAND_2GHZ &&
		    !(sdata->flags & IEEE80211_SDATA_OPERATING_GMODE))
			qparam.cw_min = 31;
		else
			qparam.cw_min = 15;

		qparam.cw_max = 1023;
		qparam.txop = 0;

		for (i = 0; i < local_to_hw(local)->queues; i++)
			local->ops->conf_tx(local_to_hw(local), i, &qparam);
	}
}

static void ieee80211_sta_wmm_params(struct net_device *dev,
				     struct ieee80211_if_sta *ifsta,
				     u8 *wmm_param, size_t wmm_param_len)
{
	struct ieee80211_local *local = wdev_priv(dev->ieee80211_ptr);
	struct ieee80211_tx_queue_params params;
	size_t left;
	int count;
	u8 *pos;

	if (!(ifsta->flags & IEEE80211_STA_WMM_ENABLED))
		return;

	if (!wmm_param)
		return;

	if (wmm_param_len < 8 || wmm_param[5] /* version */ != 1)
		return;
	count = wmm_param[6] & 0x0f;
	if (count == ifsta->wmm_last_param_set)
		return;
	ifsta->wmm_last_param_set = count;

	pos = wmm_param + 8;
	left = wmm_param_len - 8;

	memset(&params, 0, sizeof(params));

	if (!local->ops->conf_tx)
		return;

	local->wmm_acm = 0;
	for (; left >= 4; left -= 4, pos += 4) {
		int aci = (pos[0] >> 5) & 0x03;
		int acm = (pos[0] >> 4) & 0x01;
		int queue;

		switch (aci) {
		case 1:
			queue = 3;
			if (acm)
				local->wmm_acm |= BIT(0) | BIT(3);
			break;
		case 2:
			queue = 1;
			if (acm)
				local->wmm_acm |= BIT(4) | BIT(5);
			break;
		case 3:
			queue = 0;
			if (acm)
				local->wmm_acm |= BIT(6) | BIT(7);
			break;
		case 0:
		default:
			queue = 2;
			if (acm)
				local->wmm_acm |= BIT(1) | BIT(2);
			break;
		}

		params.aifs = pos[0] & 0x0f;
		params.cw_max = ecw2cw((pos[1] & 0xf0) >> 4);
		params.cw_min = ecw2cw(pos[1] & 0x0f);
		params.txop = pos[2] | (pos[3] << 8);
#ifdef CONFIG_MAC80211_VERBOSE_DEBUG
		printk(KERN_DEBUG "%s: WMM queue=%d aci=%d acm=%d aifs=%d "
		       "cWmin=%d cWmax=%d txop=%d\n",
		       dev->name, queue, aci, acm, params.aifs, params.cw_min,
		       params.cw_max, params.txop);
#endif
		/* TODO: handle ACM (block TX, fallback to next lowest allowed
		 * AC for now) */
		if (local->ops->conf_tx(local_to_hw(local), queue, &params)) {
			printk(KERN_DEBUG "%s: failed to set TX queue "
			       "parameters for queue %d\n", dev->name, queue);
		}
	}
}

static u32 ieee80211_handle_protect_preamb(struct ieee80211_sub_if_data *sdata,
					   bool use_protection,
					   bool use_short_preamble)
{
	struct ieee80211_bss_conf *bss_conf = &sdata->bss_conf;
#ifdef CONFIG_MAC80211_VERBOSE_DEBUG
	struct ieee80211_if_sta *ifsta = &sdata->u.sta;
	DECLARE_MAC_BUF(mac);
#endif
	u32 changed = 0;

	if (use_protection != bss_conf->use_cts_prot) {
#ifdef CONFIG_MAC80211_VERBOSE_DEBUG
		if (net_ratelimit()) {
			printk(KERN_DEBUG "%s: CTS protection %s (BSSID="
			       "%s)\n",
			       sdata->dev->name,
			       use_protection ? "enabled" : "disabled",
			       print_mac(mac, ifsta->bssid));
		}
#endif
		bss_conf->use_cts_prot = use_protection;
		changed |= BSS_CHANGED_ERP_CTS_PROT;
	}

	if (use_short_preamble != bss_conf->use_short_preamble) {
#ifdef CONFIG_MAC80211_VERBOSE_DEBUG
		if (net_ratelimit()) {
			printk(KERN_DEBUG "%s: switched to %s barker preamble"
			       " (BSSID=%s)\n",
			       sdata->dev->name,
			       use_short_preamble ? "short" : "long",
			       print_mac(mac, ifsta->bssid));
		}
#endif
		bss_conf->use_short_preamble = use_short_preamble;
		changed |= BSS_CHANGED_ERP_PREAMBLE;
	}

	return changed;
}

static u32 ieee80211_handle_erp_ie(struct ieee80211_sub_if_data *sdata,
				   u8 erp_value)
{
	bool use_protection = (erp_value & WLAN_ERP_USE_PROTECTION) != 0;
	bool use_short_preamble = (erp_value & WLAN_ERP_BARKER_PREAMBLE) == 0;

	return ieee80211_handle_protect_preamb(sdata,
			use_protection, use_short_preamble);
}

static u32 ieee80211_handle_bss_capability(struct ieee80211_sub_if_data *sdata,
					   struct ieee80211_sta_bss *bss)
{
	u32 changed = 0;

	if (bss->has_erp_value)
		changed |= ieee80211_handle_erp_ie(sdata, bss->erp_value);
	else {
		u16 capab = bss->capability;
		changed |= ieee80211_handle_protect_preamb(sdata, false,
				(capab & WLAN_CAPABILITY_SHORT_PREAMBLE) != 0);
	}

	return changed;
}

int ieee80211_ht_cap_ie_to_ht_info(struct ieee80211_ht_cap *ht_cap_ie,
				   struct ieee80211_ht_info *ht_info)
{

	if (ht_info == NULL)
		return -EINVAL;

	memset(ht_info, 0, sizeof(*ht_info));

	if (ht_cap_ie) {
		u8 ampdu_info = ht_cap_ie->ampdu_params_info;

		ht_info->ht_supported = 1;
		ht_info->cap = le16_to_cpu(ht_cap_ie->cap_info);
		ht_info->ampdu_factor =
			ampdu_info & IEEE80211_HT_CAP_AMPDU_FACTOR;
		ht_info->ampdu_density =
			(ampdu_info & IEEE80211_HT_CAP_AMPDU_DENSITY) >> 2;
		memcpy(ht_info->supp_mcs_set, ht_cap_ie->supp_mcs_set, 16);
	} else
		ht_info->ht_supported = 0;

	return 0;
}

int ieee80211_ht_addt_info_ie_to_ht_bss_info(
			struct ieee80211_ht_addt_info *ht_add_info_ie,
			struct ieee80211_ht_bss_info *bss_info)
{
	if (bss_info == NULL)
		return -EINVAL;

	memset(bss_info, 0, sizeof(*bss_info));

	if (ht_add_info_ie) {
		u16 op_mode;
		op_mode = le16_to_cpu(ht_add_info_ie->operation_mode);

		bss_info->primary_channel = ht_add_info_ie->control_chan;
		bss_info->bss_cap = ht_add_info_ie->ht_param;
		bss_info->bss_op_mode = (u8)(op_mode & 0xff);
	}

	return 0;
}

static void ieee80211_sta_send_associnfo(struct net_device *dev,
					 struct ieee80211_if_sta *ifsta)
{
	char *buf;
	size_t len;
	int i;
	union iwreq_data wrqu;

	if (!ifsta->assocreq_ies && !ifsta->assocresp_ies)
		return;

	buf = kmalloc(50 + 2 * (ifsta->assocreq_ies_len +
				ifsta->assocresp_ies_len), GFP_KERNEL);
	if (!buf)
		return;

	len = sprintf(buf, "ASSOCINFO(");
	if (ifsta->assocreq_ies) {
		len += sprintf(buf + len, "ReqIEs=");
		for (i = 0; i < ifsta->assocreq_ies_len; i++) {
			len += sprintf(buf + len, "%02x",
				       ifsta->assocreq_ies[i]);
		}
	}
	if (ifsta->assocresp_ies) {
		if (ifsta->assocreq_ies)
			len += sprintf(buf + len, " ");
		len += sprintf(buf + len, "RespIEs=");
		for (i = 0; i < ifsta->assocresp_ies_len; i++) {
			len += sprintf(buf + len, "%02x",
				       ifsta->assocresp_ies[i]);
		}
	}
	len += sprintf(buf + len, ")");

	if (len > IW_CUSTOM_MAX) {
		len = sprintf(buf, "ASSOCRESPIE=");
		for (i = 0; i < ifsta->assocresp_ies_len; i++) {
			len += sprintf(buf + len, "%02x",
				       ifsta->assocresp_ies[i]);
		}
	}

	memset(&wrqu, 0, sizeof(wrqu));
	wrqu.data.length = len;
	wireless_send_event(dev, IWEVCUSTOM, &wrqu, buf);

	kfree(buf);
}


static void ieee80211_set_associated(struct net_device *dev,
				     struct ieee80211_if_sta *ifsta,
				     bool assoc)
{
	struct ieee80211_sub_if_data *sdata = IEEE80211_DEV_TO_SUB_IF(dev);
	struct ieee80211_local *local = sdata->local;
	struct ieee80211_conf *conf = &local_to_hw(local)->conf;
	union iwreq_data wrqu;
	u32 changed = BSS_CHANGED_ASSOC;

	if (assoc) {
		struct ieee80211_sta_bss *bss;

		ifsta->flags |= IEEE80211_STA_ASSOCIATED;

		if (sdata->vif.type != IEEE80211_IF_TYPE_STA)
			return;

		bss = ieee80211_rx_bss_get(dev, ifsta->bssid,
					   conf->channel->center_freq,
					   ifsta->ssid, ifsta->ssid_len);
		if (bss) {
			/* set timing information */
			sdata->bss_conf.beacon_int = bss->beacon_int;
			sdata->bss_conf.timestamp = bss->timestamp;

			changed |= ieee80211_handle_bss_capability(sdata, bss);

			ieee80211_rx_bss_put(dev, bss);
		}

		if (conf->flags & IEEE80211_CONF_SUPPORT_HT_MODE) {
			changed |= BSS_CHANGED_HT;
			sdata->bss_conf.assoc_ht = 1;
			sdata->bss_conf.ht_conf = &conf->ht_conf;
			sdata->bss_conf.ht_bss_conf = &conf->ht_bss_conf;
		}

		ifsta->flags |= IEEE80211_STA_PREV_BSSID_SET;
		memcpy(ifsta->prev_bssid, sdata->u.sta.bssid, ETH_ALEN);
		memcpy(wrqu.ap_addr.sa_data, sdata->u.sta.bssid, ETH_ALEN);
		ieee80211_sta_send_associnfo(dev, ifsta);
	} else {
		netif_carrier_off(dev);
		ieee80211_sta_tear_down_BA_sessions(dev, ifsta->bssid);
		ifsta->flags &= ~IEEE80211_STA_ASSOCIATED;
<<<<<<< HEAD
		netif_carrier_off(dev);
		changed |= ieee80211_reset_erp_info(dev);
=======
		ieee80211_reset_erp_info(dev);
>>>>>>> b2238566

		sdata->bss_conf.assoc_ht = 0;
		sdata->bss_conf.ht_conf = NULL;
		sdata->bss_conf.ht_bss_conf = NULL;

		memset(wrqu.ap_addr.sa_data, 0, ETH_ALEN);
	}
	ifsta->last_probe = jiffies;
	ieee80211_led_assoc(local, assoc);

	sdata->bss_conf.assoc = assoc;
	ieee80211_bss_info_change_notify(sdata, changed);

	if (assoc)
		netif_carrier_on(dev);

	wrqu.ap_addr.sa_family = ARPHRD_ETHER;
	wireless_send_event(dev, SIOCGIWAP, &wrqu, NULL);
}

static void ieee80211_set_disassoc(struct net_device *dev,
				   struct ieee80211_if_sta *ifsta, int deauth)
{
	if (deauth)
		ifsta->auth_tries = 0;
	ifsta->assoc_tries = 0;
	ieee80211_set_associated(dev, ifsta, 0);
}

void ieee80211_sta_tx(struct net_device *dev, struct sk_buff *skb,
		      int encrypt)
{
	struct ieee80211_sub_if_data *sdata;
	struct ieee80211_tx_info *info;

	sdata = IEEE80211_DEV_TO_SUB_IF(dev);
	skb->dev = sdata->local->mdev;
	skb_set_mac_header(skb, 0);
	skb_set_network_header(skb, 0);
	skb_set_transport_header(skb, 0);

	info = IEEE80211_SKB_CB(skb);
	memset(info, 0, sizeof(struct ieee80211_tx_info));
	info->control.ifindex = sdata->dev->ifindex;
	if (!encrypt)
		info->flags |= IEEE80211_TX_CTL_DO_NOT_ENCRYPT;

	dev_queue_xmit(skb);
}


static void ieee80211_send_auth(struct net_device *dev,
				struct ieee80211_if_sta *ifsta,
				int transaction, u8 *extra, size_t extra_len,
				int encrypt)
{
	struct ieee80211_local *local = wdev_priv(dev->ieee80211_ptr);
	struct sk_buff *skb;
	struct ieee80211_mgmt *mgmt;

	skb = dev_alloc_skb(local->hw.extra_tx_headroom +
			    sizeof(*mgmt) + 6 + extra_len);
	if (!skb) {
		printk(KERN_DEBUG "%s: failed to allocate buffer for auth "
		       "frame\n", dev->name);
		return;
	}
	skb_reserve(skb, local->hw.extra_tx_headroom);

	mgmt = (struct ieee80211_mgmt *) skb_put(skb, 24 + 6);
	memset(mgmt, 0, 24 + 6);
	mgmt->frame_control = IEEE80211_FC(IEEE80211_FTYPE_MGMT,
					   IEEE80211_STYPE_AUTH);
	if (encrypt)
		mgmt->frame_control |= cpu_to_le16(IEEE80211_FCTL_PROTECTED);
	memcpy(mgmt->da, ifsta->bssid, ETH_ALEN);
	memcpy(mgmt->sa, dev->dev_addr, ETH_ALEN);
	memcpy(mgmt->bssid, ifsta->bssid, ETH_ALEN);
	mgmt->u.auth.auth_alg = cpu_to_le16(ifsta->auth_alg);
	mgmt->u.auth.auth_transaction = cpu_to_le16(transaction);
	ifsta->auth_transaction = transaction + 1;
	mgmt->u.auth.status_code = cpu_to_le16(0);
	if (extra)
		memcpy(skb_put(skb, extra_len), extra, extra_len);

	ieee80211_sta_tx(dev, skb, encrypt);
}


static void ieee80211_authenticate(struct net_device *dev,
				   struct ieee80211_if_sta *ifsta)
{
	DECLARE_MAC_BUF(mac);

	ifsta->auth_tries++;
	if (ifsta->auth_tries > IEEE80211_AUTH_MAX_TRIES) {
		printk(KERN_DEBUG "%s: authentication with AP %s"
		       " timed out\n",
		       dev->name, print_mac(mac, ifsta->bssid));
		ifsta->state = IEEE80211_DISABLED;
		return;
	}

	ifsta->state = IEEE80211_AUTHENTICATE;
	printk(KERN_DEBUG "%s: authenticate with AP %s\n",
	       dev->name, print_mac(mac, ifsta->bssid));

	ieee80211_send_auth(dev, ifsta, 1, NULL, 0, 0);

	mod_timer(&ifsta->timer, jiffies + IEEE80211_AUTH_TIMEOUT);
}

static int ieee80211_compatible_rates(struct ieee80211_sta_bss *bss,
				      struct ieee80211_supported_band *sband,
				      u64 *rates)
{
	int i, j, count;
	*rates = 0;
	count = 0;
	for (i = 0; i < bss->supp_rates_len; i++) {
		int rate = (bss->supp_rates[i] & 0x7F) * 5;

		for (j = 0; j < sband->n_bitrates; j++)
			if (sband->bitrates[j].bitrate == rate) {
				*rates |= BIT(j);
				count++;
				break;
			}
	}

	return count;
}

static void ieee80211_send_assoc(struct net_device *dev,
				 struct ieee80211_if_sta *ifsta)
{
	struct ieee80211_local *local = wdev_priv(dev->ieee80211_ptr);
	struct sk_buff *skb;
	struct ieee80211_mgmt *mgmt;
	u8 *pos, *ies;
	int i, len, count, rates_len, supp_rates_len;
	u16 capab;
	struct ieee80211_sta_bss *bss;
	int wmm = 0;
	struct ieee80211_supported_band *sband;
	u64 rates = 0;

	skb = dev_alloc_skb(local->hw.extra_tx_headroom +
			    sizeof(*mgmt) + 200 + ifsta->extra_ie_len +
			    ifsta->ssid_len);
	if (!skb) {
		printk(KERN_DEBUG "%s: failed to allocate buffer for assoc "
		       "frame\n", dev->name);
		return;
	}
	skb_reserve(skb, local->hw.extra_tx_headroom);

	sband = local->hw.wiphy->bands[local->hw.conf.channel->band];

	capab = ifsta->capab;

	if (local->hw.conf.channel->band == IEEE80211_BAND_2GHZ) {
		if (!(local->hw.flags & IEEE80211_HW_2GHZ_SHORT_SLOT_INCAPABLE))
			capab |= WLAN_CAPABILITY_SHORT_SLOT_TIME;
		if (!(local->hw.flags & IEEE80211_HW_2GHZ_SHORT_PREAMBLE_INCAPABLE))
			capab |= WLAN_CAPABILITY_SHORT_PREAMBLE;
	}

	bss = ieee80211_rx_bss_get(dev, ifsta->bssid,
				   local->hw.conf.channel->center_freq,
				   ifsta->ssid, ifsta->ssid_len);
	if (bss) {
		if (bss->capability & WLAN_CAPABILITY_PRIVACY)
			capab |= WLAN_CAPABILITY_PRIVACY;
		if (bss->wmm_ie)
			wmm = 1;

		/* get all rates supported by the device and the AP as
		 * some APs don't like getting a superset of their rates
		 * in the association request (e.g. D-Link DAP 1353 in
		 * b-only mode) */
		rates_len = ieee80211_compatible_rates(bss, sband, &rates);

		if ((bss->capability & WLAN_CAPABILITY_SPECTRUM_MGMT) &&
		    (local->hw.flags & IEEE80211_HW_SPECTRUM_MGMT))
			capab |= WLAN_CAPABILITY_SPECTRUM_MGMT;

		ieee80211_rx_bss_put(dev, bss);
	} else {
		rates = ~0;
		rates_len = sband->n_bitrates;
	}

	mgmt = (struct ieee80211_mgmt *) skb_put(skb, 24);
	memset(mgmt, 0, 24);
	memcpy(mgmt->da, ifsta->bssid, ETH_ALEN);
	memcpy(mgmt->sa, dev->dev_addr, ETH_ALEN);
	memcpy(mgmt->bssid, ifsta->bssid, ETH_ALEN);

	if (ifsta->flags & IEEE80211_STA_PREV_BSSID_SET) {
		skb_put(skb, 10);
		mgmt->frame_control = IEEE80211_FC(IEEE80211_FTYPE_MGMT,
						   IEEE80211_STYPE_REASSOC_REQ);
		mgmt->u.reassoc_req.capab_info = cpu_to_le16(capab);
		mgmt->u.reassoc_req.listen_interval = cpu_to_le16(1);
		memcpy(mgmt->u.reassoc_req.current_ap, ifsta->prev_bssid,
		       ETH_ALEN);
	} else {
		skb_put(skb, 4);
		mgmt->frame_control = IEEE80211_FC(IEEE80211_FTYPE_MGMT,
						   IEEE80211_STYPE_ASSOC_REQ);
		mgmt->u.assoc_req.capab_info = cpu_to_le16(capab);
		mgmt->u.assoc_req.listen_interval = cpu_to_le16(1);
	}

	/* SSID */
	ies = pos = skb_put(skb, 2 + ifsta->ssid_len);
	*pos++ = WLAN_EID_SSID;
	*pos++ = ifsta->ssid_len;
	memcpy(pos, ifsta->ssid, ifsta->ssid_len);

	/* add all rates which were marked to be used above */
	supp_rates_len = rates_len;
	if (supp_rates_len > 8)
		supp_rates_len = 8;

	len = sband->n_bitrates;
	pos = skb_put(skb, supp_rates_len + 2);
	*pos++ = WLAN_EID_SUPP_RATES;
	*pos++ = supp_rates_len;

	count = 0;
	for (i = 0; i < sband->n_bitrates; i++) {
		if (BIT(i) & rates) {
			int rate = sband->bitrates[i].bitrate;
			*pos++ = (u8) (rate / 5);
			if (++count == 8)
				break;
		}
	}

	if (count == 8) {
		pos = skb_put(skb, rates_len - count + 2);
		*pos++ = WLAN_EID_EXT_SUPP_RATES;
		*pos++ = rates_len - count;

		for (i++; i < sband->n_bitrates; i++) {
			if (BIT(i) & rates) {
				int rate = sband->bitrates[i].bitrate;
				*pos++ = (u8) (rate / 5);
			}
		}
	}

	if (capab & WLAN_CAPABILITY_SPECTRUM_MGMT) {
		/* 1. power capabilities */
		pos = skb_put(skb, 4);
		*pos++ = WLAN_EID_PWR_CAPABILITY;
		*pos++ = 2;
		*pos++ = 0; /* min tx power */
		*pos++ = local->hw.conf.channel->max_power; /* max tx power */

		/* 2. supported channels */
		/* TODO: get this in reg domain format */
		pos = skb_put(skb, 2 * sband->n_channels + 2);
		*pos++ = WLAN_EID_SUPPORTED_CHANNELS;
		*pos++ = 2 * sband->n_channels;
		for (i = 0; i < sband->n_channels; i++) {
			*pos++ = ieee80211_frequency_to_channel(
					sband->channels[i].center_freq);
			*pos++ = 1; /* one channel in the subband*/
		}
	}

	if (ifsta->extra_ie) {
		pos = skb_put(skb, ifsta->extra_ie_len);
		memcpy(pos, ifsta->extra_ie, ifsta->extra_ie_len);
	}

	if (wmm && (ifsta->flags & IEEE80211_STA_WMM_ENABLED)) {
		pos = skb_put(skb, 9);
		*pos++ = WLAN_EID_VENDOR_SPECIFIC;
		*pos++ = 7; /* len */
		*pos++ = 0x00; /* Microsoft OUI 00:50:F2 */
		*pos++ = 0x50;
		*pos++ = 0xf2;
		*pos++ = 2; /* WME */
		*pos++ = 0; /* WME info */
		*pos++ = 1; /* WME ver */
		*pos++ = 0;
	}

	/* wmm support is a must to HT */
	if (wmm && (ifsta->flags & IEEE80211_STA_WMM_ENABLED) &&
	    sband->ht_info.ht_supported && bss->ht_add_ie) {
		struct ieee80211_ht_addt_info *ht_add_info =
			(struct ieee80211_ht_addt_info *)bss->ht_add_ie;
		u16 cap = sband->ht_info.cap;
		__le16 tmp;
		u32 flags = local->hw.conf.channel->flags;

		switch (ht_add_info->ht_param & IEEE80211_HT_IE_CHA_SEC_OFFSET) {
		case IEEE80211_HT_IE_CHA_SEC_ABOVE:
			if (flags & IEEE80211_CHAN_NO_FAT_ABOVE) {
				cap &= ~IEEE80211_HT_CAP_SUP_WIDTH;
				cap &= ~IEEE80211_HT_CAP_SGI_40;
			}
			break;
		case IEEE80211_HT_IE_CHA_SEC_BELOW:
			if (flags & IEEE80211_CHAN_NO_FAT_BELOW) {
				cap &= ~IEEE80211_HT_CAP_SUP_WIDTH;
				cap &= ~IEEE80211_HT_CAP_SGI_40;
			}
			break;
		}

		tmp = cpu_to_le16(cap);
		pos = skb_put(skb, sizeof(struct ieee80211_ht_cap)+2);
		*pos++ = WLAN_EID_HT_CAPABILITY;
		*pos++ = sizeof(struct ieee80211_ht_cap);
		memset(pos, 0, sizeof(struct ieee80211_ht_cap));
		memcpy(pos, &tmp, sizeof(u16));
		pos += sizeof(u16);
		/* TODO: needs a define here for << 2 */
		*pos++ = sband->ht_info.ampdu_factor |
			 (sband->ht_info.ampdu_density << 2);
		memcpy(pos, sband->ht_info.supp_mcs_set, 16);
	}

	kfree(ifsta->assocreq_ies);
	ifsta->assocreq_ies_len = (skb->data + skb->len) - ies;
	ifsta->assocreq_ies = kmalloc(ifsta->assocreq_ies_len, GFP_KERNEL);
	if (ifsta->assocreq_ies)
		memcpy(ifsta->assocreq_ies, ies, ifsta->assocreq_ies_len);

	ieee80211_sta_tx(dev, skb, 0);
}


static void ieee80211_send_deauth(struct net_device *dev,
				  struct ieee80211_if_sta *ifsta, u16 reason)
{
	struct ieee80211_local *local = wdev_priv(dev->ieee80211_ptr);
	struct sk_buff *skb;
	struct ieee80211_mgmt *mgmt;

	skb = dev_alloc_skb(local->hw.extra_tx_headroom + sizeof(*mgmt));
	if (!skb) {
		printk(KERN_DEBUG "%s: failed to allocate buffer for deauth "
		       "frame\n", dev->name);
		return;
	}
	skb_reserve(skb, local->hw.extra_tx_headroom);

	mgmt = (struct ieee80211_mgmt *) skb_put(skb, 24);
	memset(mgmt, 0, 24);
	memcpy(mgmt->da, ifsta->bssid, ETH_ALEN);
	memcpy(mgmt->sa, dev->dev_addr, ETH_ALEN);
	memcpy(mgmt->bssid, ifsta->bssid, ETH_ALEN);
	mgmt->frame_control = IEEE80211_FC(IEEE80211_FTYPE_MGMT,
					   IEEE80211_STYPE_DEAUTH);
	skb_put(skb, 2);
	mgmt->u.deauth.reason_code = cpu_to_le16(reason);

	ieee80211_sta_tx(dev, skb, 0);
}


static void ieee80211_send_disassoc(struct net_device *dev,
				    struct ieee80211_if_sta *ifsta, u16 reason)
{
	struct ieee80211_local *local = wdev_priv(dev->ieee80211_ptr);
	struct sk_buff *skb;
	struct ieee80211_mgmt *mgmt;

	skb = dev_alloc_skb(local->hw.extra_tx_headroom + sizeof(*mgmt));
	if (!skb) {
		printk(KERN_DEBUG "%s: failed to allocate buffer for disassoc "
		       "frame\n", dev->name);
		return;
	}
	skb_reserve(skb, local->hw.extra_tx_headroom);

	mgmt = (struct ieee80211_mgmt *) skb_put(skb, 24);
	memset(mgmt, 0, 24);
	memcpy(mgmt->da, ifsta->bssid, ETH_ALEN);
	memcpy(mgmt->sa, dev->dev_addr, ETH_ALEN);
	memcpy(mgmt->bssid, ifsta->bssid, ETH_ALEN);
	mgmt->frame_control = IEEE80211_FC(IEEE80211_FTYPE_MGMT,
					   IEEE80211_STYPE_DISASSOC);
	skb_put(skb, 2);
	mgmt->u.disassoc.reason_code = cpu_to_le16(reason);

	ieee80211_sta_tx(dev, skb, 0);
}


static int ieee80211_privacy_mismatch(struct net_device *dev,
				      struct ieee80211_if_sta *ifsta)
{
	struct ieee80211_local *local = wdev_priv(dev->ieee80211_ptr);
	struct ieee80211_sta_bss *bss;
	int bss_privacy;
	int wep_privacy;
	int privacy_invoked;

	if (!ifsta || (ifsta->flags & IEEE80211_STA_MIXED_CELL))
		return 0;

	bss = ieee80211_rx_bss_get(dev, ifsta->bssid,
				   local->hw.conf.channel->center_freq,
				   ifsta->ssid, ifsta->ssid_len);
	if (!bss)
		return 0;

	bss_privacy = !!(bss->capability & WLAN_CAPABILITY_PRIVACY);
	wep_privacy = !!ieee80211_sta_wep_configured(dev);
	privacy_invoked = !!(ifsta->flags & IEEE80211_STA_PRIVACY_INVOKED);

	ieee80211_rx_bss_put(dev, bss);

	if ((bss_privacy == wep_privacy) || (bss_privacy == privacy_invoked))
		return 0;

	return 1;
}


static void ieee80211_associate(struct net_device *dev,
				struct ieee80211_if_sta *ifsta)
{
	DECLARE_MAC_BUF(mac);

	ifsta->assoc_tries++;
	if (ifsta->assoc_tries > IEEE80211_ASSOC_MAX_TRIES) {
		printk(KERN_DEBUG "%s: association with AP %s"
		       " timed out\n",
		       dev->name, print_mac(mac, ifsta->bssid));
		ifsta->state = IEEE80211_DISABLED;
		return;
	}

	ifsta->state = IEEE80211_ASSOCIATE;
	printk(KERN_DEBUG "%s: associate with AP %s\n",
	       dev->name, print_mac(mac, ifsta->bssid));
	if (ieee80211_privacy_mismatch(dev, ifsta)) {
		printk(KERN_DEBUG "%s: mismatch in privacy configuration and "
		       "mixed-cell disabled - abort association\n", dev->name);
		ifsta->state = IEEE80211_DISABLED;
		return;
	}

	ieee80211_send_assoc(dev, ifsta);

	mod_timer(&ifsta->timer, jiffies + IEEE80211_ASSOC_TIMEOUT);
}


static void ieee80211_associated(struct net_device *dev,
				 struct ieee80211_if_sta *ifsta)
{
	struct ieee80211_local *local = wdev_priv(dev->ieee80211_ptr);
	struct sta_info *sta;
	int disassoc;
	DECLARE_MAC_BUF(mac);

	/* TODO: start monitoring current AP signal quality and number of
	 * missed beacons. Scan other channels every now and then and search
	 * for better APs. */
	/* TODO: remove expired BSSes */

	ifsta->state = IEEE80211_ASSOCIATED;

	rcu_read_lock();

	sta = sta_info_get(local, ifsta->bssid);
	if (!sta) {
		printk(KERN_DEBUG "%s: No STA entry for own AP %s\n",
		       dev->name, print_mac(mac, ifsta->bssid));
		disassoc = 1;
	} else {
		disassoc = 0;
		if (time_after(jiffies,
			       sta->last_rx + IEEE80211_MONITORING_INTERVAL)) {
			if (ifsta->flags & IEEE80211_STA_PROBEREQ_POLL) {
				printk(KERN_DEBUG "%s: No ProbeResp from "
				       "current AP %s - assume out of "
				       "range\n",
				       dev->name, print_mac(mac, ifsta->bssid));
				disassoc = 1;
				sta_info_unlink(&sta);
			} else
				ieee80211_send_probe_req(dev, ifsta->bssid,
							 local->scan_ssid,
							 local->scan_ssid_len);
			ifsta->flags ^= IEEE80211_STA_PROBEREQ_POLL;
		} else {
			ifsta->flags &= ~IEEE80211_STA_PROBEREQ_POLL;
			if (time_after(jiffies, ifsta->last_probe +
				       IEEE80211_PROBE_INTERVAL)) {
				ifsta->last_probe = jiffies;
				ieee80211_send_probe_req(dev, ifsta->bssid,
							 ifsta->ssid,
							 ifsta->ssid_len);
			}
		}
	}

	rcu_read_unlock();

	if (disassoc && sta)
		sta_info_destroy(sta);

	if (disassoc) {
		ifsta->state = IEEE80211_DISABLED;
		ieee80211_set_associated(dev, ifsta, 0);
	} else {
		mod_timer(&ifsta->timer, jiffies +
				      IEEE80211_MONITORING_INTERVAL);
	}
}


static void ieee80211_send_probe_req(struct net_device *dev, u8 *dst,
				     u8 *ssid, size_t ssid_len)
{
	struct ieee80211_local *local = wdev_priv(dev->ieee80211_ptr);
	struct ieee80211_supported_band *sband;
	struct sk_buff *skb;
	struct ieee80211_mgmt *mgmt;
	u8 *pos, *supp_rates, *esupp_rates = NULL;
	int i;

	skb = dev_alloc_skb(local->hw.extra_tx_headroom + sizeof(*mgmt) + 200);
	if (!skb) {
		printk(KERN_DEBUG "%s: failed to allocate buffer for probe "
		       "request\n", dev->name);
		return;
	}
	skb_reserve(skb, local->hw.extra_tx_headroom);

	mgmt = (struct ieee80211_mgmt *) skb_put(skb, 24);
	memset(mgmt, 0, 24);
	mgmt->frame_control = IEEE80211_FC(IEEE80211_FTYPE_MGMT,
					   IEEE80211_STYPE_PROBE_REQ);
	memcpy(mgmt->sa, dev->dev_addr, ETH_ALEN);
	if (dst) {
		memcpy(mgmt->da, dst, ETH_ALEN);
		memcpy(mgmt->bssid, dst, ETH_ALEN);
	} else {
		memset(mgmt->da, 0xff, ETH_ALEN);
		memset(mgmt->bssid, 0xff, ETH_ALEN);
	}
	pos = skb_put(skb, 2 + ssid_len);
	*pos++ = WLAN_EID_SSID;
	*pos++ = ssid_len;
	memcpy(pos, ssid, ssid_len);

	supp_rates = skb_put(skb, 2);
	supp_rates[0] = WLAN_EID_SUPP_RATES;
	supp_rates[1] = 0;
	sband = local->hw.wiphy->bands[local->hw.conf.channel->band];

	for (i = 0; i < sband->n_bitrates; i++) {
		struct ieee80211_rate *rate = &sband->bitrates[i];
		if (esupp_rates) {
			pos = skb_put(skb, 1);
			esupp_rates[1]++;
		} else if (supp_rates[1] == 8) {
			esupp_rates = skb_put(skb, 3);
			esupp_rates[0] = WLAN_EID_EXT_SUPP_RATES;
			esupp_rates[1] = 1;
			pos = &esupp_rates[2];
		} else {
			pos = skb_put(skb, 1);
			supp_rates[1]++;
		}
		*pos = rate->bitrate / 5;
	}

	ieee80211_sta_tx(dev, skb, 0);
}


static int ieee80211_sta_wep_configured(struct net_device *dev)
{
	struct ieee80211_sub_if_data *sdata = IEEE80211_DEV_TO_SUB_IF(dev);
	if (!sdata || !sdata->default_key ||
	    sdata->default_key->conf.alg != ALG_WEP)
		return 0;
	return 1;
}


static void ieee80211_auth_completed(struct net_device *dev,
				     struct ieee80211_if_sta *ifsta)
{
	printk(KERN_DEBUG "%s: authenticated\n", dev->name);
	ifsta->flags |= IEEE80211_STA_AUTHENTICATED;
	ieee80211_associate(dev, ifsta);
}


static void ieee80211_auth_challenge(struct net_device *dev,
				     struct ieee80211_if_sta *ifsta,
				     struct ieee80211_mgmt *mgmt,
				     size_t len)
{
	u8 *pos;
	struct ieee802_11_elems elems;

	pos = mgmt->u.auth.variable;
	ieee802_11_parse_elems(pos, len - (pos - (u8 *) mgmt), &elems);
	if (!elems.challenge)
		return;
	ieee80211_send_auth(dev, ifsta, 3, elems.challenge - 2,
			    elems.challenge_len + 2, 1);
}

static void ieee80211_send_addba_resp(struct net_device *dev, u8 *da, u16 tid,
					u8 dialog_token, u16 status, u16 policy,
					u16 buf_size, u16 timeout)
{
	struct ieee80211_sub_if_data *sdata = IEEE80211_DEV_TO_SUB_IF(dev);
	struct ieee80211_if_sta *ifsta = &sdata->u.sta;
	struct ieee80211_local *local = wdev_priv(dev->ieee80211_ptr);
	struct sk_buff *skb;
	struct ieee80211_mgmt *mgmt;
	u16 capab;

	skb = dev_alloc_skb(sizeof(*mgmt) + local->hw.extra_tx_headroom);

	if (!skb) {
		printk(KERN_DEBUG "%s: failed to allocate buffer "
		       "for addba resp frame\n", dev->name);
		return;
	}

	skb_reserve(skb, local->hw.extra_tx_headroom);
	mgmt = (struct ieee80211_mgmt *) skb_put(skb, 24);
	memset(mgmt, 0, 24);
	memcpy(mgmt->da, da, ETH_ALEN);
	memcpy(mgmt->sa, dev->dev_addr, ETH_ALEN);
	if (sdata->vif.type == IEEE80211_IF_TYPE_AP)
		memcpy(mgmt->bssid, dev->dev_addr, ETH_ALEN);
	else
		memcpy(mgmt->bssid, ifsta->bssid, ETH_ALEN);
	mgmt->frame_control = IEEE80211_FC(IEEE80211_FTYPE_MGMT,
					   IEEE80211_STYPE_ACTION);

	skb_put(skb, 1 + sizeof(mgmt->u.action.u.addba_resp));
	mgmt->u.action.category = WLAN_CATEGORY_BACK;
	mgmt->u.action.u.addba_resp.action_code = WLAN_ACTION_ADDBA_RESP;
	mgmt->u.action.u.addba_resp.dialog_token = dialog_token;

	capab = (u16)(policy << 1);	/* bit 1 aggregation policy */
	capab |= (u16)(tid << 2); 	/* bit 5:2 TID number */
	capab |= (u16)(buf_size << 6);	/* bit 15:6 max size of aggregation */

	mgmt->u.action.u.addba_resp.capab = cpu_to_le16(capab);
	mgmt->u.action.u.addba_resp.timeout = cpu_to_le16(timeout);
	mgmt->u.action.u.addba_resp.status = cpu_to_le16(status);

	ieee80211_sta_tx(dev, skb, 0);

	return;
}

void ieee80211_send_addba_request(struct net_device *dev, const u8 *da,
				u16 tid, u8 dialog_token, u16 start_seq_num,
				u16 agg_size, u16 timeout)
{
	struct ieee80211_local *local = wdev_priv(dev->ieee80211_ptr);
	struct ieee80211_sub_if_data *sdata = IEEE80211_DEV_TO_SUB_IF(dev);
	struct ieee80211_if_sta *ifsta = &sdata->u.sta;
	struct sk_buff *skb;
	struct ieee80211_mgmt *mgmt;
	u16 capab;

	skb = dev_alloc_skb(sizeof(*mgmt) + local->hw.extra_tx_headroom);

	if (!skb) {
		printk(KERN_ERR "%s: failed to allocate buffer "
				"for addba request frame\n", dev->name);
		return;
	}
	skb_reserve(skb, local->hw.extra_tx_headroom);
	mgmt = (struct ieee80211_mgmt *) skb_put(skb, 24);
	memset(mgmt, 0, 24);
	memcpy(mgmt->da, da, ETH_ALEN);
	memcpy(mgmt->sa, dev->dev_addr, ETH_ALEN);
	if (sdata->vif.type == IEEE80211_IF_TYPE_AP)
		memcpy(mgmt->bssid, dev->dev_addr, ETH_ALEN);
	else
		memcpy(mgmt->bssid, ifsta->bssid, ETH_ALEN);

	mgmt->frame_control = IEEE80211_FC(IEEE80211_FTYPE_MGMT,
					IEEE80211_STYPE_ACTION);

	skb_put(skb, 1 + sizeof(mgmt->u.action.u.addba_req));

	mgmt->u.action.category = WLAN_CATEGORY_BACK;
	mgmt->u.action.u.addba_req.action_code = WLAN_ACTION_ADDBA_REQ;

	mgmt->u.action.u.addba_req.dialog_token = dialog_token;
	capab = (u16)(1 << 1);		/* bit 1 aggregation policy */
	capab |= (u16)(tid << 2); 	/* bit 5:2 TID number */
	capab |= (u16)(agg_size << 6);	/* bit 15:6 max size of aggergation */

	mgmt->u.action.u.addba_req.capab = cpu_to_le16(capab);

	mgmt->u.action.u.addba_req.timeout = cpu_to_le16(timeout);
	mgmt->u.action.u.addba_req.start_seq_num =
					cpu_to_le16(start_seq_num << 4);

	ieee80211_sta_tx(dev, skb, 0);
}

static void ieee80211_sta_process_addba_request(struct net_device *dev,
						struct ieee80211_mgmt *mgmt,
						size_t len)
{
	struct ieee80211_local *local = wdev_priv(dev->ieee80211_ptr);
	struct ieee80211_hw *hw = &local->hw;
	struct ieee80211_conf *conf = &hw->conf;
	struct sta_info *sta;
	struct tid_ampdu_rx *tid_agg_rx;
	u16 capab, tid, timeout, ba_policy, buf_size, start_seq_num, status;
	u8 dialog_token;
	int ret = -EOPNOTSUPP;
	DECLARE_MAC_BUF(mac);

	rcu_read_lock();

	sta = sta_info_get(local, mgmt->sa);
	if (!sta) {
		rcu_read_unlock();
		return;
	}

	/* extract session parameters from addba request frame */
	dialog_token = mgmt->u.action.u.addba_req.dialog_token;
	timeout = le16_to_cpu(mgmt->u.action.u.addba_req.timeout);
	start_seq_num =
		le16_to_cpu(mgmt->u.action.u.addba_req.start_seq_num) >> 4;

	capab = le16_to_cpu(mgmt->u.action.u.addba_req.capab);
	ba_policy = (capab & IEEE80211_ADDBA_PARAM_POLICY_MASK) >> 1;
	tid = (capab & IEEE80211_ADDBA_PARAM_TID_MASK) >> 2;
	buf_size = (capab & IEEE80211_ADDBA_PARAM_BUF_SIZE_MASK) >> 6;

	status = WLAN_STATUS_REQUEST_DECLINED;

	/* sanity check for incoming parameters:
	 * check if configuration can support the BA policy
	 * and if buffer size does not exceeds max value */
	if (((ba_policy != 1)
		&& (!(conf->ht_conf.cap & IEEE80211_HT_CAP_DELAY_BA)))
		|| (buf_size > IEEE80211_MAX_AMPDU_BUF)) {
		status = WLAN_STATUS_INVALID_QOS_PARAM;
#ifdef CONFIG_MAC80211_HT_DEBUG
		if (net_ratelimit())
			printk(KERN_DEBUG "AddBA Req with bad params from "
				"%s on tid %u. policy %d, buffer size %d\n",
				print_mac(mac, mgmt->sa), tid, ba_policy,
				buf_size);
#endif /* CONFIG_MAC80211_HT_DEBUG */
		goto end_no_lock;
	}
	/* determine default buffer size */
	if (buf_size == 0) {
		struct ieee80211_supported_band *sband;

		sband = local->hw.wiphy->bands[conf->channel->band];
		buf_size = IEEE80211_MIN_AMPDU_BUF;
		buf_size = buf_size << sband->ht_info.ampdu_factor;
	}


	/* examine state machine */
	spin_lock_bh(&sta->lock);

	if (sta->ampdu_mlme.tid_state_rx[tid] != HT_AGG_STATE_IDLE) {
#ifdef CONFIG_MAC80211_HT_DEBUG
		if (net_ratelimit())
			printk(KERN_DEBUG "unexpected AddBA Req from "
				"%s on tid %u\n",
				print_mac(mac, mgmt->sa), tid);
#endif /* CONFIG_MAC80211_HT_DEBUG */
		goto end;
	}

	/* prepare A-MPDU MLME for Rx aggregation */
	sta->ampdu_mlme.tid_rx[tid] =
			kmalloc(sizeof(struct tid_ampdu_rx), GFP_ATOMIC);
	if (!sta->ampdu_mlme.tid_rx[tid]) {
#ifdef CONFIG_MAC80211_HT_DEBUG
		if (net_ratelimit())
			printk(KERN_ERR "allocate rx mlme to tid %d failed\n",
					tid);
#endif
		goto end;
	}
	/* rx timer */
	sta->ampdu_mlme.tid_rx[tid]->session_timer.function =
				sta_rx_agg_session_timer_expired;
	sta->ampdu_mlme.tid_rx[tid]->session_timer.data =
				(unsigned long)&sta->timer_to_tid[tid];
	init_timer(&sta->ampdu_mlme.tid_rx[tid]->session_timer);

	tid_agg_rx = sta->ampdu_mlme.tid_rx[tid];

	/* prepare reordering buffer */
	tid_agg_rx->reorder_buf =
		kmalloc(buf_size * sizeof(struct sk_buff *), GFP_ATOMIC);
	if (!tid_agg_rx->reorder_buf) {
#ifdef CONFIG_MAC80211_HT_DEBUG
		if (net_ratelimit())
			printk(KERN_ERR "can not allocate reordering buffer "
			       "to tid %d\n", tid);
#endif
		kfree(sta->ampdu_mlme.tid_rx[tid]);
		goto end;
	}
	memset(tid_agg_rx->reorder_buf, 0,
		buf_size * sizeof(struct sk_buff *));

	if (local->ops->ampdu_action)
		ret = local->ops->ampdu_action(hw, IEEE80211_AMPDU_RX_START,
					       sta->addr, tid, &start_seq_num);
#ifdef CONFIG_MAC80211_HT_DEBUG
	printk(KERN_DEBUG "Rx A-MPDU request on tid %d result %d\n", tid, ret);
#endif /* CONFIG_MAC80211_HT_DEBUG */

	if (ret) {
		kfree(tid_agg_rx->reorder_buf);
		kfree(tid_agg_rx);
		sta->ampdu_mlme.tid_rx[tid] = NULL;
		goto end;
	}

	/* change state and send addba resp */
	sta->ampdu_mlme.tid_state_rx[tid] = HT_AGG_STATE_OPERATIONAL;
	tid_agg_rx->dialog_token = dialog_token;
	tid_agg_rx->ssn = start_seq_num;
	tid_agg_rx->head_seq_num = start_seq_num;
	tid_agg_rx->buf_size = buf_size;
	tid_agg_rx->timeout = timeout;
	tid_agg_rx->stored_mpdu_num = 0;
	status = WLAN_STATUS_SUCCESS;
end:
	spin_unlock_bh(&sta->lock);

end_no_lock:
	ieee80211_send_addba_resp(sta->sdata->dev, sta->addr, tid,
				  dialog_token, status, 1, buf_size, timeout);
	rcu_read_unlock();
}

static void ieee80211_sta_process_addba_resp(struct net_device *dev,
					     struct ieee80211_mgmt *mgmt,
					     size_t len)
{
	struct ieee80211_local *local = wdev_priv(dev->ieee80211_ptr);
	struct ieee80211_hw *hw = &local->hw;
	struct sta_info *sta;
	u16 capab;
	u16 tid;
	u8 *state;

	rcu_read_lock();

	sta = sta_info_get(local, mgmt->sa);
	if (!sta) {
		rcu_read_unlock();
		return;
	}

	capab = le16_to_cpu(mgmt->u.action.u.addba_resp.capab);
	tid = (capab & IEEE80211_ADDBA_PARAM_TID_MASK) >> 2;

	state = &sta->ampdu_mlme.tid_state_tx[tid];

	spin_lock_bh(&sta->lock);

	if (!(*state & HT_ADDBA_REQUESTED_MSK)) {
		spin_unlock_bh(&sta->lock);
		goto addba_resp_exit;
	}

	if (mgmt->u.action.u.addba_resp.dialog_token !=
		sta->ampdu_mlme.tid_tx[tid]->dialog_token) {
		spin_unlock_bh(&sta->lock);
#ifdef CONFIG_MAC80211_HT_DEBUG
		printk(KERN_DEBUG "wrong addBA response token, tid %d\n", tid);
#endif /* CONFIG_MAC80211_HT_DEBUG */
		goto addba_resp_exit;
	}

	del_timer_sync(&sta->ampdu_mlme.tid_tx[tid]->addba_resp_timer);
#ifdef CONFIG_MAC80211_HT_DEBUG
	printk(KERN_DEBUG "switched off addBA timer for tid %d \n", tid);
#endif /* CONFIG_MAC80211_HT_DEBUG */
	if (le16_to_cpu(mgmt->u.action.u.addba_resp.status)
			== WLAN_STATUS_SUCCESS) {
		*state |= HT_ADDBA_RECEIVED_MSK;
		sta->ampdu_mlme.addba_req_num[tid] = 0;

		if (*state == HT_AGG_STATE_OPERATIONAL)
			ieee80211_wake_queue(hw, sta->tid_to_tx_q[tid]);

		spin_unlock_bh(&sta->lock);
	} else {
		sta->ampdu_mlme.addba_req_num[tid]++;
		/* this will allow the state check in stop_BA_session */
		*state = HT_AGG_STATE_OPERATIONAL;
		spin_unlock_bh(&sta->lock);
		ieee80211_stop_tx_ba_session(hw, sta->addr, tid,
					     WLAN_BACK_INITIATOR);
	}

addba_resp_exit:
	rcu_read_unlock();
}

void ieee80211_send_delba(struct net_device *dev, const u8 *da, u16 tid,
			  u16 initiator, u16 reason_code)
{
	struct ieee80211_local *local = wdev_priv(dev->ieee80211_ptr);
	struct ieee80211_sub_if_data *sdata = IEEE80211_DEV_TO_SUB_IF(dev);
	struct ieee80211_if_sta *ifsta = &sdata->u.sta;
	struct sk_buff *skb;
	struct ieee80211_mgmt *mgmt;
	u16 params;

	skb = dev_alloc_skb(sizeof(*mgmt) + local->hw.extra_tx_headroom);

	if (!skb) {
		printk(KERN_ERR "%s: failed to allocate buffer "
					"for delba frame\n", dev->name);
		return;
	}

	skb_reserve(skb, local->hw.extra_tx_headroom);
	mgmt = (struct ieee80211_mgmt *) skb_put(skb, 24);
	memset(mgmt, 0, 24);
	memcpy(mgmt->da, da, ETH_ALEN);
	memcpy(mgmt->sa, dev->dev_addr, ETH_ALEN);
	if (sdata->vif.type == IEEE80211_IF_TYPE_AP)
		memcpy(mgmt->bssid, dev->dev_addr, ETH_ALEN);
	else
		memcpy(mgmt->bssid, ifsta->bssid, ETH_ALEN);
	mgmt->frame_control = IEEE80211_FC(IEEE80211_FTYPE_MGMT,
					IEEE80211_STYPE_ACTION);

	skb_put(skb, 1 + sizeof(mgmt->u.action.u.delba));

	mgmt->u.action.category = WLAN_CATEGORY_BACK;
	mgmt->u.action.u.delba.action_code = WLAN_ACTION_DELBA;
	params = (u16)(initiator << 11); 	/* bit 11 initiator */
	params |= (u16)(tid << 12); 		/* bit 15:12 TID number */

	mgmt->u.action.u.delba.params = cpu_to_le16(params);
	mgmt->u.action.u.delba.reason_code = cpu_to_le16(reason_code);

	ieee80211_sta_tx(dev, skb, 0);
}

void ieee80211_send_bar(struct net_device *dev, u8 *ra, u16 tid, u16 ssn)
{
	struct ieee80211_local *local = wdev_priv(dev->ieee80211_ptr);
	struct sk_buff *skb;
	struct ieee80211_bar *bar;
	u16 bar_control = 0;

	skb = dev_alloc_skb(sizeof(*bar) + local->hw.extra_tx_headroom);
	if (!skb) {
		printk(KERN_ERR "%s: failed to allocate buffer for "
			"bar frame\n", dev->name);
		return;
	}
	skb_reserve(skb, local->hw.extra_tx_headroom);
	bar = (struct ieee80211_bar *)skb_put(skb, sizeof(*bar));
	memset(bar, 0, sizeof(*bar));
	bar->frame_control = IEEE80211_FC(IEEE80211_FTYPE_CTL,
					IEEE80211_STYPE_BACK_REQ);
	memcpy(bar->ra, ra, ETH_ALEN);
	memcpy(bar->ta, dev->dev_addr, ETH_ALEN);
	bar_control |= (u16)IEEE80211_BAR_CTRL_ACK_POLICY_NORMAL;
	bar_control |= (u16)IEEE80211_BAR_CTRL_CBMTID_COMPRESSED_BA;
	bar_control |= (u16)(tid << 12);
	bar->control = cpu_to_le16(bar_control);
	bar->start_seq_num = cpu_to_le16(ssn);

	ieee80211_sta_tx(dev, skb, 0);
}

void ieee80211_sta_stop_rx_ba_session(struct net_device *dev, u8 *ra, u16 tid,
					u16 initiator, u16 reason)
{
	struct ieee80211_local *local = wdev_priv(dev->ieee80211_ptr);
	struct ieee80211_hw *hw = &local->hw;
	struct sta_info *sta;
	int ret, i;
	DECLARE_MAC_BUF(mac);

	rcu_read_lock();

	sta = sta_info_get(local, ra);
	if (!sta) {
		rcu_read_unlock();
		return;
	}

	/* check if TID is in operational state */
	spin_lock_bh(&sta->lock);
	if (sta->ampdu_mlme.tid_state_rx[tid]
				!= HT_AGG_STATE_OPERATIONAL) {
		spin_unlock_bh(&sta->lock);
		rcu_read_unlock();
		return;
	}
	sta->ampdu_mlme.tid_state_rx[tid] =
		HT_AGG_STATE_REQ_STOP_BA_MSK |
		(initiator << HT_AGG_STATE_INITIATOR_SHIFT);
	spin_unlock_bh(&sta->lock);

	/* stop HW Rx aggregation. ampdu_action existence
	 * already verified in session init so we add the BUG_ON */
	BUG_ON(!local->ops->ampdu_action);

#ifdef CONFIG_MAC80211_HT_DEBUG
	printk(KERN_DEBUG "Rx BA session stop requested for %s tid %u\n",
				print_mac(mac, ra), tid);
#endif /* CONFIG_MAC80211_HT_DEBUG */

	ret = local->ops->ampdu_action(hw, IEEE80211_AMPDU_RX_STOP,
					ra, tid, NULL);
	if (ret)
		printk(KERN_DEBUG "HW problem - can not stop rx "
				"aggregation for tid %d\n", tid);

	/* shutdown timer has not expired */
	if (initiator != WLAN_BACK_TIMER)
		del_timer_sync(&sta->ampdu_mlme.tid_rx[tid]->session_timer);

	/* check if this is a self generated aggregation halt */
	if (initiator == WLAN_BACK_RECIPIENT || initiator == WLAN_BACK_TIMER)
		ieee80211_send_delba(dev, ra, tid, 0, reason);

	/* free the reordering buffer */
	for (i = 0; i < sta->ampdu_mlme.tid_rx[tid]->buf_size; i++) {
		if (sta->ampdu_mlme.tid_rx[tid]->reorder_buf[i]) {
			/* release the reordered frames */
			dev_kfree_skb(sta->ampdu_mlme.tid_rx[tid]->reorder_buf[i]);
			sta->ampdu_mlme.tid_rx[tid]->stored_mpdu_num--;
			sta->ampdu_mlme.tid_rx[tid]->reorder_buf[i] = NULL;
		}
	}
	/* free resources */
	kfree(sta->ampdu_mlme.tid_rx[tid]->reorder_buf);
	kfree(sta->ampdu_mlme.tid_rx[tid]);
	sta->ampdu_mlme.tid_rx[tid] = NULL;
	sta->ampdu_mlme.tid_state_rx[tid] = HT_AGG_STATE_IDLE;

	rcu_read_unlock();
}


static void ieee80211_sta_process_delba(struct net_device *dev,
			struct ieee80211_mgmt *mgmt, size_t len)
{
	struct ieee80211_local *local = wdev_priv(dev->ieee80211_ptr);
	struct sta_info *sta;
	u16 tid, params;
	u16 initiator;
	DECLARE_MAC_BUF(mac);

	rcu_read_lock();

	sta = sta_info_get(local, mgmt->sa);
	if (!sta) {
		rcu_read_unlock();
		return;
	}

	params = le16_to_cpu(mgmt->u.action.u.delba.params);
	tid = (params & IEEE80211_DELBA_PARAM_TID_MASK) >> 12;
	initiator = (params & IEEE80211_DELBA_PARAM_INITIATOR_MASK) >> 11;

#ifdef CONFIG_MAC80211_HT_DEBUG
	if (net_ratelimit())
		printk(KERN_DEBUG "delba from %s (%s) tid %d reason code %d\n",
			print_mac(mac, mgmt->sa),
			initiator ? "initiator" : "recipient", tid,
			mgmt->u.action.u.delba.reason_code);
#endif /* CONFIG_MAC80211_HT_DEBUG */

	if (initiator == WLAN_BACK_INITIATOR)
		ieee80211_sta_stop_rx_ba_session(dev, sta->addr, tid,
						 WLAN_BACK_INITIATOR, 0);
	else { /* WLAN_BACK_RECIPIENT */
		spin_lock_bh(&sta->lock);
		sta->ampdu_mlme.tid_state_tx[tid] =
				HT_AGG_STATE_OPERATIONAL;
		spin_unlock_bh(&sta->lock);
		ieee80211_stop_tx_ba_session(&local->hw, sta->addr, tid,
					     WLAN_BACK_RECIPIENT);
	}
	rcu_read_unlock();
}

/*
 * After sending add Block Ack request we activated a timer until
 * add Block Ack response will arrive from the recipient.
 * If this timer expires sta_addba_resp_timer_expired will be executed.
 */
void sta_addba_resp_timer_expired(unsigned long data)
{
	/* not an elegant detour, but there is no choice as the timer passes
	 * only one argument, and both sta_info and TID are needed, so init
	 * flow in sta_info_create gives the TID as data, while the timer_to_id
	 * array gives the sta through container_of */
	u16 tid = *(u8 *)data;
	struct sta_info *temp_sta = container_of((void *)data,
		struct sta_info, timer_to_tid[tid]);

	struct ieee80211_local *local = temp_sta->local;
	struct ieee80211_hw *hw = &local->hw;
	struct sta_info *sta;
	u8 *state;

	rcu_read_lock();

	sta = sta_info_get(local, temp_sta->addr);
	if (!sta) {
		rcu_read_unlock();
		return;
	}

	state = &sta->ampdu_mlme.tid_state_tx[tid];
	/* check if the TID waits for addBA response */
	spin_lock_bh(&sta->lock);
	if (!(*state & HT_ADDBA_REQUESTED_MSK)) {
		spin_unlock_bh(&sta->lock);
		*state = HT_AGG_STATE_IDLE;
#ifdef CONFIG_MAC80211_HT_DEBUG
		printk(KERN_DEBUG "timer expired on tid %d but we are not "
				"expecting addBA response there", tid);
#endif
		goto timer_expired_exit;
	}

#ifdef CONFIG_MAC80211_HT_DEBUG
	printk(KERN_DEBUG "addBA response timer expired on tid %d\n", tid);
#endif

	/* go through the state check in stop_BA_session */
	*state = HT_AGG_STATE_OPERATIONAL;
	spin_unlock_bh(&sta->lock);
	ieee80211_stop_tx_ba_session(hw, temp_sta->addr, tid,
				     WLAN_BACK_INITIATOR);

timer_expired_exit:
	rcu_read_unlock();
}

/*
 * After accepting the AddBA Request we activated a timer,
 * resetting it after each frame that arrives from the originator.
 * if this timer expires ieee80211_sta_stop_rx_ba_session will be executed.
 */
static void sta_rx_agg_session_timer_expired(unsigned long data)
{
	/* not an elegant detour, but there is no choice as the timer passes
	 * only one argument, and various sta_info are needed here, so init
	 * flow in sta_info_create gives the TID as data, while the timer_to_id
	 * array gives the sta through container_of */
	u8 *ptid = (u8 *)data;
	u8 *timer_to_id = ptid - *ptid;
	struct sta_info *sta = container_of(timer_to_id, struct sta_info,
					 timer_to_tid[0]);

#ifdef CONFIG_MAC80211_HT_DEBUG
	printk(KERN_DEBUG "rx session timer expired on tid %d\n", (u16)*ptid);
#endif
	ieee80211_sta_stop_rx_ba_session(sta->sdata->dev, sta->addr,
					 (u16)*ptid, WLAN_BACK_TIMER,
					 WLAN_REASON_QSTA_TIMEOUT);
}

void ieee80211_sta_tear_down_BA_sessions(struct net_device *dev, u8 *addr)
{
	struct ieee80211_local *local = wdev_priv(dev->ieee80211_ptr);
	int i;

	for (i = 0; i <  STA_TID_NUM; i++) {
		ieee80211_stop_tx_ba_session(&local->hw, addr, i,
					     WLAN_BACK_INITIATOR);
		ieee80211_sta_stop_rx_ba_session(dev, addr, i,
						 WLAN_BACK_RECIPIENT,
						 WLAN_REASON_QSTA_LEAVE_QBSS);
	}
}

static void ieee80211_send_refuse_measurement_request(struct net_device *dev,
					struct ieee80211_msrment_ie *request_ie,
					const u8 *da, const u8 *bssid,
					u8 dialog_token)
{
	struct ieee80211_local *local = wdev_priv(dev->ieee80211_ptr);
	struct sk_buff *skb;
	struct ieee80211_mgmt *msr_report;

	skb = dev_alloc_skb(sizeof(*msr_report) + local->hw.extra_tx_headroom +
				sizeof(struct ieee80211_msrment_ie));

	if (!skb) {
		printk(KERN_ERR "%s: failed to allocate buffer for "
				"measurement report frame\n", dev->name);
		return;
	}

	skb_reserve(skb, local->hw.extra_tx_headroom);
	msr_report = (struct ieee80211_mgmt *)skb_put(skb, 24);
	memset(msr_report, 0, 24);
	memcpy(msr_report->da, da, ETH_ALEN);
	memcpy(msr_report->sa, dev->dev_addr, ETH_ALEN);
	memcpy(msr_report->bssid, bssid, ETH_ALEN);
	msr_report->frame_control = IEEE80211_FC(IEEE80211_FTYPE_MGMT,
						IEEE80211_STYPE_ACTION);

	skb_put(skb, 1 + sizeof(msr_report->u.action.u.measurement));
	msr_report->u.action.category = WLAN_CATEGORY_SPECTRUM_MGMT;
	msr_report->u.action.u.measurement.action_code =
				WLAN_ACTION_SPCT_MSR_RPRT;
	msr_report->u.action.u.measurement.dialog_token = dialog_token;

	msr_report->u.action.u.measurement.element_id = WLAN_EID_MEASURE_REPORT;
	msr_report->u.action.u.measurement.length =
			sizeof(struct ieee80211_msrment_ie);

	memset(&msr_report->u.action.u.measurement.msr_elem, 0,
		sizeof(struct ieee80211_msrment_ie));
	msr_report->u.action.u.measurement.msr_elem.token = request_ie->token;
	msr_report->u.action.u.measurement.msr_elem.mode |=
			IEEE80211_SPCT_MSR_RPRT_MODE_REFUSED;
	msr_report->u.action.u.measurement.msr_elem.type = request_ie->type;

	ieee80211_sta_tx(dev, skb, 0);
}

static void ieee80211_sta_process_measurement_req(struct net_device *dev,
						struct ieee80211_mgmt *mgmt,
						size_t len)
{
	/*
	 * Ignoring measurement request is spec violation.
	 * Mandatory measurements must be reported optional
	 * measurements might be refused or reported incapable
	 * For now just refuse
	 * TODO: Answer basic measurement as unmeasured
	 */
	ieee80211_send_refuse_measurement_request(dev,
			&mgmt->u.action.u.measurement.msr_elem,
			mgmt->sa, mgmt->bssid,
			mgmt->u.action.u.measurement.dialog_token);
}


static void ieee80211_rx_mgmt_auth(struct net_device *dev,
				   struct ieee80211_if_sta *ifsta,
				   struct ieee80211_mgmt *mgmt,
				   size_t len)
{
	struct ieee80211_sub_if_data *sdata = IEEE80211_DEV_TO_SUB_IF(dev);
	u16 auth_alg, auth_transaction, status_code;
	DECLARE_MAC_BUF(mac);

	if (ifsta->state != IEEE80211_AUTHENTICATE &&
	    sdata->vif.type != IEEE80211_IF_TYPE_IBSS)
		return;

	if (len < 24 + 6)
		return;

	if (sdata->vif.type != IEEE80211_IF_TYPE_IBSS &&
	    memcmp(ifsta->bssid, mgmt->sa, ETH_ALEN) != 0)
		return;

	if (sdata->vif.type != IEEE80211_IF_TYPE_IBSS &&
	    memcmp(ifsta->bssid, mgmt->bssid, ETH_ALEN) != 0)
		return;

	auth_alg = le16_to_cpu(mgmt->u.auth.auth_alg);
	auth_transaction = le16_to_cpu(mgmt->u.auth.auth_transaction);
	status_code = le16_to_cpu(mgmt->u.auth.status_code);

	if (sdata->vif.type == IEEE80211_IF_TYPE_IBSS) {
		/*
		 * IEEE 802.11 standard does not require authentication in IBSS
		 * networks and most implementations do not seem to use it.
		 * However, try to reply to authentication attempts if someone
		 * has actually implemented this.
		 */
		if (auth_alg != WLAN_AUTH_OPEN || auth_transaction != 1)
			return;
		ieee80211_send_auth(dev, ifsta, 2, NULL, 0, 0);
	}

	if (auth_alg != ifsta->auth_alg ||
	    auth_transaction != ifsta->auth_transaction)
		return;

	if (status_code != WLAN_STATUS_SUCCESS) {
		if (status_code == WLAN_STATUS_NOT_SUPPORTED_AUTH_ALG) {
			u8 algs[3];
			const int num_algs = ARRAY_SIZE(algs);
			int i, pos;
			algs[0] = algs[1] = algs[2] = 0xff;
			if (ifsta->auth_algs & IEEE80211_AUTH_ALG_OPEN)
				algs[0] = WLAN_AUTH_OPEN;
			if (ifsta->auth_algs & IEEE80211_AUTH_ALG_SHARED_KEY)
				algs[1] = WLAN_AUTH_SHARED_KEY;
			if (ifsta->auth_algs & IEEE80211_AUTH_ALG_LEAP)
				algs[2] = WLAN_AUTH_LEAP;
			if (ifsta->auth_alg == WLAN_AUTH_OPEN)
				pos = 0;
			else if (ifsta->auth_alg == WLAN_AUTH_SHARED_KEY)
				pos = 1;
			else
				pos = 2;
			for (i = 0; i < num_algs; i++) {
				pos++;
				if (pos >= num_algs)
					pos = 0;
				if (algs[pos] == ifsta->auth_alg ||
				    algs[pos] == 0xff)
					continue;
				if (algs[pos] == WLAN_AUTH_SHARED_KEY &&
				    !ieee80211_sta_wep_configured(dev))
					continue;
				ifsta->auth_alg = algs[pos];
				break;
			}
		}
		return;
	}

	switch (ifsta->auth_alg) {
	case WLAN_AUTH_OPEN:
	case WLAN_AUTH_LEAP:
		ieee80211_auth_completed(dev, ifsta);
		break;
	case WLAN_AUTH_SHARED_KEY:
		if (ifsta->auth_transaction == 4)
			ieee80211_auth_completed(dev, ifsta);
		else
			ieee80211_auth_challenge(dev, ifsta, mgmt, len);
		break;
	}
}


static void ieee80211_rx_mgmt_deauth(struct net_device *dev,
				     struct ieee80211_if_sta *ifsta,
				     struct ieee80211_mgmt *mgmt,
				     size_t len)
{
	u16 reason_code;
	DECLARE_MAC_BUF(mac);

	if (len < 24 + 2)
		return;

	if (memcmp(ifsta->bssid, mgmt->sa, ETH_ALEN))
		return;

	reason_code = le16_to_cpu(mgmt->u.deauth.reason_code);

	if (ifsta->flags & IEEE80211_STA_AUTHENTICATED)
		printk(KERN_DEBUG "%s: deauthenticated\n", dev->name);

	if (ifsta->state == IEEE80211_AUTHENTICATE ||
	    ifsta->state == IEEE80211_ASSOCIATE ||
	    ifsta->state == IEEE80211_ASSOCIATED) {
		ifsta->state = IEEE80211_AUTHENTICATE;
		mod_timer(&ifsta->timer, jiffies +
				      IEEE80211_RETRY_AUTH_INTERVAL);
	}

	ieee80211_set_disassoc(dev, ifsta, 1);
	ifsta->flags &= ~IEEE80211_STA_AUTHENTICATED;
}


static void ieee80211_rx_mgmt_disassoc(struct net_device *dev,
				       struct ieee80211_if_sta *ifsta,
				       struct ieee80211_mgmt *mgmt,
				       size_t len)
{
	u16 reason_code;
	DECLARE_MAC_BUF(mac);

	if (len < 24 + 2)
		return;

	if (memcmp(ifsta->bssid, mgmt->sa, ETH_ALEN))
		return;

	reason_code = le16_to_cpu(mgmt->u.disassoc.reason_code);

	if (ifsta->flags & IEEE80211_STA_ASSOCIATED)
		printk(KERN_DEBUG "%s: disassociated\n", dev->name);

	if (ifsta->state == IEEE80211_ASSOCIATED) {
		ifsta->state = IEEE80211_ASSOCIATE;
		mod_timer(&ifsta->timer, jiffies +
				      IEEE80211_RETRY_AUTH_INTERVAL);
	}

	ieee80211_set_disassoc(dev, ifsta, 0);
}


static void ieee80211_rx_mgmt_assoc_resp(struct ieee80211_sub_if_data *sdata,
					 struct ieee80211_if_sta *ifsta,
					 struct ieee80211_mgmt *mgmt,
					 size_t len,
					 int reassoc)
{
	struct ieee80211_local *local = sdata->local;
	struct net_device *dev = sdata->dev;
	struct ieee80211_supported_band *sband;
	struct sta_info *sta;
	u64 rates, basic_rates;
	u16 capab_info, status_code, aid;
	struct ieee802_11_elems elems;
	struct ieee80211_bss_conf *bss_conf = &sdata->bss_conf;
	u8 *pos;
	int i, j;
	DECLARE_MAC_BUF(mac);
	bool have_higher_than_11mbit = false;

	/* AssocResp and ReassocResp have identical structure, so process both
	 * of them in this function. */

	if (ifsta->state != IEEE80211_ASSOCIATE)
		return;

	if (len < 24 + 6)
		return;

	if (memcmp(ifsta->bssid, mgmt->sa, ETH_ALEN) != 0)
		return;

	capab_info = le16_to_cpu(mgmt->u.assoc_resp.capab_info);
	status_code = le16_to_cpu(mgmt->u.assoc_resp.status_code);
	aid = le16_to_cpu(mgmt->u.assoc_resp.aid);

	printk(KERN_DEBUG "%s: RX %sssocResp from %s (capab=0x%x "
	       "status=%d aid=%d)\n",
	       dev->name, reassoc ? "Rea" : "A", print_mac(mac, mgmt->sa),
	       capab_info, status_code, (u16)(aid & ~(BIT(15) | BIT(14))));

	if (status_code != WLAN_STATUS_SUCCESS) {
		printk(KERN_DEBUG "%s: AP denied association (code=%d)\n",
		       dev->name, status_code);
		/* if this was a reassociation, ensure we try a "full"
		 * association next time. This works around some broken APs
		 * which do not correctly reject reassociation requests. */
		ifsta->flags &= ~IEEE80211_STA_PREV_BSSID_SET;
		return;
	}

	if ((aid & (BIT(15) | BIT(14))) != (BIT(15) | BIT(14)))
		printk(KERN_DEBUG "%s: invalid aid value %d; bits 15:14 not "
		       "set\n", dev->name, aid);
	aid &= ~(BIT(15) | BIT(14));

	pos = mgmt->u.assoc_resp.variable;
	ieee802_11_parse_elems(pos, len - (pos - (u8 *) mgmt), &elems);

	if (!elems.supp_rates) {
		printk(KERN_DEBUG "%s: no SuppRates element in AssocResp\n",
		       dev->name);
		return;
	}

	printk(KERN_DEBUG "%s: associated\n", dev->name);
	ifsta->aid = aid;
	ifsta->ap_capab = capab_info;

	kfree(ifsta->assocresp_ies);
	ifsta->assocresp_ies_len = len - (pos - (u8 *) mgmt);
	ifsta->assocresp_ies = kmalloc(ifsta->assocresp_ies_len, GFP_KERNEL);
	if (ifsta->assocresp_ies)
		memcpy(ifsta->assocresp_ies, pos, ifsta->assocresp_ies_len);

	rcu_read_lock();

	/* Add STA entry for the AP */
	sta = sta_info_get(local, ifsta->bssid);
	if (!sta) {
		struct ieee80211_sta_bss *bss;
		int err;

		sta = sta_info_alloc(sdata, ifsta->bssid, GFP_ATOMIC);
		if (!sta) {
			printk(KERN_DEBUG "%s: failed to alloc STA entry for"
			       " the AP\n", dev->name);
			rcu_read_unlock();
			return;
		}
		bss = ieee80211_rx_bss_get(dev, ifsta->bssid,
					   local->hw.conf.channel->center_freq,
					   ifsta->ssid, ifsta->ssid_len);
		if (bss) {
			sta->last_signal = bss->signal;
			sta->last_qual = bss->qual;
			sta->last_noise = bss->noise;
			ieee80211_rx_bss_put(dev, bss);
		}

		err = sta_info_insert(sta);
		if (err) {
			printk(KERN_DEBUG "%s: failed to insert STA entry for"
			       " the AP (error %d)\n", dev->name, err);
			rcu_read_unlock();
			return;
		}
	}

	/*
	 * FIXME: Do we really need to update the sta_info's information here?
	 *	  We already know about the AP (we found it in our list) so it
	 *	  should already be filled with the right info, no?
	 *	  As is stands, all this is racy because typically we assume
	 *	  the information that is filled in here (except flags) doesn't
	 *	  change while a STA structure is alive. As such, it should move
	 *	  to between the sta_info_alloc() and sta_info_insert() above.
	 */

	set_sta_flags(sta, WLAN_STA_AUTH | WLAN_STA_ASSOC | WLAN_STA_ASSOC_AP |
			   WLAN_STA_AUTHORIZED);

	rates = 0;
	basic_rates = 0;
	sband = local->hw.wiphy->bands[local->hw.conf.channel->band];

	for (i = 0; i < elems.supp_rates_len; i++) {
		int rate = (elems.supp_rates[i] & 0x7f) * 5;

		if (rate > 110)
			have_higher_than_11mbit = true;

		for (j = 0; j < sband->n_bitrates; j++) {
			if (sband->bitrates[j].bitrate == rate)
				rates |= BIT(j);
			if (elems.supp_rates[i] & 0x80)
				basic_rates |= BIT(j);
		}
	}

	for (i = 0; i < elems.ext_supp_rates_len; i++) {
		int rate = (elems.ext_supp_rates[i] & 0x7f) * 5;

		if (rate > 110)
			have_higher_than_11mbit = true;

		for (j = 0; j < sband->n_bitrates; j++) {
			if (sband->bitrates[j].bitrate == rate)
				rates |= BIT(j);
			if (elems.ext_supp_rates[i] & 0x80)
				basic_rates |= BIT(j);
		}
	}

	sta->supp_rates[local->hw.conf.channel->band] = rates;
	sdata->basic_rates = basic_rates;

	/* cf. IEEE 802.11 9.2.12 */
	if (local->hw.conf.channel->band == IEEE80211_BAND_2GHZ &&
	    have_higher_than_11mbit)
		sdata->flags |= IEEE80211_SDATA_OPERATING_GMODE;
	else
		sdata->flags &= ~IEEE80211_SDATA_OPERATING_GMODE;

	if (elems.ht_cap_elem && elems.ht_info_elem && elems.wmm_param &&
	    (ifsta->flags & IEEE80211_STA_WMM_ENABLED)) {
		struct ieee80211_ht_bss_info bss_info;
		ieee80211_ht_cap_ie_to_ht_info(
				(struct ieee80211_ht_cap *)
				elems.ht_cap_elem, &sta->ht_info);
		ieee80211_ht_addt_info_ie_to_ht_bss_info(
				(struct ieee80211_ht_addt_info *)
				elems.ht_info_elem, &bss_info);
		ieee80211_handle_ht(local, 1, &sta->ht_info, &bss_info);
	}

	rate_control_rate_init(sta, local);

	if (elems.wmm_param) {
		set_sta_flags(sta, WLAN_STA_WME);
		rcu_read_unlock();
		ieee80211_sta_wmm_params(dev, ifsta, elems.wmm_param,
					 elems.wmm_param_len);
	} else
		rcu_read_unlock();

	/* set AID and assoc capability,
	 * ieee80211_set_associated() will tell the driver */
	bss_conf->aid = aid;
	bss_conf->assoc_capability = capab_info;
	ieee80211_set_associated(dev, ifsta, 1);

	ieee80211_associated(dev, ifsta);
}


/* Caller must hold local->sta_bss_lock */
static void __ieee80211_rx_bss_hash_add(struct net_device *dev,
					struct ieee80211_sta_bss *bss)
{
	struct ieee80211_local *local = wdev_priv(dev->ieee80211_ptr);
	u8 hash_idx;

	if (bss_mesh_cfg(bss))
		hash_idx = mesh_id_hash(bss_mesh_id(bss),
					bss_mesh_id_len(bss));
	else
		hash_idx = STA_HASH(bss->bssid);

	bss->hnext = local->sta_bss_hash[hash_idx];
	local->sta_bss_hash[hash_idx] = bss;
}


/* Caller must hold local->sta_bss_lock */
static void __ieee80211_rx_bss_hash_del(struct net_device *dev,
					struct ieee80211_sta_bss *bss)
{
	struct ieee80211_local *local = wdev_priv(dev->ieee80211_ptr);
	struct ieee80211_sta_bss *b, *prev = NULL;
	b = local->sta_bss_hash[STA_HASH(bss->bssid)];
	while (b) {
		if (b == bss) {
			if (!prev)
				local->sta_bss_hash[STA_HASH(bss->bssid)] =
					bss->hnext;
			else
				prev->hnext = bss->hnext;
			break;
		}
		prev = b;
		b = b->hnext;
	}
}


static struct ieee80211_sta_bss *
ieee80211_rx_bss_add(struct net_device *dev, u8 *bssid, int freq,
		     u8 *ssid, u8 ssid_len)
{
	struct ieee80211_local *local = wdev_priv(dev->ieee80211_ptr);
	struct ieee80211_sta_bss *bss;

	bss = kzalloc(sizeof(*bss), GFP_ATOMIC);
	if (!bss)
		return NULL;
	atomic_inc(&bss->users);
	atomic_inc(&bss->users);
	memcpy(bss->bssid, bssid, ETH_ALEN);
	bss->freq = freq;
	if (ssid && ssid_len <= IEEE80211_MAX_SSID_LEN) {
		memcpy(bss->ssid, ssid, ssid_len);
		bss->ssid_len = ssid_len;
	}

	spin_lock_bh(&local->sta_bss_lock);
	/* TODO: order by RSSI? */
	list_add_tail(&bss->list, &local->sta_bss_list);
	__ieee80211_rx_bss_hash_add(dev, bss);
	spin_unlock_bh(&local->sta_bss_lock);
	return bss;
}

static struct ieee80211_sta_bss *
ieee80211_rx_bss_get(struct net_device *dev, u8 *bssid, int freq,
		     u8 *ssid, u8 ssid_len)
{
	struct ieee80211_local *local = wdev_priv(dev->ieee80211_ptr);
	struct ieee80211_sta_bss *bss;

	spin_lock_bh(&local->sta_bss_lock);
	bss = local->sta_bss_hash[STA_HASH(bssid)];
	while (bss) {
		if (!bss_mesh_cfg(bss) &&
		    !memcmp(bss->bssid, bssid, ETH_ALEN) &&
		    bss->freq == freq &&
		    bss->ssid_len == ssid_len &&
		    (ssid_len == 0 || !memcmp(bss->ssid, ssid, ssid_len))) {
			atomic_inc(&bss->users);
			break;
		}
		bss = bss->hnext;
	}
	spin_unlock_bh(&local->sta_bss_lock);
	return bss;
}

#ifdef CONFIG_MAC80211_MESH
static struct ieee80211_sta_bss *
ieee80211_rx_mesh_bss_get(struct net_device *dev, u8 *mesh_id, int mesh_id_len,
			  u8 *mesh_cfg, int freq)
{
	struct ieee80211_local *local = wdev_priv(dev->ieee80211_ptr);
	struct ieee80211_sta_bss *bss;

	spin_lock_bh(&local->sta_bss_lock);
	bss = local->sta_bss_hash[mesh_id_hash(mesh_id, mesh_id_len)];
	while (bss) {
		if (bss_mesh_cfg(bss) &&
		    !memcmp(bss_mesh_cfg(bss), mesh_cfg, MESH_CFG_CMP_LEN) &&
		    bss->freq == freq &&
		    mesh_id_len == bss->mesh_id_len &&
		    (mesh_id_len == 0 || !memcmp(bss->mesh_id, mesh_id,
						 mesh_id_len))) {
			atomic_inc(&bss->users);
			break;
		}
		bss = bss->hnext;
	}
	spin_unlock_bh(&local->sta_bss_lock);
	return bss;
}

static struct ieee80211_sta_bss *
ieee80211_rx_mesh_bss_add(struct net_device *dev, u8 *mesh_id, int mesh_id_len,
			  u8 *mesh_cfg, int mesh_config_len, int freq)
{
	struct ieee80211_local *local = wdev_priv(dev->ieee80211_ptr);
	struct ieee80211_sta_bss *bss;

	if (mesh_config_len != MESH_CFG_LEN)
		return NULL;

	bss = kzalloc(sizeof(*bss), GFP_ATOMIC);
	if (!bss)
		return NULL;

	bss->mesh_cfg = kmalloc(MESH_CFG_CMP_LEN, GFP_ATOMIC);
	if (!bss->mesh_cfg) {
		kfree(bss);
		return NULL;
	}

	if (mesh_id_len && mesh_id_len <= IEEE80211_MAX_MESH_ID_LEN) {
		bss->mesh_id = kmalloc(mesh_id_len, GFP_ATOMIC);
		if (!bss->mesh_id) {
			kfree(bss->mesh_cfg);
			kfree(bss);
			return NULL;
		}
		memcpy(bss->mesh_id, mesh_id, mesh_id_len);
	}

	atomic_inc(&bss->users);
	atomic_inc(&bss->users);
	memcpy(bss->mesh_cfg, mesh_cfg, MESH_CFG_CMP_LEN);
	bss->mesh_id_len = mesh_id_len;
	bss->freq = freq;
	spin_lock_bh(&local->sta_bss_lock);
	/* TODO: order by RSSI? */
	list_add_tail(&bss->list, &local->sta_bss_list);
	__ieee80211_rx_bss_hash_add(dev, bss);
	spin_unlock_bh(&local->sta_bss_lock);
	return bss;
}
#endif

static void ieee80211_rx_bss_free(struct ieee80211_sta_bss *bss)
{
	kfree(bss->wpa_ie);
	kfree(bss->rsn_ie);
	kfree(bss->wmm_ie);
	kfree(bss->ht_ie);
	kfree(bss->ht_add_ie);
	kfree(bss_mesh_id(bss));
	kfree(bss_mesh_cfg(bss));
	kfree(bss);
}


static void ieee80211_rx_bss_put(struct net_device *dev,
				 struct ieee80211_sta_bss *bss)
{
	struct ieee80211_local *local = wdev_priv(dev->ieee80211_ptr);

	local_bh_disable();
	if (!atomic_dec_and_lock(&bss->users, &local->sta_bss_lock)) {
		local_bh_enable();
		return;
	}

	__ieee80211_rx_bss_hash_del(dev, bss);
	list_del(&bss->list);
	spin_unlock_bh(&local->sta_bss_lock);
	ieee80211_rx_bss_free(bss);
}


void ieee80211_rx_bss_list_init(struct net_device *dev)
{
	struct ieee80211_local *local = wdev_priv(dev->ieee80211_ptr);
	spin_lock_init(&local->sta_bss_lock);
	INIT_LIST_HEAD(&local->sta_bss_list);
}


void ieee80211_rx_bss_list_deinit(struct net_device *dev)
{
	struct ieee80211_local *local = wdev_priv(dev->ieee80211_ptr);
	struct ieee80211_sta_bss *bss, *tmp;

	list_for_each_entry_safe(bss, tmp, &local->sta_bss_list, list)
		ieee80211_rx_bss_put(dev, bss);
}


static int ieee80211_sta_join_ibss(struct net_device *dev,
				   struct ieee80211_if_sta *ifsta,
				   struct ieee80211_sta_bss *bss)
{
	struct ieee80211_local *local = wdev_priv(dev->ieee80211_ptr);
	int res, rates, i, j;
	struct sk_buff *skb;
	struct ieee80211_mgmt *mgmt;
	struct ieee80211_tx_info *control;
	struct rate_selection ratesel;
	u8 *pos;
	struct ieee80211_sub_if_data *sdata;
	struct ieee80211_supported_band *sband;
	union iwreq_data wrqu;

	sband = local->hw.wiphy->bands[local->hw.conf.channel->band];

	sdata = IEEE80211_DEV_TO_SUB_IF(dev);

	/* Remove possible STA entries from other IBSS networks. */
	sta_info_flush_delayed(sdata);

	if (local->ops->reset_tsf) {
		/* Reset own TSF to allow time synchronization work. */
		local->ops->reset_tsf(local_to_hw(local));
	}
	memcpy(ifsta->bssid, bss->bssid, ETH_ALEN);
	res = ieee80211_if_config(dev);
	if (res)
		return res;

	local->hw.conf.beacon_int = bss->beacon_int >= 10 ? bss->beacon_int : 10;

	sdata->drop_unencrypted = bss->capability &
		WLAN_CAPABILITY_PRIVACY ? 1 : 0;

	res = ieee80211_set_freq(dev, bss->freq);

	if (res)
		return res;

	/* Set beacon template */
	skb = dev_alloc_skb(local->hw.extra_tx_headroom + 400);
	do {
		if (!skb)
			break;

		skb_reserve(skb, local->hw.extra_tx_headroom);

		mgmt = (struct ieee80211_mgmt *)
			skb_put(skb, 24 + sizeof(mgmt->u.beacon));
		memset(mgmt, 0, 24 + sizeof(mgmt->u.beacon));
		mgmt->frame_control = IEEE80211_FC(IEEE80211_FTYPE_MGMT,
						   IEEE80211_STYPE_BEACON);
		memset(mgmt->da, 0xff, ETH_ALEN);
		memcpy(mgmt->sa, dev->dev_addr, ETH_ALEN);
		memcpy(mgmt->bssid, ifsta->bssid, ETH_ALEN);
		mgmt->u.beacon.beacon_int =
			cpu_to_le16(local->hw.conf.beacon_int);
		mgmt->u.beacon.timestamp = cpu_to_le64(bss->timestamp);
		mgmt->u.beacon.capab_info = cpu_to_le16(bss->capability);

		pos = skb_put(skb, 2 + ifsta->ssid_len);
		*pos++ = WLAN_EID_SSID;
		*pos++ = ifsta->ssid_len;
		memcpy(pos, ifsta->ssid, ifsta->ssid_len);

		rates = bss->supp_rates_len;
		if (rates > 8)
			rates = 8;
		pos = skb_put(skb, 2 + rates);
		*pos++ = WLAN_EID_SUPP_RATES;
		*pos++ = rates;
		memcpy(pos, bss->supp_rates, rates);

		if (bss->band == IEEE80211_BAND_2GHZ) {
			pos = skb_put(skb, 2 + 1);
			*pos++ = WLAN_EID_DS_PARAMS;
			*pos++ = 1;
			*pos++ = ieee80211_frequency_to_channel(bss->freq);
		}

		pos = skb_put(skb, 2 + 2);
		*pos++ = WLAN_EID_IBSS_PARAMS;
		*pos++ = 2;
		/* FIX: set ATIM window based on scan results */
		*pos++ = 0;
		*pos++ = 0;

		if (bss->supp_rates_len > 8) {
			rates = bss->supp_rates_len - 8;
			pos = skb_put(skb, 2 + rates);
			*pos++ = WLAN_EID_EXT_SUPP_RATES;
			*pos++ = rates;
			memcpy(pos, &bss->supp_rates[8], rates);
		}

		control = IEEE80211_SKB_CB(skb);

		rate_control_get_rate(dev, sband, skb, &ratesel);
		if (ratesel.rate_idx < 0) {
			printk(KERN_DEBUG "%s: Failed to determine TX rate "
			       "for IBSS beacon\n", dev->name);
			break;
		}
		control->control.vif = &sdata->vif;
		control->tx_rate_idx = ratesel.rate_idx;
		if (sdata->bss_conf.use_short_preamble &&
		    sband->bitrates[ratesel.rate_idx].flags & IEEE80211_RATE_SHORT_PREAMBLE)
			control->flags |= IEEE80211_TX_CTL_SHORT_PREAMBLE;
		control->antenna_sel_tx = local->hw.conf.antenna_sel_tx;
		control->flags |= IEEE80211_TX_CTL_NO_ACK;
		control->flags |= IEEE80211_TX_CTL_DO_NOT_ENCRYPT;
		control->control.retry_limit = 1;

		ifsta->probe_resp = skb_copy(skb, GFP_ATOMIC);
		if (ifsta->probe_resp) {
			mgmt = (struct ieee80211_mgmt *)
				ifsta->probe_resp->data;
			mgmt->frame_control =
				IEEE80211_FC(IEEE80211_FTYPE_MGMT,
					     IEEE80211_STYPE_PROBE_RESP);
		} else {
			printk(KERN_DEBUG "%s: Could not allocate ProbeResp "
			       "template for IBSS\n", dev->name);
		}

		if (local->ops->beacon_update &&
		    local->ops->beacon_update(local_to_hw(local), skb) == 0) {
			printk(KERN_DEBUG "%s: Configured IBSS beacon "
			       "template\n", dev->name);
			skb = NULL;
		}

		rates = 0;
		sband = local->hw.wiphy->bands[local->hw.conf.channel->band];
		for (i = 0; i < bss->supp_rates_len; i++) {
			int bitrate = (bss->supp_rates[i] & 0x7f) * 5;
			for (j = 0; j < sband->n_bitrates; j++)
				if (sband->bitrates[j].bitrate == bitrate)
					rates |= BIT(j);
		}
		ifsta->supp_rates_bits[local->hw.conf.channel->band] = rates;

		ieee80211_sta_def_wmm_params(dev, bss, 1);
	} while (0);

	if (skb) {
		printk(KERN_DEBUG "%s: Failed to configure IBSS beacon "
		       "template\n", dev->name);
		dev_kfree_skb(skb);
	}

	ifsta->state = IEEE80211_IBSS_JOINED;
	mod_timer(&ifsta->timer, jiffies + IEEE80211_IBSS_MERGE_INTERVAL);

	memset(&wrqu, 0, sizeof(wrqu));
	memcpy(wrqu.ap_addr.sa_data, bss->bssid, ETH_ALEN);
	wireless_send_event(dev, SIOCGIWAP, &wrqu, NULL);

	return res;
}

u64 ieee80211_sta_get_rates(struct ieee80211_local *local,
			    struct ieee802_11_elems *elems,
			    enum ieee80211_band band)
{
	struct ieee80211_supported_band *sband;
	struct ieee80211_rate *bitrates;
	size_t num_rates;
	u64 supp_rates;
	int i, j;
	sband = local->hw.wiphy->bands[band];

	if (!sband) {
		WARN_ON(1);
		sband = local->hw.wiphy->bands[local->hw.conf.channel->band];
	}

	bitrates = sband->bitrates;
	num_rates = sband->n_bitrates;
	supp_rates = 0;
	for (i = 0; i < elems->supp_rates_len +
		     elems->ext_supp_rates_len; i++) {
		u8 rate = 0;
		int own_rate;
		if (i < elems->supp_rates_len)
			rate = elems->supp_rates[i];
		else if (elems->ext_supp_rates)
			rate = elems->ext_supp_rates
				[i - elems->supp_rates_len];
		own_rate = 5 * (rate & 0x7f);
		for (j = 0; j < num_rates; j++)
			if (bitrates[j].bitrate == own_rate)
				supp_rates |= BIT(j);
	}
	return supp_rates;
}


static void ieee80211_rx_bss_info(struct net_device *dev,
				  struct ieee80211_mgmt *mgmt,
				  size_t len,
				  struct ieee80211_rx_status *rx_status,
				  struct ieee802_11_elems *elems,
				  int beacon)
{
	struct ieee80211_local *local = wdev_priv(dev->ieee80211_ptr);
	int freq, clen;
	struct ieee80211_sta_bss *bss;
	struct sta_info *sta;
	struct ieee80211_sub_if_data *sdata = IEEE80211_DEV_TO_SUB_IF(dev);
	u64 beacon_timestamp, rx_timestamp;
	struct ieee80211_channel *channel;
	DECLARE_MAC_BUF(mac);
	DECLARE_MAC_BUF(mac2);

	if (!beacon && memcmp(mgmt->da, dev->dev_addr, ETH_ALEN))
		return; /* ignore ProbeResp to foreign address */

	beacon_timestamp = le64_to_cpu(mgmt->u.beacon.timestamp);

	if (ieee80211_vif_is_mesh(&sdata->vif) && elems->mesh_id &&
	    elems->mesh_config && mesh_matches_local(elems, dev)) {
		u64 rates = ieee80211_sta_get_rates(local, elems,
						rx_status->band);

		mesh_neighbour_update(mgmt->sa, rates, dev,
				      mesh_peer_accepts_plinks(elems, dev));
	}

	rcu_read_lock();

	if (sdata->vif.type == IEEE80211_IF_TYPE_IBSS && elems->supp_rates &&
	    memcmp(mgmt->bssid, sdata->u.sta.bssid, ETH_ALEN) == 0 &&
	    (sta = sta_info_get(local, mgmt->sa))) {
		u64 prev_rates;
		u64 supp_rates = ieee80211_sta_get_rates(local, elems,
							rx_status->band);

		prev_rates = sta->supp_rates[rx_status->band];
		sta->supp_rates[rx_status->band] &= supp_rates;
		if (sta->supp_rates[rx_status->band] == 0) {
			/* No matching rates - this should not really happen.
			 * Make sure that at least one rate is marked
			 * supported to avoid issues with TX rate ctrl. */
			sta->supp_rates[rx_status->band] =
				sdata->u.sta.supp_rates_bits[rx_status->band];
		}
	}

	rcu_read_unlock();

	if (elems->ds_params && elems->ds_params_len == 1)
		freq = ieee80211_channel_to_frequency(elems->ds_params[0]);
	else
		freq = rx_status->freq;

	channel = ieee80211_get_channel(local->hw.wiphy, freq);

	if (!channel || channel->flags & IEEE80211_CHAN_DISABLED)
		return;

#ifdef CONFIG_MAC80211_MESH
	if (elems->mesh_config)
		bss = ieee80211_rx_mesh_bss_get(dev, elems->mesh_id,
				elems->mesh_id_len, elems->mesh_config, freq);
	else
#endif
		bss = ieee80211_rx_bss_get(dev, mgmt->bssid, freq,
					   elems->ssid, elems->ssid_len);
	if (!bss) {
#ifdef CONFIG_MAC80211_MESH
		if (elems->mesh_config)
			bss = ieee80211_rx_mesh_bss_add(dev, elems->mesh_id,
				elems->mesh_id_len, elems->mesh_config,
				elems->mesh_config_len, freq);
		else
#endif
			bss = ieee80211_rx_bss_add(dev, mgmt->bssid, freq,
						  elems->ssid, elems->ssid_len);
		if (!bss)
			return;
	} else {
#if 0
		/* TODO: order by RSSI? */
		spin_lock_bh(&local->sta_bss_lock);
		list_move_tail(&bss->list, &local->sta_bss_list);
		spin_unlock_bh(&local->sta_bss_lock);
#endif
	}

	/* save the ERP value so that it is available at association time */
	if (elems->erp_info && elems->erp_info_len >= 1) {
		bss->erp_value = elems->erp_info[0];
		bss->has_erp_value = 1;
	}

	if (elems->ht_cap_elem &&
	     (!bss->ht_ie || bss->ht_ie_len != elems->ht_cap_elem_len ||
	     memcmp(bss->ht_ie, elems->ht_cap_elem, elems->ht_cap_elem_len))) {
		kfree(bss->ht_ie);
		bss->ht_ie = kmalloc(elems->ht_cap_elem_len + 2, GFP_ATOMIC);
		if (bss->ht_ie) {
			memcpy(bss->ht_ie, elems->ht_cap_elem - 2,
				elems->ht_cap_elem_len + 2);
			bss->ht_ie_len = elems->ht_cap_elem_len + 2;
		} else
			bss->ht_ie_len = 0;
	} else if (!elems->ht_cap_elem && bss->ht_ie) {
		kfree(bss->ht_ie);
		bss->ht_ie = NULL;
		bss->ht_ie_len = 0;
	}

	if (elems->ht_info_elem &&
	     (!bss->ht_add_ie ||
	     bss->ht_add_ie_len != elems->ht_info_elem_len ||
	     memcmp(bss->ht_add_ie, elems->ht_info_elem,
			elems->ht_info_elem_len))) {
		kfree(bss->ht_add_ie);
		bss->ht_add_ie =
			kmalloc(elems->ht_info_elem_len + 2, GFP_ATOMIC);
		if (bss->ht_add_ie) {
			memcpy(bss->ht_add_ie, elems->ht_info_elem - 2,
				elems->ht_info_elem_len + 2);
			bss->ht_add_ie_len = elems->ht_info_elem_len + 2;
		} else
			bss->ht_add_ie_len = 0;
	} else if (!elems->ht_info_elem && bss->ht_add_ie) {
		kfree(bss->ht_add_ie);
		bss->ht_add_ie = NULL;
		bss->ht_add_ie_len = 0;
	}

	bss->beacon_int = le16_to_cpu(mgmt->u.beacon.beacon_int);
	bss->capability = le16_to_cpu(mgmt->u.beacon.capab_info);

	bss->supp_rates_len = 0;
	if (elems->supp_rates) {
		clen = IEEE80211_MAX_SUPP_RATES - bss->supp_rates_len;
		if (clen > elems->supp_rates_len)
			clen = elems->supp_rates_len;
		memcpy(&bss->supp_rates[bss->supp_rates_len], elems->supp_rates,
		       clen);
		bss->supp_rates_len += clen;
	}
	if (elems->ext_supp_rates) {
		clen = IEEE80211_MAX_SUPP_RATES - bss->supp_rates_len;
		if (clen > elems->ext_supp_rates_len)
			clen = elems->ext_supp_rates_len;
		memcpy(&bss->supp_rates[bss->supp_rates_len],
		       elems->ext_supp_rates, clen);
		bss->supp_rates_len += clen;
	}

	bss->band = rx_status->band;

	bss->timestamp = beacon_timestamp;
	bss->last_update = jiffies;
	bss->signal = rx_status->signal;
	bss->noise = rx_status->noise;
	bss->qual = rx_status->qual;
	if (!beacon && !bss->probe_resp)
		bss->probe_resp = true;

	/*
	 * In STA mode, the remaining parameters should not be overridden
	 * by beacons because they're not necessarily accurate there.
	 */
	if (sdata->vif.type != IEEE80211_IF_TYPE_IBSS &&
	    bss->probe_resp && beacon) {
		ieee80211_rx_bss_put(dev, bss);
		return;
	}

	if (elems->wpa &&
	    (!bss->wpa_ie || bss->wpa_ie_len != elems->wpa_len ||
	     memcmp(bss->wpa_ie, elems->wpa, elems->wpa_len))) {
		kfree(bss->wpa_ie);
		bss->wpa_ie = kmalloc(elems->wpa_len + 2, GFP_ATOMIC);
		if (bss->wpa_ie) {
			memcpy(bss->wpa_ie, elems->wpa - 2, elems->wpa_len + 2);
			bss->wpa_ie_len = elems->wpa_len + 2;
		} else
			bss->wpa_ie_len = 0;
	} else if (!elems->wpa && bss->wpa_ie) {
		kfree(bss->wpa_ie);
		bss->wpa_ie = NULL;
		bss->wpa_ie_len = 0;
	}

	if (elems->rsn &&
	    (!bss->rsn_ie || bss->rsn_ie_len != elems->rsn_len ||
	     memcmp(bss->rsn_ie, elems->rsn, elems->rsn_len))) {
		kfree(bss->rsn_ie);
		bss->rsn_ie = kmalloc(elems->rsn_len + 2, GFP_ATOMIC);
		if (bss->rsn_ie) {
			memcpy(bss->rsn_ie, elems->rsn - 2, elems->rsn_len + 2);
			bss->rsn_ie_len = elems->rsn_len + 2;
		} else
			bss->rsn_ie_len = 0;
	} else if (!elems->rsn && bss->rsn_ie) {
		kfree(bss->rsn_ie);
		bss->rsn_ie = NULL;
		bss->rsn_ie_len = 0;
	}

	/*
	 * Cf.
	 * http://www.wipo.int/pctdb/en/wo.jsp?wo=2007047181&IA=WO2007047181&DISPLAY=DESC
	 *
	 * quoting:
	 *
	 * In particular, "Wi-Fi CERTIFIED for WMM - Support for Multimedia
	 * Applications with Quality of Service in Wi-Fi Networks," Wi- Fi
	 * Alliance (September 1, 2004) is incorporated by reference herein.
	 * The inclusion of the WMM Parameters in probe responses and
	 * association responses is mandatory for WMM enabled networks. The
	 * inclusion of the WMM Parameters in beacons, however, is optional.
	 */

	if (elems->wmm_param &&
	    (!bss->wmm_ie || bss->wmm_ie_len != elems->wmm_param_len ||
	     memcmp(bss->wmm_ie, elems->wmm_param, elems->wmm_param_len))) {
		kfree(bss->wmm_ie);
		bss->wmm_ie = kmalloc(elems->wmm_param_len + 2, GFP_ATOMIC);
		if (bss->wmm_ie) {
			memcpy(bss->wmm_ie, elems->wmm_param - 2,
			       elems->wmm_param_len + 2);
			bss->wmm_ie_len = elems->wmm_param_len + 2;
		} else
			bss->wmm_ie_len = 0;
	} else if (elems->wmm_info &&
		    (!bss->wmm_ie || bss->wmm_ie_len != elems->wmm_info_len ||
		     memcmp(bss->wmm_ie, elems->wmm_info,
						elems->wmm_info_len))) {
		 /* As for certain AP's Fifth bit is not set in WMM IE in
		  * beacon frames.So while parsing the beacon frame the
		  * wmm_info structure is used instead of wmm_param.
		  * wmm_info structure was never used to set bss->wmm_ie.
		  * This code fixes this problem by copying the WME
		  * information from wmm_info to bss->wmm_ie and enabling
		  * n-band association.
		  */
		kfree(bss->wmm_ie);
		bss->wmm_ie = kmalloc(elems->wmm_info_len + 2, GFP_ATOMIC);
		if (bss->wmm_ie) {
			memcpy(bss->wmm_ie, elems->wmm_info - 2,
			       elems->wmm_info_len + 2);
			bss->wmm_ie_len = elems->wmm_info_len + 2;
		} else
			bss->wmm_ie_len = 0;
	} else if (!elems->wmm_param && !elems->wmm_info && bss->wmm_ie) {
		kfree(bss->wmm_ie);
		bss->wmm_ie = NULL;
		bss->wmm_ie_len = 0;
	}

	/* check if we need to merge IBSS */
	if (sdata->vif.type == IEEE80211_IF_TYPE_IBSS && beacon &&
	    !local->sta_sw_scanning && !local->sta_hw_scanning &&
	    bss->capability & WLAN_CAPABILITY_IBSS &&
	    bss->freq == local->oper_channel->center_freq &&
	    elems->ssid_len == sdata->u.sta.ssid_len &&
	    memcmp(elems->ssid, sdata->u.sta.ssid,
				sdata->u.sta.ssid_len) == 0) {
		if (rx_status->flag & RX_FLAG_TSFT) {
			/* in order for correct IBSS merging we need mactime
			 *
			 * since mactime is defined as the time the first data
			 * symbol of the frame hits the PHY, and the timestamp
			 * of the beacon is defined as "the time that the data
			 * symbol containing the first bit of the timestamp is
			 * transmitted to the PHY plus the transmitting STA’s
			 * delays through its local PHY from the MAC-PHY
			 * interface to its interface with the WM"
			 * (802.11 11.1.2) - equals the time this bit arrives at
			 * the receiver - we have to take into account the
			 * offset between the two.
			 * e.g: at 1 MBit that means mactime is 192 usec earlier
			 * (=24 bytes * 8 usecs/byte) than the beacon timestamp.
			 */
			int rate = local->hw.wiphy->bands[rx_status->band]->
					bitrates[rx_status->rate_idx].bitrate;
			rx_timestamp = rx_status->mactime + (24 * 8 * 10 / rate);
		} else if (local && local->ops && local->ops->get_tsf)
			/* second best option: get current TSF */
			rx_timestamp = local->ops->get_tsf(local_to_hw(local));
		else
			/* can't merge without knowing the TSF */
			rx_timestamp = -1LLU;
#ifdef CONFIG_MAC80211_IBSS_DEBUG
		printk(KERN_DEBUG "RX beacon SA=%s BSSID="
		       "%s TSF=0x%llx BCN=0x%llx diff=%lld @%lu\n",
		       print_mac(mac, mgmt->sa),
		       print_mac(mac2, mgmt->bssid),
		       (unsigned long long)rx_timestamp,
		       (unsigned long long)beacon_timestamp,
		       (unsigned long long)(rx_timestamp - beacon_timestamp),
		       jiffies);
#endif /* CONFIG_MAC80211_IBSS_DEBUG */
		if (beacon_timestamp > rx_timestamp) {
#ifndef CONFIG_MAC80211_IBSS_DEBUG
			printk(KERN_DEBUG "%s: beacon TSF higher than "
			       "local TSF - IBSS merge with BSSID %s\n",
			       dev->name, print_mac(mac, mgmt->bssid));
#endif
			ieee80211_sta_join_ibss(dev, &sdata->u.sta, bss);
			ieee80211_ibss_add_sta(dev, NULL,
					       mgmt->bssid, mgmt->sa,
					       BIT(rx_status->rate_idx));
		}
	}

	ieee80211_rx_bss_put(dev, bss);
}


static void ieee80211_rx_mgmt_probe_resp(struct net_device *dev,
					 struct ieee80211_mgmt *mgmt,
					 size_t len,
					 struct ieee80211_rx_status *rx_status)
{
	size_t baselen;
	struct ieee802_11_elems elems;

	baselen = (u8 *) mgmt->u.probe_resp.variable - (u8 *) mgmt;
	if (baselen > len)
		return;

	ieee802_11_parse_elems(mgmt->u.probe_resp.variable, len - baselen,
				&elems);

	ieee80211_rx_bss_info(dev, mgmt, len, rx_status, &elems, 0);
}


static void ieee80211_rx_mgmt_beacon(struct net_device *dev,
				     struct ieee80211_mgmt *mgmt,
				     size_t len,
				     struct ieee80211_rx_status *rx_status)
{
	struct ieee80211_sub_if_data *sdata;
	struct ieee80211_if_sta *ifsta;
	size_t baselen;
	struct ieee802_11_elems elems;
	struct ieee80211_local *local = wdev_priv(dev->ieee80211_ptr);
	struct ieee80211_conf *conf = &local->hw.conf;
	u32 changed = 0;

	/* Process beacon from the current BSS */
	baselen = (u8 *) mgmt->u.beacon.variable - (u8 *) mgmt;
	if (baselen > len)
		return;

	ieee802_11_parse_elems(mgmt->u.beacon.variable, len - baselen, &elems);

	ieee80211_rx_bss_info(dev, mgmt, len, rx_status, &elems, 1);

	sdata = IEEE80211_DEV_TO_SUB_IF(dev);
	if (sdata->vif.type != IEEE80211_IF_TYPE_STA)
		return;
	ifsta = &sdata->u.sta;

	if (!(ifsta->flags & IEEE80211_STA_ASSOCIATED) ||
	    memcmp(ifsta->bssid, mgmt->bssid, ETH_ALEN) != 0)
		return;

	ieee80211_sta_wmm_params(dev, ifsta, elems.wmm_param,
				 elems.wmm_param_len);

	/* Do not send changes to driver if we are scanning. This removes
	 * requirement that driver's bss_info_changed function needs to be
	 * atomic. */
	if (local->sta_sw_scanning || local->sta_hw_scanning)
		return;

	if (elems.erp_info && elems.erp_info_len >= 1)
		changed |= ieee80211_handle_erp_ie(sdata, elems.erp_info[0]);
	else {
		u16 capab = le16_to_cpu(mgmt->u.beacon.capab_info);
		changed |= ieee80211_handle_protect_preamb(sdata, false,
				(capab & WLAN_CAPABILITY_SHORT_PREAMBLE) != 0);
	}

	if (elems.ht_cap_elem && elems.ht_info_elem &&
	    elems.wmm_param && conf->flags & IEEE80211_CONF_SUPPORT_HT_MODE) {
		struct ieee80211_ht_bss_info bss_info;

		ieee80211_ht_addt_info_ie_to_ht_bss_info(
				(struct ieee80211_ht_addt_info *)
				elems.ht_info_elem, &bss_info);
		changed |= ieee80211_handle_ht(local, 1, &conf->ht_conf,
					       &bss_info);
	}

	ieee80211_bss_info_change_notify(sdata, changed);
}


static void ieee80211_rx_mgmt_probe_req(struct net_device *dev,
					struct ieee80211_if_sta *ifsta,
					struct ieee80211_mgmt *mgmt,
					size_t len,
					struct ieee80211_rx_status *rx_status)
{
	struct ieee80211_local *local = wdev_priv(dev->ieee80211_ptr);
	struct ieee80211_sub_if_data *sdata = IEEE80211_DEV_TO_SUB_IF(dev);
	int tx_last_beacon;
	struct sk_buff *skb;
	struct ieee80211_mgmt *resp;
	u8 *pos, *end;
	DECLARE_MAC_BUF(mac);
#ifdef CONFIG_MAC80211_IBSS_DEBUG
	DECLARE_MAC_BUF(mac2);
	DECLARE_MAC_BUF(mac3);
#endif

	if (sdata->vif.type != IEEE80211_IF_TYPE_IBSS ||
	    ifsta->state != IEEE80211_IBSS_JOINED ||
	    len < 24 + 2 || !ifsta->probe_resp)
		return;

	if (local->ops->tx_last_beacon)
		tx_last_beacon = local->ops->tx_last_beacon(local_to_hw(local));
	else
		tx_last_beacon = 1;

#ifdef CONFIG_MAC80211_IBSS_DEBUG
	printk(KERN_DEBUG "%s: RX ProbeReq SA=%s DA=%s BSSID="
	       "%s (tx_last_beacon=%d)\n",
	       dev->name, print_mac(mac, mgmt->sa), print_mac(mac2, mgmt->da),
	       print_mac(mac3, mgmt->bssid), tx_last_beacon);
#endif /* CONFIG_MAC80211_IBSS_DEBUG */

	if (!tx_last_beacon)
		return;

	if (memcmp(mgmt->bssid, ifsta->bssid, ETH_ALEN) != 0 &&
	    memcmp(mgmt->bssid, "\xff\xff\xff\xff\xff\xff", ETH_ALEN) != 0)
		return;

	end = ((u8 *) mgmt) + len;
	pos = mgmt->u.probe_req.variable;
	if (pos[0] != WLAN_EID_SSID ||
	    pos + 2 + pos[1] > end) {
#ifdef CONFIG_MAC80211_IBSS_DEBUG
		printk(KERN_DEBUG "%s: Invalid SSID IE in ProbeReq "
		       "from %s\n",
		       dev->name, print_mac(mac, mgmt->sa));
#endif
		return;
	}
	if (pos[1] != 0 &&
	    (pos[1] != ifsta->ssid_len ||
	     memcmp(pos + 2, ifsta->ssid, ifsta->ssid_len) != 0)) {
		/* Ignore ProbeReq for foreign SSID */
		return;
	}

	/* Reply with ProbeResp */
	skb = skb_copy(ifsta->probe_resp, GFP_KERNEL);
	if (!skb)
		return;

	resp = (struct ieee80211_mgmt *) skb->data;
	memcpy(resp->da, mgmt->sa, ETH_ALEN);
#ifdef CONFIG_MAC80211_IBSS_DEBUG
	printk(KERN_DEBUG "%s: Sending ProbeResp to %s\n",
	       dev->name, print_mac(mac, resp->da));
#endif /* CONFIG_MAC80211_IBSS_DEBUG */
	ieee80211_sta_tx(dev, skb, 0);
}

static void ieee80211_rx_mgmt_action(struct net_device *dev,
				     struct ieee80211_if_sta *ifsta,
				     struct ieee80211_mgmt *mgmt,
				     size_t len,
				     struct ieee80211_rx_status *rx_status)
{
	struct ieee80211_sub_if_data *sdata = IEEE80211_DEV_TO_SUB_IF(dev);
	struct ieee80211_local *local = wdev_priv(dev->ieee80211_ptr);

	if (len < IEEE80211_MIN_ACTION_SIZE)
		return;

	switch (mgmt->u.action.category) {
	case WLAN_CATEGORY_SPECTRUM_MGMT:
		if (local->hw.conf.channel->band != IEEE80211_BAND_5GHZ)
			break;
		switch (mgmt->u.action.u.chan_switch.action_code) {
		case WLAN_ACTION_SPCT_MSR_REQ:
			if (len < (IEEE80211_MIN_ACTION_SIZE +
				   sizeof(mgmt->u.action.u.measurement)))
				break;
			ieee80211_sta_process_measurement_req(dev, mgmt, len);
			break;
		}
		break;
	case WLAN_CATEGORY_BACK:
		switch (mgmt->u.action.u.addba_req.action_code) {
		case WLAN_ACTION_ADDBA_REQ:
			if (len < (IEEE80211_MIN_ACTION_SIZE +
				   sizeof(mgmt->u.action.u.addba_req)))
				break;
			ieee80211_sta_process_addba_request(dev, mgmt, len);
			break;
		case WLAN_ACTION_ADDBA_RESP:
			if (len < (IEEE80211_MIN_ACTION_SIZE +
				   sizeof(mgmt->u.action.u.addba_resp)))
				break;
			ieee80211_sta_process_addba_resp(dev, mgmt, len);
			break;
		case WLAN_ACTION_DELBA:
			if (len < (IEEE80211_MIN_ACTION_SIZE +
				   sizeof(mgmt->u.action.u.delba)))
				break;
			ieee80211_sta_process_delba(dev, mgmt, len);
			break;
		}
		break;
	case PLINK_CATEGORY:
		if (ieee80211_vif_is_mesh(&sdata->vif))
			mesh_rx_plink_frame(dev, mgmt, len, rx_status);
		break;
	case MESH_PATH_SEL_CATEGORY:
		if (ieee80211_vif_is_mesh(&sdata->vif))
			mesh_rx_path_sel_frame(dev, mgmt, len);
		break;
	}
}

void ieee80211_sta_rx_mgmt(struct net_device *dev, struct sk_buff *skb,
			   struct ieee80211_rx_status *rx_status)
{
	struct ieee80211_local *local = wdev_priv(dev->ieee80211_ptr);
	struct ieee80211_sub_if_data *sdata;
	struct ieee80211_if_sta *ifsta;
	struct ieee80211_mgmt *mgmt;
	u16 fc;

	if (skb->len < 24)
		goto fail;

	sdata = IEEE80211_DEV_TO_SUB_IF(dev);
	ifsta = &sdata->u.sta;

	mgmt = (struct ieee80211_mgmt *) skb->data;
	fc = le16_to_cpu(mgmt->frame_control);

	switch (fc & IEEE80211_FCTL_STYPE) {
	case IEEE80211_STYPE_PROBE_REQ:
	case IEEE80211_STYPE_PROBE_RESP:
	case IEEE80211_STYPE_BEACON:
	case IEEE80211_STYPE_ACTION:
		memcpy(skb->cb, rx_status, sizeof(*rx_status));
	case IEEE80211_STYPE_AUTH:
	case IEEE80211_STYPE_ASSOC_RESP:
	case IEEE80211_STYPE_REASSOC_RESP:
	case IEEE80211_STYPE_DEAUTH:
	case IEEE80211_STYPE_DISASSOC:
		skb_queue_tail(&ifsta->skb_queue, skb);
		queue_work(local->hw.workqueue, &ifsta->work);
		return;
	}

 fail:
	kfree_skb(skb);
}


static void ieee80211_sta_rx_queued_mgmt(struct net_device *dev,
					 struct sk_buff *skb)
{
	struct ieee80211_rx_status *rx_status;
	struct ieee80211_sub_if_data *sdata;
	struct ieee80211_if_sta *ifsta;
	struct ieee80211_mgmt *mgmt;
	u16 fc;

	sdata = IEEE80211_DEV_TO_SUB_IF(dev);
	ifsta = &sdata->u.sta;

	rx_status = (struct ieee80211_rx_status *) skb->cb;
	mgmt = (struct ieee80211_mgmt *) skb->data;
	fc = le16_to_cpu(mgmt->frame_control);

	switch (fc & IEEE80211_FCTL_STYPE) {
	case IEEE80211_STYPE_PROBE_REQ:
		ieee80211_rx_mgmt_probe_req(dev, ifsta, mgmt, skb->len,
					    rx_status);
		break;
	case IEEE80211_STYPE_PROBE_RESP:
		ieee80211_rx_mgmt_probe_resp(dev, mgmt, skb->len, rx_status);
		break;
	case IEEE80211_STYPE_BEACON:
		ieee80211_rx_mgmt_beacon(dev, mgmt, skb->len, rx_status);
		break;
	case IEEE80211_STYPE_AUTH:
		ieee80211_rx_mgmt_auth(dev, ifsta, mgmt, skb->len);
		break;
	case IEEE80211_STYPE_ASSOC_RESP:
		ieee80211_rx_mgmt_assoc_resp(sdata, ifsta, mgmt, skb->len, 0);
		break;
	case IEEE80211_STYPE_REASSOC_RESP:
		ieee80211_rx_mgmt_assoc_resp(sdata, ifsta, mgmt, skb->len, 1);
		break;
	case IEEE80211_STYPE_DEAUTH:
		ieee80211_rx_mgmt_deauth(dev, ifsta, mgmt, skb->len);
		break;
	case IEEE80211_STYPE_DISASSOC:
		ieee80211_rx_mgmt_disassoc(dev, ifsta, mgmt, skb->len);
		break;
	case IEEE80211_STYPE_ACTION:
		ieee80211_rx_mgmt_action(dev, ifsta, mgmt, skb->len, rx_status);
		break;
	}

	kfree_skb(skb);
}


ieee80211_rx_result
ieee80211_sta_rx_scan(struct net_device *dev, struct sk_buff *skb,
		      struct ieee80211_rx_status *rx_status)
{
	struct ieee80211_mgmt *mgmt;
	__le16 fc;

	if (skb->len < 2)
		return RX_DROP_UNUSABLE;

	mgmt = (struct ieee80211_mgmt *) skb->data;
	fc = mgmt->frame_control;

	if (ieee80211_is_ctl(fc))
		return RX_CONTINUE;

	if (skb->len < 24)
		return RX_DROP_MONITOR;

	if (ieee80211_is_probe_resp(fc)) {
		ieee80211_rx_mgmt_probe_resp(dev, mgmt, skb->len, rx_status);
		dev_kfree_skb(skb);
		return RX_QUEUED;
	}

	if (ieee80211_is_beacon(fc)) {
		ieee80211_rx_mgmt_beacon(dev, mgmt, skb->len, rx_status);
		dev_kfree_skb(skb);
		return RX_QUEUED;
	}

	return RX_CONTINUE;
}


static int ieee80211_sta_active_ibss(struct net_device *dev)
{
	struct ieee80211_local *local = wdev_priv(dev->ieee80211_ptr);
	int active = 0;
	struct sta_info *sta;
	struct ieee80211_sub_if_data *sdata = IEEE80211_DEV_TO_SUB_IF(dev);

	rcu_read_lock();

	list_for_each_entry_rcu(sta, &local->sta_list, list) {
		if (sta->sdata == sdata &&
		    time_after(sta->last_rx + IEEE80211_IBSS_MERGE_INTERVAL,
			       jiffies)) {
			active++;
			break;
		}
	}

	rcu_read_unlock();

	return active;
}


static void ieee80211_sta_expire(struct net_device *dev, unsigned long exp_time)
{
	struct ieee80211_local *local = wdev_priv(dev->ieee80211_ptr);
	struct sta_info *sta, *tmp;
	LIST_HEAD(tmp_list);
	DECLARE_MAC_BUF(mac);
	unsigned long flags;

	spin_lock_irqsave(&local->sta_lock, flags);
	list_for_each_entry_safe(sta, tmp, &local->sta_list, list)
		if (time_after(jiffies, sta->last_rx + exp_time)) {
#ifdef CONFIG_MAC80211_IBSS_DEBUG
			printk(KERN_DEBUG "%s: expiring inactive STA %s\n",
			       dev->name, print_mac(mac, sta->addr));
#endif
			__sta_info_unlink(&sta);
			if (sta)
				list_add(&sta->list, &tmp_list);
		}
	spin_unlock_irqrestore(&local->sta_lock, flags);

	list_for_each_entry_safe(sta, tmp, &tmp_list, list)
		sta_info_destroy(sta);
}


static void ieee80211_sta_merge_ibss(struct net_device *dev,
				     struct ieee80211_if_sta *ifsta)
{
	mod_timer(&ifsta->timer, jiffies + IEEE80211_IBSS_MERGE_INTERVAL);

	ieee80211_sta_expire(dev, IEEE80211_IBSS_INACTIVITY_LIMIT);
	if (ieee80211_sta_active_ibss(dev))
		return;

	printk(KERN_DEBUG "%s: No active IBSS STAs - trying to scan for other "
	       "IBSS networks with same SSID (merge)\n", dev->name);
	ieee80211_sta_req_scan(dev, ifsta->ssid, ifsta->ssid_len);
}


#ifdef CONFIG_MAC80211_MESH
static void ieee80211_mesh_housekeeping(struct net_device *dev,
			   struct ieee80211_if_sta *ifsta)
{
	struct ieee80211_sub_if_data *sdata = IEEE80211_DEV_TO_SUB_IF(dev);
	bool free_plinks;

	ieee80211_sta_expire(dev, IEEE80211_MESH_PEER_INACTIVITY_LIMIT);
	mesh_path_expire(dev);

	free_plinks = mesh_plink_availables(sdata);
	if (free_plinks != sdata->u.sta.accepting_plinks)
		ieee80211_if_config_beacon(dev);

	mod_timer(&ifsta->timer, jiffies +
			IEEE80211_MESH_HOUSEKEEPING_INTERVAL);
}


void ieee80211_start_mesh(struct net_device *dev)
{
	struct ieee80211_if_sta *ifsta;
	struct ieee80211_sub_if_data *sdata = IEEE80211_DEV_TO_SUB_IF(dev);
	ifsta = &sdata->u.sta;
	ifsta->state = IEEE80211_MESH_UP;
	ieee80211_sta_timer((unsigned long)sdata);
}
#endif


void ieee80211_sta_timer(unsigned long data)
{
	struct ieee80211_sub_if_data *sdata =
		(struct ieee80211_sub_if_data *) data;
	struct ieee80211_if_sta *ifsta = &sdata->u.sta;
	struct ieee80211_local *local = wdev_priv(&sdata->wdev);

	set_bit(IEEE80211_STA_REQ_RUN, &ifsta->request);
	queue_work(local->hw.workqueue, &ifsta->work);
}

void ieee80211_sta_work(struct work_struct *work)
{
	struct ieee80211_sub_if_data *sdata =
		container_of(work, struct ieee80211_sub_if_data, u.sta.work);
	struct net_device *dev = sdata->dev;
	struct ieee80211_local *local = wdev_priv(dev->ieee80211_ptr);
	struct ieee80211_if_sta *ifsta;
	struct sk_buff *skb;

	if (!netif_running(dev))
		return;

	if (local->sta_sw_scanning || local->sta_hw_scanning)
		return;

	if (WARN_ON(sdata->vif.type != IEEE80211_IF_TYPE_STA &&
		    sdata->vif.type != IEEE80211_IF_TYPE_IBSS &&
		    sdata->vif.type != IEEE80211_IF_TYPE_MESH_POINT))
		return;
	ifsta = &sdata->u.sta;

	while ((skb = skb_dequeue(&ifsta->skb_queue)))
		ieee80211_sta_rx_queued_mgmt(dev, skb);

#ifdef CONFIG_MAC80211_MESH
	if (ifsta->preq_queue_len &&
	    time_after(jiffies,
		       ifsta->last_preq + msecs_to_jiffies(ifsta->mshcfg.dot11MeshHWMPpreqMinInterval)))
		mesh_path_start_discovery(dev);
#endif

	if (ifsta->state != IEEE80211_AUTHENTICATE &&
	    ifsta->state != IEEE80211_ASSOCIATE &&
	    test_and_clear_bit(IEEE80211_STA_REQ_SCAN, &ifsta->request)) {
		if (ifsta->scan_ssid_len)
			ieee80211_sta_start_scan(dev, ifsta->scan_ssid, ifsta->scan_ssid_len);
		else
			ieee80211_sta_start_scan(dev, NULL, 0);
		return;
	}

	if (test_and_clear_bit(IEEE80211_STA_REQ_AUTH, &ifsta->request)) {
		if (ieee80211_sta_config_auth(dev, ifsta))
			return;
		clear_bit(IEEE80211_STA_REQ_RUN, &ifsta->request);
	} else if (!test_and_clear_bit(IEEE80211_STA_REQ_RUN, &ifsta->request))
		return;

	switch (ifsta->state) {
	case IEEE80211_DISABLED:
		break;
	case IEEE80211_AUTHENTICATE:
		ieee80211_authenticate(dev, ifsta);
		break;
	case IEEE80211_ASSOCIATE:
		ieee80211_associate(dev, ifsta);
		break;
	case IEEE80211_ASSOCIATED:
		ieee80211_associated(dev, ifsta);
		break;
	case IEEE80211_IBSS_SEARCH:
		ieee80211_sta_find_ibss(dev, ifsta);
		break;
	case IEEE80211_IBSS_JOINED:
		ieee80211_sta_merge_ibss(dev, ifsta);
		break;
#ifdef CONFIG_MAC80211_MESH
	case IEEE80211_MESH_UP:
		ieee80211_mesh_housekeeping(dev, ifsta);
		break;
#endif
	default:
		WARN_ON(1);
		break;
	}

	if (ieee80211_privacy_mismatch(dev, ifsta)) {
		printk(KERN_DEBUG "%s: privacy configuration mismatch and "
		       "mixed-cell disabled - disassociate\n", dev->name);

		ieee80211_send_disassoc(dev, ifsta, WLAN_REASON_UNSPECIFIED);
		ieee80211_set_disassoc(dev, ifsta, 0);
	}
}


static void ieee80211_sta_reset_auth(struct net_device *dev,
				     struct ieee80211_if_sta *ifsta)
{
	struct ieee80211_local *local = wdev_priv(dev->ieee80211_ptr);

	if (local->ops->reset_tsf) {
		/* Reset own TSF to allow time synchronization work. */
		local->ops->reset_tsf(local_to_hw(local));
	}

	ifsta->wmm_last_param_set = -1; /* allow any WMM update */


	if (ifsta->auth_algs & IEEE80211_AUTH_ALG_OPEN)
		ifsta->auth_alg = WLAN_AUTH_OPEN;
	else if (ifsta->auth_algs & IEEE80211_AUTH_ALG_SHARED_KEY)
		ifsta->auth_alg = WLAN_AUTH_SHARED_KEY;
	else if (ifsta->auth_algs & IEEE80211_AUTH_ALG_LEAP)
		ifsta->auth_alg = WLAN_AUTH_LEAP;
	else
		ifsta->auth_alg = WLAN_AUTH_OPEN;
	ifsta->auth_transaction = -1;
	ifsta->flags &= ~IEEE80211_STA_ASSOCIATED;
	ifsta->auth_tries = ifsta->assoc_tries = 0;
	netif_carrier_off(dev);
}


void ieee80211_sta_req_auth(struct net_device *dev,
			    struct ieee80211_if_sta *ifsta)
{
	struct ieee80211_local *local = wdev_priv(dev->ieee80211_ptr);
	struct ieee80211_sub_if_data *sdata = IEEE80211_DEV_TO_SUB_IF(dev);

	if (sdata->vif.type != IEEE80211_IF_TYPE_STA)
		return;

	if ((ifsta->flags & (IEEE80211_STA_BSSID_SET |
				IEEE80211_STA_AUTO_BSSID_SEL)) &&
	    (ifsta->flags & (IEEE80211_STA_SSID_SET |
				IEEE80211_STA_AUTO_SSID_SEL))) {
		set_bit(IEEE80211_STA_REQ_AUTH, &ifsta->request);
		queue_work(local->hw.workqueue, &ifsta->work);
	}
}

static int ieee80211_sta_match_ssid(struct ieee80211_if_sta *ifsta,
				    const char *ssid, int ssid_len)
{
	int tmp, hidden_ssid;

	if (ssid_len == ifsta->ssid_len &&
	    !memcmp(ifsta->ssid, ssid, ssid_len))
		return 1;

	if (ifsta->flags & IEEE80211_STA_AUTO_BSSID_SEL)
		return 0;

	hidden_ssid = 1;
	tmp = ssid_len;
	while (tmp--) {
		if (ssid[tmp] != '\0') {
			hidden_ssid = 0;
			break;
		}
	}

	if (hidden_ssid && ifsta->ssid_len == ssid_len)
		return 1;

	if (ssid_len == 1 && ssid[0] == ' ')
		return 1;

	return 0;
}

static int ieee80211_sta_config_auth(struct net_device *dev,
				     struct ieee80211_if_sta *ifsta)
{
	struct ieee80211_local *local = wdev_priv(dev->ieee80211_ptr);
	struct ieee80211_sub_if_data *sdata = IEEE80211_DEV_TO_SUB_IF(dev);
	struct ieee80211_sta_bss *bss, *selected = NULL;
	int top_rssi = 0, freq;

	spin_lock_bh(&local->sta_bss_lock);
	freq = local->oper_channel->center_freq;
	list_for_each_entry(bss, &local->sta_bss_list, list) {
		if (!(bss->capability & WLAN_CAPABILITY_ESS))
			continue;

		if ((ifsta->flags & (IEEE80211_STA_AUTO_SSID_SEL |
			IEEE80211_STA_AUTO_BSSID_SEL |
			IEEE80211_STA_AUTO_CHANNEL_SEL)) &&
		    (!!(bss->capability & WLAN_CAPABILITY_PRIVACY) ^
		     !!sdata->default_key))
			continue;

		if (!(ifsta->flags & IEEE80211_STA_AUTO_CHANNEL_SEL) &&
		    bss->freq != freq)
			continue;

		if (!(ifsta->flags & IEEE80211_STA_AUTO_BSSID_SEL) &&
		    memcmp(bss->bssid, ifsta->bssid, ETH_ALEN))
			continue;

		if (!(ifsta->flags & IEEE80211_STA_AUTO_SSID_SEL) &&
		    !ieee80211_sta_match_ssid(ifsta, bss->ssid, bss->ssid_len))
			continue;

		if (!selected || top_rssi < bss->signal) {
			selected = bss;
			top_rssi = bss->signal;
		}
	}
	if (selected)
		atomic_inc(&selected->users);
	spin_unlock_bh(&local->sta_bss_lock);

	if (selected) {
		ieee80211_set_freq(dev, selected->freq);
		if (!(ifsta->flags & IEEE80211_STA_SSID_SET))
			ieee80211_sta_set_ssid(dev, selected->ssid,
					       selected->ssid_len);
		ieee80211_sta_set_bssid(dev, selected->bssid);
		ieee80211_sta_def_wmm_params(dev, selected, 0);
		ieee80211_rx_bss_put(dev, selected);
		ifsta->state = IEEE80211_AUTHENTICATE;
		ieee80211_sta_reset_auth(dev, ifsta);
		return 0;
	} else {
		if (ifsta->state != IEEE80211_AUTHENTICATE) {
			if (ifsta->flags & IEEE80211_STA_AUTO_SSID_SEL)
				ieee80211_sta_start_scan(dev, NULL, 0);
			else
				ieee80211_sta_start_scan(dev, ifsta->ssid,
							 ifsta->ssid_len);
			ifsta->state = IEEE80211_AUTHENTICATE;
			set_bit(IEEE80211_STA_REQ_AUTH, &ifsta->request);
		} else
			ifsta->state = IEEE80211_DISABLED;
	}
	return -1;
}


static int ieee80211_sta_create_ibss(struct net_device *dev,
				     struct ieee80211_if_sta *ifsta)
{
	struct ieee80211_local *local = wdev_priv(dev->ieee80211_ptr);
	struct ieee80211_sta_bss *bss;
	struct ieee80211_sub_if_data *sdata = IEEE80211_DEV_TO_SUB_IF(dev);
	struct ieee80211_supported_band *sband;
	u8 bssid[ETH_ALEN], *pos;
	int i;
	int ret;
	DECLARE_MAC_BUF(mac);

#if 0
	/* Easier testing, use fixed BSSID. */
	memset(bssid, 0xfe, ETH_ALEN);
#else
	/* Generate random, not broadcast, locally administered BSSID. Mix in
	 * own MAC address to make sure that devices that do not have proper
	 * random number generator get different BSSID. */
	get_random_bytes(bssid, ETH_ALEN);
	for (i = 0; i < ETH_ALEN; i++)
		bssid[i] ^= dev->dev_addr[i];
	bssid[0] &= ~0x01;
	bssid[0] |= 0x02;
#endif

	printk(KERN_DEBUG "%s: Creating new IBSS network, BSSID %s\n",
	       dev->name, print_mac(mac, bssid));

	bss = ieee80211_rx_bss_add(dev, bssid,
				   local->hw.conf.channel->center_freq,
				   sdata->u.sta.ssid, sdata->u.sta.ssid_len);
	if (!bss)
		return -ENOMEM;

	bss->band = local->hw.conf.channel->band;
	sband = local->hw.wiphy->bands[bss->band];

	if (local->hw.conf.beacon_int == 0)
		local->hw.conf.beacon_int = 100;
	bss->beacon_int = local->hw.conf.beacon_int;
	bss->last_update = jiffies;
	bss->capability = WLAN_CAPABILITY_IBSS;

	if (sdata->default_key)
		bss->capability |= WLAN_CAPABILITY_PRIVACY;
	else
		sdata->drop_unencrypted = 0;

	bss->supp_rates_len = sband->n_bitrates;
	pos = bss->supp_rates;
	for (i = 0; i < sband->n_bitrates; i++) {
		int rate = sband->bitrates[i].bitrate;
		*pos++ = (u8) (rate / 5);
	}

	ret = ieee80211_sta_join_ibss(dev, ifsta, bss);
	ieee80211_rx_bss_put(dev, bss);
	return ret;
}


static int ieee80211_sta_find_ibss(struct net_device *dev,
				   struct ieee80211_if_sta *ifsta)
{
	struct ieee80211_local *local = wdev_priv(dev->ieee80211_ptr);
	struct ieee80211_sta_bss *bss;
	int found = 0;
	u8 bssid[ETH_ALEN];
	int active_ibss;
	DECLARE_MAC_BUF(mac);
	DECLARE_MAC_BUF(mac2);

	if (ifsta->ssid_len == 0)
		return -EINVAL;

	active_ibss = ieee80211_sta_active_ibss(dev);
#ifdef CONFIG_MAC80211_IBSS_DEBUG
	printk(KERN_DEBUG "%s: sta_find_ibss (active_ibss=%d)\n",
	       dev->name, active_ibss);
#endif /* CONFIG_MAC80211_IBSS_DEBUG */
	spin_lock_bh(&local->sta_bss_lock);
	list_for_each_entry(bss, &local->sta_bss_list, list) {
		if (ifsta->ssid_len != bss->ssid_len ||
		    memcmp(ifsta->ssid, bss->ssid, bss->ssid_len) != 0
		    || !(bss->capability & WLAN_CAPABILITY_IBSS))
			continue;
#ifdef CONFIG_MAC80211_IBSS_DEBUG
		printk(KERN_DEBUG "   bssid=%s found\n",
		       print_mac(mac, bss->bssid));
#endif /* CONFIG_MAC80211_IBSS_DEBUG */
		memcpy(bssid, bss->bssid, ETH_ALEN);
		found = 1;
		if (active_ibss || memcmp(bssid, ifsta->bssid, ETH_ALEN) != 0)
			break;
	}
	spin_unlock_bh(&local->sta_bss_lock);

#ifdef CONFIG_MAC80211_IBSS_DEBUG
	if (found)
		printk(KERN_DEBUG "   sta_find_ibss: selected %s current "
		       "%s\n", print_mac(mac, bssid),
		       print_mac(mac2, ifsta->bssid));
#endif /* CONFIG_MAC80211_IBSS_DEBUG */
	if (found && memcmp(ifsta->bssid, bssid, ETH_ALEN) != 0 &&
	    (bss = ieee80211_rx_bss_get(dev, bssid,
					local->hw.conf.channel->center_freq,
					ifsta->ssid, ifsta->ssid_len))) {
		int ret;
		printk(KERN_DEBUG "%s: Selected IBSS BSSID %s"
		       " based on configured SSID\n",
		       dev->name, print_mac(mac, bssid));
		ret = ieee80211_sta_join_ibss(dev, ifsta, bss);
		ieee80211_rx_bss_put(dev, bss);
		return ret;
	}
#ifdef CONFIG_MAC80211_IBSS_DEBUG
	printk(KERN_DEBUG "   did not try to join ibss\n");
#endif /* CONFIG_MAC80211_IBSS_DEBUG */

	/* Selected IBSS not found in current scan results - try to scan */
	if (ifsta->state == IEEE80211_IBSS_JOINED &&
	    !ieee80211_sta_active_ibss(dev)) {
		mod_timer(&ifsta->timer, jiffies +
				      IEEE80211_IBSS_MERGE_INTERVAL);
	} else if (time_after(jiffies, local->last_scan_completed +
			      IEEE80211_SCAN_INTERVAL)) {
		printk(KERN_DEBUG "%s: Trigger new scan to find an IBSS to "
		       "join\n", dev->name);
		return ieee80211_sta_req_scan(dev, ifsta->ssid,
					      ifsta->ssid_len);
	} else if (ifsta->state != IEEE80211_IBSS_JOINED) {
		int interval = IEEE80211_SCAN_INTERVAL;

		if (time_after(jiffies, ifsta->ibss_join_req +
			       IEEE80211_IBSS_JOIN_TIMEOUT)) {
			if ((ifsta->flags & IEEE80211_STA_CREATE_IBSS) &&
			    (!(local->oper_channel->flags &
					IEEE80211_CHAN_NO_IBSS)))
				return ieee80211_sta_create_ibss(dev, ifsta);
			if (ifsta->flags & IEEE80211_STA_CREATE_IBSS) {
				printk(KERN_DEBUG "%s: IBSS not allowed on"
				       " %d MHz\n", dev->name,
				       local->hw.conf.channel->center_freq);
			}

			/* No IBSS found - decrease scan interval and continue
			 * scanning. */
			interval = IEEE80211_SCAN_INTERVAL_SLOW;
		}

		ifsta->state = IEEE80211_IBSS_SEARCH;
		mod_timer(&ifsta->timer, jiffies + interval);
		return 0;
	}

	return 0;
}


int ieee80211_sta_set_ssid(struct net_device *dev, char *ssid, size_t len)
{
	struct ieee80211_sub_if_data *sdata = IEEE80211_DEV_TO_SUB_IF(dev);
	struct ieee80211_if_sta *ifsta;

	if (len > IEEE80211_MAX_SSID_LEN)
		return -EINVAL;

	ifsta = &sdata->u.sta;

	if (ifsta->ssid_len != len || memcmp(ifsta->ssid, ssid, len) != 0)
		ifsta->flags &= ~IEEE80211_STA_PREV_BSSID_SET;
	memcpy(ifsta->ssid, ssid, len);
	memset(ifsta->ssid + len, 0, IEEE80211_MAX_SSID_LEN - len);
	ifsta->ssid_len = len;

	if (len)
		ifsta->flags |= IEEE80211_STA_SSID_SET;
	else
		ifsta->flags &= ~IEEE80211_STA_SSID_SET;
	if (sdata->vif.type == IEEE80211_IF_TYPE_IBSS &&
	    !(ifsta->flags & IEEE80211_STA_BSSID_SET)) {
		ifsta->ibss_join_req = jiffies;
		ifsta->state = IEEE80211_IBSS_SEARCH;
		return ieee80211_sta_find_ibss(dev, ifsta);
	}
	return 0;
}


int ieee80211_sta_get_ssid(struct net_device *dev, char *ssid, size_t *len)
{
	struct ieee80211_sub_if_data *sdata = IEEE80211_DEV_TO_SUB_IF(dev);
	struct ieee80211_if_sta *ifsta = &sdata->u.sta;
	memcpy(ssid, ifsta->ssid, ifsta->ssid_len);
	*len = ifsta->ssid_len;
	return 0;
}


int ieee80211_sta_set_bssid(struct net_device *dev, u8 *bssid)
{
	struct ieee80211_sub_if_data *sdata;
	struct ieee80211_if_sta *ifsta;
	int res;

	sdata = IEEE80211_DEV_TO_SUB_IF(dev);
	ifsta = &sdata->u.sta;

	if (memcmp(ifsta->bssid, bssid, ETH_ALEN) != 0) {
		memcpy(ifsta->bssid, bssid, ETH_ALEN);
		res = ieee80211_if_config(dev);
		if (res) {
			printk(KERN_DEBUG "%s: Failed to config new BSSID to "
			       "the low-level driver\n", dev->name);
			return res;
		}
	}

	if (is_valid_ether_addr(bssid))
		ifsta->flags |= IEEE80211_STA_BSSID_SET;
	else
		ifsta->flags &= ~IEEE80211_STA_BSSID_SET;

	return 0;
}


static void ieee80211_send_nullfunc(struct ieee80211_local *local,
				    struct ieee80211_sub_if_data *sdata,
				    int powersave)
{
	struct sk_buff *skb;
	struct ieee80211_hdr *nullfunc;
	__le16 fc;

	skb = dev_alloc_skb(local->hw.extra_tx_headroom + 24);
	if (!skb) {
		printk(KERN_DEBUG "%s: failed to allocate buffer for nullfunc "
		       "frame\n", sdata->dev->name);
		return;
	}
	skb_reserve(skb, local->hw.extra_tx_headroom);

	nullfunc = (struct ieee80211_hdr *) skb_put(skb, 24);
	memset(nullfunc, 0, 24);
	fc = cpu_to_le16(IEEE80211_FTYPE_DATA | IEEE80211_STYPE_NULLFUNC |
			 IEEE80211_FCTL_TODS);
	if (powersave)
		fc |= cpu_to_le16(IEEE80211_FCTL_PM);
	nullfunc->frame_control = fc;
	memcpy(nullfunc->addr1, sdata->u.sta.bssid, ETH_ALEN);
	memcpy(nullfunc->addr2, sdata->dev->dev_addr, ETH_ALEN);
	memcpy(nullfunc->addr3, sdata->u.sta.bssid, ETH_ALEN);

	ieee80211_sta_tx(sdata->dev, skb, 0);
}


static void ieee80211_restart_sta_timer(struct ieee80211_sub_if_data *sdata)
{
	if (sdata->vif.type == IEEE80211_IF_TYPE_STA ||
	    ieee80211_vif_is_mesh(&sdata->vif))
		ieee80211_sta_timer((unsigned long)sdata);
}

void ieee80211_scan_completed(struct ieee80211_hw *hw)
{
	struct ieee80211_local *local = hw_to_local(hw);
	struct net_device *dev = local->scan_dev;
	struct ieee80211_sub_if_data *sdata;
	union iwreq_data wrqu;

	local->last_scan_completed = jiffies;
	memset(&wrqu, 0, sizeof(wrqu));
	wireless_send_event(dev, SIOCGIWSCAN, &wrqu, NULL);

	if (local->sta_hw_scanning) {
		local->sta_hw_scanning = 0;
		if (ieee80211_hw_config(local))
			printk(KERN_DEBUG "%s: failed to restore operational "
			       "channel after scan\n", dev->name);
		/* Restart STA timer for HW scan case */
		rcu_read_lock();
		list_for_each_entry_rcu(sdata, &local->interfaces, list)
			ieee80211_restart_sta_timer(sdata);
		rcu_read_unlock();

		goto done;
	}

	local->sta_sw_scanning = 0;
	if (ieee80211_hw_config(local))
		printk(KERN_DEBUG "%s: failed to restore operational "
		       "channel after scan\n", dev->name);


	netif_tx_lock_bh(local->mdev);
	local->filter_flags &= ~FIF_BCN_PRBRESP_PROMISC;
	local->ops->configure_filter(local_to_hw(local),
				     FIF_BCN_PRBRESP_PROMISC,
				     &local->filter_flags,
				     local->mdev->mc_count,
				     local->mdev->mc_list);

	netif_tx_unlock_bh(local->mdev);

	rcu_read_lock();
	list_for_each_entry_rcu(sdata, &local->interfaces, list) {

		/* No need to wake the master device. */
		if (sdata->dev == local->mdev)
			continue;

		/* Tell AP we're back */
		if (sdata->vif.type == IEEE80211_IF_TYPE_STA &&
		    sdata->u.sta.flags & IEEE80211_STA_ASSOCIATED)
			ieee80211_send_nullfunc(local, sdata, 0);

		ieee80211_restart_sta_timer(sdata);

		netif_wake_queue(sdata->dev);
	}
	rcu_read_unlock();

done:
	sdata = IEEE80211_DEV_TO_SUB_IF(dev);
	if (sdata->vif.type == IEEE80211_IF_TYPE_IBSS) {
		struct ieee80211_if_sta *ifsta = &sdata->u.sta;
		if (!(ifsta->flags & IEEE80211_STA_BSSID_SET) ||
		    (!ifsta->state == IEEE80211_IBSS_JOINED &&
		    !ieee80211_sta_active_ibss(dev)))
			ieee80211_sta_find_ibss(dev, ifsta);
	}
}
EXPORT_SYMBOL(ieee80211_scan_completed);

void ieee80211_sta_scan_work(struct work_struct *work)
{
	struct ieee80211_local *local =
		container_of(work, struct ieee80211_local, scan_work.work);
	struct net_device *dev = local->scan_dev;
	struct ieee80211_sub_if_data *sdata = IEEE80211_DEV_TO_SUB_IF(dev);
	struct ieee80211_supported_band *sband;
	struct ieee80211_channel *chan;
	int skip;
	unsigned long next_delay = 0;

	if (!local->sta_sw_scanning)
		return;

	switch (local->scan_state) {
	case SCAN_SET_CHANNEL:
		/*
		 * Get current scan band. scan_band may be IEEE80211_NUM_BANDS
		 * after we successfully scanned the last channel of the last
		 * band (and the last band is supported by the hw)
		 */
		if (local->scan_band < IEEE80211_NUM_BANDS)
			sband = local->hw.wiphy->bands[local->scan_band];
		else
			sband = NULL;

		/*
		 * If we are at an unsupported band and have more bands
		 * left to scan, advance to the next supported one.
		 */
		while (!sband && local->scan_band < IEEE80211_NUM_BANDS - 1) {
			local->scan_band++;
			sband = local->hw.wiphy->bands[local->scan_band];
			local->scan_channel_idx = 0;
		}

		/* if no more bands/channels left, complete scan */
		if (!sband || local->scan_channel_idx >= sband->n_channels) {
			ieee80211_scan_completed(local_to_hw(local));
			return;
		}
		skip = 0;
		chan = &sband->channels[local->scan_channel_idx];

		if (chan->flags & IEEE80211_CHAN_DISABLED ||
		    (sdata->vif.type == IEEE80211_IF_TYPE_IBSS &&
		     chan->flags & IEEE80211_CHAN_NO_IBSS))
			skip = 1;

		if (!skip) {
			local->scan_channel = chan;
			if (ieee80211_hw_config(local)) {
				printk(KERN_DEBUG "%s: failed to set freq to "
				       "%d MHz for scan\n", dev->name,
				       chan->center_freq);
				skip = 1;
			}
		}

		/* advance state machine to next channel/band */
		local->scan_channel_idx++;
		if (local->scan_channel_idx >= sband->n_channels) {
			/*
			 * scan_band may end up == IEEE80211_NUM_BANDS, but
			 * we'll catch that case above and complete the scan
			 * if that is the case.
			 */
			local->scan_band++;
			local->scan_channel_idx = 0;
		}

		if (skip)
			break;

		next_delay = IEEE80211_PROBE_DELAY +
			     usecs_to_jiffies(local->hw.channel_change_time);
		local->scan_state = SCAN_SEND_PROBE;
		break;
	case SCAN_SEND_PROBE:
		next_delay = IEEE80211_PASSIVE_CHANNEL_TIME;
		local->scan_state = SCAN_SET_CHANNEL;

		if (local->scan_channel->flags & IEEE80211_CHAN_PASSIVE_SCAN)
			break;
		ieee80211_send_probe_req(dev, NULL, local->scan_ssid,
					 local->scan_ssid_len);
		next_delay = IEEE80211_CHANNEL_TIME;
		break;
	}

	if (local->sta_sw_scanning)
		queue_delayed_work(local->hw.workqueue, &local->scan_work,
				   next_delay);
}


static int ieee80211_sta_start_scan(struct net_device *dev,
				    u8 *ssid, size_t ssid_len)
{
	struct ieee80211_local *local = wdev_priv(dev->ieee80211_ptr);
	struct ieee80211_sub_if_data *sdata;

	if (ssid_len > IEEE80211_MAX_SSID_LEN)
		return -EINVAL;

	/* MLME-SCAN.request (page 118)  page 144 (11.1.3.1)
	 * BSSType: INFRASTRUCTURE, INDEPENDENT, ANY_BSS
	 * BSSID: MACAddress
	 * SSID
	 * ScanType: ACTIVE, PASSIVE
	 * ProbeDelay: delay (in microseconds) to be used prior to transmitting
	 *    a Probe frame during active scanning
	 * ChannelList
	 * MinChannelTime (>= ProbeDelay), in TU
	 * MaxChannelTime: (>= MinChannelTime), in TU
	 */

	 /* MLME-SCAN.confirm
	  * BSSDescriptionSet
	  * ResultCode: SUCCESS, INVALID_PARAMETERS
	 */

	if (local->sta_sw_scanning || local->sta_hw_scanning) {
		if (local->scan_dev == dev)
			return 0;
		return -EBUSY;
	}

	if (local->ops->hw_scan) {
		int rc = local->ops->hw_scan(local_to_hw(local),
					     ssid, ssid_len);
		if (!rc) {
			local->sta_hw_scanning = 1;
			local->scan_dev = dev;
		}
		return rc;
	}

	local->sta_sw_scanning = 1;

	rcu_read_lock();
	list_for_each_entry_rcu(sdata, &local->interfaces, list) {

		/* Don't stop the master interface, otherwise we can't transmit
		 * probes! */
		if (sdata->dev == local->mdev)
			continue;

		netif_stop_queue(sdata->dev);
		if (sdata->vif.type == IEEE80211_IF_TYPE_STA &&
		    (sdata->u.sta.flags & IEEE80211_STA_ASSOCIATED))
			ieee80211_send_nullfunc(local, sdata, 1);
	}
	rcu_read_unlock();

	if (ssid) {
		local->scan_ssid_len = ssid_len;
		memcpy(local->scan_ssid, ssid, ssid_len);
	} else
		local->scan_ssid_len = 0;
	local->scan_state = SCAN_SET_CHANNEL;
	local->scan_channel_idx = 0;
	local->scan_band = IEEE80211_BAND_2GHZ;
	local->scan_dev = dev;

	netif_tx_lock_bh(local->mdev);
	local->filter_flags |= FIF_BCN_PRBRESP_PROMISC;
	local->ops->configure_filter(local_to_hw(local),
				     FIF_BCN_PRBRESP_PROMISC,
				     &local->filter_flags,
				     local->mdev->mc_count,
				     local->mdev->mc_list);
	netif_tx_unlock_bh(local->mdev);

	/* TODO: start scan as soon as all nullfunc frames are ACKed */
	queue_delayed_work(local->hw.workqueue, &local->scan_work,
			   IEEE80211_CHANNEL_TIME);

	return 0;
}


int ieee80211_sta_req_scan(struct net_device *dev, u8 *ssid, size_t ssid_len)
{
	struct ieee80211_sub_if_data *sdata = IEEE80211_DEV_TO_SUB_IF(dev);
	struct ieee80211_if_sta *ifsta = &sdata->u.sta;
	struct ieee80211_local *local = wdev_priv(dev->ieee80211_ptr);

	if (sdata->vif.type != IEEE80211_IF_TYPE_STA)
		return ieee80211_sta_start_scan(dev, ssid, ssid_len);

	if (local->sta_sw_scanning || local->sta_hw_scanning) {
		if (local->scan_dev == dev)
			return 0;
		return -EBUSY;
	}

	ifsta->scan_ssid_len = ssid_len;
	if (ssid_len)
		memcpy(ifsta->scan_ssid, ssid, ssid_len);
	set_bit(IEEE80211_STA_REQ_SCAN, &ifsta->request);
	queue_work(local->hw.workqueue, &ifsta->work);
	return 0;
}

static char *
ieee80211_sta_scan_result(struct net_device *dev,
			  struct iw_request_info *info,
			  struct ieee80211_sta_bss *bss,
			  char *current_ev, char *end_buf)
{
	struct ieee80211_local *local = wdev_priv(dev->ieee80211_ptr);
	struct iw_event iwe;

	if (time_after(jiffies,
		       bss->last_update + IEEE80211_SCAN_RESULT_EXPIRE))
		return current_ev;

	memset(&iwe, 0, sizeof(iwe));
	iwe.cmd = SIOCGIWAP;
	iwe.u.ap_addr.sa_family = ARPHRD_ETHER;
	memcpy(iwe.u.ap_addr.sa_data, bss->bssid, ETH_ALEN);
	current_ev = iwe_stream_add_event(info, current_ev, end_buf, &iwe,
					  IW_EV_ADDR_LEN);

	memset(&iwe, 0, sizeof(iwe));
	iwe.cmd = SIOCGIWESSID;
	if (bss_mesh_cfg(bss)) {
		iwe.u.data.length = bss_mesh_id_len(bss);
		iwe.u.data.flags = 1;
		current_ev = iwe_stream_add_point(info, current_ev, end_buf,
						  &iwe, bss_mesh_id(bss));
	} else {
		iwe.u.data.length = bss->ssid_len;
		iwe.u.data.flags = 1;
		current_ev = iwe_stream_add_point(info, current_ev, end_buf,
						  &iwe, bss->ssid);
	}

	if (bss->capability & (WLAN_CAPABILITY_ESS | WLAN_CAPABILITY_IBSS)
	    || bss_mesh_cfg(bss)) {
		memset(&iwe, 0, sizeof(iwe));
		iwe.cmd = SIOCGIWMODE;
		if (bss_mesh_cfg(bss))
			iwe.u.mode = IW_MODE_MESH;
		else if (bss->capability & WLAN_CAPABILITY_ESS)
			iwe.u.mode = IW_MODE_MASTER;
		else
			iwe.u.mode = IW_MODE_ADHOC;
		current_ev = iwe_stream_add_event(info, current_ev, end_buf,
						  &iwe, IW_EV_UINT_LEN);
	}

	memset(&iwe, 0, sizeof(iwe));
	iwe.cmd = SIOCGIWFREQ;
	iwe.u.freq.m = ieee80211_frequency_to_channel(bss->freq);
	iwe.u.freq.e = 0;
	current_ev = iwe_stream_add_event(info, current_ev, end_buf, &iwe,
					  IW_EV_FREQ_LEN);

	memset(&iwe, 0, sizeof(iwe));
	iwe.cmd = SIOCGIWFREQ;
	iwe.u.freq.m = bss->freq;
	iwe.u.freq.e = 6;
	current_ev = iwe_stream_add_event(info, current_ev, end_buf, &iwe,
					  IW_EV_FREQ_LEN);
	memset(&iwe, 0, sizeof(iwe));
	iwe.cmd = IWEVQUAL;
	iwe.u.qual.qual = bss->qual;
	iwe.u.qual.level = bss->signal;
	iwe.u.qual.noise = bss->noise;
	iwe.u.qual.updated = local->wstats_flags;
	current_ev = iwe_stream_add_event(info, current_ev, end_buf, &iwe,
					  IW_EV_QUAL_LEN);

	memset(&iwe, 0, sizeof(iwe));
	iwe.cmd = SIOCGIWENCODE;
	if (bss->capability & WLAN_CAPABILITY_PRIVACY)
		iwe.u.data.flags = IW_ENCODE_ENABLED | IW_ENCODE_NOKEY;
	else
		iwe.u.data.flags = IW_ENCODE_DISABLED;
	iwe.u.data.length = 0;
	current_ev = iwe_stream_add_point(info, current_ev, end_buf,
					  &iwe, "");

	if (bss && bss->wpa_ie) {
		memset(&iwe, 0, sizeof(iwe));
		iwe.cmd = IWEVGENIE;
		iwe.u.data.length = bss->wpa_ie_len;
		current_ev = iwe_stream_add_point(info, current_ev, end_buf,
						  &iwe, bss->wpa_ie);
	}

	if (bss && bss->rsn_ie) {
		memset(&iwe, 0, sizeof(iwe));
		iwe.cmd = IWEVGENIE;
		iwe.u.data.length = bss->rsn_ie_len;
		current_ev = iwe_stream_add_point(info, current_ev, end_buf,
						  &iwe, bss->rsn_ie);
	}

	if (bss && bss->ht_ie) {
		memset(&iwe, 0, sizeof(iwe));
		iwe.cmd = IWEVGENIE;
		iwe.u.data.length = bss->ht_ie_len;
		current_ev = iwe_stream_add_point(info, current_ev, end_buf,
						  &iwe, bss->ht_ie);
	}

	if (bss && bss->supp_rates_len > 0) {
		/* display all supported rates in readable format */
		char *p = current_ev + iwe_stream_lcp_len(info);
		int i;

		memset(&iwe, 0, sizeof(iwe));
		iwe.cmd = SIOCGIWRATE;
		/* Those two flags are ignored... */
		iwe.u.bitrate.fixed = iwe.u.bitrate.disabled = 0;

		for (i = 0; i < bss->supp_rates_len; i++) {
			iwe.u.bitrate.value = ((bss->supp_rates[i] &
							0x7f) * 500000);
			p = iwe_stream_add_value(info, current_ev, p,
					end_buf, &iwe, IW_EV_PARAM_LEN);
		}
		current_ev = p;
	}

	if (bss) {
		char *buf;
		buf = kmalloc(30, GFP_ATOMIC);
		if (buf) {
			memset(&iwe, 0, sizeof(iwe));
			iwe.cmd = IWEVCUSTOM;
			sprintf(buf, "tsf=%016llx", (unsigned long long)(bss->timestamp));
			iwe.u.data.length = strlen(buf);
			current_ev = iwe_stream_add_point(info, current_ev,
							  end_buf,
							  &iwe, buf);
			memset(&iwe, 0, sizeof(iwe));
			iwe.cmd = IWEVCUSTOM;
			sprintf(buf, " Last beacon: %dms ago",
				jiffies_to_msecs(jiffies - bss->last_update));
			iwe.u.data.length = strlen(buf);
			current_ev = iwe_stream_add_point(info, current_ev,
							  end_buf, &iwe, buf);
			kfree(buf);
		}
	}

	if (bss_mesh_cfg(bss)) {
		char *buf;
		u8 *cfg = bss_mesh_cfg(bss);
		buf = kmalloc(50, GFP_ATOMIC);
		if (buf) {
			memset(&iwe, 0, sizeof(iwe));
			iwe.cmd = IWEVCUSTOM;
			sprintf(buf, "Mesh network (version %d)", cfg[0]);
			iwe.u.data.length = strlen(buf);
			current_ev = iwe_stream_add_point(info, current_ev,
							  end_buf,
							  &iwe, buf);
			sprintf(buf, "Path Selection Protocol ID: "
				"0x%02X%02X%02X%02X", cfg[1], cfg[2], cfg[3],
							cfg[4]);
			iwe.u.data.length = strlen(buf);
			current_ev = iwe_stream_add_point(info, current_ev,
							  end_buf,
							  &iwe, buf);
			sprintf(buf, "Path Selection Metric ID: "
				"0x%02X%02X%02X%02X", cfg[5], cfg[6], cfg[7],
							cfg[8]);
			iwe.u.data.length = strlen(buf);
			current_ev = iwe_stream_add_point(info, current_ev,
							  end_buf,
							  &iwe, buf);
			sprintf(buf, "Congestion Control Mode ID: "
				"0x%02X%02X%02X%02X", cfg[9], cfg[10],
							cfg[11], cfg[12]);
			iwe.u.data.length = strlen(buf);
			current_ev = iwe_stream_add_point(info, current_ev,
							  end_buf,
							  &iwe, buf);
			sprintf(buf, "Channel Precedence: "
				"0x%02X%02X%02X%02X", cfg[13], cfg[14],
							cfg[15], cfg[16]);
			iwe.u.data.length = strlen(buf);
			current_ev = iwe_stream_add_point(info, current_ev,
							  end_buf,
							  &iwe, buf);
			kfree(buf);
		}
	}

	return current_ev;
}


int ieee80211_sta_scan_results(struct net_device *dev,
			       struct iw_request_info *info,
			       char *buf, size_t len)
{
	struct ieee80211_local *local = wdev_priv(dev->ieee80211_ptr);
	char *current_ev = buf;
	char *end_buf = buf + len;
	struct ieee80211_sta_bss *bss;

	spin_lock_bh(&local->sta_bss_lock);
	list_for_each_entry(bss, &local->sta_bss_list, list) {
		if (buf + len - current_ev <= IW_EV_ADDR_LEN) {
			spin_unlock_bh(&local->sta_bss_lock);
			return -E2BIG;
		}
		current_ev = ieee80211_sta_scan_result(dev, info, bss,
						       current_ev, end_buf);
	}
	spin_unlock_bh(&local->sta_bss_lock);
	return current_ev - buf;
}


int ieee80211_sta_set_extra_ie(struct net_device *dev, char *ie, size_t len)
{
	struct ieee80211_sub_if_data *sdata = IEEE80211_DEV_TO_SUB_IF(dev);
	struct ieee80211_if_sta *ifsta = &sdata->u.sta;

	kfree(ifsta->extra_ie);
	if (len == 0) {
		ifsta->extra_ie = NULL;
		ifsta->extra_ie_len = 0;
		return 0;
	}
	ifsta->extra_ie = kmalloc(len, GFP_KERNEL);
	if (!ifsta->extra_ie) {
		ifsta->extra_ie_len = 0;
		return -ENOMEM;
	}
	memcpy(ifsta->extra_ie, ie, len);
	ifsta->extra_ie_len = len;
	return 0;
}


struct sta_info *ieee80211_ibss_add_sta(struct net_device *dev,
					struct sk_buff *skb, u8 *bssid,
					u8 *addr, u64 supp_rates)
{
	struct ieee80211_local *local = wdev_priv(dev->ieee80211_ptr);
	struct sta_info *sta;
	struct ieee80211_sub_if_data *sdata = IEEE80211_DEV_TO_SUB_IF(dev);
	DECLARE_MAC_BUF(mac);
	int band = local->hw.conf.channel->band;

	/* TODO: Could consider removing the least recently used entry and
	 * allow new one to be added. */
	if (local->num_sta >= IEEE80211_IBSS_MAX_STA_ENTRIES) {
		if (net_ratelimit()) {
			printk(KERN_DEBUG "%s: No room for a new IBSS STA "
			       "entry %s\n", dev->name, print_mac(mac, addr));
		}
		return NULL;
	}

	if (!ieee80211_bssid_match(bssid, sdata->u.sta.bssid))
		return NULL;

#ifdef CONFIG_MAC80211_VERBOSE_DEBUG
	printk(KERN_DEBUG "%s: Adding new IBSS station %s (dev=%s)\n",
	       wiphy_name(local->hw.wiphy), print_mac(mac, addr), dev->name);
#endif

	sta = sta_info_alloc(sdata, addr, GFP_ATOMIC);
	if (!sta)
		return NULL;

	set_sta_flags(sta, WLAN_STA_AUTHORIZED);

	if (supp_rates)
		sta->supp_rates[band] = supp_rates;
	else
		sta->supp_rates[band] = sdata->u.sta.supp_rates_bits[band];

	rate_control_rate_init(sta, local);

	if (sta_info_insert(sta))
		return NULL;

	return sta;
}


int ieee80211_sta_deauthenticate(struct net_device *dev, u16 reason)
{
	struct ieee80211_sub_if_data *sdata = IEEE80211_DEV_TO_SUB_IF(dev);
	struct ieee80211_if_sta *ifsta = &sdata->u.sta;

	printk(KERN_DEBUG "%s: deauthenticating by local choice (reason=%d)\n",
	       dev->name, reason);

	if (sdata->vif.type != IEEE80211_IF_TYPE_STA &&
	    sdata->vif.type != IEEE80211_IF_TYPE_IBSS)
		return -EINVAL;

	ieee80211_send_deauth(dev, ifsta, reason);
	ieee80211_set_disassoc(dev, ifsta, 1);
	return 0;
}


int ieee80211_sta_disassociate(struct net_device *dev, u16 reason)
{
	struct ieee80211_sub_if_data *sdata = IEEE80211_DEV_TO_SUB_IF(dev);
	struct ieee80211_if_sta *ifsta = &sdata->u.sta;

	printk(KERN_DEBUG "%s: disassociating by local choice (reason=%d)\n",
	       dev->name, reason);

	if (sdata->vif.type != IEEE80211_IF_TYPE_STA)
		return -EINVAL;

	if (!(ifsta->flags & IEEE80211_STA_ASSOCIATED))
		return -1;

	ieee80211_send_disassoc(dev, ifsta, reason);
	ieee80211_set_disassoc(dev, ifsta, 0);
	return 0;
}

void ieee80211_notify_mac(struct ieee80211_hw *hw,
			  enum ieee80211_notification_types  notif_type)
{
	struct ieee80211_local *local = hw_to_local(hw);
	struct ieee80211_sub_if_data *sdata;

	switch (notif_type) {
	case IEEE80211_NOTIFY_RE_ASSOC:
		rcu_read_lock();
		list_for_each_entry_rcu(sdata, &local->interfaces, list) {

			if (sdata->vif.type == IEEE80211_IF_TYPE_STA) {
				ieee80211_sta_req_auth(sdata->dev,
						       &sdata->u.sta);
			}

		}
		rcu_read_unlock();
		break;
	}
}
EXPORT_SYMBOL(ieee80211_notify_mac);<|MERGE_RESOLUTION|>--- conflicted
+++ resolved
@@ -572,12 +572,7 @@
 		netif_carrier_off(dev);
 		ieee80211_sta_tear_down_BA_sessions(dev, ifsta->bssid);
 		ifsta->flags &= ~IEEE80211_STA_ASSOCIATED;
-<<<<<<< HEAD
-		netif_carrier_off(dev);
 		changed |= ieee80211_reset_erp_info(dev);
-=======
-		ieee80211_reset_erp_info(dev);
->>>>>>> b2238566
 
 		sdata->bss_conf.assoc_ht = 0;
 		sdata->bss_conf.ht_conf = NULL;
