/*
 * This is the new netlink-based wireless configuration interface.
 *
 * Copyright 2006-2010	Johannes Berg <johannes@sipsolutions.net>
 */

#include <linux/if.h>
#include <linux/module.h>
#include <linux/err.h>
#include <linux/slab.h>
#include <linux/list.h>
#include <linux/if_ether.h>
#include <linux/ieee80211.h>
#include <linux/nl80211.h>
#include <linux/rtnetlink.h>
#include <linux/netlink.h>
#include <linux/etherdevice.h>
#include <net/net_namespace.h>
#include <net/genetlink.h>
#include <net/cfg80211.h>
#include <net/sock.h>
#include "core.h"
#include "nl80211.h"
#include "reg.h"

static bool nl80211_valid_auth_type(enum nl80211_auth_type auth_type);
static int nl80211_crypto_settings(struct cfg80211_registered_device *rdev,
				   struct genl_info *info,
				   struct cfg80211_crypto_settings *settings,
				   int cipher_limit);

static int nl80211_pre_doit(struct genl_ops *ops, struct sk_buff *skb,
			    struct genl_info *info);
static void nl80211_post_doit(struct genl_ops *ops, struct sk_buff *skb,
			      struct genl_info *info);

/* the netlink family */
static struct genl_family nl80211_fam = {
	.id = GENL_ID_GENERATE,	/* don't bother with a hardcoded ID */
	.name = "nl80211",	/* have users key off the name instead */
	.hdrsize = 0,		/* no private header */
	.version = 1,		/* no particular meaning now */
	.maxattr = NL80211_ATTR_MAX,
	.netnsok = true,
	.pre_doit = nl80211_pre_doit,
	.post_doit = nl80211_post_doit,
};

/* internal helper: get rdev and dev */
static int get_rdev_dev_by_ifindex(struct net *netns, struct nlattr **attrs,
				   struct cfg80211_registered_device **rdev,
				   struct net_device **dev)
{
	int ifindex;

	if (!attrs[NL80211_ATTR_IFINDEX])
		return -EINVAL;

	ifindex = nla_get_u32(attrs[NL80211_ATTR_IFINDEX]);
	*dev = dev_get_by_index(netns, ifindex);
	if (!*dev)
		return -ENODEV;

	*rdev = cfg80211_get_dev_from_ifindex(netns, ifindex);
	if (IS_ERR(*rdev)) {
		dev_put(*dev);
		return PTR_ERR(*rdev);
	}

	return 0;
}

/* policy for the attributes */
static const struct nla_policy nl80211_policy[NL80211_ATTR_MAX+1] = {
	[NL80211_ATTR_WIPHY] = { .type = NLA_U32 },
	[NL80211_ATTR_WIPHY_NAME] = { .type = NLA_NUL_STRING,
				      .len = 20-1 },
	[NL80211_ATTR_WIPHY_TXQ_PARAMS] = { .type = NLA_NESTED },
	[NL80211_ATTR_WIPHY_FREQ] = { .type = NLA_U32 },
	[NL80211_ATTR_WIPHY_CHANNEL_TYPE] = { .type = NLA_U32 },
	[NL80211_ATTR_WIPHY_RETRY_SHORT] = { .type = NLA_U8 },
	[NL80211_ATTR_WIPHY_RETRY_LONG] = { .type = NLA_U8 },
	[NL80211_ATTR_WIPHY_FRAG_THRESHOLD] = { .type = NLA_U32 },
	[NL80211_ATTR_WIPHY_RTS_THRESHOLD] = { .type = NLA_U32 },
	[NL80211_ATTR_WIPHY_COVERAGE_CLASS] = { .type = NLA_U8 },

	[NL80211_ATTR_IFTYPE] = { .type = NLA_U32 },
	[NL80211_ATTR_IFINDEX] = { .type = NLA_U32 },
	[NL80211_ATTR_IFNAME] = { .type = NLA_NUL_STRING, .len = IFNAMSIZ-1 },

	[NL80211_ATTR_MAC] = { .len = ETH_ALEN },
	[NL80211_ATTR_PREV_BSSID] = { .len = ETH_ALEN },

	[NL80211_ATTR_KEY] = { .type = NLA_NESTED, },
	[NL80211_ATTR_KEY_DATA] = { .type = NLA_BINARY,
				    .len = WLAN_MAX_KEY_LEN },
	[NL80211_ATTR_KEY_IDX] = { .type = NLA_U8 },
	[NL80211_ATTR_KEY_CIPHER] = { .type = NLA_U32 },
	[NL80211_ATTR_KEY_DEFAULT] = { .type = NLA_FLAG },
	[NL80211_ATTR_KEY_SEQ] = { .type = NLA_BINARY, .len = 16 },
	[NL80211_ATTR_KEY_TYPE] = { .type = NLA_U32 },

	[NL80211_ATTR_BEACON_INTERVAL] = { .type = NLA_U32 },
	[NL80211_ATTR_DTIM_PERIOD] = { .type = NLA_U32 },
	[NL80211_ATTR_BEACON_HEAD] = { .type = NLA_BINARY,
				       .len = IEEE80211_MAX_DATA_LEN },
	[NL80211_ATTR_BEACON_TAIL] = { .type = NLA_BINARY,
				       .len = IEEE80211_MAX_DATA_LEN },
	[NL80211_ATTR_STA_AID] = { .type = NLA_U16 },
	[NL80211_ATTR_STA_FLAGS] = { .type = NLA_NESTED },
	[NL80211_ATTR_STA_LISTEN_INTERVAL] = { .type = NLA_U16 },
	[NL80211_ATTR_STA_SUPPORTED_RATES] = { .type = NLA_BINARY,
					       .len = NL80211_MAX_SUPP_RATES },
	[NL80211_ATTR_STA_PLINK_ACTION] = { .type = NLA_U8 },
	[NL80211_ATTR_STA_VLAN] = { .type = NLA_U32 },
	[NL80211_ATTR_MNTR_FLAGS] = { /* NLA_NESTED can't be empty */ },
	[NL80211_ATTR_MESH_ID] = { .type = NLA_BINARY,
				.len = IEEE80211_MAX_MESH_ID_LEN },
	[NL80211_ATTR_MPATH_NEXT_HOP] = { .type = NLA_U32 },

	[NL80211_ATTR_REG_ALPHA2] = { .type = NLA_STRING, .len = 2 },
	[NL80211_ATTR_REG_RULES] = { .type = NLA_NESTED },

	[NL80211_ATTR_BSS_CTS_PROT] = { .type = NLA_U8 },
	[NL80211_ATTR_BSS_SHORT_PREAMBLE] = { .type = NLA_U8 },
	[NL80211_ATTR_BSS_SHORT_SLOT_TIME] = { .type = NLA_U8 },
	[NL80211_ATTR_BSS_BASIC_RATES] = { .type = NLA_BINARY,
					   .len = NL80211_MAX_SUPP_RATES },
	[NL80211_ATTR_BSS_HT_OPMODE] = { .type = NLA_U16 },

	[NL80211_ATTR_MESH_CONFIG] = { .type = NLA_NESTED },
	[NL80211_ATTR_SUPPORT_MESH_AUTH] = { .type = NLA_FLAG },

	[NL80211_ATTR_HT_CAPABILITY] = { .len = NL80211_HT_CAPABILITY_LEN },

	[NL80211_ATTR_MGMT_SUBTYPE] = { .type = NLA_U8 },
	[NL80211_ATTR_IE] = { .type = NLA_BINARY,
			      .len = IEEE80211_MAX_DATA_LEN },
	[NL80211_ATTR_SCAN_FREQUENCIES] = { .type = NLA_NESTED },
	[NL80211_ATTR_SCAN_SSIDS] = { .type = NLA_NESTED },

	[NL80211_ATTR_SSID] = { .type = NLA_BINARY,
				.len = IEEE80211_MAX_SSID_LEN },
	[NL80211_ATTR_AUTH_TYPE] = { .type = NLA_U32 },
	[NL80211_ATTR_REASON_CODE] = { .type = NLA_U16 },
	[NL80211_ATTR_FREQ_FIXED] = { .type = NLA_FLAG },
	[NL80211_ATTR_TIMED_OUT] = { .type = NLA_FLAG },
	[NL80211_ATTR_USE_MFP] = { .type = NLA_U32 },
	[NL80211_ATTR_STA_FLAGS2] = {
		.len = sizeof(struct nl80211_sta_flag_update),
	},
	[NL80211_ATTR_CONTROL_PORT] = { .type = NLA_FLAG },
	[NL80211_ATTR_CONTROL_PORT_ETHERTYPE] = { .type = NLA_U16 },
	[NL80211_ATTR_CONTROL_PORT_NO_ENCRYPT] = { .type = NLA_FLAG },
	[NL80211_ATTR_PRIVACY] = { .type = NLA_FLAG },
	[NL80211_ATTR_CIPHER_SUITE_GROUP] = { .type = NLA_U32 },
	[NL80211_ATTR_WPA_VERSIONS] = { .type = NLA_U32 },
	[NL80211_ATTR_PID] = { .type = NLA_U32 },
	[NL80211_ATTR_4ADDR] = { .type = NLA_U8 },
	[NL80211_ATTR_PMKID] = { .type = NLA_BINARY,
				 .len = WLAN_PMKID_LEN },
	[NL80211_ATTR_DURATION] = { .type = NLA_U32 },
	[NL80211_ATTR_COOKIE] = { .type = NLA_U64 },
	[NL80211_ATTR_TX_RATES] = { .type = NLA_NESTED },
	[NL80211_ATTR_FRAME] = { .type = NLA_BINARY,
				 .len = IEEE80211_MAX_DATA_LEN },
	[NL80211_ATTR_FRAME_MATCH] = { .type = NLA_BINARY, },
	[NL80211_ATTR_PS_STATE] = { .type = NLA_U32 },
	[NL80211_ATTR_CQM] = { .type = NLA_NESTED, },
	[NL80211_ATTR_LOCAL_STATE_CHANGE] = { .type = NLA_FLAG },
	[NL80211_ATTR_AP_ISOLATE] = { .type = NLA_U8 },
	[NL80211_ATTR_WIPHY_TX_POWER_SETTING] = { .type = NLA_U32 },
	[NL80211_ATTR_WIPHY_TX_POWER_LEVEL] = { .type = NLA_U32 },
	[NL80211_ATTR_FRAME_TYPE] = { .type = NLA_U16 },
	[NL80211_ATTR_WIPHY_ANTENNA_TX] = { .type = NLA_U32 },
	[NL80211_ATTR_WIPHY_ANTENNA_RX] = { .type = NLA_U32 },
	[NL80211_ATTR_MCAST_RATE] = { .type = NLA_U32 },
	[NL80211_ATTR_OFFCHANNEL_TX_OK] = { .type = NLA_FLAG },
	[NL80211_ATTR_KEY_DEFAULT_TYPES] = { .type = NLA_NESTED },
	[NL80211_ATTR_WOWLAN_TRIGGERS] = { .type = NLA_NESTED },
	[NL80211_ATTR_STA_PLINK_STATE] = { .type = NLA_U8 },
	[NL80211_ATTR_SCHED_SCAN_INTERVAL] = { .type = NLA_U32 },
	[NL80211_ATTR_REKEY_DATA] = { .type = NLA_NESTED },
	[NL80211_ATTR_SCAN_SUPP_RATES] = { .type = NLA_NESTED },
	[NL80211_ATTR_HIDDEN_SSID] = { .type = NLA_U32 },
	[NL80211_ATTR_IE_PROBE_RESP] = { .type = NLA_BINARY,
					 .len = IEEE80211_MAX_DATA_LEN },
	[NL80211_ATTR_IE_ASSOC_RESP] = { .type = NLA_BINARY,
					 .len = IEEE80211_MAX_DATA_LEN },
	[NL80211_ATTR_ROAM_SUPPORT] = { .type = NLA_FLAG },
	[NL80211_ATTR_SCHED_SCAN_MATCH] = { .type = NLA_NESTED },
	[NL80211_ATTR_TX_NO_CCK_RATE] = { .type = NLA_FLAG },
	[NL80211_ATTR_TDLS_ACTION] = { .type = NLA_U8 },
	[NL80211_ATTR_TDLS_DIALOG_TOKEN] = { .type = NLA_U8 },
	[NL80211_ATTR_TDLS_OPERATION] = { .type = NLA_U8 },
	[NL80211_ATTR_TDLS_SUPPORT] = { .type = NLA_FLAG },
	[NL80211_ATTR_TDLS_EXTERNAL_SETUP] = { .type = NLA_FLAG },
	[NL80211_ATTR_DONT_WAIT_FOR_ACK] = { .type = NLA_FLAG },
	[NL80211_ATTR_PROBE_RESP] = { .type = NLA_BINARY,
				      .len = IEEE80211_MAX_DATA_LEN },
	[NL80211_ATTR_DFS_REGION] = { .type = NLA_U8 },
	[NL80211_ATTR_DISABLE_HT] = { .type = NLA_FLAG },
	[NL80211_ATTR_HT_CAPABILITY_MASK] = {
		.len = NL80211_HT_CAPABILITY_LEN
	},
	[NL80211_ATTR_NOACK_MAP] = { .type = NLA_U16 },
	[NL80211_ATTR_INACTIVITY_TIMEOUT] = { .type = NLA_U16 },
	[NL80211_ATTR_BG_SCAN_PERIOD] = { .type = NLA_U16 },
};

/* policy for the key attributes */
static const struct nla_policy nl80211_key_policy[NL80211_KEY_MAX + 1] = {
	[NL80211_KEY_DATA] = { .type = NLA_BINARY, .len = WLAN_MAX_KEY_LEN },
	[NL80211_KEY_IDX] = { .type = NLA_U8 },
	[NL80211_KEY_CIPHER] = { .type = NLA_U32 },
	[NL80211_KEY_SEQ] = { .type = NLA_BINARY, .len = 16 },
	[NL80211_KEY_DEFAULT] = { .type = NLA_FLAG },
	[NL80211_KEY_DEFAULT_MGMT] = { .type = NLA_FLAG },
	[NL80211_KEY_TYPE] = { .type = NLA_U32 },
	[NL80211_KEY_DEFAULT_TYPES] = { .type = NLA_NESTED },
};

/* policy for the key default flags */
static const struct nla_policy
nl80211_key_default_policy[NUM_NL80211_KEY_DEFAULT_TYPES] = {
	[NL80211_KEY_DEFAULT_TYPE_UNICAST] = { .type = NLA_FLAG },
	[NL80211_KEY_DEFAULT_TYPE_MULTICAST] = { .type = NLA_FLAG },
};

/* policy for WoWLAN attributes */
static const struct nla_policy
nl80211_wowlan_policy[NUM_NL80211_WOWLAN_TRIG] = {
	[NL80211_WOWLAN_TRIG_ANY] = { .type = NLA_FLAG },
	[NL80211_WOWLAN_TRIG_DISCONNECT] = { .type = NLA_FLAG },
	[NL80211_WOWLAN_TRIG_MAGIC_PKT] = { .type = NLA_FLAG },
	[NL80211_WOWLAN_TRIG_PKT_PATTERN] = { .type = NLA_NESTED },
	[NL80211_WOWLAN_TRIG_GTK_REKEY_FAILURE] = { .type = NLA_FLAG },
	[NL80211_WOWLAN_TRIG_EAP_IDENT_REQUEST] = { .type = NLA_FLAG },
	[NL80211_WOWLAN_TRIG_4WAY_HANDSHAKE] = { .type = NLA_FLAG },
	[NL80211_WOWLAN_TRIG_RFKILL_RELEASE] = { .type = NLA_FLAG },
};

/* policy for GTK rekey offload attributes */
static const struct nla_policy
nl80211_rekey_policy[NUM_NL80211_REKEY_DATA] = {
	[NL80211_REKEY_DATA_KEK] = { .len = NL80211_KEK_LEN },
	[NL80211_REKEY_DATA_KCK] = { .len = NL80211_KCK_LEN },
	[NL80211_REKEY_DATA_REPLAY_CTR] = { .len = NL80211_REPLAY_CTR_LEN },
};

static const struct nla_policy
nl80211_match_policy[NL80211_SCHED_SCAN_MATCH_ATTR_MAX + 1] = {
	[NL80211_ATTR_SCHED_SCAN_MATCH_SSID] = { .type = NLA_BINARY,
						 .len = IEEE80211_MAX_SSID_LEN },
};

/* ifidx get helper */
static int nl80211_get_ifidx(struct netlink_callback *cb)
{
	int res;

	res = nlmsg_parse(cb->nlh, GENL_HDRLEN + nl80211_fam.hdrsize,
			  nl80211_fam.attrbuf, nl80211_fam.maxattr,
			  nl80211_policy);
	if (res)
		return res;

	if (!nl80211_fam.attrbuf[NL80211_ATTR_IFINDEX])
		return -EINVAL;

	res = nla_get_u32(nl80211_fam.attrbuf[NL80211_ATTR_IFINDEX]);
	if (!res)
		return -EINVAL;
	return res;
}

static int nl80211_prepare_netdev_dump(struct sk_buff *skb,
				       struct netlink_callback *cb,
				       struct cfg80211_registered_device **rdev,
				       struct net_device **dev)
{
	int ifidx = cb->args[0];
	int err;

	if (!ifidx)
		ifidx = nl80211_get_ifidx(cb);
	if (ifidx < 0)
		return ifidx;

	cb->args[0] = ifidx;

	rtnl_lock();

	*dev = __dev_get_by_index(sock_net(skb->sk), ifidx);
	if (!*dev) {
		err = -ENODEV;
		goto out_rtnl;
	}

	*rdev = cfg80211_get_dev_from_ifindex(sock_net(skb->sk), ifidx);
	if (IS_ERR(*rdev)) {
		err = PTR_ERR(*rdev);
		goto out_rtnl;
	}

	return 0;
 out_rtnl:
	rtnl_unlock();
	return err;
}

static void nl80211_finish_netdev_dump(struct cfg80211_registered_device *rdev)
{
	cfg80211_unlock_rdev(rdev);
	rtnl_unlock();
}

/* IE validation */
static bool is_valid_ie_attr(const struct nlattr *attr)
{
	const u8 *pos;
	int len;

	if (!attr)
		return true;

	pos = nla_data(attr);
	len = nla_len(attr);

	while (len) {
		u8 elemlen;

		if (len < 2)
			return false;
		len -= 2;

		elemlen = pos[1];
		if (elemlen > len)
			return false;

		len -= elemlen;
		pos += 2 + elemlen;
	}

	return true;
}

/* message building helper */
static inline void *nl80211hdr_put(struct sk_buff *skb, u32 pid, u32 seq,
				   int flags, u8 cmd)
{
	/* since there is no private header just add the generic one */
	return genlmsg_put(skb, pid, seq, &nl80211_fam, flags, cmd);
}

static int nl80211_msg_put_channel(struct sk_buff *msg,
				   struct ieee80211_channel *chan)
{
	NLA_PUT_U32(msg, NL80211_FREQUENCY_ATTR_FREQ,
		    chan->center_freq);

	if (chan->flags & IEEE80211_CHAN_DISABLED)
		NLA_PUT_FLAG(msg, NL80211_FREQUENCY_ATTR_DISABLED);
	if (chan->flags & IEEE80211_CHAN_PASSIVE_SCAN)
		NLA_PUT_FLAG(msg, NL80211_FREQUENCY_ATTR_PASSIVE_SCAN);
	if (chan->flags & IEEE80211_CHAN_NO_IBSS)
		NLA_PUT_FLAG(msg, NL80211_FREQUENCY_ATTR_NO_IBSS);
	if (chan->flags & IEEE80211_CHAN_RADAR)
		NLA_PUT_FLAG(msg, NL80211_FREQUENCY_ATTR_RADAR);

	NLA_PUT_U32(msg, NL80211_FREQUENCY_ATTR_MAX_TX_POWER,
		    DBM_TO_MBM(chan->max_power));

	return 0;

 nla_put_failure:
	return -ENOBUFS;
}

/* netlink command implementations */

struct key_parse {
	struct key_params p;
	int idx;
	int type;
	bool def, defmgmt;
	bool def_uni, def_multi;
};

static int nl80211_parse_key_new(struct nlattr *key, struct key_parse *k)
{
	struct nlattr *tb[NL80211_KEY_MAX + 1];
	int err = nla_parse_nested(tb, NL80211_KEY_MAX, key,
				   nl80211_key_policy);
	if (err)
		return err;

	k->def = !!tb[NL80211_KEY_DEFAULT];
	k->defmgmt = !!tb[NL80211_KEY_DEFAULT_MGMT];

	if (k->def) {
		k->def_uni = true;
		k->def_multi = true;
	}
	if (k->defmgmt)
		k->def_multi = true;

	if (tb[NL80211_KEY_IDX])
		k->idx = nla_get_u8(tb[NL80211_KEY_IDX]);

	if (tb[NL80211_KEY_DATA]) {
		k->p.key = nla_data(tb[NL80211_KEY_DATA]);
		k->p.key_len = nla_len(tb[NL80211_KEY_DATA]);
	}

	if (tb[NL80211_KEY_SEQ]) {
		k->p.seq = nla_data(tb[NL80211_KEY_SEQ]);
		k->p.seq_len = nla_len(tb[NL80211_KEY_SEQ]);
	}

	if (tb[NL80211_KEY_CIPHER])
		k->p.cipher = nla_get_u32(tb[NL80211_KEY_CIPHER]);

	if (tb[NL80211_KEY_TYPE]) {
		k->type = nla_get_u32(tb[NL80211_KEY_TYPE]);
		if (k->type < 0 || k->type >= NUM_NL80211_KEYTYPES)
			return -EINVAL;
	}

	if (tb[NL80211_KEY_DEFAULT_TYPES]) {
		struct nlattr *kdt[NUM_NL80211_KEY_DEFAULT_TYPES];
		err = nla_parse_nested(kdt, NUM_NL80211_KEY_DEFAULT_TYPES - 1,
				       tb[NL80211_KEY_DEFAULT_TYPES],
				       nl80211_key_default_policy);
		if (err)
			return err;

		k->def_uni = kdt[NL80211_KEY_DEFAULT_TYPE_UNICAST];
		k->def_multi = kdt[NL80211_KEY_DEFAULT_TYPE_MULTICAST];
	}

	return 0;
}

static int nl80211_parse_key_old(struct genl_info *info, struct key_parse *k)
{
	if (info->attrs[NL80211_ATTR_KEY_DATA]) {
		k->p.key = nla_data(info->attrs[NL80211_ATTR_KEY_DATA]);
		k->p.key_len = nla_len(info->attrs[NL80211_ATTR_KEY_DATA]);
	}

	if (info->attrs[NL80211_ATTR_KEY_SEQ]) {
		k->p.seq = nla_data(info->attrs[NL80211_ATTR_KEY_SEQ]);
		k->p.seq_len = nla_len(info->attrs[NL80211_ATTR_KEY_SEQ]);
	}

	if (info->attrs[NL80211_ATTR_KEY_IDX])
		k->idx = nla_get_u8(info->attrs[NL80211_ATTR_KEY_IDX]);

	if (info->attrs[NL80211_ATTR_KEY_CIPHER])
		k->p.cipher = nla_get_u32(info->attrs[NL80211_ATTR_KEY_CIPHER]);

	k->def = !!info->attrs[NL80211_ATTR_KEY_DEFAULT];
	k->defmgmt = !!info->attrs[NL80211_ATTR_KEY_DEFAULT_MGMT];

	if (k->def) {
		k->def_uni = true;
		k->def_multi = true;
	}
	if (k->defmgmt)
		k->def_multi = true;

	if (info->attrs[NL80211_ATTR_KEY_TYPE]) {
		k->type = nla_get_u32(info->attrs[NL80211_ATTR_KEY_TYPE]);
		if (k->type < 0 || k->type >= NUM_NL80211_KEYTYPES)
			return -EINVAL;
	}

	if (info->attrs[NL80211_ATTR_KEY_DEFAULT_TYPES]) {
		struct nlattr *kdt[NUM_NL80211_KEY_DEFAULT_TYPES];
		int err = nla_parse_nested(
				kdt, NUM_NL80211_KEY_DEFAULT_TYPES - 1,
				info->attrs[NL80211_ATTR_KEY_DEFAULT_TYPES],
				nl80211_key_default_policy);
		if (err)
			return err;

		k->def_uni = kdt[NL80211_KEY_DEFAULT_TYPE_UNICAST];
		k->def_multi = kdt[NL80211_KEY_DEFAULT_TYPE_MULTICAST];
	}

	return 0;
}

static int nl80211_parse_key(struct genl_info *info, struct key_parse *k)
{
	int err;

	memset(k, 0, sizeof(*k));
	k->idx = -1;
	k->type = -1;

	if (info->attrs[NL80211_ATTR_KEY])
		err = nl80211_parse_key_new(info->attrs[NL80211_ATTR_KEY], k);
	else
		err = nl80211_parse_key_old(info, k);

	if (err)
		return err;

	if (k->def && k->defmgmt)
		return -EINVAL;

	if (k->defmgmt) {
		if (k->def_uni || !k->def_multi)
			return -EINVAL;
	}

	if (k->idx != -1) {
		if (k->defmgmt) {
			if (k->idx < 4 || k->idx > 5)
				return -EINVAL;
		} else if (k->def) {
			if (k->idx < 0 || k->idx > 3)
				return -EINVAL;
		} else {
			if (k->idx < 0 || k->idx > 5)
				return -EINVAL;
		}
	}

	return 0;
}

static struct cfg80211_cached_keys *
nl80211_parse_connkeys(struct cfg80211_registered_device *rdev,
		       struct nlattr *keys)
{
	struct key_parse parse;
	struct nlattr *key;
	struct cfg80211_cached_keys *result;
	int rem, err, def = 0;

	result = kzalloc(sizeof(*result), GFP_KERNEL);
	if (!result)
		return ERR_PTR(-ENOMEM);

	result->def = -1;
	result->defmgmt = -1;

	nla_for_each_nested(key, keys, rem) {
		memset(&parse, 0, sizeof(parse));
		parse.idx = -1;

		err = nl80211_parse_key_new(key, &parse);
		if (err)
			goto error;
		err = -EINVAL;
		if (!parse.p.key)
			goto error;
		if (parse.idx < 0 || parse.idx > 4)
			goto error;
		if (parse.def) {
			if (def)
				goto error;
			def = 1;
			result->def = parse.idx;
			if (!parse.def_uni || !parse.def_multi)
				goto error;
		} else if (parse.defmgmt)
			goto error;
		err = cfg80211_validate_key_settings(rdev, &parse.p,
						     parse.idx, false, NULL);
		if (err)
			goto error;
		result->params[parse.idx].cipher = parse.p.cipher;
		result->params[parse.idx].key_len = parse.p.key_len;
		result->params[parse.idx].key = result->data[parse.idx];
		memcpy(result->data[parse.idx], parse.p.key, parse.p.key_len);
	}

	return result;
 error:
	kfree(result);
	return ERR_PTR(err);
}

static int nl80211_key_allowed(struct wireless_dev *wdev)
{
	ASSERT_WDEV_LOCK(wdev);

	switch (wdev->iftype) {
	case NL80211_IFTYPE_AP:
	case NL80211_IFTYPE_AP_VLAN:
	case NL80211_IFTYPE_P2P_GO:
	case NL80211_IFTYPE_MESH_POINT:
		break;
	case NL80211_IFTYPE_ADHOC:
		if (!wdev->current_bss)
			return -ENOLINK;
		break;
	case NL80211_IFTYPE_STATION:
	case NL80211_IFTYPE_P2P_CLIENT:
		if (wdev->sme_state != CFG80211_SME_CONNECTED)
			return -ENOLINK;
		break;
	default:
		return -EINVAL;
	}

	return 0;
}

static int nl80211_put_iftypes(struct sk_buff *msg, u32 attr, u16 ifmodes)
{
	struct nlattr *nl_modes = nla_nest_start(msg, attr);
	int i;

	if (!nl_modes)
		goto nla_put_failure;

	i = 0;
	while (ifmodes) {
		if (ifmodes & 1)
			NLA_PUT_FLAG(msg, i);
		ifmodes >>= 1;
		i++;
	}

	nla_nest_end(msg, nl_modes);
	return 0;

nla_put_failure:
	return -ENOBUFS;
}

static int nl80211_put_iface_combinations(struct wiphy *wiphy,
					  struct sk_buff *msg)
{
	struct nlattr *nl_combis;
	int i, j;

	nl_combis = nla_nest_start(msg,
				NL80211_ATTR_INTERFACE_COMBINATIONS);
	if (!nl_combis)
		goto nla_put_failure;

	for (i = 0; i < wiphy->n_iface_combinations; i++) {
		const struct ieee80211_iface_combination *c;
		struct nlattr *nl_combi, *nl_limits;

		c = &wiphy->iface_combinations[i];

		nl_combi = nla_nest_start(msg, i + 1);
		if (!nl_combi)
			goto nla_put_failure;

		nl_limits = nla_nest_start(msg, NL80211_IFACE_COMB_LIMITS);
		if (!nl_limits)
			goto nla_put_failure;

		for (j = 0; j < c->n_limits; j++) {
			struct nlattr *nl_limit;

			nl_limit = nla_nest_start(msg, j + 1);
			if (!nl_limit)
				goto nla_put_failure;
			NLA_PUT_U32(msg, NL80211_IFACE_LIMIT_MAX,
				    c->limits[j].max);
			if (nl80211_put_iftypes(msg, NL80211_IFACE_LIMIT_TYPES,
						c->limits[j].types))
				goto nla_put_failure;
			nla_nest_end(msg, nl_limit);
		}

		nla_nest_end(msg, nl_limits);

		if (c->beacon_int_infra_match)
			NLA_PUT_FLAG(msg,
				NL80211_IFACE_COMB_STA_AP_BI_MATCH);
		NLA_PUT_U32(msg, NL80211_IFACE_COMB_NUM_CHANNELS,
			    c->num_different_channels);
		NLA_PUT_U32(msg, NL80211_IFACE_COMB_MAXNUM,
			    c->max_interfaces);

		nla_nest_end(msg, nl_combi);
	}

	nla_nest_end(msg, nl_combis);

	return 0;
nla_put_failure:
	return -ENOBUFS;
}

static int nl80211_send_wiphy(struct sk_buff *msg, u32 pid, u32 seq, int flags,
			      struct cfg80211_registered_device *dev)
{
	void *hdr;
	struct nlattr *nl_bands, *nl_band;
	struct nlattr *nl_freqs, *nl_freq;
	struct nlattr *nl_rates, *nl_rate;
	struct nlattr *nl_cmds;
	enum ieee80211_band band;
	struct ieee80211_channel *chan;
	struct ieee80211_rate *rate;
	int i;
	const struct ieee80211_txrx_stypes *mgmt_stypes =
				dev->wiphy.mgmt_stypes;

	hdr = nl80211hdr_put(msg, pid, seq, flags, NL80211_CMD_NEW_WIPHY);
	if (!hdr)
		return -1;

	NLA_PUT_U32(msg, NL80211_ATTR_WIPHY, dev->wiphy_idx);
	NLA_PUT_STRING(msg, NL80211_ATTR_WIPHY_NAME, wiphy_name(&dev->wiphy));

	NLA_PUT_U32(msg, NL80211_ATTR_GENERATION,
		    cfg80211_rdev_list_generation);

	NLA_PUT_U8(msg, NL80211_ATTR_WIPHY_RETRY_SHORT,
		   dev->wiphy.retry_short);
	NLA_PUT_U8(msg, NL80211_ATTR_WIPHY_RETRY_LONG,
		   dev->wiphy.retry_long);
	NLA_PUT_U32(msg, NL80211_ATTR_WIPHY_FRAG_THRESHOLD,
		    dev->wiphy.frag_threshold);
	NLA_PUT_U32(msg, NL80211_ATTR_WIPHY_RTS_THRESHOLD,
		    dev->wiphy.rts_threshold);
	NLA_PUT_U8(msg, NL80211_ATTR_WIPHY_COVERAGE_CLASS,
		    dev->wiphy.coverage_class);
	NLA_PUT_U8(msg, NL80211_ATTR_MAX_NUM_SCAN_SSIDS,
		   dev->wiphy.max_scan_ssids);
	NLA_PUT_U8(msg, NL80211_ATTR_MAX_NUM_SCHED_SCAN_SSIDS,
		   dev->wiphy.max_sched_scan_ssids);
	NLA_PUT_U16(msg, NL80211_ATTR_MAX_SCAN_IE_LEN,
		    dev->wiphy.max_scan_ie_len);
	NLA_PUT_U16(msg, NL80211_ATTR_MAX_SCHED_SCAN_IE_LEN,
		    dev->wiphy.max_sched_scan_ie_len);
	NLA_PUT_U8(msg, NL80211_ATTR_MAX_MATCH_SETS,
		   dev->wiphy.max_match_sets);

	if (dev->wiphy.flags & WIPHY_FLAG_IBSS_RSN)
		NLA_PUT_FLAG(msg, NL80211_ATTR_SUPPORT_IBSS_RSN);
	if (dev->wiphy.flags & WIPHY_FLAG_MESH_AUTH)
		NLA_PUT_FLAG(msg, NL80211_ATTR_SUPPORT_MESH_AUTH);
	if (dev->wiphy.flags & WIPHY_FLAG_AP_UAPSD)
		NLA_PUT_FLAG(msg, NL80211_ATTR_SUPPORT_AP_UAPSD);
	if (dev->wiphy.flags & WIPHY_FLAG_SUPPORTS_FW_ROAM)
		NLA_PUT_FLAG(msg, NL80211_ATTR_ROAM_SUPPORT);
	if (dev->wiphy.flags & WIPHY_FLAG_SUPPORTS_TDLS)
		NLA_PUT_FLAG(msg, NL80211_ATTR_TDLS_SUPPORT);
	if (dev->wiphy.flags & WIPHY_FLAG_TDLS_EXTERNAL_SETUP)
		NLA_PUT_FLAG(msg, NL80211_ATTR_TDLS_EXTERNAL_SETUP);

	NLA_PUT(msg, NL80211_ATTR_CIPHER_SUITES,
		sizeof(u32) * dev->wiphy.n_cipher_suites,
		dev->wiphy.cipher_suites);

	NLA_PUT_U8(msg, NL80211_ATTR_MAX_NUM_PMKIDS,
		   dev->wiphy.max_num_pmkids);

	if (dev->wiphy.flags & WIPHY_FLAG_CONTROL_PORT_PROTOCOL)
		NLA_PUT_FLAG(msg, NL80211_ATTR_CONTROL_PORT_ETHERTYPE);

	NLA_PUT_U32(msg, NL80211_ATTR_WIPHY_ANTENNA_AVAIL_TX,
		    dev->wiphy.available_antennas_tx);
	NLA_PUT_U32(msg, NL80211_ATTR_WIPHY_ANTENNA_AVAIL_RX,
		    dev->wiphy.available_antennas_rx);

	if (dev->wiphy.flags & WIPHY_FLAG_AP_PROBE_RESP_OFFLOAD)
		NLA_PUT_U32(msg, NL80211_ATTR_PROBE_RESP_OFFLOAD,
			    dev->wiphy.probe_resp_offload);

	if ((dev->wiphy.available_antennas_tx ||
	     dev->wiphy.available_antennas_rx) && dev->ops->get_antenna) {
		u32 tx_ant = 0, rx_ant = 0;
		int res;
		res = dev->ops->get_antenna(&dev->wiphy, &tx_ant, &rx_ant);
		if (!res) {
			NLA_PUT_U32(msg, NL80211_ATTR_WIPHY_ANTENNA_TX, tx_ant);
			NLA_PUT_U32(msg, NL80211_ATTR_WIPHY_ANTENNA_RX, rx_ant);
		}
	}

	if (nl80211_put_iftypes(msg, NL80211_ATTR_SUPPORTED_IFTYPES,
				dev->wiphy.interface_modes))
		goto nla_put_failure;

	nl_bands = nla_nest_start(msg, NL80211_ATTR_WIPHY_BANDS);
	if (!nl_bands)
		goto nla_put_failure;

	for (band = 0; band < IEEE80211_NUM_BANDS; band++) {
		if (!dev->wiphy.bands[band])
			continue;

		nl_band = nla_nest_start(msg, band);
		if (!nl_band)
			goto nla_put_failure;

		/* add HT info */
		if (dev->wiphy.bands[band]->ht_cap.ht_supported) {
			NLA_PUT(msg, NL80211_BAND_ATTR_HT_MCS_SET,
				sizeof(dev->wiphy.bands[band]->ht_cap.mcs),
				&dev->wiphy.bands[band]->ht_cap.mcs);
			NLA_PUT_U16(msg, NL80211_BAND_ATTR_HT_CAPA,
				dev->wiphy.bands[band]->ht_cap.cap);
			NLA_PUT_U8(msg, NL80211_BAND_ATTR_HT_AMPDU_FACTOR,
				dev->wiphy.bands[band]->ht_cap.ampdu_factor);
			NLA_PUT_U8(msg, NL80211_BAND_ATTR_HT_AMPDU_DENSITY,
				dev->wiphy.bands[band]->ht_cap.ampdu_density);
		}

		/* add frequencies */
		nl_freqs = nla_nest_start(msg, NL80211_BAND_ATTR_FREQS);
		if (!nl_freqs)
			goto nla_put_failure;

		for (i = 0; i < dev->wiphy.bands[band]->n_channels; i++) {
			nl_freq = nla_nest_start(msg, i);
			if (!nl_freq)
				goto nla_put_failure;

			chan = &dev->wiphy.bands[band]->channels[i];

			if (nl80211_msg_put_channel(msg, chan))
				goto nla_put_failure;

			nla_nest_end(msg, nl_freq);
		}

		nla_nest_end(msg, nl_freqs);

		/* add bitrates */
		nl_rates = nla_nest_start(msg, NL80211_BAND_ATTR_RATES);
		if (!nl_rates)
			goto nla_put_failure;

		for (i = 0; i < dev->wiphy.bands[band]->n_bitrates; i++) {
			nl_rate = nla_nest_start(msg, i);
			if (!nl_rate)
				goto nla_put_failure;

			rate = &dev->wiphy.bands[band]->bitrates[i];
			NLA_PUT_U32(msg, NL80211_BITRATE_ATTR_RATE,
				    rate->bitrate);
			if (rate->flags & IEEE80211_RATE_SHORT_PREAMBLE)
				NLA_PUT_FLAG(msg,
					NL80211_BITRATE_ATTR_2GHZ_SHORTPREAMBLE);

			nla_nest_end(msg, nl_rate);
		}

		nla_nest_end(msg, nl_rates);

		nla_nest_end(msg, nl_band);
	}
	nla_nest_end(msg, nl_bands);

	nl_cmds = nla_nest_start(msg, NL80211_ATTR_SUPPORTED_COMMANDS);
	if (!nl_cmds)
		goto nla_put_failure;

	i = 0;
#define CMD(op, n)						\
	 do {							\
		if (dev->ops->op) {				\
			i++;					\
			NLA_PUT_U32(msg, i, NL80211_CMD_ ## n);	\
		}						\
	} while (0)

	CMD(add_virtual_intf, NEW_INTERFACE);
	CMD(change_virtual_intf, SET_INTERFACE);
	CMD(add_key, NEW_KEY);
	CMD(start_ap, START_AP);
	CMD(add_station, NEW_STATION);
	CMD(add_mpath, NEW_MPATH);
	CMD(update_mesh_config, SET_MESH_CONFIG);
	CMD(change_bss, SET_BSS);
	CMD(auth, AUTHENTICATE);
	CMD(assoc, ASSOCIATE);
	CMD(deauth, DEAUTHENTICATE);
	CMD(disassoc, DISASSOCIATE);
	CMD(join_ibss, JOIN_IBSS);
	CMD(join_mesh, JOIN_MESH);
	CMD(set_pmksa, SET_PMKSA);
	CMD(del_pmksa, DEL_PMKSA);
	CMD(flush_pmksa, FLUSH_PMKSA);
	if (dev->wiphy.flags & WIPHY_FLAG_HAS_REMAIN_ON_CHANNEL)
		CMD(remain_on_channel, REMAIN_ON_CHANNEL);
	CMD(set_bitrate_mask, SET_TX_BITRATE_MASK);
	CMD(mgmt_tx, FRAME);
	CMD(mgmt_tx_cancel_wait, FRAME_WAIT_CANCEL);
	if (dev->wiphy.flags & WIPHY_FLAG_NETNS_OK) {
		i++;
		NLA_PUT_U32(msg, i, NL80211_CMD_SET_WIPHY_NETNS);
	}
	CMD(set_channel, SET_CHANNEL);
	CMD(set_wds_peer, SET_WDS_PEER);
	if (dev->wiphy.flags & WIPHY_FLAG_SUPPORTS_TDLS) {
		CMD(tdls_mgmt, TDLS_MGMT);
		CMD(tdls_oper, TDLS_OPER);
	}
	if (dev->wiphy.flags & WIPHY_FLAG_SUPPORTS_SCHED_SCAN)
		CMD(sched_scan_start, START_SCHED_SCAN);
	CMD(probe_client, PROBE_CLIENT);
	CMD(set_noack_map, SET_NOACK_MAP);
	if (dev->wiphy.flags & WIPHY_FLAG_REPORTS_OBSS) {
		i++;
		NLA_PUT_U32(msg, i, NL80211_CMD_REGISTER_BEACONS);
	}

#ifdef CONFIG_NL80211_TESTMODE
	CMD(testmode_cmd, TESTMODE);
#endif

#undef CMD

	if (dev->ops->connect || dev->ops->auth) {
		i++;
		NLA_PUT_U32(msg, i, NL80211_CMD_CONNECT);
	}

	if (dev->ops->disconnect || dev->ops->deauth) {
		i++;
		NLA_PUT_U32(msg, i, NL80211_CMD_DISCONNECT);
	}

	nla_nest_end(msg, nl_cmds);

	if (dev->ops->remain_on_channel &&
	    dev->wiphy.flags & WIPHY_FLAG_HAS_REMAIN_ON_CHANNEL)
		NLA_PUT_U32(msg, NL80211_ATTR_MAX_REMAIN_ON_CHANNEL_DURATION,
			    dev->wiphy.max_remain_on_channel_duration);

	if (dev->wiphy.flags & WIPHY_FLAG_OFFCHAN_TX)
		NLA_PUT_FLAG(msg, NL80211_ATTR_OFFCHANNEL_TX_OK);

	if (mgmt_stypes) {
		u16 stypes;
		struct nlattr *nl_ftypes, *nl_ifs;
		enum nl80211_iftype ift;

		nl_ifs = nla_nest_start(msg, NL80211_ATTR_TX_FRAME_TYPES);
		if (!nl_ifs)
			goto nla_put_failure;

		for (ift = 0; ift < NUM_NL80211_IFTYPES; ift++) {
			nl_ftypes = nla_nest_start(msg, ift);
			if (!nl_ftypes)
				goto nla_put_failure;
			i = 0;
			stypes = mgmt_stypes[ift].tx;
			while (stypes) {
				if (stypes & 1)
					NLA_PUT_U16(msg, NL80211_ATTR_FRAME_TYPE,
						    (i << 4) | IEEE80211_FTYPE_MGMT);
				stypes >>= 1;
				i++;
			}
			nla_nest_end(msg, nl_ftypes);
		}

		nla_nest_end(msg, nl_ifs);

		nl_ifs = nla_nest_start(msg, NL80211_ATTR_RX_FRAME_TYPES);
		if (!nl_ifs)
			goto nla_put_failure;

		for (ift = 0; ift < NUM_NL80211_IFTYPES; ift++) {
			nl_ftypes = nla_nest_start(msg, ift);
			if (!nl_ftypes)
				goto nla_put_failure;
			i = 0;
			stypes = mgmt_stypes[ift].rx;
			while (stypes) {
				if (stypes & 1)
					NLA_PUT_U16(msg, NL80211_ATTR_FRAME_TYPE,
						    (i << 4) | IEEE80211_FTYPE_MGMT);
				stypes >>= 1;
				i++;
			}
			nla_nest_end(msg, nl_ftypes);
		}
		nla_nest_end(msg, nl_ifs);
	}

	if (dev->wiphy.wowlan.flags || dev->wiphy.wowlan.n_patterns) {
		struct nlattr *nl_wowlan;

		nl_wowlan = nla_nest_start(msg,
				NL80211_ATTR_WOWLAN_TRIGGERS_SUPPORTED);
		if (!nl_wowlan)
			goto nla_put_failure;

		if (dev->wiphy.wowlan.flags & WIPHY_WOWLAN_ANY)
			NLA_PUT_FLAG(msg, NL80211_WOWLAN_TRIG_ANY);
		if (dev->wiphy.wowlan.flags & WIPHY_WOWLAN_DISCONNECT)
			NLA_PUT_FLAG(msg, NL80211_WOWLAN_TRIG_DISCONNECT);
		if (dev->wiphy.wowlan.flags & WIPHY_WOWLAN_MAGIC_PKT)
			NLA_PUT_FLAG(msg, NL80211_WOWLAN_TRIG_MAGIC_PKT);
		if (dev->wiphy.wowlan.flags & WIPHY_WOWLAN_SUPPORTS_GTK_REKEY)
			NLA_PUT_FLAG(msg, NL80211_WOWLAN_TRIG_GTK_REKEY_SUPPORTED);
		if (dev->wiphy.wowlan.flags & WIPHY_WOWLAN_GTK_REKEY_FAILURE)
			NLA_PUT_FLAG(msg, NL80211_WOWLAN_TRIG_GTK_REKEY_FAILURE);
		if (dev->wiphy.wowlan.flags & WIPHY_WOWLAN_EAP_IDENTITY_REQ)
			NLA_PUT_FLAG(msg, NL80211_WOWLAN_TRIG_EAP_IDENT_REQUEST);
		if (dev->wiphy.wowlan.flags & WIPHY_WOWLAN_4WAY_HANDSHAKE)
			NLA_PUT_FLAG(msg, NL80211_WOWLAN_TRIG_4WAY_HANDSHAKE);
		if (dev->wiphy.wowlan.flags & WIPHY_WOWLAN_RFKILL_RELEASE)
			NLA_PUT_FLAG(msg, NL80211_WOWLAN_TRIG_RFKILL_RELEASE);
		if (dev->wiphy.wowlan.n_patterns) {
			struct nl80211_wowlan_pattern_support pat = {
				.max_patterns = dev->wiphy.wowlan.n_patterns,
				.min_pattern_len =
					dev->wiphy.wowlan.pattern_min_len,
				.max_pattern_len =
					dev->wiphy.wowlan.pattern_max_len,
			};
			NLA_PUT(msg, NL80211_WOWLAN_TRIG_PKT_PATTERN,
				sizeof(pat), &pat);
		}

		nla_nest_end(msg, nl_wowlan);
	}

	if (nl80211_put_iftypes(msg, NL80211_ATTR_SOFTWARE_IFTYPES,
				dev->wiphy.software_iftypes))
		goto nla_put_failure;

	if (nl80211_put_iface_combinations(&dev->wiphy, msg))
		goto nla_put_failure;

	if (dev->wiphy.flags & WIPHY_FLAG_HAVE_AP_SME)
		NLA_PUT_U32(msg, NL80211_ATTR_DEVICE_AP_SME,
			    dev->wiphy.ap_sme_capa);

	NLA_PUT_U32(msg, NL80211_ATTR_FEATURE_FLAGS, dev->wiphy.features);

	if (dev->wiphy.ht_capa_mod_mask)
		NLA_PUT(msg, NL80211_ATTR_HT_CAPABILITY_MASK,
			sizeof(*dev->wiphy.ht_capa_mod_mask),
			dev->wiphy.ht_capa_mod_mask);

	return genlmsg_end(msg, hdr);

 nla_put_failure:
	genlmsg_cancel(msg, hdr);
	return -EMSGSIZE;
}

static int nl80211_dump_wiphy(struct sk_buff *skb, struct netlink_callback *cb)
{
	int idx = 0;
	int start = cb->args[0];
	struct cfg80211_registered_device *dev;

	mutex_lock(&cfg80211_mutex);
	list_for_each_entry(dev, &cfg80211_rdev_list, list) {
		if (!net_eq(wiphy_net(&dev->wiphy), sock_net(skb->sk)))
			continue;
		if (++idx <= start)
			continue;
		if (nl80211_send_wiphy(skb, NETLINK_CB(cb->skb).pid,
				       cb->nlh->nlmsg_seq, NLM_F_MULTI,
				       dev) < 0) {
			idx--;
			break;
		}
	}
	mutex_unlock(&cfg80211_mutex);

	cb->args[0] = idx;

	return skb->len;
}

static int nl80211_get_wiphy(struct sk_buff *skb, struct genl_info *info)
{
	struct sk_buff *msg;
	struct cfg80211_registered_device *dev = info->user_ptr[0];

	msg = nlmsg_new(NLMSG_DEFAULT_SIZE, GFP_KERNEL);
	if (!msg)
		return -ENOMEM;

	if (nl80211_send_wiphy(msg, info->snd_pid, info->snd_seq, 0, dev) < 0) {
		nlmsg_free(msg);
		return -ENOBUFS;
	}

	return genlmsg_reply(msg, info);
}

static const struct nla_policy txq_params_policy[NL80211_TXQ_ATTR_MAX + 1] = {
	[NL80211_TXQ_ATTR_QUEUE]		= { .type = NLA_U8 },
	[NL80211_TXQ_ATTR_TXOP]			= { .type = NLA_U16 },
	[NL80211_TXQ_ATTR_CWMIN]		= { .type = NLA_U16 },
	[NL80211_TXQ_ATTR_CWMAX]		= { .type = NLA_U16 },
	[NL80211_TXQ_ATTR_AIFS]			= { .type = NLA_U8 },
};

static int parse_txq_params(struct nlattr *tb[],
			    struct ieee80211_txq_params *txq_params)
{
	if (!tb[NL80211_TXQ_ATTR_QUEUE] || !tb[NL80211_TXQ_ATTR_TXOP] ||
	    !tb[NL80211_TXQ_ATTR_CWMIN] || !tb[NL80211_TXQ_ATTR_CWMAX] ||
	    !tb[NL80211_TXQ_ATTR_AIFS])
		return -EINVAL;

	txq_params->queue = nla_get_u8(tb[NL80211_TXQ_ATTR_QUEUE]);
	txq_params->txop = nla_get_u16(tb[NL80211_TXQ_ATTR_TXOP]);
	txq_params->cwmin = nla_get_u16(tb[NL80211_TXQ_ATTR_CWMIN]);
	txq_params->cwmax = nla_get_u16(tb[NL80211_TXQ_ATTR_CWMAX]);
	txq_params->aifs = nla_get_u8(tb[NL80211_TXQ_ATTR_AIFS]);

	return 0;
}

static bool nl80211_can_set_dev_channel(struct wireless_dev *wdev)
{
	/*
	 * You can only set the channel explicitly for AP, mesh
	 * and WDS type interfaces; all others have their channel
	 * managed via their respective "establish a connection"
	 * command (connect, join, ...)
	 *
	 * Monitors are special as they are normally slaved to
	 * whatever else is going on, so they behave as though
	 * you tried setting the wiphy channel itself.
	 */
	return !wdev ||
		wdev->iftype == NL80211_IFTYPE_AP ||
		wdev->iftype == NL80211_IFTYPE_WDS ||
		wdev->iftype == NL80211_IFTYPE_MESH_POINT ||
		wdev->iftype == NL80211_IFTYPE_MONITOR ||
		wdev->iftype == NL80211_IFTYPE_P2P_GO;
}

static int __nl80211_set_channel(struct cfg80211_registered_device *rdev,
				 struct wireless_dev *wdev,
				 struct genl_info *info)
{
	enum nl80211_channel_type channel_type = NL80211_CHAN_NO_HT;
	u32 freq;
	int result;

	if (!info->attrs[NL80211_ATTR_WIPHY_FREQ])
		return -EINVAL;

	if (!nl80211_can_set_dev_channel(wdev))
		return -EOPNOTSUPP;

	if (info->attrs[NL80211_ATTR_WIPHY_CHANNEL_TYPE]) {
		channel_type = nla_get_u32(info->attrs[
				   NL80211_ATTR_WIPHY_CHANNEL_TYPE]);
		if (channel_type != NL80211_CHAN_NO_HT &&
		    channel_type != NL80211_CHAN_HT20 &&
		    channel_type != NL80211_CHAN_HT40PLUS &&
		    channel_type != NL80211_CHAN_HT40MINUS)
			return -EINVAL;
	}

	freq = nla_get_u32(info->attrs[NL80211_ATTR_WIPHY_FREQ]);

	mutex_lock(&rdev->devlist_mtx);
	if (wdev) {
		wdev_lock(wdev);
		result = cfg80211_set_freq(rdev, wdev, freq, channel_type);
		wdev_unlock(wdev);
	} else {
		result = cfg80211_set_freq(rdev, NULL, freq, channel_type);
	}
	mutex_unlock(&rdev->devlist_mtx);

	return result;
}

static int nl80211_set_channel(struct sk_buff *skb, struct genl_info *info)
{
	struct cfg80211_registered_device *rdev = info->user_ptr[0];
	struct net_device *netdev = info->user_ptr[1];

	return __nl80211_set_channel(rdev, netdev->ieee80211_ptr, info);
}

static int nl80211_set_wds_peer(struct sk_buff *skb, struct genl_info *info)
{
	struct cfg80211_registered_device *rdev = info->user_ptr[0];
	struct net_device *dev = info->user_ptr[1];
	struct wireless_dev *wdev = dev->ieee80211_ptr;
	const u8 *bssid;

	if (!info->attrs[NL80211_ATTR_MAC])
		return -EINVAL;

	if (netif_running(dev))
		return -EBUSY;

	if (!rdev->ops->set_wds_peer)
		return -EOPNOTSUPP;

	if (wdev->iftype != NL80211_IFTYPE_WDS)
		return -EOPNOTSUPP;

	bssid = nla_data(info->attrs[NL80211_ATTR_MAC]);
	return rdev->ops->set_wds_peer(wdev->wiphy, dev, bssid);
}


static int nl80211_set_wiphy(struct sk_buff *skb, struct genl_info *info)
{
	struct cfg80211_registered_device *rdev;
	struct net_device *netdev = NULL;
	struct wireless_dev *wdev;
	int result = 0, rem_txq_params = 0;
	struct nlattr *nl_txq_params;
	u32 changed;
	u8 retry_short = 0, retry_long = 0;
	u32 frag_threshold = 0, rts_threshold = 0;
	u8 coverage_class = 0;

	/*
	 * Try to find the wiphy and netdev. Normally this
	 * function shouldn't need the netdev, but this is
	 * done for backward compatibility -- previously
	 * setting the channel was done per wiphy, but now
	 * it is per netdev. Previous userland like hostapd
	 * also passed a netdev to set_wiphy, so that it is
	 * possible to let that go to the right netdev!
	 */
	mutex_lock(&cfg80211_mutex);

	if (info->attrs[NL80211_ATTR_IFINDEX]) {
		int ifindex = nla_get_u32(info->attrs[NL80211_ATTR_IFINDEX]);

		netdev = dev_get_by_index(genl_info_net(info), ifindex);
		if (netdev && netdev->ieee80211_ptr) {
			rdev = wiphy_to_dev(netdev->ieee80211_ptr->wiphy);
			mutex_lock(&rdev->mtx);
		} else
			netdev = NULL;
	}

	if (!netdev) {
		rdev = __cfg80211_rdev_from_info(info);
		if (IS_ERR(rdev)) {
			mutex_unlock(&cfg80211_mutex);
			return PTR_ERR(rdev);
		}
		wdev = NULL;
		netdev = NULL;
		result = 0;

		mutex_lock(&rdev->mtx);
	} else if (netif_running(netdev) &&
		   nl80211_can_set_dev_channel(netdev->ieee80211_ptr))
		wdev = netdev->ieee80211_ptr;
	else
		wdev = NULL;

	/*
	 * end workaround code, by now the rdev is available
	 * and locked, and wdev may or may not be NULL.
	 */

	if (info->attrs[NL80211_ATTR_WIPHY_NAME])
		result = cfg80211_dev_rename(
			rdev, nla_data(info->attrs[NL80211_ATTR_WIPHY_NAME]));

	mutex_unlock(&cfg80211_mutex);

	if (result)
		goto bad_res;

	if (info->attrs[NL80211_ATTR_WIPHY_TXQ_PARAMS]) {
		struct ieee80211_txq_params txq_params;
		struct nlattr *tb[NL80211_TXQ_ATTR_MAX + 1];

		if (!rdev->ops->set_txq_params) {
			result = -EOPNOTSUPP;
			goto bad_res;
		}

		if (!netdev) {
			result = -EINVAL;
			goto bad_res;
		}

		if (netdev->ieee80211_ptr->iftype != NL80211_IFTYPE_AP &&
		    netdev->ieee80211_ptr->iftype != NL80211_IFTYPE_P2P_GO) {
			result = -EINVAL;
			goto bad_res;
		}

		if (!netif_running(netdev)) {
			result = -ENETDOWN;
			goto bad_res;
		}

		nla_for_each_nested(nl_txq_params,
				    info->attrs[NL80211_ATTR_WIPHY_TXQ_PARAMS],
				    rem_txq_params) {
			nla_parse(tb, NL80211_TXQ_ATTR_MAX,
				  nla_data(nl_txq_params),
				  nla_len(nl_txq_params),
				  txq_params_policy);
			result = parse_txq_params(tb, &txq_params);
			if (result)
				goto bad_res;

			result = rdev->ops->set_txq_params(&rdev->wiphy,
							   netdev,
							   &txq_params);
			if (result)
				goto bad_res;
		}
	}

	if (info->attrs[NL80211_ATTR_WIPHY_FREQ]) {
		result = __nl80211_set_channel(rdev, wdev, info);
		if (result)
			goto bad_res;
	}

	if (info->attrs[NL80211_ATTR_WIPHY_TX_POWER_SETTING]) {
		enum nl80211_tx_power_setting type;
		int idx, mbm = 0;

		if (!rdev->ops->set_tx_power) {
			result = -EOPNOTSUPP;
			goto bad_res;
		}

		idx = NL80211_ATTR_WIPHY_TX_POWER_SETTING;
		type = nla_get_u32(info->attrs[idx]);

		if (!info->attrs[NL80211_ATTR_WIPHY_TX_POWER_LEVEL] &&
		    (type != NL80211_TX_POWER_AUTOMATIC)) {
			result = -EINVAL;
			goto bad_res;
		}

		if (type != NL80211_TX_POWER_AUTOMATIC) {
			idx = NL80211_ATTR_WIPHY_TX_POWER_LEVEL;
			mbm = nla_get_u32(info->attrs[idx]);
		}

		result = rdev->ops->set_tx_power(&rdev->wiphy, type, mbm);
		if (result)
			goto bad_res;
	}

	if (info->attrs[NL80211_ATTR_WIPHY_ANTENNA_TX] &&
	    info->attrs[NL80211_ATTR_WIPHY_ANTENNA_RX]) {
		u32 tx_ant, rx_ant;
		if ((!rdev->wiphy.available_antennas_tx &&
		     !rdev->wiphy.available_antennas_rx) ||
		    !rdev->ops->set_antenna) {
			result = -EOPNOTSUPP;
			goto bad_res;
		}

		tx_ant = nla_get_u32(info->attrs[NL80211_ATTR_WIPHY_ANTENNA_TX]);
		rx_ant = nla_get_u32(info->attrs[NL80211_ATTR_WIPHY_ANTENNA_RX]);

		/* reject antenna configurations which don't match the
		 * available antenna masks, except for the "all" mask */
		if ((~tx_ant && (tx_ant & ~rdev->wiphy.available_antennas_tx)) ||
		    (~rx_ant && (rx_ant & ~rdev->wiphy.available_antennas_rx))) {
			result = -EINVAL;
			goto bad_res;
		}

		tx_ant = tx_ant & rdev->wiphy.available_antennas_tx;
		rx_ant = rx_ant & rdev->wiphy.available_antennas_rx;

		result = rdev->ops->set_antenna(&rdev->wiphy, tx_ant, rx_ant);
		if (result)
			goto bad_res;
	}

	changed = 0;

	if (info->attrs[NL80211_ATTR_WIPHY_RETRY_SHORT]) {
		retry_short = nla_get_u8(
			info->attrs[NL80211_ATTR_WIPHY_RETRY_SHORT]);
		if (retry_short == 0) {
			result = -EINVAL;
			goto bad_res;
		}
		changed |= WIPHY_PARAM_RETRY_SHORT;
	}

	if (info->attrs[NL80211_ATTR_WIPHY_RETRY_LONG]) {
		retry_long = nla_get_u8(
			info->attrs[NL80211_ATTR_WIPHY_RETRY_LONG]);
		if (retry_long == 0) {
			result = -EINVAL;
			goto bad_res;
		}
		changed |= WIPHY_PARAM_RETRY_LONG;
	}

	if (info->attrs[NL80211_ATTR_WIPHY_FRAG_THRESHOLD]) {
		frag_threshold = nla_get_u32(
			info->attrs[NL80211_ATTR_WIPHY_FRAG_THRESHOLD]);
		if (frag_threshold < 256) {
			result = -EINVAL;
			goto bad_res;
		}
		if (frag_threshold != (u32) -1) {
			/*
			 * Fragments (apart from the last one) are required to
			 * have even length. Make the fragmentation code
			 * simpler by stripping LSB should someone try to use
			 * odd threshold value.
			 */
			frag_threshold &= ~0x1;
		}
		changed |= WIPHY_PARAM_FRAG_THRESHOLD;
	}

	if (info->attrs[NL80211_ATTR_WIPHY_RTS_THRESHOLD]) {
		rts_threshold = nla_get_u32(
			info->attrs[NL80211_ATTR_WIPHY_RTS_THRESHOLD]);
		changed |= WIPHY_PARAM_RTS_THRESHOLD;
	}

	if (info->attrs[NL80211_ATTR_WIPHY_COVERAGE_CLASS]) {
		coverage_class = nla_get_u8(
			info->attrs[NL80211_ATTR_WIPHY_COVERAGE_CLASS]);
		changed |= WIPHY_PARAM_COVERAGE_CLASS;
	}

	if (changed) {
		u8 old_retry_short, old_retry_long;
		u32 old_frag_threshold, old_rts_threshold;
		u8 old_coverage_class;

		if (!rdev->ops->set_wiphy_params) {
			result = -EOPNOTSUPP;
			goto bad_res;
		}

		old_retry_short = rdev->wiphy.retry_short;
		old_retry_long = rdev->wiphy.retry_long;
		old_frag_threshold = rdev->wiphy.frag_threshold;
		old_rts_threshold = rdev->wiphy.rts_threshold;
		old_coverage_class = rdev->wiphy.coverage_class;

		if (changed & WIPHY_PARAM_RETRY_SHORT)
			rdev->wiphy.retry_short = retry_short;
		if (changed & WIPHY_PARAM_RETRY_LONG)
			rdev->wiphy.retry_long = retry_long;
		if (changed & WIPHY_PARAM_FRAG_THRESHOLD)
			rdev->wiphy.frag_threshold = frag_threshold;
		if (changed & WIPHY_PARAM_RTS_THRESHOLD)
			rdev->wiphy.rts_threshold = rts_threshold;
		if (changed & WIPHY_PARAM_COVERAGE_CLASS)
			rdev->wiphy.coverage_class = coverage_class;

		result = rdev->ops->set_wiphy_params(&rdev->wiphy, changed);
		if (result) {
			rdev->wiphy.retry_short = old_retry_short;
			rdev->wiphy.retry_long = old_retry_long;
			rdev->wiphy.frag_threshold = old_frag_threshold;
			rdev->wiphy.rts_threshold = old_rts_threshold;
			rdev->wiphy.coverage_class = old_coverage_class;
		}
	}

 bad_res:
	mutex_unlock(&rdev->mtx);
	if (netdev)
		dev_put(netdev);
	return result;
}


static int nl80211_send_iface(struct sk_buff *msg, u32 pid, u32 seq, int flags,
			      struct cfg80211_registered_device *rdev,
			      struct net_device *dev)
{
	void *hdr;

	hdr = nl80211hdr_put(msg, pid, seq, flags, NL80211_CMD_NEW_INTERFACE);
	if (!hdr)
		return -1;

	NLA_PUT_U32(msg, NL80211_ATTR_IFINDEX, dev->ifindex);
	NLA_PUT_U32(msg, NL80211_ATTR_WIPHY, rdev->wiphy_idx);
	NLA_PUT_STRING(msg, NL80211_ATTR_IFNAME, dev->name);
	NLA_PUT_U32(msg, NL80211_ATTR_IFTYPE, dev->ieee80211_ptr->iftype);

	NLA_PUT_U32(msg, NL80211_ATTR_GENERATION,
		    rdev->devlist_generation ^
			(cfg80211_rdev_list_generation << 2));

	return genlmsg_end(msg, hdr);

 nla_put_failure:
	genlmsg_cancel(msg, hdr);
	return -EMSGSIZE;
}

static int nl80211_dump_interface(struct sk_buff *skb, struct netlink_callback *cb)
{
	int wp_idx = 0;
	int if_idx = 0;
	int wp_start = cb->args[0];
	int if_start = cb->args[1];
	struct cfg80211_registered_device *rdev;
	struct wireless_dev *wdev;

	mutex_lock(&cfg80211_mutex);
	list_for_each_entry(rdev, &cfg80211_rdev_list, list) {
		if (!net_eq(wiphy_net(&rdev->wiphy), sock_net(skb->sk)))
			continue;
		if (wp_idx < wp_start) {
			wp_idx++;
			continue;
		}
		if_idx = 0;

		mutex_lock(&rdev->devlist_mtx);
		list_for_each_entry(wdev, &rdev->netdev_list, list) {
			if (if_idx < if_start) {
				if_idx++;
				continue;
			}
			if (nl80211_send_iface(skb, NETLINK_CB(cb->skb).pid,
					       cb->nlh->nlmsg_seq, NLM_F_MULTI,
					       rdev, wdev->netdev) < 0) {
				mutex_unlock(&rdev->devlist_mtx);
				goto out;
			}
			if_idx++;
		}
		mutex_unlock(&rdev->devlist_mtx);

		wp_idx++;
	}
 out:
	mutex_unlock(&cfg80211_mutex);

	cb->args[0] = wp_idx;
	cb->args[1] = if_idx;

	return skb->len;
}

static int nl80211_get_interface(struct sk_buff *skb, struct genl_info *info)
{
	struct sk_buff *msg;
	struct cfg80211_registered_device *dev = info->user_ptr[0];
	struct net_device *netdev = info->user_ptr[1];

	msg = nlmsg_new(NLMSG_DEFAULT_SIZE, GFP_KERNEL);
	if (!msg)
		return -ENOMEM;

	if (nl80211_send_iface(msg, info->snd_pid, info->snd_seq, 0,
			       dev, netdev) < 0) {
		nlmsg_free(msg);
		return -ENOBUFS;
	}

	return genlmsg_reply(msg, info);
}

static const struct nla_policy mntr_flags_policy[NL80211_MNTR_FLAG_MAX + 1] = {
	[NL80211_MNTR_FLAG_FCSFAIL] = { .type = NLA_FLAG },
	[NL80211_MNTR_FLAG_PLCPFAIL] = { .type = NLA_FLAG },
	[NL80211_MNTR_FLAG_CONTROL] = { .type = NLA_FLAG },
	[NL80211_MNTR_FLAG_OTHER_BSS] = { .type = NLA_FLAG },
	[NL80211_MNTR_FLAG_COOK_FRAMES] = { .type = NLA_FLAG },
};

static int parse_monitor_flags(struct nlattr *nla, u32 *mntrflags)
{
	struct nlattr *flags[NL80211_MNTR_FLAG_MAX + 1];
	int flag;

	*mntrflags = 0;

	if (!nla)
		return -EINVAL;

	if (nla_parse_nested(flags, NL80211_MNTR_FLAG_MAX,
			     nla, mntr_flags_policy))
		return -EINVAL;

	for (flag = 1; flag <= NL80211_MNTR_FLAG_MAX; flag++)
		if (flags[flag])
			*mntrflags |= (1<<flag);

	return 0;
}

static int nl80211_valid_4addr(struct cfg80211_registered_device *rdev,
			       struct net_device *netdev, u8 use_4addr,
			       enum nl80211_iftype iftype)
{
	if (!use_4addr) {
		if (netdev && (netdev->priv_flags & IFF_BRIDGE_PORT))
			return -EBUSY;
		return 0;
	}

	switch (iftype) {
	case NL80211_IFTYPE_AP_VLAN:
		if (rdev->wiphy.flags & WIPHY_FLAG_4ADDR_AP)
			return 0;
		break;
	case NL80211_IFTYPE_STATION:
		if (rdev->wiphy.flags & WIPHY_FLAG_4ADDR_STATION)
			return 0;
		break;
	default:
		break;
	}

	return -EOPNOTSUPP;
}

static int nl80211_set_interface(struct sk_buff *skb, struct genl_info *info)
{
	struct cfg80211_registered_device *rdev = info->user_ptr[0];
	struct vif_params params;
	int err;
	enum nl80211_iftype otype, ntype;
	struct net_device *dev = info->user_ptr[1];
	u32 _flags, *flags = NULL;
	bool change = false;

	memset(&params, 0, sizeof(params));

	otype = ntype = dev->ieee80211_ptr->iftype;

	if (info->attrs[NL80211_ATTR_IFTYPE]) {
		ntype = nla_get_u32(info->attrs[NL80211_ATTR_IFTYPE]);
		if (otype != ntype)
			change = true;
		if (ntype > NL80211_IFTYPE_MAX)
			return -EINVAL;
	}

	if (info->attrs[NL80211_ATTR_MESH_ID]) {
		struct wireless_dev *wdev = dev->ieee80211_ptr;

		if (ntype != NL80211_IFTYPE_MESH_POINT)
			return -EINVAL;
		if (netif_running(dev))
			return -EBUSY;

		wdev_lock(wdev);
		BUILD_BUG_ON(IEEE80211_MAX_SSID_LEN !=
			     IEEE80211_MAX_MESH_ID_LEN);
		wdev->mesh_id_up_len =
			nla_len(info->attrs[NL80211_ATTR_MESH_ID]);
		memcpy(wdev->ssid, nla_data(info->attrs[NL80211_ATTR_MESH_ID]),
		       wdev->mesh_id_up_len);
		wdev_unlock(wdev);
	}

	if (info->attrs[NL80211_ATTR_4ADDR]) {
		params.use_4addr = !!nla_get_u8(info->attrs[NL80211_ATTR_4ADDR]);
		change = true;
		err = nl80211_valid_4addr(rdev, dev, params.use_4addr, ntype);
		if (err)
			return err;
	} else {
		params.use_4addr = -1;
	}

	if (info->attrs[NL80211_ATTR_MNTR_FLAGS]) {
		if (ntype != NL80211_IFTYPE_MONITOR)
			return -EINVAL;
		err = parse_monitor_flags(info->attrs[NL80211_ATTR_MNTR_FLAGS],
					  &_flags);
		if (err)
			return err;

		flags = &_flags;
		change = true;
	}

	if (change)
		err = cfg80211_change_iface(rdev, dev, ntype, flags, &params);
	else
		err = 0;

	if (!err && params.use_4addr != -1)
		dev->ieee80211_ptr->use_4addr = params.use_4addr;

	return err;
}

static int nl80211_new_interface(struct sk_buff *skb, struct genl_info *info)
{
	struct cfg80211_registered_device *rdev = info->user_ptr[0];
	struct vif_params params;
	struct net_device *dev;
	int err;
	enum nl80211_iftype type = NL80211_IFTYPE_UNSPECIFIED;
	u32 flags;

	memset(&params, 0, sizeof(params));

	if (!info->attrs[NL80211_ATTR_IFNAME])
		return -EINVAL;

	if (info->attrs[NL80211_ATTR_IFTYPE]) {
		type = nla_get_u32(info->attrs[NL80211_ATTR_IFTYPE]);
		if (type > NL80211_IFTYPE_MAX)
			return -EINVAL;
	}

	if (!rdev->ops->add_virtual_intf ||
	    !(rdev->wiphy.interface_modes & (1 << type)))
		return -EOPNOTSUPP;

	if (info->attrs[NL80211_ATTR_4ADDR]) {
		params.use_4addr = !!nla_get_u8(info->attrs[NL80211_ATTR_4ADDR]);
		err = nl80211_valid_4addr(rdev, NULL, params.use_4addr, type);
		if (err)
			return err;
	}

	err = parse_monitor_flags(type == NL80211_IFTYPE_MONITOR ?
				  info->attrs[NL80211_ATTR_MNTR_FLAGS] : NULL,
				  &flags);
	dev = rdev->ops->add_virtual_intf(&rdev->wiphy,
		nla_data(info->attrs[NL80211_ATTR_IFNAME]),
		type, err ? NULL : &flags, &params);
	if (IS_ERR(dev))
		return PTR_ERR(dev);

	if (type == NL80211_IFTYPE_MESH_POINT &&
	    info->attrs[NL80211_ATTR_MESH_ID]) {
		struct wireless_dev *wdev = dev->ieee80211_ptr;

		wdev_lock(wdev);
		BUILD_BUG_ON(IEEE80211_MAX_SSID_LEN !=
			     IEEE80211_MAX_MESH_ID_LEN);
		wdev->mesh_id_up_len =
			nla_len(info->attrs[NL80211_ATTR_MESH_ID]);
		memcpy(wdev->ssid, nla_data(info->attrs[NL80211_ATTR_MESH_ID]),
		       wdev->mesh_id_up_len);
		wdev_unlock(wdev);
	}

	return 0;
}

static int nl80211_del_interface(struct sk_buff *skb, struct genl_info *info)
{
	struct cfg80211_registered_device *rdev = info->user_ptr[0];
	struct net_device *dev = info->user_ptr[1];

	if (!rdev->ops->del_virtual_intf)
		return -EOPNOTSUPP;

	return rdev->ops->del_virtual_intf(&rdev->wiphy, dev);
}

static int nl80211_set_noack_map(struct sk_buff *skb, struct genl_info *info)
{
	struct cfg80211_registered_device *rdev = info->user_ptr[0];
	struct net_device *dev = info->user_ptr[1];
	u16 noack_map;

	if (!info->attrs[NL80211_ATTR_NOACK_MAP])
		return -EINVAL;

	if (!rdev->ops->set_noack_map)
		return -EOPNOTSUPP;

	noack_map = nla_get_u16(info->attrs[NL80211_ATTR_NOACK_MAP]);

	return rdev->ops->set_noack_map(&rdev->wiphy, dev, noack_map);
}

struct get_key_cookie {
	struct sk_buff *msg;
	int error;
	int idx;
};

static void get_key_callback(void *c, struct key_params *params)
{
	struct nlattr *key;
	struct get_key_cookie *cookie = c;

	if (params->key)
		NLA_PUT(cookie->msg, NL80211_ATTR_KEY_DATA,
			params->key_len, params->key);

	if (params->seq)
		NLA_PUT(cookie->msg, NL80211_ATTR_KEY_SEQ,
			params->seq_len, params->seq);

	if (params->cipher)
		NLA_PUT_U32(cookie->msg, NL80211_ATTR_KEY_CIPHER,
			    params->cipher);

	key = nla_nest_start(cookie->msg, NL80211_ATTR_KEY);
	if (!key)
		goto nla_put_failure;

	if (params->key)
		NLA_PUT(cookie->msg, NL80211_KEY_DATA,
			params->key_len, params->key);

	if (params->seq)
		NLA_PUT(cookie->msg, NL80211_KEY_SEQ,
			params->seq_len, params->seq);

	if (params->cipher)
		NLA_PUT_U32(cookie->msg, NL80211_KEY_CIPHER,
			    params->cipher);

	NLA_PUT_U8(cookie->msg, NL80211_ATTR_KEY_IDX, cookie->idx);

	nla_nest_end(cookie->msg, key);

	return;
 nla_put_failure:
	cookie->error = 1;
}

static int nl80211_get_key(struct sk_buff *skb, struct genl_info *info)
{
	struct cfg80211_registered_device *rdev = info->user_ptr[0];
	int err;
	struct net_device *dev = info->user_ptr[1];
	u8 key_idx = 0;
	const u8 *mac_addr = NULL;
	bool pairwise;
	struct get_key_cookie cookie = {
		.error = 0,
	};
	void *hdr;
	struct sk_buff *msg;

	if (info->attrs[NL80211_ATTR_KEY_IDX])
		key_idx = nla_get_u8(info->attrs[NL80211_ATTR_KEY_IDX]);

	if (key_idx > 5)
		return -EINVAL;

	if (info->attrs[NL80211_ATTR_MAC])
		mac_addr = nla_data(info->attrs[NL80211_ATTR_MAC]);

	pairwise = !!mac_addr;
	if (info->attrs[NL80211_ATTR_KEY_TYPE]) {
		u32 kt = nla_get_u32(info->attrs[NL80211_ATTR_KEY_TYPE]);
		if (kt >= NUM_NL80211_KEYTYPES)
			return -EINVAL;
		if (kt != NL80211_KEYTYPE_GROUP &&
		    kt != NL80211_KEYTYPE_PAIRWISE)
			return -EINVAL;
		pairwise = kt == NL80211_KEYTYPE_PAIRWISE;
	}

	if (!rdev->ops->get_key)
		return -EOPNOTSUPP;

	msg = nlmsg_new(NLMSG_DEFAULT_SIZE, GFP_KERNEL);
	if (!msg)
		return -ENOMEM;

	hdr = nl80211hdr_put(msg, info->snd_pid, info->snd_seq, 0,
			     NL80211_CMD_NEW_KEY);
	if (IS_ERR(hdr))
		return PTR_ERR(hdr);

	cookie.msg = msg;
	cookie.idx = key_idx;

	NLA_PUT_U32(msg, NL80211_ATTR_IFINDEX, dev->ifindex);
	NLA_PUT_U8(msg, NL80211_ATTR_KEY_IDX, key_idx);
	if (mac_addr)
		NLA_PUT(msg, NL80211_ATTR_MAC, ETH_ALEN, mac_addr);

	if (pairwise && mac_addr &&
	    !(rdev->wiphy.flags & WIPHY_FLAG_IBSS_RSN))
		return -ENOENT;

	err = rdev->ops->get_key(&rdev->wiphy, dev, key_idx, pairwise,
				 mac_addr, &cookie, get_key_callback);

	if (err)
		goto free_msg;

	if (cookie.error)
		goto nla_put_failure;

	genlmsg_end(msg, hdr);
	return genlmsg_reply(msg, info);

 nla_put_failure:
	err = -ENOBUFS;
 free_msg:
	nlmsg_free(msg);
	return err;
}

static int nl80211_set_key(struct sk_buff *skb, struct genl_info *info)
{
	struct cfg80211_registered_device *rdev = info->user_ptr[0];
	struct key_parse key;
	int err;
	struct net_device *dev = info->user_ptr[1];

	err = nl80211_parse_key(info, &key);
	if (err)
		return err;

	if (key.idx < 0)
		return -EINVAL;

	/* only support setting default key */
	if (!key.def && !key.defmgmt)
		return -EINVAL;

	wdev_lock(dev->ieee80211_ptr);

	if (key.def) {
		if (!rdev->ops->set_default_key) {
			err = -EOPNOTSUPP;
			goto out;
		}

		err = nl80211_key_allowed(dev->ieee80211_ptr);
		if (err)
			goto out;

		err = rdev->ops->set_default_key(&rdev->wiphy, dev, key.idx,
						 key.def_uni, key.def_multi);

		if (err)
			goto out;

#ifdef CONFIG_CFG80211_WEXT
		dev->ieee80211_ptr->wext.default_key = key.idx;
#endif
	} else {
		if (key.def_uni || !key.def_multi) {
			err = -EINVAL;
			goto out;
		}

		if (!rdev->ops->set_default_mgmt_key) {
			err = -EOPNOTSUPP;
			goto out;
		}

		err = nl80211_key_allowed(dev->ieee80211_ptr);
		if (err)
			goto out;

		err = rdev->ops->set_default_mgmt_key(&rdev->wiphy,
						      dev, key.idx);
		if (err)
			goto out;

#ifdef CONFIG_CFG80211_WEXT
		dev->ieee80211_ptr->wext.default_mgmt_key = key.idx;
#endif
	}

 out:
	wdev_unlock(dev->ieee80211_ptr);

	return err;
}

static int nl80211_new_key(struct sk_buff *skb, struct genl_info *info)
{
	struct cfg80211_registered_device *rdev = info->user_ptr[0];
	int err;
	struct net_device *dev = info->user_ptr[1];
	struct key_parse key;
	const u8 *mac_addr = NULL;

	err = nl80211_parse_key(info, &key);
	if (err)
		return err;

	if (!key.p.key)
		return -EINVAL;

	if (info->attrs[NL80211_ATTR_MAC])
		mac_addr = nla_data(info->attrs[NL80211_ATTR_MAC]);

	if (key.type == -1) {
		if (mac_addr)
			key.type = NL80211_KEYTYPE_PAIRWISE;
		else
			key.type = NL80211_KEYTYPE_GROUP;
	}

	/* for now */
	if (key.type != NL80211_KEYTYPE_PAIRWISE &&
	    key.type != NL80211_KEYTYPE_GROUP)
		return -EINVAL;

	if (!rdev->ops->add_key)
		return -EOPNOTSUPP;

	if (cfg80211_validate_key_settings(rdev, &key.p, key.idx,
					   key.type == NL80211_KEYTYPE_PAIRWISE,
					   mac_addr))
		return -EINVAL;

	wdev_lock(dev->ieee80211_ptr);
	err = nl80211_key_allowed(dev->ieee80211_ptr);
	if (!err)
		err = rdev->ops->add_key(&rdev->wiphy, dev, key.idx,
					 key.type == NL80211_KEYTYPE_PAIRWISE,
					 mac_addr, &key.p);
	wdev_unlock(dev->ieee80211_ptr);

	return err;
}

static int nl80211_del_key(struct sk_buff *skb, struct genl_info *info)
{
	struct cfg80211_registered_device *rdev = info->user_ptr[0];
	int err;
	struct net_device *dev = info->user_ptr[1];
	u8 *mac_addr = NULL;
	struct key_parse key;

	err = nl80211_parse_key(info, &key);
	if (err)
		return err;

	if (info->attrs[NL80211_ATTR_MAC])
		mac_addr = nla_data(info->attrs[NL80211_ATTR_MAC]);

	if (key.type == -1) {
		if (mac_addr)
			key.type = NL80211_KEYTYPE_PAIRWISE;
		else
			key.type = NL80211_KEYTYPE_GROUP;
	}

	/* for now */
	if (key.type != NL80211_KEYTYPE_PAIRWISE &&
	    key.type != NL80211_KEYTYPE_GROUP)
		return -EINVAL;

	if (!rdev->ops->del_key)
		return -EOPNOTSUPP;

	wdev_lock(dev->ieee80211_ptr);
	err = nl80211_key_allowed(dev->ieee80211_ptr);

	if (key.type == NL80211_KEYTYPE_PAIRWISE && mac_addr &&
	    !(rdev->wiphy.flags & WIPHY_FLAG_IBSS_RSN))
		err = -ENOENT;

	if (!err)
		err = rdev->ops->del_key(&rdev->wiphy, dev, key.idx,
					 key.type == NL80211_KEYTYPE_PAIRWISE,
					 mac_addr);

#ifdef CONFIG_CFG80211_WEXT
	if (!err) {
		if (key.idx == dev->ieee80211_ptr->wext.default_key)
			dev->ieee80211_ptr->wext.default_key = -1;
		else if (key.idx == dev->ieee80211_ptr->wext.default_mgmt_key)
			dev->ieee80211_ptr->wext.default_mgmt_key = -1;
	}
#endif
	wdev_unlock(dev->ieee80211_ptr);

	return err;
}

static int nl80211_parse_beacon(struct genl_info *info,
				struct cfg80211_beacon_data *bcn)
{
	bool haveinfo = false;

	if (!is_valid_ie_attr(info->attrs[NL80211_ATTR_BEACON_TAIL]) ||
	    !is_valid_ie_attr(info->attrs[NL80211_ATTR_IE]) ||
	    !is_valid_ie_attr(info->attrs[NL80211_ATTR_IE_PROBE_RESP]) ||
	    !is_valid_ie_attr(info->attrs[NL80211_ATTR_IE_ASSOC_RESP]))
		return -EINVAL;

	memset(bcn, 0, sizeof(*bcn));

	if (info->attrs[NL80211_ATTR_BEACON_HEAD]) {
		bcn->head = nla_data(info->attrs[NL80211_ATTR_BEACON_HEAD]);
		bcn->head_len = nla_len(info->attrs[NL80211_ATTR_BEACON_HEAD]);
		if (!bcn->head_len)
			return -EINVAL;
		haveinfo = true;
	}

	if (info->attrs[NL80211_ATTR_BEACON_TAIL]) {
		bcn->tail = nla_data(info->attrs[NL80211_ATTR_BEACON_TAIL]);
		bcn->tail_len =
		    nla_len(info->attrs[NL80211_ATTR_BEACON_TAIL]);
		haveinfo = true;
	}

	if (!haveinfo)
		return -EINVAL;

	if (info->attrs[NL80211_ATTR_IE]) {
		bcn->beacon_ies = nla_data(info->attrs[NL80211_ATTR_IE]);
		bcn->beacon_ies_len = nla_len(info->attrs[NL80211_ATTR_IE]);
	}

	if (info->attrs[NL80211_ATTR_IE_PROBE_RESP]) {
		bcn->proberesp_ies =
			nla_data(info->attrs[NL80211_ATTR_IE_PROBE_RESP]);
		bcn->proberesp_ies_len =
			nla_len(info->attrs[NL80211_ATTR_IE_PROBE_RESP]);
	}

	if (info->attrs[NL80211_ATTR_IE_ASSOC_RESP]) {
		bcn->assocresp_ies =
			nla_data(info->attrs[NL80211_ATTR_IE_ASSOC_RESP]);
		bcn->assocresp_ies_len =
			nla_len(info->attrs[NL80211_ATTR_IE_ASSOC_RESP]);
	}

	if (info->attrs[NL80211_ATTR_PROBE_RESP]) {
		bcn->probe_resp =
			nla_data(info->attrs[NL80211_ATTR_PROBE_RESP]);
		bcn->probe_resp_len =
			nla_len(info->attrs[NL80211_ATTR_PROBE_RESP]);
	}

	return 0;
}

static int nl80211_start_ap(struct sk_buff *skb, struct genl_info *info)
{
	struct cfg80211_registered_device *rdev = info->user_ptr[0];
	struct net_device *dev = info->user_ptr[1];
	struct wireless_dev *wdev = dev->ieee80211_ptr;
	struct cfg80211_ap_settings params;
	int err;

	if (dev->ieee80211_ptr->iftype != NL80211_IFTYPE_AP &&
	    dev->ieee80211_ptr->iftype != NL80211_IFTYPE_P2P_GO)
		return -EOPNOTSUPP;

	if (!rdev->ops->start_ap)
		return -EOPNOTSUPP;

	if (wdev->beacon_interval)
		return -EALREADY;

	memset(&params, 0, sizeof(params));

	/* these are required for START_AP */
	if (!info->attrs[NL80211_ATTR_BEACON_INTERVAL] ||
	    !info->attrs[NL80211_ATTR_DTIM_PERIOD] ||
	    !info->attrs[NL80211_ATTR_BEACON_HEAD])
		return -EINVAL;

	err = nl80211_parse_beacon(info, &params.beacon);
	if (err)
		return err;

	params.beacon_interval =
		nla_get_u32(info->attrs[NL80211_ATTR_BEACON_INTERVAL]);
	params.dtim_period =
		nla_get_u32(info->attrs[NL80211_ATTR_DTIM_PERIOD]);

	err = cfg80211_validate_beacon_int(rdev, params.beacon_interval);
	if (err)
		return err;

	/*
	 * In theory, some of these attributes should be required here
	 * but since they were not used when the command was originally
	 * added, keep them optional for old user space programs to let
	 * them continue to work with drivers that do not need the
	 * additional information -- drivers must check!
	 */
	if (info->attrs[NL80211_ATTR_SSID]) {
		params.ssid = nla_data(info->attrs[NL80211_ATTR_SSID]);
		params.ssid_len =
			nla_len(info->attrs[NL80211_ATTR_SSID]);
		if (params.ssid_len == 0 ||
		    params.ssid_len > IEEE80211_MAX_SSID_LEN)
			return -EINVAL;
	}

	if (info->attrs[NL80211_ATTR_HIDDEN_SSID]) {
		params.hidden_ssid = nla_get_u32(
			info->attrs[NL80211_ATTR_HIDDEN_SSID]);
		if (params.hidden_ssid != NL80211_HIDDEN_SSID_NOT_IN_USE &&
		    params.hidden_ssid != NL80211_HIDDEN_SSID_ZERO_LEN &&
		    params.hidden_ssid != NL80211_HIDDEN_SSID_ZERO_CONTENTS)
			return -EINVAL;
	}

	params.privacy = !!info->attrs[NL80211_ATTR_PRIVACY];

	if (info->attrs[NL80211_ATTR_AUTH_TYPE]) {
		params.auth_type = nla_get_u32(
			info->attrs[NL80211_ATTR_AUTH_TYPE]);
		if (!nl80211_valid_auth_type(params.auth_type))
			return -EINVAL;
	} else
		params.auth_type = NL80211_AUTHTYPE_AUTOMATIC;

	err = nl80211_crypto_settings(rdev, info, &params.crypto,
				      NL80211_MAX_NR_CIPHER_SUITES);
	if (err)
		return err;

	if (info->attrs[NL80211_ATTR_INACTIVITY_TIMEOUT]) {
		if (!(rdev->wiphy.features & NL80211_FEATURE_INACTIVITY_TIMER))
			return -EOPNOTSUPP;
		params.inactivity_timeout = nla_get_u16(
			info->attrs[NL80211_ATTR_INACTIVITY_TIMEOUT]);
	}

	err = rdev->ops->start_ap(&rdev->wiphy, dev, &params);
	if (!err)
		wdev->beacon_interval = params.beacon_interval;
	return err;
}

static int nl80211_set_beacon(struct sk_buff *skb, struct genl_info *info)
{
	struct cfg80211_registered_device *rdev = info->user_ptr[0];
	struct net_device *dev = info->user_ptr[1];
	struct wireless_dev *wdev = dev->ieee80211_ptr;
	struct cfg80211_beacon_data params;
	int err;

	if (dev->ieee80211_ptr->iftype != NL80211_IFTYPE_AP &&
	    dev->ieee80211_ptr->iftype != NL80211_IFTYPE_P2P_GO)
		return -EOPNOTSUPP;

	if (!rdev->ops->change_beacon)
		return -EOPNOTSUPP;

	if (!wdev->beacon_interval)
		return -EINVAL;

	err = nl80211_parse_beacon(info, &params);
	if (err)
		return err;

	return rdev->ops->change_beacon(&rdev->wiphy, dev, &params);
}

static int nl80211_stop_ap(struct sk_buff *skb, struct genl_info *info)
{
	struct cfg80211_registered_device *rdev = info->user_ptr[0];
	struct net_device *dev = info->user_ptr[1];
	struct wireless_dev *wdev = dev->ieee80211_ptr;
	int err;

	if (!rdev->ops->stop_ap)
		return -EOPNOTSUPP;

	if (dev->ieee80211_ptr->iftype != NL80211_IFTYPE_AP &&
	    dev->ieee80211_ptr->iftype != NL80211_IFTYPE_P2P_GO)
		return -EOPNOTSUPP;

	if (!wdev->beacon_interval)
		return -ENOENT;

	err = rdev->ops->stop_ap(&rdev->wiphy, dev);
	if (!err)
		wdev->beacon_interval = 0;
	return err;
}

static const struct nla_policy sta_flags_policy[NL80211_STA_FLAG_MAX + 1] = {
	[NL80211_STA_FLAG_AUTHORIZED] = { .type = NLA_FLAG },
	[NL80211_STA_FLAG_SHORT_PREAMBLE] = { .type = NLA_FLAG },
	[NL80211_STA_FLAG_WME] = { .type = NLA_FLAG },
	[NL80211_STA_FLAG_MFP] = { .type = NLA_FLAG },
	[NL80211_STA_FLAG_AUTHENTICATED] = { .type = NLA_FLAG },
	[NL80211_STA_FLAG_TDLS_PEER] = { .type = NLA_FLAG },
};

static int parse_station_flags(struct genl_info *info,
			       enum nl80211_iftype iftype,
			       struct station_parameters *params)
{
	struct nlattr *flags[NL80211_STA_FLAG_MAX + 1];
	struct nlattr *nla;
	int flag;

	/*
	 * Try parsing the new attribute first so userspace
	 * can specify both for older kernels.
	 */
	nla = info->attrs[NL80211_ATTR_STA_FLAGS2];
	if (nla) {
		struct nl80211_sta_flag_update *sta_flags;

		sta_flags = nla_data(nla);
		params->sta_flags_mask = sta_flags->mask;
		params->sta_flags_set = sta_flags->set;
		if ((params->sta_flags_mask |
		     params->sta_flags_set) & BIT(__NL80211_STA_FLAG_INVALID))
			return -EINVAL;
		return 0;
	}

	/* if present, parse the old attribute */

	nla = info->attrs[NL80211_ATTR_STA_FLAGS];
	if (!nla)
		return 0;

	if (nla_parse_nested(flags, NL80211_STA_FLAG_MAX,
			     nla, sta_flags_policy))
		return -EINVAL;

	/*
	 * Only allow certain flags for interface types so that
	 * other attributes are silently ignored. Remember that
	 * this is backward compatibility code with old userspace
	 * and shouldn't be hit in other cases anyway.
	 */
	switch (iftype) {
	case NL80211_IFTYPE_AP:
	case NL80211_IFTYPE_AP_VLAN:
	case NL80211_IFTYPE_P2P_GO:
		params->sta_flags_mask = BIT(NL80211_STA_FLAG_AUTHORIZED) |
					 BIT(NL80211_STA_FLAG_SHORT_PREAMBLE) |
					 BIT(NL80211_STA_FLAG_WME) |
					 BIT(NL80211_STA_FLAG_MFP);
		break;
	case NL80211_IFTYPE_P2P_CLIENT:
	case NL80211_IFTYPE_STATION:
		params->sta_flags_mask = BIT(NL80211_STA_FLAG_AUTHORIZED) |
					 BIT(NL80211_STA_FLAG_TDLS_PEER);
		break;
	case NL80211_IFTYPE_MESH_POINT:
		params->sta_flags_mask = BIT(NL80211_STA_FLAG_AUTHENTICATED) |
					 BIT(NL80211_STA_FLAG_MFP) |
					 BIT(NL80211_STA_FLAG_AUTHORIZED);
	default:
		return -EINVAL;
	}

	for (flag = 1; flag <= NL80211_STA_FLAG_MAX; flag++)
		if (flags[flag])
			params->sta_flags_set |= (1<<flag);

	return 0;
}

static bool nl80211_put_sta_rate(struct sk_buff *msg, struct rate_info *info,
				 int attr)
{
	struct nlattr *rate;
	u16 bitrate;

	rate = nla_nest_start(msg, attr);
	if (!rate)
		goto nla_put_failure;

	/* cfg80211_calculate_bitrate will return 0 for mcs >= 32 */
	bitrate = cfg80211_calculate_bitrate(info);
	if (bitrate > 0)
		NLA_PUT_U16(msg, NL80211_RATE_INFO_BITRATE, bitrate);

	if (info->flags & RATE_INFO_FLAGS_MCS)
		NLA_PUT_U8(msg, NL80211_RATE_INFO_MCS, info->mcs);
	if (info->flags & RATE_INFO_FLAGS_40_MHZ_WIDTH)
		NLA_PUT_FLAG(msg, NL80211_RATE_INFO_40_MHZ_WIDTH);
	if (info->flags & RATE_INFO_FLAGS_SHORT_GI)
		NLA_PUT_FLAG(msg, NL80211_RATE_INFO_SHORT_GI);

	nla_nest_end(msg, rate);
	return true;

nla_put_failure:
	return false;
}

static int nl80211_send_station(struct sk_buff *msg, u32 pid, u32 seq,
				int flags,
				struct cfg80211_registered_device *rdev,
				struct net_device *dev,
				const u8 *mac_addr, struct station_info *sinfo)
{
	void *hdr;
	struct nlattr *sinfoattr, *bss_param;

	hdr = nl80211hdr_put(msg, pid, seq, flags, NL80211_CMD_NEW_STATION);
	if (!hdr)
		return -1;

	NLA_PUT_U32(msg, NL80211_ATTR_IFINDEX, dev->ifindex);
	NLA_PUT(msg, NL80211_ATTR_MAC, ETH_ALEN, mac_addr);

	NLA_PUT_U32(msg, NL80211_ATTR_GENERATION, sinfo->generation);

	sinfoattr = nla_nest_start(msg, NL80211_ATTR_STA_INFO);
	if (!sinfoattr)
		goto nla_put_failure;
	if (sinfo->filled & STATION_INFO_CONNECTED_TIME)
		NLA_PUT_U32(msg, NL80211_STA_INFO_CONNECTED_TIME,
			    sinfo->connected_time);
	if (sinfo->filled & STATION_INFO_INACTIVE_TIME)
		NLA_PUT_U32(msg, NL80211_STA_INFO_INACTIVE_TIME,
			    sinfo->inactive_time);
	if (sinfo->filled & STATION_INFO_RX_BYTES)
		NLA_PUT_U32(msg, NL80211_STA_INFO_RX_BYTES,
			    sinfo->rx_bytes);
	if (sinfo->filled & STATION_INFO_TX_BYTES)
		NLA_PUT_U32(msg, NL80211_STA_INFO_TX_BYTES,
			    sinfo->tx_bytes);
	if (sinfo->filled & STATION_INFO_LLID)
		NLA_PUT_U16(msg, NL80211_STA_INFO_LLID,
			    sinfo->llid);
	if (sinfo->filled & STATION_INFO_PLID)
		NLA_PUT_U16(msg, NL80211_STA_INFO_PLID,
			    sinfo->plid);
	if (sinfo->filled & STATION_INFO_PLINK_STATE)
		NLA_PUT_U8(msg, NL80211_STA_INFO_PLINK_STATE,
			    sinfo->plink_state);
	switch (rdev->wiphy.signal_type) {
	case CFG80211_SIGNAL_TYPE_MBM:
		if (sinfo->filled & STATION_INFO_SIGNAL)
			NLA_PUT_U8(msg, NL80211_STA_INFO_SIGNAL,
				   sinfo->signal);
		if (sinfo->filled & STATION_INFO_SIGNAL_AVG)
			NLA_PUT_U8(msg, NL80211_STA_INFO_SIGNAL_AVG,
				   sinfo->signal_avg);
		break;
	default:
		break;
	}
	if (sinfo->filled & STATION_INFO_TX_BITRATE) {
		if (!nl80211_put_sta_rate(msg, &sinfo->txrate,
					  NL80211_STA_INFO_TX_BITRATE))
			goto nla_put_failure;
	}
	if (sinfo->filled & STATION_INFO_RX_BITRATE) {
		if (!nl80211_put_sta_rate(msg, &sinfo->rxrate,
					  NL80211_STA_INFO_RX_BITRATE))
			goto nla_put_failure;
	}
	if (sinfo->filled & STATION_INFO_RX_PACKETS)
		NLA_PUT_U32(msg, NL80211_STA_INFO_RX_PACKETS,
			    sinfo->rx_packets);
	if (sinfo->filled & STATION_INFO_TX_PACKETS)
		NLA_PUT_U32(msg, NL80211_STA_INFO_TX_PACKETS,
			    sinfo->tx_packets);
	if (sinfo->filled & STATION_INFO_TX_RETRIES)
		NLA_PUT_U32(msg, NL80211_STA_INFO_TX_RETRIES,
			    sinfo->tx_retries);
	if (sinfo->filled & STATION_INFO_TX_FAILED)
		NLA_PUT_U32(msg, NL80211_STA_INFO_TX_FAILED,
			    sinfo->tx_failed);
	if (sinfo->filled & STATION_INFO_BEACON_LOSS_COUNT)
		NLA_PUT_U32(msg, NL80211_STA_INFO_BEACON_LOSS,
			    sinfo->beacon_loss_count);
	if (sinfo->filled & STATION_INFO_BSS_PARAM) {
		bss_param = nla_nest_start(msg, NL80211_STA_INFO_BSS_PARAM);
		if (!bss_param)
			goto nla_put_failure;

		if (sinfo->bss_param.flags & BSS_PARAM_FLAGS_CTS_PROT)
			NLA_PUT_FLAG(msg, NL80211_STA_BSS_PARAM_CTS_PROT);
		if (sinfo->bss_param.flags & BSS_PARAM_FLAGS_SHORT_PREAMBLE)
			NLA_PUT_FLAG(msg, NL80211_STA_BSS_PARAM_SHORT_PREAMBLE);
		if (sinfo->bss_param.flags & BSS_PARAM_FLAGS_SHORT_SLOT_TIME)
			NLA_PUT_FLAG(msg,
				     NL80211_STA_BSS_PARAM_SHORT_SLOT_TIME);
		NLA_PUT_U8(msg, NL80211_STA_BSS_PARAM_DTIM_PERIOD,
			   sinfo->bss_param.dtim_period);
		NLA_PUT_U16(msg, NL80211_STA_BSS_PARAM_BEACON_INTERVAL,
			    sinfo->bss_param.beacon_interval);

		nla_nest_end(msg, bss_param);
	}
	if (sinfo->filled & STATION_INFO_STA_FLAGS)
		NLA_PUT(msg, NL80211_STA_INFO_STA_FLAGS,
			sizeof(struct nl80211_sta_flag_update),
			&sinfo->sta_flags);
	nla_nest_end(msg, sinfoattr);

	if (sinfo->filled & STATION_INFO_ASSOC_REQ_IES)
		NLA_PUT(msg, NL80211_ATTR_IE, sinfo->assoc_req_ies_len,
			sinfo->assoc_req_ies);

	return genlmsg_end(msg, hdr);

 nla_put_failure:
	genlmsg_cancel(msg, hdr);
	return -EMSGSIZE;
}

static int nl80211_dump_station(struct sk_buff *skb,
				struct netlink_callback *cb)
{
	struct station_info sinfo;
	struct cfg80211_registered_device *dev;
	struct net_device *netdev;
	u8 mac_addr[ETH_ALEN];
	int sta_idx = cb->args[1];
	int err;

	err = nl80211_prepare_netdev_dump(skb, cb, &dev, &netdev);
	if (err)
		return err;

	if (!dev->ops->dump_station) {
		err = -EOPNOTSUPP;
		goto out_err;
	}

	while (1) {
		memset(&sinfo, 0, sizeof(sinfo));
		err = dev->ops->dump_station(&dev->wiphy, netdev, sta_idx,
					     mac_addr, &sinfo);
		if (err == -ENOENT)
			break;
		if (err)
			goto out_err;

		if (nl80211_send_station(skb,
				NETLINK_CB(cb->skb).pid,
				cb->nlh->nlmsg_seq, NLM_F_MULTI,
				dev, netdev, mac_addr,
				&sinfo) < 0)
			goto out;

		sta_idx++;
	}


 out:
	cb->args[1] = sta_idx;
	err = skb->len;
 out_err:
	nl80211_finish_netdev_dump(dev);

	return err;
}

static int nl80211_get_station(struct sk_buff *skb, struct genl_info *info)
{
	struct cfg80211_registered_device *rdev = info->user_ptr[0];
	struct net_device *dev = info->user_ptr[1];
	struct station_info sinfo;
	struct sk_buff *msg;
	u8 *mac_addr = NULL;
	int err;

	memset(&sinfo, 0, sizeof(sinfo));

	if (!info->attrs[NL80211_ATTR_MAC])
		return -EINVAL;

	mac_addr = nla_data(info->attrs[NL80211_ATTR_MAC]);

	if (!rdev->ops->get_station)
		return -EOPNOTSUPP;

	err = rdev->ops->get_station(&rdev->wiphy, dev, mac_addr, &sinfo);
	if (err)
		return err;

	msg = nlmsg_new(NLMSG_DEFAULT_SIZE, GFP_KERNEL);
	if (!msg)
		return -ENOMEM;

	if (nl80211_send_station(msg, info->snd_pid, info->snd_seq, 0,
				 rdev, dev, mac_addr, &sinfo) < 0) {
		nlmsg_free(msg);
		return -ENOBUFS;
	}

	return genlmsg_reply(msg, info);
}

/*
 * Get vlan interface making sure it is running and on the right wiphy.
 */
static struct net_device *get_vlan(struct genl_info *info,
				   struct cfg80211_registered_device *rdev)
{
	struct nlattr *vlanattr = info->attrs[NL80211_ATTR_STA_VLAN];
	struct net_device *v;
	int ret;

	if (!vlanattr)
		return NULL;

	v = dev_get_by_index(genl_info_net(info), nla_get_u32(vlanattr));
	if (!v)
		return ERR_PTR(-ENODEV);

	if (!v->ieee80211_ptr || v->ieee80211_ptr->wiphy != &rdev->wiphy) {
		ret = -EINVAL;
		goto error;
	}

	if (!netif_running(v)) {
		ret = -ENETDOWN;
		goto error;
	}

	return v;
 error:
	dev_put(v);
	return ERR_PTR(ret);
}

static int nl80211_set_station(struct sk_buff *skb, struct genl_info *info)
{
	struct cfg80211_registered_device *rdev = info->user_ptr[0];
	int err;
	struct net_device *dev = info->user_ptr[1];
	struct station_parameters params;
	u8 *mac_addr = NULL;

	memset(&params, 0, sizeof(params));

	params.listen_interval = -1;
	params.plink_state = -1;

	if (info->attrs[NL80211_ATTR_STA_AID])
		return -EINVAL;

	if (!info->attrs[NL80211_ATTR_MAC])
		return -EINVAL;

	mac_addr = nla_data(info->attrs[NL80211_ATTR_MAC]);

	if (info->attrs[NL80211_ATTR_STA_SUPPORTED_RATES]) {
		params.supported_rates =
			nla_data(info->attrs[NL80211_ATTR_STA_SUPPORTED_RATES]);
		params.supported_rates_len =
			nla_len(info->attrs[NL80211_ATTR_STA_SUPPORTED_RATES]);
	}

	if (info->attrs[NL80211_ATTR_STA_LISTEN_INTERVAL])
		params.listen_interval =
		    nla_get_u16(info->attrs[NL80211_ATTR_STA_LISTEN_INTERVAL]);

	if (info->attrs[NL80211_ATTR_HT_CAPABILITY])
		params.ht_capa =
			nla_data(info->attrs[NL80211_ATTR_HT_CAPABILITY]);

	if (!rdev->ops->change_station)
		return -EOPNOTSUPP;

	if (parse_station_flags(info, dev->ieee80211_ptr->iftype, &params))
		return -EINVAL;

	if (info->attrs[NL80211_ATTR_STA_PLINK_ACTION])
		params.plink_action =
		    nla_get_u8(info->attrs[NL80211_ATTR_STA_PLINK_ACTION]);

	if (info->attrs[NL80211_ATTR_STA_PLINK_STATE])
		params.plink_state =
		    nla_get_u8(info->attrs[NL80211_ATTR_STA_PLINK_STATE]);

	switch (dev->ieee80211_ptr->iftype) {
	case NL80211_IFTYPE_AP:
	case NL80211_IFTYPE_AP_VLAN:
	case NL80211_IFTYPE_P2P_GO:
		/* disallow mesh-specific things */
		if (params.plink_action)
			return -EINVAL;

		/* TDLS can't be set, ... */
		if (params.sta_flags_set & BIT(NL80211_STA_FLAG_TDLS_PEER))
			return -EINVAL;
		/*
		 * ... but don't bother the driver with it. This works around
		 * a hostapd/wpa_supplicant issue -- it always includes the
		 * TLDS_PEER flag in the mask even for AP mode.
		 */
		params.sta_flags_mask &= ~BIT(NL80211_STA_FLAG_TDLS_PEER);

		/* accept only the listed bits */
		if (params.sta_flags_mask &
				~(BIT(NL80211_STA_FLAG_AUTHORIZED) |
				  BIT(NL80211_STA_FLAG_SHORT_PREAMBLE) |
				  BIT(NL80211_STA_FLAG_WME) |
				  BIT(NL80211_STA_FLAG_MFP)))
			return -EINVAL;

		/* must be last in here for error handling */
		params.vlan = get_vlan(info, rdev);
		if (IS_ERR(params.vlan))
			return PTR_ERR(params.vlan);
		break;
	case NL80211_IFTYPE_P2P_CLIENT:
	case NL80211_IFTYPE_STATION:
		/*
		 * Don't allow userspace to change the TDLS_PEER flag,
		 * but silently ignore attempts to change it since we
		 * don't have state here to verify that it doesn't try
		 * to change the flag.
		 */
		params.sta_flags_mask &= ~BIT(NL80211_STA_FLAG_TDLS_PEER);
		/* fall through */
	case NL80211_IFTYPE_ADHOC:
		/* disallow things sta doesn't support */
		if (params.plink_action)
			return -EINVAL;
		if (params.ht_capa)
			return -EINVAL;
		if (params.listen_interval >= 0)
			return -EINVAL;
		/* reject any changes other than AUTHORIZED */
		if (params.sta_flags_mask & ~BIT(NL80211_STA_FLAG_AUTHORIZED))
			return -EINVAL;
		break;
	case NL80211_IFTYPE_MESH_POINT:
		/* disallow things mesh doesn't support */
		if (params.vlan)
			return -EINVAL;
		if (params.ht_capa)
			return -EINVAL;
		if (params.listen_interval >= 0)
			return -EINVAL;
		/*
		 * No special handling for TDLS here -- the userspace
		 * mesh code doesn't have this bug.
		 */
		if (params.sta_flags_mask &
				~(BIT(NL80211_STA_FLAG_AUTHENTICATED) |
				  BIT(NL80211_STA_FLAG_MFP) |
				  BIT(NL80211_STA_FLAG_AUTHORIZED)))
			return -EINVAL;
		break;
	default:
		return -EOPNOTSUPP;
	}

	/* be aware of params.vlan when changing code here */

	err = rdev->ops->change_station(&rdev->wiphy, dev, mac_addr, &params);

	if (params.vlan)
		dev_put(params.vlan);

	return err;
}

static struct nla_policy
nl80211_sta_wme_policy[NL80211_STA_WME_MAX + 1] __read_mostly = {
	[NL80211_STA_WME_UAPSD_QUEUES] = { .type = NLA_U8 },
	[NL80211_STA_WME_MAX_SP] = { .type = NLA_U8 },
};

static int nl80211_new_station(struct sk_buff *skb, struct genl_info *info)
{
	struct cfg80211_registered_device *rdev = info->user_ptr[0];
	int err;
	struct net_device *dev = info->user_ptr[1];
	struct station_parameters params;
	u8 *mac_addr = NULL;

	memset(&params, 0, sizeof(params));

	if (!info->attrs[NL80211_ATTR_MAC])
		return -EINVAL;

	if (!info->attrs[NL80211_ATTR_STA_LISTEN_INTERVAL])
		return -EINVAL;

	if (!info->attrs[NL80211_ATTR_STA_SUPPORTED_RATES])
		return -EINVAL;

	if (!info->attrs[NL80211_ATTR_STA_AID])
		return -EINVAL;

	mac_addr = nla_data(info->attrs[NL80211_ATTR_MAC]);
	params.supported_rates =
		nla_data(info->attrs[NL80211_ATTR_STA_SUPPORTED_RATES]);
	params.supported_rates_len =
		nla_len(info->attrs[NL80211_ATTR_STA_SUPPORTED_RATES]);
	params.listen_interval =
		nla_get_u16(info->attrs[NL80211_ATTR_STA_LISTEN_INTERVAL]);

	params.aid = nla_get_u16(info->attrs[NL80211_ATTR_STA_AID]);
	if (!params.aid || params.aid > IEEE80211_MAX_AID)
		return -EINVAL;

	if (info->attrs[NL80211_ATTR_HT_CAPABILITY])
		params.ht_capa =
			nla_data(info->attrs[NL80211_ATTR_HT_CAPABILITY]);

	if (info->attrs[NL80211_ATTR_STA_PLINK_ACTION])
		params.plink_action =
		    nla_get_u8(info->attrs[NL80211_ATTR_STA_PLINK_ACTION]);

	if (!rdev->ops->add_station)
		return -EOPNOTSUPP;

	if (parse_station_flags(info, dev->ieee80211_ptr->iftype, &params))
		return -EINVAL;

	switch (dev->ieee80211_ptr->iftype) {
	case NL80211_IFTYPE_AP:
	case NL80211_IFTYPE_AP_VLAN:
	case NL80211_IFTYPE_P2P_GO:
		/* parse WME attributes if sta is WME capable */
		if ((rdev->wiphy.flags & WIPHY_FLAG_AP_UAPSD) &&
		    (params.sta_flags_set & BIT(NL80211_STA_FLAG_WME)) &&
		    info->attrs[NL80211_ATTR_STA_WME]) {
			struct nlattr *tb[NL80211_STA_WME_MAX + 1];
			struct nlattr *nla;

			nla = info->attrs[NL80211_ATTR_STA_WME];
			err = nla_parse_nested(tb, NL80211_STA_WME_MAX, nla,
					       nl80211_sta_wme_policy);
			if (err)
				return err;

			if (tb[NL80211_STA_WME_UAPSD_QUEUES])
				params.uapsd_queues =
				     nla_get_u8(tb[NL80211_STA_WME_UAPSD_QUEUES]);
			if (params.uapsd_queues &
					~IEEE80211_WMM_IE_STA_QOSINFO_AC_MASK)
				return -EINVAL;

			if (tb[NL80211_STA_WME_MAX_SP])
				params.max_sp =
				     nla_get_u8(tb[NL80211_STA_WME_MAX_SP]);

			if (params.max_sp &
					~IEEE80211_WMM_IE_STA_QOSINFO_SP_MASK)
				return -EINVAL;

			params.sta_modify_mask |= STATION_PARAM_APPLY_UAPSD;
		}
		/* TDLS peers cannot be added */
		if (params.sta_flags_set & BIT(NL80211_STA_FLAG_TDLS_PEER))
			return -EINVAL;
		/* but don't bother the driver with it */
		params.sta_flags_mask &= ~BIT(NL80211_STA_FLAG_TDLS_PEER);

		/* must be last in here for error handling */
		params.vlan = get_vlan(info, rdev);
		if (IS_ERR(params.vlan))
			return PTR_ERR(params.vlan);
		break;
	case NL80211_IFTYPE_MESH_POINT:
		/* TDLS peers cannot be added */
		if (params.sta_flags_set & BIT(NL80211_STA_FLAG_TDLS_PEER))
			return -EINVAL;
		break;
	case NL80211_IFTYPE_STATION:
		/* Only TDLS peers can be added */
		if (!(params.sta_flags_set & BIT(NL80211_STA_FLAG_TDLS_PEER)))
			return -EINVAL;
		/* Can only add if TDLS ... */
		if (!(rdev->wiphy.flags & WIPHY_FLAG_SUPPORTS_TDLS))
			return -EOPNOTSUPP;
		/* ... with external setup is supported */
		if (!(rdev->wiphy.flags & WIPHY_FLAG_TDLS_EXTERNAL_SETUP))
			return -EOPNOTSUPP;
		break;
	default:
		return -EOPNOTSUPP;
	}

	/* be aware of params.vlan when changing code here */

	err = rdev->ops->add_station(&rdev->wiphy, dev, mac_addr, &params);

	if (params.vlan)
		dev_put(params.vlan);
	return err;
}

static int nl80211_del_station(struct sk_buff *skb, struct genl_info *info)
{
	struct cfg80211_registered_device *rdev = info->user_ptr[0];
	struct net_device *dev = info->user_ptr[1];
	u8 *mac_addr = NULL;

	if (info->attrs[NL80211_ATTR_MAC])
		mac_addr = nla_data(info->attrs[NL80211_ATTR_MAC]);

	if (dev->ieee80211_ptr->iftype != NL80211_IFTYPE_AP &&
	    dev->ieee80211_ptr->iftype != NL80211_IFTYPE_AP_VLAN &&
	    dev->ieee80211_ptr->iftype != NL80211_IFTYPE_MESH_POINT &&
	    dev->ieee80211_ptr->iftype != NL80211_IFTYPE_P2P_GO)
		return -EINVAL;

	if (!rdev->ops->del_station)
		return -EOPNOTSUPP;

	return rdev->ops->del_station(&rdev->wiphy, dev, mac_addr);
}

static int nl80211_send_mpath(struct sk_buff *msg, u32 pid, u32 seq,
				int flags, struct net_device *dev,
				u8 *dst, u8 *next_hop,
				struct mpath_info *pinfo)
{
	void *hdr;
	struct nlattr *pinfoattr;

	hdr = nl80211hdr_put(msg, pid, seq, flags, NL80211_CMD_NEW_STATION);
	if (!hdr)
		return -1;

	NLA_PUT_U32(msg, NL80211_ATTR_IFINDEX, dev->ifindex);
	NLA_PUT(msg, NL80211_ATTR_MAC, ETH_ALEN, dst);
	NLA_PUT(msg, NL80211_ATTR_MPATH_NEXT_HOP, ETH_ALEN, next_hop);

	NLA_PUT_U32(msg, NL80211_ATTR_GENERATION, pinfo->generation);

	pinfoattr = nla_nest_start(msg, NL80211_ATTR_MPATH_INFO);
	if (!pinfoattr)
		goto nla_put_failure;
	if (pinfo->filled & MPATH_INFO_FRAME_QLEN)
		NLA_PUT_U32(msg, NL80211_MPATH_INFO_FRAME_QLEN,
			    pinfo->frame_qlen);
	if (pinfo->filled & MPATH_INFO_SN)
		NLA_PUT_U32(msg, NL80211_MPATH_INFO_SN,
			    pinfo->sn);
	if (pinfo->filled & MPATH_INFO_METRIC)
		NLA_PUT_U32(msg, NL80211_MPATH_INFO_METRIC,
			    pinfo->metric);
	if (pinfo->filled & MPATH_INFO_EXPTIME)
		NLA_PUT_U32(msg, NL80211_MPATH_INFO_EXPTIME,
			    pinfo->exptime);
	if (pinfo->filled & MPATH_INFO_FLAGS)
		NLA_PUT_U8(msg, NL80211_MPATH_INFO_FLAGS,
			    pinfo->flags);
	if (pinfo->filled & MPATH_INFO_DISCOVERY_TIMEOUT)
		NLA_PUT_U32(msg, NL80211_MPATH_INFO_DISCOVERY_TIMEOUT,
			    pinfo->discovery_timeout);
	if (pinfo->filled & MPATH_INFO_DISCOVERY_RETRIES)
		NLA_PUT_U8(msg, NL80211_MPATH_INFO_DISCOVERY_RETRIES,
			    pinfo->discovery_retries);

	nla_nest_end(msg, pinfoattr);

	return genlmsg_end(msg, hdr);

 nla_put_failure:
	genlmsg_cancel(msg, hdr);
	return -EMSGSIZE;
}

static int nl80211_dump_mpath(struct sk_buff *skb,
			      struct netlink_callback *cb)
{
	struct mpath_info pinfo;
	struct cfg80211_registered_device *dev;
	struct net_device *netdev;
	u8 dst[ETH_ALEN];
	u8 next_hop[ETH_ALEN];
	int path_idx = cb->args[1];
	int err;

	err = nl80211_prepare_netdev_dump(skb, cb, &dev, &netdev);
	if (err)
		return err;

	if (!dev->ops->dump_mpath) {
		err = -EOPNOTSUPP;
		goto out_err;
	}

	if (netdev->ieee80211_ptr->iftype != NL80211_IFTYPE_MESH_POINT) {
		err = -EOPNOTSUPP;
		goto out_err;
	}

	while (1) {
		err = dev->ops->dump_mpath(&dev->wiphy, netdev, path_idx,
					   dst, next_hop, &pinfo);
		if (err == -ENOENT)
			break;
		if (err)
			goto out_err;

		if (nl80211_send_mpath(skb, NETLINK_CB(cb->skb).pid,
				       cb->nlh->nlmsg_seq, NLM_F_MULTI,
				       netdev, dst, next_hop,
				       &pinfo) < 0)
			goto out;

		path_idx++;
	}


 out:
	cb->args[1] = path_idx;
	err = skb->len;
 out_err:
	nl80211_finish_netdev_dump(dev);
	return err;
}

static int nl80211_get_mpath(struct sk_buff *skb, struct genl_info *info)
{
	struct cfg80211_registered_device *rdev = info->user_ptr[0];
	int err;
	struct net_device *dev = info->user_ptr[1];
	struct mpath_info pinfo;
	struct sk_buff *msg;
	u8 *dst = NULL;
	u8 next_hop[ETH_ALEN];

	memset(&pinfo, 0, sizeof(pinfo));

	if (!info->attrs[NL80211_ATTR_MAC])
		return -EINVAL;

	dst = nla_data(info->attrs[NL80211_ATTR_MAC]);

	if (!rdev->ops->get_mpath)
		return -EOPNOTSUPP;

	if (dev->ieee80211_ptr->iftype != NL80211_IFTYPE_MESH_POINT)
		return -EOPNOTSUPP;

	err = rdev->ops->get_mpath(&rdev->wiphy, dev, dst, next_hop, &pinfo);
	if (err)
		return err;

	msg = nlmsg_new(NLMSG_DEFAULT_SIZE, GFP_KERNEL);
	if (!msg)
		return -ENOMEM;

	if (nl80211_send_mpath(msg, info->snd_pid, info->snd_seq, 0,
				 dev, dst, next_hop, &pinfo) < 0) {
		nlmsg_free(msg);
		return -ENOBUFS;
	}

	return genlmsg_reply(msg, info);
}

static int nl80211_set_mpath(struct sk_buff *skb, struct genl_info *info)
{
	struct cfg80211_registered_device *rdev = info->user_ptr[0];
	struct net_device *dev = info->user_ptr[1];
	u8 *dst = NULL;
	u8 *next_hop = NULL;

	if (!info->attrs[NL80211_ATTR_MAC])
		return -EINVAL;

	if (!info->attrs[NL80211_ATTR_MPATH_NEXT_HOP])
		return -EINVAL;

	dst = nla_data(info->attrs[NL80211_ATTR_MAC]);
	next_hop = nla_data(info->attrs[NL80211_ATTR_MPATH_NEXT_HOP]);

	if (!rdev->ops->change_mpath)
		return -EOPNOTSUPP;

	if (dev->ieee80211_ptr->iftype != NL80211_IFTYPE_MESH_POINT)
		return -EOPNOTSUPP;

	return rdev->ops->change_mpath(&rdev->wiphy, dev, dst, next_hop);
}

static int nl80211_new_mpath(struct sk_buff *skb, struct genl_info *info)
{
	struct cfg80211_registered_device *rdev = info->user_ptr[0];
	struct net_device *dev = info->user_ptr[1];
	u8 *dst = NULL;
	u8 *next_hop = NULL;

	if (!info->attrs[NL80211_ATTR_MAC])
		return -EINVAL;

	if (!info->attrs[NL80211_ATTR_MPATH_NEXT_HOP])
		return -EINVAL;

	dst = nla_data(info->attrs[NL80211_ATTR_MAC]);
	next_hop = nla_data(info->attrs[NL80211_ATTR_MPATH_NEXT_HOP]);

	if (!rdev->ops->add_mpath)
		return -EOPNOTSUPP;

	if (dev->ieee80211_ptr->iftype != NL80211_IFTYPE_MESH_POINT)
		return -EOPNOTSUPP;

	return rdev->ops->add_mpath(&rdev->wiphy, dev, dst, next_hop);
}

static int nl80211_del_mpath(struct sk_buff *skb, struct genl_info *info)
{
	struct cfg80211_registered_device *rdev = info->user_ptr[0];
	struct net_device *dev = info->user_ptr[1];
	u8 *dst = NULL;

	if (info->attrs[NL80211_ATTR_MAC])
		dst = nla_data(info->attrs[NL80211_ATTR_MAC]);

	if (!rdev->ops->del_mpath)
		return -EOPNOTSUPP;

	return rdev->ops->del_mpath(&rdev->wiphy, dev, dst);
}

static int nl80211_set_bss(struct sk_buff *skb, struct genl_info *info)
{
	struct cfg80211_registered_device *rdev = info->user_ptr[0];
	struct net_device *dev = info->user_ptr[1];
	struct bss_parameters params;

	memset(&params, 0, sizeof(params));
	/* default to not changing parameters */
	params.use_cts_prot = -1;
	params.use_short_preamble = -1;
	params.use_short_slot_time = -1;
	params.ap_isolate = -1;
	params.ht_opmode = -1;

	if (info->attrs[NL80211_ATTR_BSS_CTS_PROT])
		params.use_cts_prot =
		    nla_get_u8(info->attrs[NL80211_ATTR_BSS_CTS_PROT]);
	if (info->attrs[NL80211_ATTR_BSS_SHORT_PREAMBLE])
		params.use_short_preamble =
		    nla_get_u8(info->attrs[NL80211_ATTR_BSS_SHORT_PREAMBLE]);
	if (info->attrs[NL80211_ATTR_BSS_SHORT_SLOT_TIME])
		params.use_short_slot_time =
		    nla_get_u8(info->attrs[NL80211_ATTR_BSS_SHORT_SLOT_TIME]);
	if (info->attrs[NL80211_ATTR_BSS_BASIC_RATES]) {
		params.basic_rates =
			nla_data(info->attrs[NL80211_ATTR_BSS_BASIC_RATES]);
		params.basic_rates_len =
			nla_len(info->attrs[NL80211_ATTR_BSS_BASIC_RATES]);
	}
	if (info->attrs[NL80211_ATTR_AP_ISOLATE])
		params.ap_isolate = !!nla_get_u8(info->attrs[NL80211_ATTR_AP_ISOLATE]);
	if (info->attrs[NL80211_ATTR_BSS_HT_OPMODE])
		params.ht_opmode =
			nla_get_u16(info->attrs[NL80211_ATTR_BSS_HT_OPMODE]);

	if (!rdev->ops->change_bss)
		return -EOPNOTSUPP;

	if (dev->ieee80211_ptr->iftype != NL80211_IFTYPE_AP &&
	    dev->ieee80211_ptr->iftype != NL80211_IFTYPE_P2P_GO)
		return -EOPNOTSUPP;

	return rdev->ops->change_bss(&rdev->wiphy, dev, &params);
}

static const struct nla_policy reg_rule_policy[NL80211_REG_RULE_ATTR_MAX + 1] = {
	[NL80211_ATTR_REG_RULE_FLAGS]		= { .type = NLA_U32 },
	[NL80211_ATTR_FREQ_RANGE_START]		= { .type = NLA_U32 },
	[NL80211_ATTR_FREQ_RANGE_END]		= { .type = NLA_U32 },
	[NL80211_ATTR_FREQ_RANGE_MAX_BW]	= { .type = NLA_U32 },
	[NL80211_ATTR_POWER_RULE_MAX_ANT_GAIN]	= { .type = NLA_U32 },
	[NL80211_ATTR_POWER_RULE_MAX_EIRP]	= { .type = NLA_U32 },
};

static int parse_reg_rule(struct nlattr *tb[],
	struct ieee80211_reg_rule *reg_rule)
{
	struct ieee80211_freq_range *freq_range = &reg_rule->freq_range;
	struct ieee80211_power_rule *power_rule = &reg_rule->power_rule;

	if (!tb[NL80211_ATTR_REG_RULE_FLAGS])
		return -EINVAL;
	if (!tb[NL80211_ATTR_FREQ_RANGE_START])
		return -EINVAL;
	if (!tb[NL80211_ATTR_FREQ_RANGE_END])
		return -EINVAL;
	if (!tb[NL80211_ATTR_FREQ_RANGE_MAX_BW])
		return -EINVAL;
	if (!tb[NL80211_ATTR_POWER_RULE_MAX_EIRP])
		return -EINVAL;

	reg_rule->flags = nla_get_u32(tb[NL80211_ATTR_REG_RULE_FLAGS]);

	freq_range->start_freq_khz =
		nla_get_u32(tb[NL80211_ATTR_FREQ_RANGE_START]);
	freq_range->end_freq_khz =
		nla_get_u32(tb[NL80211_ATTR_FREQ_RANGE_END]);
	freq_range->max_bandwidth_khz =
		nla_get_u32(tb[NL80211_ATTR_FREQ_RANGE_MAX_BW]);

	power_rule->max_eirp =
		nla_get_u32(tb[NL80211_ATTR_POWER_RULE_MAX_EIRP]);

	if (tb[NL80211_ATTR_POWER_RULE_MAX_ANT_GAIN])
		power_rule->max_antenna_gain =
			nla_get_u32(tb[NL80211_ATTR_POWER_RULE_MAX_ANT_GAIN]);

	return 0;
}

static int nl80211_req_set_reg(struct sk_buff *skb, struct genl_info *info)
{
	int r;
	char *data = NULL;

	/*
	 * You should only get this when cfg80211 hasn't yet initialized
	 * completely when built-in to the kernel right between the time
	 * window between nl80211_init() and regulatory_init(), if that is
	 * even possible.
	 */
	mutex_lock(&cfg80211_mutex);
	if (unlikely(!cfg80211_regdomain)) {
		mutex_unlock(&cfg80211_mutex);
		return -EINPROGRESS;
	}
	mutex_unlock(&cfg80211_mutex);

	if (!info->attrs[NL80211_ATTR_REG_ALPHA2])
		return -EINVAL;

	data = nla_data(info->attrs[NL80211_ATTR_REG_ALPHA2]);

	r = regulatory_hint_user(data);

	return r;
}

static int nl80211_get_mesh_config(struct sk_buff *skb,
				   struct genl_info *info)
{
	struct cfg80211_registered_device *rdev = info->user_ptr[0];
	struct net_device *dev = info->user_ptr[1];
	struct wireless_dev *wdev = dev->ieee80211_ptr;
	struct mesh_config cur_params;
	int err = 0;
	void *hdr;
	struct nlattr *pinfoattr;
	struct sk_buff *msg;

	if (wdev->iftype != NL80211_IFTYPE_MESH_POINT)
		return -EOPNOTSUPP;

	if (!rdev->ops->get_mesh_config)
		return -EOPNOTSUPP;

	wdev_lock(wdev);
	/* If not connected, get default parameters */
	if (!wdev->mesh_id_len)
		memcpy(&cur_params, &default_mesh_config, sizeof(cur_params));
	else
		err = rdev->ops->get_mesh_config(&rdev->wiphy, dev,
						 &cur_params);
	wdev_unlock(wdev);

	if (err)
		return err;

	/* Draw up a netlink message to send back */
	msg = nlmsg_new(NLMSG_DEFAULT_SIZE, GFP_KERNEL);
	if (!msg)
		return -ENOMEM;
	hdr = nl80211hdr_put(msg, info->snd_pid, info->snd_seq, 0,
			     NL80211_CMD_GET_MESH_CONFIG);
	if (!hdr)
		goto out;
	pinfoattr = nla_nest_start(msg, NL80211_ATTR_MESH_CONFIG);
	if (!pinfoattr)
		goto nla_put_failure;
	NLA_PUT_U32(msg, NL80211_ATTR_IFINDEX, dev->ifindex);
	NLA_PUT_U16(msg, NL80211_MESHCONF_RETRY_TIMEOUT,
			cur_params.dot11MeshRetryTimeout);
	NLA_PUT_U16(msg, NL80211_MESHCONF_CONFIRM_TIMEOUT,
			cur_params.dot11MeshConfirmTimeout);
	NLA_PUT_U16(msg, NL80211_MESHCONF_HOLDING_TIMEOUT,
			cur_params.dot11MeshHoldingTimeout);
	NLA_PUT_U16(msg, NL80211_MESHCONF_MAX_PEER_LINKS,
			cur_params.dot11MeshMaxPeerLinks);
	NLA_PUT_U8(msg, NL80211_MESHCONF_MAX_RETRIES,
			cur_params.dot11MeshMaxRetries);
	NLA_PUT_U8(msg, NL80211_MESHCONF_TTL,
			cur_params.dot11MeshTTL);
	NLA_PUT_U8(msg, NL80211_MESHCONF_ELEMENT_TTL,
			cur_params.element_ttl);
	NLA_PUT_U8(msg, NL80211_MESHCONF_AUTO_OPEN_PLINKS,
			cur_params.auto_open_plinks);
	NLA_PUT_U8(msg, NL80211_MESHCONF_HWMP_MAX_PREQ_RETRIES,
			cur_params.dot11MeshHWMPmaxPREQretries);
	NLA_PUT_U32(msg, NL80211_MESHCONF_PATH_REFRESH_TIME,
			cur_params.path_refresh_time);
	NLA_PUT_U16(msg, NL80211_MESHCONF_MIN_DISCOVERY_TIMEOUT,
			cur_params.min_discovery_timeout);
	NLA_PUT_U32(msg, NL80211_MESHCONF_HWMP_ACTIVE_PATH_TIMEOUT,
			cur_params.dot11MeshHWMPactivePathTimeout);
	NLA_PUT_U16(msg, NL80211_MESHCONF_HWMP_PREQ_MIN_INTERVAL,
			cur_params.dot11MeshHWMPpreqMinInterval);
	NLA_PUT_U16(msg, NL80211_MESHCONF_HWMP_PERR_MIN_INTERVAL,
			cur_params.dot11MeshHWMPperrMinInterval);
	NLA_PUT_U16(msg, NL80211_MESHCONF_HWMP_NET_DIAM_TRVS_TIME,
			cur_params.dot11MeshHWMPnetDiameterTraversalTime);
	NLA_PUT_U8(msg, NL80211_MESHCONF_HWMP_ROOTMODE,
			cur_params.dot11MeshHWMPRootMode);
	NLA_PUT_U16(msg, NL80211_MESHCONF_HWMP_RANN_INTERVAL,
			cur_params.dot11MeshHWMPRannInterval);
	NLA_PUT_U8(msg, NL80211_MESHCONF_GATE_ANNOUNCEMENTS,
			cur_params.dot11MeshGateAnnouncementProtocol);
	NLA_PUT_U8(msg, NL80211_MESHCONF_FORWARDING,
			cur_params.dot11MeshForwarding);
	NLA_PUT_U32(msg, NL80211_MESHCONF_RSSI_THRESHOLD,
			cur_params.rssi_threshold);
	nla_nest_end(msg, pinfoattr);
	genlmsg_end(msg, hdr);
	return genlmsg_reply(msg, info);

 nla_put_failure:
	genlmsg_cancel(msg, hdr);
 out:
	nlmsg_free(msg);
	return -ENOBUFS;
}

static const struct nla_policy nl80211_meshconf_params_policy[NL80211_MESHCONF_ATTR_MAX+1] = {
	[NL80211_MESHCONF_RETRY_TIMEOUT] = { .type = NLA_U16 },
	[NL80211_MESHCONF_CONFIRM_TIMEOUT] = { .type = NLA_U16 },
	[NL80211_MESHCONF_HOLDING_TIMEOUT] = { .type = NLA_U16 },
	[NL80211_MESHCONF_MAX_PEER_LINKS] = { .type = NLA_U16 },
	[NL80211_MESHCONF_MAX_RETRIES] = { .type = NLA_U8 },
	[NL80211_MESHCONF_TTL] = { .type = NLA_U8 },
	[NL80211_MESHCONF_ELEMENT_TTL] = { .type = NLA_U8 },
	[NL80211_MESHCONF_AUTO_OPEN_PLINKS] = { .type = NLA_U8 },

	[NL80211_MESHCONF_HWMP_MAX_PREQ_RETRIES] = { .type = NLA_U8 },
	[NL80211_MESHCONF_PATH_REFRESH_TIME] = { .type = NLA_U32 },
	[NL80211_MESHCONF_MIN_DISCOVERY_TIMEOUT] = { .type = NLA_U16 },
	[NL80211_MESHCONF_HWMP_ACTIVE_PATH_TIMEOUT] = { .type = NLA_U32 },
	[NL80211_MESHCONF_HWMP_PREQ_MIN_INTERVAL] = { .type = NLA_U16 },
	[NL80211_MESHCONF_HWMP_PERR_MIN_INTERVAL] = { .type = NLA_U16 },
	[NL80211_MESHCONF_HWMP_NET_DIAM_TRVS_TIME] = { .type = NLA_U16 },
	[NL80211_MESHCONF_HWMP_ROOTMODE] = { .type = NLA_U8 },
	[NL80211_MESHCONF_HWMP_RANN_INTERVAL] = { .type = NLA_U16 },
	[NL80211_MESHCONF_GATE_ANNOUNCEMENTS] = { .type = NLA_U8 },
	[NL80211_MESHCONF_FORWARDING] = { .type = NLA_U8 },
	[NL80211_MESHCONF_RSSI_THRESHOLD] = { .type = NLA_U32},
};

static const struct nla_policy
	nl80211_mesh_setup_params_policy[NL80211_MESH_SETUP_ATTR_MAX+1] = {
	[NL80211_MESH_SETUP_ENABLE_VENDOR_PATH_SEL] = { .type = NLA_U8 },
	[NL80211_MESH_SETUP_ENABLE_VENDOR_METRIC] = { .type = NLA_U8 },
	[NL80211_MESH_SETUP_USERSPACE_AUTH] = { .type = NLA_FLAG },
	[NL80211_MESH_SETUP_IE] = { .type = NLA_BINARY,
		.len = IEEE80211_MAX_DATA_LEN },
	[NL80211_MESH_SETUP_USERSPACE_AMPE] = { .type = NLA_FLAG },
};

static int nl80211_parse_mesh_config(struct genl_info *info,
				     struct mesh_config *cfg,
				     u32 *mask_out)
{
	struct nlattr *tb[NL80211_MESHCONF_ATTR_MAX + 1];
	u32 mask = 0;

#define FILL_IN_MESH_PARAM_IF_SET(table, cfg, param, mask, attr_num, nla_fn) \
do {\
	if (table[attr_num]) {\
		cfg->param = nla_fn(table[attr_num]); \
		mask |= (1 << (attr_num - 1)); \
	} \
} while (0);\


	if (!info->attrs[NL80211_ATTR_MESH_CONFIG])
		return -EINVAL;
	if (nla_parse_nested(tb, NL80211_MESHCONF_ATTR_MAX,
			     info->attrs[NL80211_ATTR_MESH_CONFIG],
			     nl80211_meshconf_params_policy))
		return -EINVAL;

	/* This makes sure that there aren't more than 32 mesh config
	 * parameters (otherwise our bitfield scheme would not work.) */
	BUILD_BUG_ON(NL80211_MESHCONF_ATTR_MAX > 32);

	/* Fill in the params struct */
	FILL_IN_MESH_PARAM_IF_SET(tb, cfg, dot11MeshRetryTimeout,
			mask, NL80211_MESHCONF_RETRY_TIMEOUT, nla_get_u16);
	FILL_IN_MESH_PARAM_IF_SET(tb, cfg, dot11MeshConfirmTimeout,
			mask, NL80211_MESHCONF_CONFIRM_TIMEOUT, nla_get_u16);
	FILL_IN_MESH_PARAM_IF_SET(tb, cfg, dot11MeshHoldingTimeout,
			mask, NL80211_MESHCONF_HOLDING_TIMEOUT, nla_get_u16);
	FILL_IN_MESH_PARAM_IF_SET(tb, cfg, dot11MeshMaxPeerLinks,
			mask, NL80211_MESHCONF_MAX_PEER_LINKS, nla_get_u16);
	FILL_IN_MESH_PARAM_IF_SET(tb, cfg, dot11MeshMaxRetries,
			mask, NL80211_MESHCONF_MAX_RETRIES, nla_get_u8);
	FILL_IN_MESH_PARAM_IF_SET(tb, cfg, dot11MeshTTL,
			mask, NL80211_MESHCONF_TTL, nla_get_u8);
	FILL_IN_MESH_PARAM_IF_SET(tb, cfg, element_ttl,
			mask, NL80211_MESHCONF_ELEMENT_TTL, nla_get_u8);
	FILL_IN_MESH_PARAM_IF_SET(tb, cfg, auto_open_plinks,
			mask, NL80211_MESHCONF_AUTO_OPEN_PLINKS, nla_get_u8);
	FILL_IN_MESH_PARAM_IF_SET(tb, cfg, dot11MeshHWMPmaxPREQretries,
			mask, NL80211_MESHCONF_HWMP_MAX_PREQ_RETRIES,
			nla_get_u8);
	FILL_IN_MESH_PARAM_IF_SET(tb, cfg, path_refresh_time,
			mask, NL80211_MESHCONF_PATH_REFRESH_TIME, nla_get_u32);
	FILL_IN_MESH_PARAM_IF_SET(tb, cfg, min_discovery_timeout,
			mask, NL80211_MESHCONF_MIN_DISCOVERY_TIMEOUT,
			nla_get_u16);
	FILL_IN_MESH_PARAM_IF_SET(tb, cfg, dot11MeshHWMPactivePathTimeout,
			mask, NL80211_MESHCONF_HWMP_ACTIVE_PATH_TIMEOUT,
			nla_get_u32);
	FILL_IN_MESH_PARAM_IF_SET(tb, cfg, dot11MeshHWMPpreqMinInterval,
			mask, NL80211_MESHCONF_HWMP_PREQ_MIN_INTERVAL,
			nla_get_u16);
	FILL_IN_MESH_PARAM_IF_SET(tb, cfg, dot11MeshHWMPperrMinInterval,
			mask, NL80211_MESHCONF_HWMP_PERR_MIN_INTERVAL,
			nla_get_u16);
	FILL_IN_MESH_PARAM_IF_SET(tb, cfg,
			dot11MeshHWMPnetDiameterTraversalTime,
			mask, NL80211_MESHCONF_HWMP_NET_DIAM_TRVS_TIME,
			nla_get_u16);
	FILL_IN_MESH_PARAM_IF_SET(tb, cfg,
			dot11MeshHWMPRootMode, mask,
			NL80211_MESHCONF_HWMP_ROOTMODE,
			nla_get_u8);
	FILL_IN_MESH_PARAM_IF_SET(tb, cfg,
			dot11MeshHWMPRannInterval, mask,
			NL80211_MESHCONF_HWMP_RANN_INTERVAL,
			nla_get_u16);
	FILL_IN_MESH_PARAM_IF_SET(tb, cfg,
			dot11MeshGateAnnouncementProtocol, mask,
			NL80211_MESHCONF_GATE_ANNOUNCEMENTS,
			nla_get_u8);
	FILL_IN_MESH_PARAM_IF_SET(tb, cfg, dot11MeshForwarding,
			mask, NL80211_MESHCONF_FORWARDING, nla_get_u8);
	FILL_IN_MESH_PARAM_IF_SET(tb, cfg, rssi_threshold,
			mask, NL80211_MESHCONF_RSSI_THRESHOLD, nla_get_u32);
	if (mask_out)
		*mask_out = mask;

	return 0;

#undef FILL_IN_MESH_PARAM_IF_SET
}

static int nl80211_parse_mesh_setup(struct genl_info *info,
				     struct mesh_setup *setup)
{
	struct nlattr *tb[NL80211_MESH_SETUP_ATTR_MAX + 1];

	if (!info->attrs[NL80211_ATTR_MESH_SETUP])
		return -EINVAL;
	if (nla_parse_nested(tb, NL80211_MESH_SETUP_ATTR_MAX,
			     info->attrs[NL80211_ATTR_MESH_SETUP],
			     nl80211_mesh_setup_params_policy))
		return -EINVAL;

	if (tb[NL80211_MESH_SETUP_ENABLE_VENDOR_PATH_SEL])
		setup->path_sel_proto =
		(nla_get_u8(tb[NL80211_MESH_SETUP_ENABLE_VENDOR_PATH_SEL])) ?
		 IEEE80211_PATH_PROTOCOL_VENDOR :
		 IEEE80211_PATH_PROTOCOL_HWMP;

	if (tb[NL80211_MESH_SETUP_ENABLE_VENDOR_METRIC])
		setup->path_metric =
		(nla_get_u8(tb[NL80211_MESH_SETUP_ENABLE_VENDOR_METRIC])) ?
		 IEEE80211_PATH_METRIC_VENDOR :
		 IEEE80211_PATH_METRIC_AIRTIME;


	if (tb[NL80211_MESH_SETUP_IE]) {
		struct nlattr *ieattr =
			tb[NL80211_MESH_SETUP_IE];
		if (!is_valid_ie_attr(ieattr))
			return -EINVAL;
		setup->ie = nla_data(ieattr);
		setup->ie_len = nla_len(ieattr);
	}
	setup->is_authenticated = nla_get_flag(tb[NL80211_MESH_SETUP_USERSPACE_AUTH]);
	setup->is_secure = nla_get_flag(tb[NL80211_MESH_SETUP_USERSPACE_AMPE]);

	return 0;
}

static int nl80211_update_mesh_config(struct sk_buff *skb,
				      struct genl_info *info)
{
	struct cfg80211_registered_device *rdev = info->user_ptr[0];
	struct net_device *dev = info->user_ptr[1];
	struct wireless_dev *wdev = dev->ieee80211_ptr;
	struct mesh_config cfg;
	u32 mask;
	int err;

	if (wdev->iftype != NL80211_IFTYPE_MESH_POINT)
		return -EOPNOTSUPP;

	if (!rdev->ops->update_mesh_config)
		return -EOPNOTSUPP;

	err = nl80211_parse_mesh_config(info, &cfg, &mask);
	if (err)
		return err;

	wdev_lock(wdev);
	if (!wdev->mesh_id_len)
		err = -ENOLINK;

	if (!err)
		err = rdev->ops->update_mesh_config(&rdev->wiphy, dev,
						    mask, &cfg);

	wdev_unlock(wdev);

	return err;
}

static int nl80211_get_reg(struct sk_buff *skb, struct genl_info *info)
{
	struct sk_buff *msg;
	void *hdr = NULL;
	struct nlattr *nl_reg_rules;
	unsigned int i;
	int err = -EINVAL;

	mutex_lock(&cfg80211_mutex);

	if (!cfg80211_regdomain)
		goto out;

	msg = nlmsg_new(NLMSG_DEFAULT_SIZE, GFP_KERNEL);
	if (!msg) {
		err = -ENOBUFS;
		goto out;
	}

	hdr = nl80211hdr_put(msg, info->snd_pid, info->snd_seq, 0,
			     NL80211_CMD_GET_REG);
	if (!hdr)
		goto put_failure;

	NLA_PUT_STRING(msg, NL80211_ATTR_REG_ALPHA2,
		cfg80211_regdomain->alpha2);
	if (cfg80211_regdomain->dfs_region)
		NLA_PUT_U8(msg, NL80211_ATTR_DFS_REGION,
			   cfg80211_regdomain->dfs_region);

	nl_reg_rules = nla_nest_start(msg, NL80211_ATTR_REG_RULES);
	if (!nl_reg_rules)
		goto nla_put_failure;

	for (i = 0; i < cfg80211_regdomain->n_reg_rules; i++) {
		struct nlattr *nl_reg_rule;
		const struct ieee80211_reg_rule *reg_rule;
		const struct ieee80211_freq_range *freq_range;
		const struct ieee80211_power_rule *power_rule;

		reg_rule = &cfg80211_regdomain->reg_rules[i];
		freq_range = &reg_rule->freq_range;
		power_rule = &reg_rule->power_rule;

		nl_reg_rule = nla_nest_start(msg, i);
		if (!nl_reg_rule)
			goto nla_put_failure;

		NLA_PUT_U32(msg, NL80211_ATTR_REG_RULE_FLAGS,
			reg_rule->flags);
		NLA_PUT_U32(msg, NL80211_ATTR_FREQ_RANGE_START,
			freq_range->start_freq_khz);
		NLA_PUT_U32(msg, NL80211_ATTR_FREQ_RANGE_END,
			freq_range->end_freq_khz);
		NLA_PUT_U32(msg, NL80211_ATTR_FREQ_RANGE_MAX_BW,
			freq_range->max_bandwidth_khz);
		NLA_PUT_U32(msg, NL80211_ATTR_POWER_RULE_MAX_ANT_GAIN,
			power_rule->max_antenna_gain);
		NLA_PUT_U32(msg, NL80211_ATTR_POWER_RULE_MAX_EIRP,
			power_rule->max_eirp);

		nla_nest_end(msg, nl_reg_rule);
	}

	nla_nest_end(msg, nl_reg_rules);

	genlmsg_end(msg, hdr);
	err = genlmsg_reply(msg, info);
	goto out;

nla_put_failure:
	genlmsg_cancel(msg, hdr);
put_failure:
	nlmsg_free(msg);
	err = -EMSGSIZE;
out:
	mutex_unlock(&cfg80211_mutex);
	return err;
}

static int nl80211_set_reg(struct sk_buff *skb, struct genl_info *info)
{
	struct nlattr *tb[NL80211_REG_RULE_ATTR_MAX + 1];
	struct nlattr *nl_reg_rule;
	char *alpha2 = NULL;
	int rem_reg_rules = 0, r = 0;
	u32 num_rules = 0, rule_idx = 0, size_of_regd;
	u8 dfs_region = 0;
	struct ieee80211_regdomain *rd = NULL;

	if (!info->attrs[NL80211_ATTR_REG_ALPHA2])
		return -EINVAL;

	if (!info->attrs[NL80211_ATTR_REG_RULES])
		return -EINVAL;

	alpha2 = nla_data(info->attrs[NL80211_ATTR_REG_ALPHA2]);

	if (info->attrs[NL80211_ATTR_DFS_REGION])
		dfs_region = nla_get_u8(info->attrs[NL80211_ATTR_DFS_REGION]);

	nla_for_each_nested(nl_reg_rule, info->attrs[NL80211_ATTR_REG_RULES],
			rem_reg_rules) {
		num_rules++;
		if (num_rules > NL80211_MAX_SUPP_REG_RULES)
			return -EINVAL;
	}

	mutex_lock(&cfg80211_mutex);

	if (!reg_is_valid_request(alpha2)) {
		r = -EINVAL;
		goto bad_reg;
	}

	size_of_regd = sizeof(struct ieee80211_regdomain) +
		(num_rules * sizeof(struct ieee80211_reg_rule));

	rd = kzalloc(size_of_regd, GFP_KERNEL);
	if (!rd) {
		r = -ENOMEM;
		goto bad_reg;
	}

	rd->n_reg_rules = num_rules;
	rd->alpha2[0] = alpha2[0];
	rd->alpha2[1] = alpha2[1];

	/*
	 * Disable DFS master mode if the DFS region was
	 * not supported or known on this kernel.
	 */
	if (reg_supported_dfs_region(dfs_region))
		rd->dfs_region = dfs_region;

	nla_for_each_nested(nl_reg_rule, info->attrs[NL80211_ATTR_REG_RULES],
			rem_reg_rules) {
		nla_parse(tb, NL80211_REG_RULE_ATTR_MAX,
			nla_data(nl_reg_rule), nla_len(nl_reg_rule),
			reg_rule_policy);
		r = parse_reg_rule(tb, &rd->reg_rules[rule_idx]);
		if (r)
			goto bad_reg;

		rule_idx++;

		if (rule_idx > NL80211_MAX_SUPP_REG_RULES) {
			r = -EINVAL;
			goto bad_reg;
		}
	}

	BUG_ON(rule_idx != num_rules);

	r = set_regdom(rd);

	mutex_unlock(&cfg80211_mutex);

	return r;

 bad_reg:
	mutex_unlock(&cfg80211_mutex);
	kfree(rd);
	return r;
}

static int validate_scan_freqs(struct nlattr *freqs)
{
	struct nlattr *attr1, *attr2;
	int n_channels = 0, tmp1, tmp2;

	nla_for_each_nested(attr1, freqs, tmp1) {
		n_channels++;
		/*
		 * Some hardware has a limited channel list for
		 * scanning, and it is pretty much nonsensical
		 * to scan for a channel twice, so disallow that
		 * and don't require drivers to check that the
		 * channel list they get isn't longer than what
		 * they can scan, as long as they can scan all
		 * the channels they registered at once.
		 */
		nla_for_each_nested(attr2, freqs, tmp2)
			if (attr1 != attr2 &&
			    nla_get_u32(attr1) == nla_get_u32(attr2))
				return 0;
	}

	return n_channels;
}

static int nl80211_trigger_scan(struct sk_buff *skb, struct genl_info *info)
{
	struct cfg80211_registered_device *rdev = info->user_ptr[0];
	struct net_device *dev = info->user_ptr[1];
	struct cfg80211_scan_request *request;
	struct nlattr *attr;
	struct wiphy *wiphy;
	int err, tmp, n_ssids = 0, n_channels, i;
	size_t ie_len;

	if (!is_valid_ie_attr(info->attrs[NL80211_ATTR_IE]))
		return -EINVAL;

	wiphy = &rdev->wiphy;

	if (!rdev->ops->scan)
		return -EOPNOTSUPP;

	if (rdev->scan_req)
		return -EBUSY;

	if (info->attrs[NL80211_ATTR_SCAN_FREQUENCIES]) {
		n_channels = validate_scan_freqs(
				info->attrs[NL80211_ATTR_SCAN_FREQUENCIES]);
		if (!n_channels)
			return -EINVAL;
	} else {
		enum ieee80211_band band;
		n_channels = 0;

		for (band = 0; band < IEEE80211_NUM_BANDS; band++)
			if (wiphy->bands[band])
				n_channels += wiphy->bands[band]->n_channels;
	}

	if (info->attrs[NL80211_ATTR_SCAN_SSIDS])
		nla_for_each_nested(attr, info->attrs[NL80211_ATTR_SCAN_SSIDS], tmp)
			n_ssids++;

	if (n_ssids > wiphy->max_scan_ssids)
		return -EINVAL;

	if (info->attrs[NL80211_ATTR_IE])
		ie_len = nla_len(info->attrs[NL80211_ATTR_IE]);
	else
		ie_len = 0;

	if (ie_len > wiphy->max_scan_ie_len)
		return -EINVAL;

	request = kzalloc(sizeof(*request)
			+ sizeof(*request->ssids) * n_ssids
			+ sizeof(*request->channels) * n_channels
			+ ie_len, GFP_KERNEL);
	if (!request)
		return -ENOMEM;

	if (n_ssids)
		request->ssids = (void *)&request->channels[n_channels];
	request->n_ssids = n_ssids;
	if (ie_len) {
		if (request->ssids)
			request->ie = (void *)(request->ssids + n_ssids);
		else
			request->ie = (void *)(request->channels + n_channels);
	}

	i = 0;
	if (info->attrs[NL80211_ATTR_SCAN_FREQUENCIES]) {
		/* user specified, bail out if channel not found */
		nla_for_each_nested(attr, info->attrs[NL80211_ATTR_SCAN_FREQUENCIES], tmp) {
			struct ieee80211_channel *chan;

			chan = ieee80211_get_channel(wiphy, nla_get_u32(attr));

			if (!chan) {
				err = -EINVAL;
				goto out_free;
			}

			/* ignore disabled channels */
			if (chan->flags & IEEE80211_CHAN_DISABLED)
				continue;

			request->channels[i] = chan;
			i++;
		}
	} else {
		enum ieee80211_band band;

		/* all channels */
		for (band = 0; band < IEEE80211_NUM_BANDS; band++) {
			int j;
			if (!wiphy->bands[band])
				continue;
			for (j = 0; j < wiphy->bands[band]->n_channels; j++) {
				struct ieee80211_channel *chan;

				chan = &wiphy->bands[band]->channels[j];

				if (chan->flags & IEEE80211_CHAN_DISABLED)
					continue;

				request->channels[i] = chan;
				i++;
			}
		}
	}

	if (!i) {
		err = -EINVAL;
		goto out_free;
	}

	request->n_channels = i;

	i = 0;
	if (info->attrs[NL80211_ATTR_SCAN_SSIDS]) {
		nla_for_each_nested(attr, info->attrs[NL80211_ATTR_SCAN_SSIDS], tmp) {
			if (nla_len(attr) > IEEE80211_MAX_SSID_LEN) {
				err = -EINVAL;
				goto out_free;
			}
			request->ssids[i].ssid_len = nla_len(attr);
			memcpy(request->ssids[i].ssid, nla_data(attr), nla_len(attr));
			i++;
		}
	}

	if (info->attrs[NL80211_ATTR_IE]) {
		request->ie_len = nla_len(info->attrs[NL80211_ATTR_IE]);
		memcpy((void *)request->ie,
		       nla_data(info->attrs[NL80211_ATTR_IE]),
		       request->ie_len);
	}

	for (i = 0; i < IEEE80211_NUM_BANDS; i++)
		if (wiphy->bands[i])
			request->rates[i] =
				(1 << wiphy->bands[i]->n_bitrates) - 1;

	if (info->attrs[NL80211_ATTR_SCAN_SUPP_RATES]) {
		nla_for_each_nested(attr,
				    info->attrs[NL80211_ATTR_SCAN_SUPP_RATES],
				    tmp) {
			enum ieee80211_band band = nla_type(attr);

			if (band < 0 || band >= IEEE80211_NUM_BANDS) {
				err = -EINVAL;
				goto out_free;
			}
			err = ieee80211_get_ratemask(wiphy->bands[band],
						     nla_data(attr),
						     nla_len(attr),
						     &request->rates[band]);
			if (err)
				goto out_free;
		}
	}

	request->no_cck =
		nla_get_flag(info->attrs[NL80211_ATTR_TX_NO_CCK_RATE]);

	request->dev = dev;
	request->wiphy = &rdev->wiphy;

	rdev->scan_req = request;
	err = rdev->ops->scan(&rdev->wiphy, dev, request);

	if (!err) {
		nl80211_send_scan_start(rdev, dev);
		dev_hold(dev);
	} else {
 out_free:
		rdev->scan_req = NULL;
		kfree(request);
	}

	return err;
}

static int nl80211_start_sched_scan(struct sk_buff *skb,
				    struct genl_info *info)
{
	struct cfg80211_sched_scan_request *request;
	struct cfg80211_registered_device *rdev = info->user_ptr[0];
	struct net_device *dev = info->user_ptr[1];
	struct nlattr *attr;
	struct wiphy *wiphy;
	int err, tmp, n_ssids = 0, n_match_sets = 0, n_channels, i;
	u32 interval;
	enum ieee80211_band band;
	size_t ie_len;
	struct nlattr *tb[NL80211_SCHED_SCAN_MATCH_ATTR_MAX + 1];

	if (!(rdev->wiphy.flags & WIPHY_FLAG_SUPPORTS_SCHED_SCAN) ||
	    !rdev->ops->sched_scan_start)
		return -EOPNOTSUPP;

	if (!is_valid_ie_attr(info->attrs[NL80211_ATTR_IE]))
		return -EINVAL;

	if (!info->attrs[NL80211_ATTR_SCHED_SCAN_INTERVAL])
		return -EINVAL;

	interval = nla_get_u32(info->attrs[NL80211_ATTR_SCHED_SCAN_INTERVAL]);
	if (interval == 0)
		return -EINVAL;

	wiphy = &rdev->wiphy;

	if (info->attrs[NL80211_ATTR_SCAN_FREQUENCIES]) {
		n_channels = validate_scan_freqs(
				info->attrs[NL80211_ATTR_SCAN_FREQUENCIES]);
		if (!n_channels)
			return -EINVAL;
	} else {
		n_channels = 0;

		for (band = 0; band < IEEE80211_NUM_BANDS; band++)
			if (wiphy->bands[band])
				n_channels += wiphy->bands[band]->n_channels;
	}

	if (info->attrs[NL80211_ATTR_SCAN_SSIDS])
		nla_for_each_nested(attr, info->attrs[NL80211_ATTR_SCAN_SSIDS],
				    tmp)
			n_ssids++;

	if (n_ssids > wiphy->max_sched_scan_ssids)
		return -EINVAL;

	if (info->attrs[NL80211_ATTR_SCHED_SCAN_MATCH])
		nla_for_each_nested(attr,
				    info->attrs[NL80211_ATTR_SCHED_SCAN_MATCH],
				    tmp)
			n_match_sets++;

	if (n_match_sets > wiphy->max_match_sets)
		return -EINVAL;

	if (info->attrs[NL80211_ATTR_IE])
		ie_len = nla_len(info->attrs[NL80211_ATTR_IE]);
	else
		ie_len = 0;

	if (ie_len > wiphy->max_sched_scan_ie_len)
		return -EINVAL;

	mutex_lock(&rdev->sched_scan_mtx);

	if (rdev->sched_scan_req) {
		err = -EINPROGRESS;
		goto out;
	}

	request = kzalloc(sizeof(*request)
			+ sizeof(*request->ssids) * n_ssids
			+ sizeof(*request->match_sets) * n_match_sets
			+ sizeof(*request->channels) * n_channels
			+ ie_len, GFP_KERNEL);
	if (!request) {
		err = -ENOMEM;
		goto out;
	}

	if (n_ssids)
		request->ssids = (void *)&request->channels[n_channels];
	request->n_ssids = n_ssids;
	if (ie_len) {
		if (request->ssids)
			request->ie = (void *)(request->ssids + n_ssids);
		else
			request->ie = (void *)(request->channels + n_channels);
	}

	if (n_match_sets) {
		if (request->ie)
			request->match_sets = (void *)(request->ie + ie_len);
		else if (request->ssids)
			request->match_sets =
				(void *)(request->ssids + n_ssids);
		else
			request->match_sets =
				(void *)(request->channels + n_channels);
	}
	request->n_match_sets = n_match_sets;

	i = 0;
	if (info->attrs[NL80211_ATTR_SCAN_FREQUENCIES]) {
		/* user specified, bail out if channel not found */
		nla_for_each_nested(attr,
				    info->attrs[NL80211_ATTR_SCAN_FREQUENCIES],
				    tmp) {
			struct ieee80211_channel *chan;

			chan = ieee80211_get_channel(wiphy, nla_get_u32(attr));

			if (!chan) {
				err = -EINVAL;
				goto out_free;
			}

			/* ignore disabled channels */
			if (chan->flags & IEEE80211_CHAN_DISABLED)
				continue;

			request->channels[i] = chan;
			i++;
		}
	} else {
		/* all channels */
		for (band = 0; band < IEEE80211_NUM_BANDS; band++) {
			int j;
			if (!wiphy->bands[band])
				continue;
			for (j = 0; j < wiphy->bands[band]->n_channels; j++) {
				struct ieee80211_channel *chan;

				chan = &wiphy->bands[band]->channels[j];

				if (chan->flags & IEEE80211_CHAN_DISABLED)
					continue;

				request->channels[i] = chan;
				i++;
			}
		}
	}

	if (!i) {
		err = -EINVAL;
		goto out_free;
	}

	request->n_channels = i;

	i = 0;
	if (info->attrs[NL80211_ATTR_SCAN_SSIDS]) {
		nla_for_each_nested(attr, info->attrs[NL80211_ATTR_SCAN_SSIDS],
				    tmp) {
			if (nla_len(attr) > IEEE80211_MAX_SSID_LEN) {
				err = -EINVAL;
				goto out_free;
			}
			request->ssids[i].ssid_len = nla_len(attr);
			memcpy(request->ssids[i].ssid, nla_data(attr),
			       nla_len(attr));
			i++;
		}
	}

	i = 0;
	if (info->attrs[NL80211_ATTR_SCHED_SCAN_MATCH]) {
		nla_for_each_nested(attr,
				    info->attrs[NL80211_ATTR_SCHED_SCAN_MATCH],
				    tmp) {
			struct nlattr *ssid;

			nla_parse(tb, NL80211_SCHED_SCAN_MATCH_ATTR_MAX,
				  nla_data(attr), nla_len(attr),
				  nl80211_match_policy);
			ssid = tb[NL80211_ATTR_SCHED_SCAN_MATCH_SSID];
			if (ssid) {
				if (nla_len(ssid) > IEEE80211_MAX_SSID_LEN) {
					err = -EINVAL;
					goto out_free;
				}
				memcpy(request->match_sets[i].ssid.ssid,
				       nla_data(ssid), nla_len(ssid));
				request->match_sets[i].ssid.ssid_len =
					nla_len(ssid);
			}
			i++;
		}
	}

	if (info->attrs[NL80211_ATTR_IE]) {
		request->ie_len = nla_len(info->attrs[NL80211_ATTR_IE]);
		memcpy((void *)request->ie,
		       nla_data(info->attrs[NL80211_ATTR_IE]),
		       request->ie_len);
	}

	request->dev = dev;
	request->wiphy = &rdev->wiphy;
	request->interval = interval;

	err = rdev->ops->sched_scan_start(&rdev->wiphy, dev, request);
	if (!err) {
		rdev->sched_scan_req = request;
		nl80211_send_sched_scan(rdev, dev,
					NL80211_CMD_START_SCHED_SCAN);
		goto out;
	}

out_free:
	kfree(request);
out:
	mutex_unlock(&rdev->sched_scan_mtx);
	return err;
}

static int nl80211_stop_sched_scan(struct sk_buff *skb,
				   struct genl_info *info)
{
	struct cfg80211_registered_device *rdev = info->user_ptr[0];
	int err;

	if (!(rdev->wiphy.flags & WIPHY_FLAG_SUPPORTS_SCHED_SCAN) ||
	    !rdev->ops->sched_scan_stop)
		return -EOPNOTSUPP;

	mutex_lock(&rdev->sched_scan_mtx);
	err = __cfg80211_stop_sched_scan(rdev, false);
	mutex_unlock(&rdev->sched_scan_mtx);

	return err;
}

static int nl80211_send_bss(struct sk_buff *msg, struct netlink_callback *cb,
			    u32 seq, int flags,
			    struct cfg80211_registered_device *rdev,
			    struct wireless_dev *wdev,
			    struct cfg80211_internal_bss *intbss)
{
	struct cfg80211_bss *res = &intbss->pub;
	void *hdr;
	struct nlattr *bss;

	ASSERT_WDEV_LOCK(wdev);

	hdr = nl80211hdr_put(msg, NETLINK_CB(cb->skb).pid, seq, flags,
			     NL80211_CMD_NEW_SCAN_RESULTS);
	if (!hdr)
		return -1;

	genl_dump_check_consistent(cb, hdr, &nl80211_fam);

	NLA_PUT_U32(msg, NL80211_ATTR_GENERATION, rdev->bss_generation);
	NLA_PUT_U32(msg, NL80211_ATTR_IFINDEX, wdev->netdev->ifindex);

	bss = nla_nest_start(msg, NL80211_ATTR_BSS);
	if (!bss)
		goto nla_put_failure;
	if (!is_zero_ether_addr(res->bssid))
		NLA_PUT(msg, NL80211_BSS_BSSID, ETH_ALEN, res->bssid);
	if (res->information_elements && res->len_information_elements)
		NLA_PUT(msg, NL80211_BSS_INFORMATION_ELEMENTS,
			res->len_information_elements,
			res->information_elements);
	if (res->beacon_ies && res->len_beacon_ies &&
	    res->beacon_ies != res->information_elements)
		NLA_PUT(msg, NL80211_BSS_BEACON_IES,
			res->len_beacon_ies, res->beacon_ies);
	if (res->tsf)
		NLA_PUT_U64(msg, NL80211_BSS_TSF, res->tsf);
	if (res->beacon_interval)
		NLA_PUT_U16(msg, NL80211_BSS_BEACON_INTERVAL, res->beacon_interval);
	NLA_PUT_U16(msg, NL80211_BSS_CAPABILITY, res->capability);
	NLA_PUT_U32(msg, NL80211_BSS_FREQUENCY, res->channel->center_freq);
	NLA_PUT_U32(msg, NL80211_BSS_SEEN_MS_AGO,
		jiffies_to_msecs(jiffies - intbss->ts));

	switch (rdev->wiphy.signal_type) {
	case CFG80211_SIGNAL_TYPE_MBM:
		NLA_PUT_U32(msg, NL80211_BSS_SIGNAL_MBM, res->signal);
		break;
	case CFG80211_SIGNAL_TYPE_UNSPEC:
		NLA_PUT_U8(msg, NL80211_BSS_SIGNAL_UNSPEC, res->signal);
		break;
	default:
		break;
	}

	switch (wdev->iftype) {
	case NL80211_IFTYPE_P2P_CLIENT:
	case NL80211_IFTYPE_STATION:
		if (intbss == wdev->current_bss)
			NLA_PUT_U32(msg, NL80211_BSS_STATUS,
				    NL80211_BSS_STATUS_ASSOCIATED);
		break;
	case NL80211_IFTYPE_ADHOC:
		if (intbss == wdev->current_bss)
			NLA_PUT_U32(msg, NL80211_BSS_STATUS,
				    NL80211_BSS_STATUS_IBSS_JOINED);
		break;
	default:
		break;
	}

	nla_nest_end(msg, bss);

	return genlmsg_end(msg, hdr);

 nla_put_failure:
	genlmsg_cancel(msg, hdr);
	return -EMSGSIZE;
}

static int nl80211_dump_scan(struct sk_buff *skb,
			     struct netlink_callback *cb)
{
	struct cfg80211_registered_device *rdev;
	struct net_device *dev;
	struct cfg80211_internal_bss *scan;
	struct wireless_dev *wdev;
	int start = cb->args[1], idx = 0;
	int err;

	err = nl80211_prepare_netdev_dump(skb, cb, &rdev, &dev);
	if (err)
		return err;

	wdev = dev->ieee80211_ptr;

	wdev_lock(wdev);
	spin_lock_bh(&rdev->bss_lock);
	cfg80211_bss_expire(rdev);

	cb->seq = rdev->bss_generation;

	list_for_each_entry(scan, &rdev->bss_list, list) {
		if (++idx <= start)
			continue;
		if (nl80211_send_bss(skb, cb,
				cb->nlh->nlmsg_seq, NLM_F_MULTI,
				rdev, wdev, scan) < 0) {
			idx--;
			break;
		}
	}

	spin_unlock_bh(&rdev->bss_lock);
	wdev_unlock(wdev);

	cb->args[1] = idx;
	nl80211_finish_netdev_dump(rdev);

	return skb->len;
}

static int nl80211_send_survey(struct sk_buff *msg, u32 pid, u32 seq,
				int flags, struct net_device *dev,
				struct survey_info *survey)
{
	void *hdr;
	struct nlattr *infoattr;

	hdr = nl80211hdr_put(msg, pid, seq, flags,
			     NL80211_CMD_NEW_SURVEY_RESULTS);
	if (!hdr)
		return -ENOMEM;

	NLA_PUT_U32(msg, NL80211_ATTR_IFINDEX, dev->ifindex);

	infoattr = nla_nest_start(msg, NL80211_ATTR_SURVEY_INFO);
	if (!infoattr)
		goto nla_put_failure;

	NLA_PUT_U32(msg, NL80211_SURVEY_INFO_FREQUENCY,
		    survey->channel->center_freq);
	if (survey->filled & SURVEY_INFO_NOISE_DBM)
		NLA_PUT_U8(msg, NL80211_SURVEY_INFO_NOISE,
			    survey->noise);
	if (survey->filled & SURVEY_INFO_IN_USE)
		NLA_PUT_FLAG(msg, NL80211_SURVEY_INFO_IN_USE);
	if (survey->filled & SURVEY_INFO_CHANNEL_TIME)
		NLA_PUT_U64(msg, NL80211_SURVEY_INFO_CHANNEL_TIME,
			    survey->channel_time);
	if (survey->filled & SURVEY_INFO_CHANNEL_TIME_BUSY)
		NLA_PUT_U64(msg, NL80211_SURVEY_INFO_CHANNEL_TIME_BUSY,
			    survey->channel_time_busy);
	if (survey->filled & SURVEY_INFO_CHANNEL_TIME_EXT_BUSY)
		NLA_PUT_U64(msg, NL80211_SURVEY_INFO_CHANNEL_TIME_EXT_BUSY,
			    survey->channel_time_ext_busy);
	if (survey->filled & SURVEY_INFO_CHANNEL_TIME_RX)
		NLA_PUT_U64(msg, NL80211_SURVEY_INFO_CHANNEL_TIME_RX,
			    survey->channel_time_rx);
	if (survey->filled & SURVEY_INFO_CHANNEL_TIME_TX)
		NLA_PUT_U64(msg, NL80211_SURVEY_INFO_CHANNEL_TIME_TX,
			    survey->channel_time_tx);

	nla_nest_end(msg, infoattr);

	return genlmsg_end(msg, hdr);

 nla_put_failure:
	genlmsg_cancel(msg, hdr);
	return -EMSGSIZE;
}

static int nl80211_dump_survey(struct sk_buff *skb,
			struct netlink_callback *cb)
{
	struct survey_info survey;
	struct cfg80211_registered_device *dev;
	struct net_device *netdev;
	int survey_idx = cb->args[1];
	int res;

	res = nl80211_prepare_netdev_dump(skb, cb, &dev, &netdev);
	if (res)
		return res;

	if (!dev->ops->dump_survey) {
		res = -EOPNOTSUPP;
		goto out_err;
	}

	while (1) {
		struct ieee80211_channel *chan;

		res = dev->ops->dump_survey(&dev->wiphy, netdev, survey_idx,
					    &survey);
		if (res == -ENOENT)
			break;
		if (res)
			goto out_err;

		/* Survey without a channel doesn't make sense */
		if (!survey.channel) {
			res = -EINVAL;
			goto out;
		}

		chan = ieee80211_get_channel(&dev->wiphy,
					     survey.channel->center_freq);
		if (!chan || chan->flags & IEEE80211_CHAN_DISABLED) {
			survey_idx++;
			continue;
		}

		if (nl80211_send_survey(skb,
				NETLINK_CB(cb->skb).pid,
				cb->nlh->nlmsg_seq, NLM_F_MULTI,
				netdev,
				&survey) < 0)
			goto out;
		survey_idx++;
	}

 out:
	cb->args[1] = survey_idx;
	res = skb->len;
 out_err:
	nl80211_finish_netdev_dump(dev);
	return res;
}

static bool nl80211_valid_auth_type(enum nl80211_auth_type auth_type)
{
	return auth_type <= NL80211_AUTHTYPE_MAX;
}

static bool nl80211_valid_wpa_versions(u32 wpa_versions)
{
	return !(wpa_versions & ~(NL80211_WPA_VERSION_1 |
				NL80211_WPA_VERSION_2 | 
/*WAPI*/
				NL80211_WAPI_VERSION_1 ));
}

<<<<<<< HEAD
static bool nl80211_valid_akm_suite(u32 akm)
{
	return akm == WLAN_AKM_SUITE_8021X ||
		akm == WLAN_AKM_SUITE_PSK ||
/* WAPI */
		akm == WLAN_AKM_SUITE_WAPI_PSK ||
		akm == WLAN_AKM_SUITE_WAPI_CERT;
}

static bool nl80211_valid_cipher_suite(u32 cipher)
{
	if(cipher == WLAN_CIPHER_SUITE_SMS4)
		printk(" ** nl80211_valid_cipher_suite, is WLAN_CIPHER_SUITE_SMS4\n");
	return cipher == WLAN_CIPHER_SUITE_WEP40 ||
		cipher == WLAN_CIPHER_SUITE_WEP104 ||
		cipher == WLAN_CIPHER_SUITE_TKIP ||
		cipher == WLAN_CIPHER_SUITE_CCMP ||
		cipher == WLAN_CIPHER_SUITE_AES_CMAC ||
/*
WAPI
*/
		cipher == WLAN_CIPHER_SUITE_SMS4;
}


=======
>>>>>>> 90adfd2b
static int nl80211_authenticate(struct sk_buff *skb, struct genl_info *info)
{
	struct cfg80211_registered_device *rdev = info->user_ptr[0];
	struct net_device *dev = info->user_ptr[1];
	struct ieee80211_channel *chan;
	const u8 *bssid, *ssid, *ie = NULL;
	int err, ssid_len, ie_len = 0;
	enum nl80211_auth_type auth_type;
	struct key_parse key;
	bool local_state_change;

	if (!is_valid_ie_attr(info->attrs[NL80211_ATTR_IE]))
		return -EINVAL;

	if (!info->attrs[NL80211_ATTR_MAC])
		return -EINVAL;

	if (!info->attrs[NL80211_ATTR_AUTH_TYPE])
		return -EINVAL;

	if (!info->attrs[NL80211_ATTR_SSID])
		return -EINVAL;

	if (!info->attrs[NL80211_ATTR_WIPHY_FREQ])
		return -EINVAL;

	err = nl80211_parse_key(info, &key);
	if (err)
		return err;

	if (key.idx >= 0) {
		if (key.type != -1 && key.type != NL80211_KEYTYPE_GROUP)
			return -EINVAL;
		if (!key.p.key || !key.p.key_len)
			return -EINVAL;
		if ((key.p.cipher != WLAN_CIPHER_SUITE_WEP40 ||
		     key.p.key_len != WLAN_KEY_LEN_WEP40) &&
		    (key.p.cipher != WLAN_CIPHER_SUITE_WEP104 ||
		     key.p.key_len != WLAN_KEY_LEN_WEP104))
			return -EINVAL;
		if (key.idx > 4)
			return -EINVAL;
	} else {
		key.p.key_len = 0;
		key.p.key = NULL;
	}

	if (key.idx >= 0) {
		int i;
		bool ok = false;
		for (i = 0; i < rdev->wiphy.n_cipher_suites; i++) {
			if (key.p.cipher == rdev->wiphy.cipher_suites[i]) {
				ok = true;
				break;
			}
		}
		if (!ok)
			return -EINVAL;
	}

	if (!rdev->ops->auth)
		return -EOPNOTSUPP;

	if (dev->ieee80211_ptr->iftype != NL80211_IFTYPE_STATION &&
	    dev->ieee80211_ptr->iftype != NL80211_IFTYPE_P2P_CLIENT)
		return -EOPNOTSUPP;

	bssid = nla_data(info->attrs[NL80211_ATTR_MAC]);
	chan = ieee80211_get_channel(&rdev->wiphy,
		nla_get_u32(info->attrs[NL80211_ATTR_WIPHY_FREQ]));
	if (!chan || (chan->flags & IEEE80211_CHAN_DISABLED))
		return -EINVAL;

	ssid = nla_data(info->attrs[NL80211_ATTR_SSID]);
	ssid_len = nla_len(info->attrs[NL80211_ATTR_SSID]);

	if (info->attrs[NL80211_ATTR_IE]) {
		ie = nla_data(info->attrs[NL80211_ATTR_IE]);
		ie_len = nla_len(info->attrs[NL80211_ATTR_IE]);
	}

	auth_type = nla_get_u32(info->attrs[NL80211_ATTR_AUTH_TYPE]);
	if (!nl80211_valid_auth_type(auth_type))
		return -EINVAL;

	local_state_change = !!info->attrs[NL80211_ATTR_LOCAL_STATE_CHANGE];

	/*
	 * Since we no longer track auth state, ignore
	 * requests to only change local state.
	 */
	if (local_state_change)
		return 0;

	return cfg80211_mlme_auth(rdev, dev, chan, auth_type, bssid,
				  ssid, ssid_len, ie, ie_len,
				  key.p.key, key.p.key_len, key.idx);
}

static int nl80211_crypto_settings(struct cfg80211_registered_device *rdev,
				   struct genl_info *info,
				   struct cfg80211_crypto_settings *settings,
				   int cipher_limit)
{
	memset(settings, 0, sizeof(*settings));

	settings->control_port = info->attrs[NL80211_ATTR_CONTROL_PORT];

	if (info->attrs[NL80211_ATTR_CONTROL_PORT_ETHERTYPE]) {
		u16 proto;
		proto = nla_get_u16(
			info->attrs[NL80211_ATTR_CONTROL_PORT_ETHERTYPE]);
		settings->control_port_ethertype = cpu_to_be16(proto);
		if (!(rdev->wiphy.flags & WIPHY_FLAG_CONTROL_PORT_PROTOCOL) &&
		    proto != ETH_P_PAE)
			return -EINVAL;
		if (info->attrs[NL80211_ATTR_CONTROL_PORT_NO_ENCRYPT])
			settings->control_port_no_encrypt = true;
	} else
		settings->control_port_ethertype = cpu_to_be16(ETH_P_PAE);

	if (info->attrs[NL80211_ATTR_CIPHER_SUITES_PAIRWISE]) {
		void *data;
		int len, i;

		data = nla_data(info->attrs[NL80211_ATTR_CIPHER_SUITES_PAIRWISE]);
		len = nla_len(info->attrs[NL80211_ATTR_CIPHER_SUITES_PAIRWISE]);
		settings->n_ciphers_pairwise = len / sizeof(u32);

		if (len % sizeof(u32))
			return -EINVAL;

		if (settings->n_ciphers_pairwise > cipher_limit)
			return -EINVAL;

		memcpy(settings->ciphers_pairwise, data, len);

		for (i = 0; i < settings->n_ciphers_pairwise; i++)
			if (!cfg80211_supported_cipher_suite(
					&rdev->wiphy,
					settings->ciphers_pairwise[i]))
				return -EINVAL;
	}

	if (info->attrs[NL80211_ATTR_CIPHER_SUITE_GROUP]) {
		settings->cipher_group =
			nla_get_u32(info->attrs[NL80211_ATTR_CIPHER_SUITE_GROUP]);
		if (!cfg80211_supported_cipher_suite(&rdev->wiphy,
						     settings->cipher_group))
			return -EINVAL;
	}

	if (info->attrs[NL80211_ATTR_WPA_VERSIONS]) {
		settings->wpa_versions =
			nla_get_u32(info->attrs[NL80211_ATTR_WPA_VERSIONS]);
		if (!nl80211_valid_wpa_versions(settings->wpa_versions))
			return -EINVAL;
	}

	if (info->attrs[NL80211_ATTR_AKM_SUITES]) {
		void *data;
		int len;

		data = nla_data(info->attrs[NL80211_ATTR_AKM_SUITES]);
		len = nla_len(info->attrs[NL80211_ATTR_AKM_SUITES]);
		settings->n_akm_suites = len / sizeof(u32);

		if (len % sizeof(u32))
			return -EINVAL;

		if (settings->n_akm_suites > NL80211_MAX_NR_AKM_SUITES)
			return -EINVAL;

		memcpy(settings->akm_suites, data, len);
	}

	return 0;
}

static int nl80211_associate(struct sk_buff *skb, struct genl_info *info)
{
	struct cfg80211_registered_device *rdev = info->user_ptr[0];
	struct net_device *dev = info->user_ptr[1];
	struct cfg80211_crypto_settings crypto;
	struct ieee80211_channel *chan;
	const u8 *bssid, *ssid, *ie = NULL, *prev_bssid = NULL;
	int err, ssid_len, ie_len = 0;
	bool use_mfp = false;
	u32 flags = 0;
	struct ieee80211_ht_cap *ht_capa = NULL;
	struct ieee80211_ht_cap *ht_capa_mask = NULL;

	if (!is_valid_ie_attr(info->attrs[NL80211_ATTR_IE]))
		return -EINVAL;

	if (!info->attrs[NL80211_ATTR_MAC] ||
	    !info->attrs[NL80211_ATTR_SSID] ||
	    !info->attrs[NL80211_ATTR_WIPHY_FREQ])
		return -EINVAL;

	if (!rdev->ops->assoc)
		return -EOPNOTSUPP;

	if (dev->ieee80211_ptr->iftype != NL80211_IFTYPE_STATION &&
	    dev->ieee80211_ptr->iftype != NL80211_IFTYPE_P2P_CLIENT)
		return -EOPNOTSUPP;

	bssid = nla_data(info->attrs[NL80211_ATTR_MAC]);

	chan = ieee80211_get_channel(&rdev->wiphy,
		nla_get_u32(info->attrs[NL80211_ATTR_WIPHY_FREQ]));
	if (!chan || (chan->flags & IEEE80211_CHAN_DISABLED))
		return -EINVAL;

	ssid = nla_data(info->attrs[NL80211_ATTR_SSID]);
	ssid_len = nla_len(info->attrs[NL80211_ATTR_SSID]);

	if (info->attrs[NL80211_ATTR_IE]) {
		ie = nla_data(info->attrs[NL80211_ATTR_IE]);
		ie_len = nla_len(info->attrs[NL80211_ATTR_IE]);
	}

	if (info->attrs[NL80211_ATTR_USE_MFP]) {
		enum nl80211_mfp mfp =
			nla_get_u32(info->attrs[NL80211_ATTR_USE_MFP]);
		if (mfp == NL80211_MFP_REQUIRED)
			use_mfp = true;
		else if (mfp != NL80211_MFP_NO)
			return -EINVAL;
	}

	if (info->attrs[NL80211_ATTR_PREV_BSSID])
		prev_bssid = nla_data(info->attrs[NL80211_ATTR_PREV_BSSID]);

	if (nla_get_flag(info->attrs[NL80211_ATTR_DISABLE_HT]))
		flags |= ASSOC_REQ_DISABLE_HT;

	if (info->attrs[NL80211_ATTR_HT_CAPABILITY_MASK])
		ht_capa_mask =
			nla_data(info->attrs[NL80211_ATTR_HT_CAPABILITY_MASK]);

	if (info->attrs[NL80211_ATTR_HT_CAPABILITY]) {
		if (!ht_capa_mask)
			return -EINVAL;
		ht_capa = nla_data(info->attrs[NL80211_ATTR_HT_CAPABILITY]);
	}

	err = nl80211_crypto_settings(rdev, info, &crypto, 1);
	if (!err)
		err = cfg80211_mlme_assoc(rdev, dev, chan, bssid, prev_bssid,
					  ssid, ssid_len, ie, ie_len, use_mfp,
					  &crypto, flags, ht_capa,
					  ht_capa_mask);

	return err;
}

static int nl80211_deauthenticate(struct sk_buff *skb, struct genl_info *info)
{
	struct cfg80211_registered_device *rdev = info->user_ptr[0];
	struct net_device *dev = info->user_ptr[1];
	const u8 *ie = NULL, *bssid;
	int ie_len = 0;
	u16 reason_code;
	bool local_state_change;

	if (!is_valid_ie_attr(info->attrs[NL80211_ATTR_IE]))
		return -EINVAL;

	if (!info->attrs[NL80211_ATTR_MAC])
		return -EINVAL;

	if (!info->attrs[NL80211_ATTR_REASON_CODE])
		return -EINVAL;

	if (!rdev->ops->deauth)
		return -EOPNOTSUPP;

	if (dev->ieee80211_ptr->iftype != NL80211_IFTYPE_STATION &&
	    dev->ieee80211_ptr->iftype != NL80211_IFTYPE_P2P_CLIENT)
		return -EOPNOTSUPP;

	bssid = nla_data(info->attrs[NL80211_ATTR_MAC]);

	reason_code = nla_get_u16(info->attrs[NL80211_ATTR_REASON_CODE]);
	if (reason_code == 0) {
		/* Reason Code 0 is reserved */
		return -EINVAL;
	}

	if (info->attrs[NL80211_ATTR_IE]) {
		ie = nla_data(info->attrs[NL80211_ATTR_IE]);
		ie_len = nla_len(info->attrs[NL80211_ATTR_IE]);
	}

	local_state_change = !!info->attrs[NL80211_ATTR_LOCAL_STATE_CHANGE];

	return cfg80211_mlme_deauth(rdev, dev, bssid, ie, ie_len, reason_code,
				    local_state_change);
}

static int nl80211_disassociate(struct sk_buff *skb, struct genl_info *info)
{
	struct cfg80211_registered_device *rdev = info->user_ptr[0];
	struct net_device *dev = info->user_ptr[1];
	const u8 *ie = NULL, *bssid;
	int ie_len = 0;
	u16 reason_code;
	bool local_state_change;

	if (!is_valid_ie_attr(info->attrs[NL80211_ATTR_IE]))
		return -EINVAL;

	if (!info->attrs[NL80211_ATTR_MAC])
		return -EINVAL;

	if (!info->attrs[NL80211_ATTR_REASON_CODE])
		return -EINVAL;

	if (!rdev->ops->disassoc)
		return -EOPNOTSUPP;

	if (dev->ieee80211_ptr->iftype != NL80211_IFTYPE_STATION &&
	    dev->ieee80211_ptr->iftype != NL80211_IFTYPE_P2P_CLIENT)
		return -EOPNOTSUPP;

	bssid = nla_data(info->attrs[NL80211_ATTR_MAC]);

	reason_code = nla_get_u16(info->attrs[NL80211_ATTR_REASON_CODE]);
	if (reason_code == 0) {
		/* Reason Code 0 is reserved */
		return -EINVAL;
	}

	if (info->attrs[NL80211_ATTR_IE]) {
		ie = nla_data(info->attrs[NL80211_ATTR_IE]);
		ie_len = nla_len(info->attrs[NL80211_ATTR_IE]);
	}

	local_state_change = !!info->attrs[NL80211_ATTR_LOCAL_STATE_CHANGE];

	return cfg80211_mlme_disassoc(rdev, dev, bssid, ie, ie_len, reason_code,
				      local_state_change);
}

static bool
nl80211_parse_mcast_rate(struct cfg80211_registered_device *rdev,
			 int mcast_rate[IEEE80211_NUM_BANDS],
			 int rateval)
{
	struct wiphy *wiphy = &rdev->wiphy;
	bool found = false;
	int band, i;

	for (band = 0; band < IEEE80211_NUM_BANDS; band++) {
		struct ieee80211_supported_band *sband;

		sband = wiphy->bands[band];
		if (!sband)
			continue;

		for (i = 0; i < sband->n_bitrates; i++) {
			if (sband->bitrates[i].bitrate == rateval) {
				mcast_rate[band] = i + 1;
				found = true;
				break;
			}
		}
	}

	return found;
}

static int nl80211_join_ibss(struct sk_buff *skb, struct genl_info *info)
{
	struct cfg80211_registered_device *rdev = info->user_ptr[0];
	struct net_device *dev = info->user_ptr[1];
	struct cfg80211_ibss_params ibss;
	struct wiphy *wiphy;
	struct cfg80211_cached_keys *connkeys = NULL;
	int err;

	memset(&ibss, 0, sizeof(ibss));

	if (!is_valid_ie_attr(info->attrs[NL80211_ATTR_IE]))
		return -EINVAL;

	if (!info->attrs[NL80211_ATTR_WIPHY_FREQ] ||
	    !info->attrs[NL80211_ATTR_SSID] ||
	    !nla_len(info->attrs[NL80211_ATTR_SSID]))
		return -EINVAL;

	ibss.beacon_interval = 100;

	if (info->attrs[NL80211_ATTR_BEACON_INTERVAL]) {
		ibss.beacon_interval =
			nla_get_u32(info->attrs[NL80211_ATTR_BEACON_INTERVAL]);
		if (ibss.beacon_interval < 1 || ibss.beacon_interval > 10000)
			return -EINVAL;
	}

	if (!rdev->ops->join_ibss)
		return -EOPNOTSUPP;

	if (dev->ieee80211_ptr->iftype != NL80211_IFTYPE_ADHOC)
		return -EOPNOTSUPP;

	wiphy = &rdev->wiphy;

	if (info->attrs[NL80211_ATTR_MAC]) {
		ibss.bssid = nla_data(info->attrs[NL80211_ATTR_MAC]);

		if (!is_valid_ether_addr(ibss.bssid))
			return -EINVAL;
	}
	ibss.ssid = nla_data(info->attrs[NL80211_ATTR_SSID]);
	ibss.ssid_len = nla_len(info->attrs[NL80211_ATTR_SSID]);

	if (info->attrs[NL80211_ATTR_IE]) {
		ibss.ie = nla_data(info->attrs[NL80211_ATTR_IE]);
		ibss.ie_len = nla_len(info->attrs[NL80211_ATTR_IE]);
	}

	if (info->attrs[NL80211_ATTR_WIPHY_CHANNEL_TYPE]) {
		enum nl80211_channel_type channel_type;

		channel_type = nla_get_u32(
				info->attrs[NL80211_ATTR_WIPHY_CHANNEL_TYPE]);
		if (channel_type != NL80211_CHAN_NO_HT &&
		    channel_type != NL80211_CHAN_HT20 &&
		    channel_type != NL80211_CHAN_HT40MINUS &&
		    channel_type != NL80211_CHAN_HT40PLUS)
			return -EINVAL;

		if (channel_type != NL80211_CHAN_NO_HT &&
		    !(wiphy->features & NL80211_FEATURE_HT_IBSS))
			return -EINVAL;

		ibss.channel_type = channel_type;
	} else {
		ibss.channel_type = NL80211_CHAN_NO_HT;
	}

	ibss.channel = rdev_freq_to_chan(rdev,
		nla_get_u32(info->attrs[NL80211_ATTR_WIPHY_FREQ]),
		ibss.channel_type);
	if (!ibss.channel ||
	    ibss.channel->flags & IEEE80211_CHAN_NO_IBSS ||
	    ibss.channel->flags & IEEE80211_CHAN_DISABLED)
		return -EINVAL;

	/* Both channels should be able to initiate communication */
	if ((ibss.channel_type == NL80211_CHAN_HT40PLUS ||
	     ibss.channel_type == NL80211_CHAN_HT40MINUS) &&
	    !cfg80211_can_beacon_sec_chan(&rdev->wiphy, ibss.channel,
					  ibss.channel_type))
		return -EINVAL;

	ibss.channel_fixed = !!info->attrs[NL80211_ATTR_FREQ_FIXED];
	ibss.privacy = !!info->attrs[NL80211_ATTR_PRIVACY];

	if (info->attrs[NL80211_ATTR_BSS_BASIC_RATES]) {
		u8 *rates =
			nla_data(info->attrs[NL80211_ATTR_BSS_BASIC_RATES]);
		int n_rates =
			nla_len(info->attrs[NL80211_ATTR_BSS_BASIC_RATES]);
		struct ieee80211_supported_band *sband =
			wiphy->bands[ibss.channel->band];

		err = ieee80211_get_ratemask(sband, rates, n_rates,
					     &ibss.basic_rates);
		if (err)
			return err;
	}

	if (info->attrs[NL80211_ATTR_MCAST_RATE] &&
	    !nl80211_parse_mcast_rate(rdev, ibss.mcast_rate,
			nla_get_u32(info->attrs[NL80211_ATTR_MCAST_RATE])))
		return -EINVAL;

	if (ibss.privacy && info->attrs[NL80211_ATTR_KEYS]) {
		connkeys = nl80211_parse_connkeys(rdev,
					info->attrs[NL80211_ATTR_KEYS]);
		if (IS_ERR(connkeys))
			return PTR_ERR(connkeys);
	}

	ibss.control_port =
		nla_get_flag(info->attrs[NL80211_ATTR_CONTROL_PORT]);

	err = cfg80211_join_ibss(rdev, dev, &ibss, connkeys);
	if (err)
		kfree(connkeys);
	return err;
}

static int nl80211_leave_ibss(struct sk_buff *skb, struct genl_info *info)
{
	struct cfg80211_registered_device *rdev = info->user_ptr[0];
	struct net_device *dev = info->user_ptr[1];

	if (!rdev->ops->leave_ibss)
		return -EOPNOTSUPP;

	if (dev->ieee80211_ptr->iftype != NL80211_IFTYPE_ADHOC)
		return -EOPNOTSUPP;

	return cfg80211_leave_ibss(rdev, dev, false);
}

#ifdef CONFIG_NL80211_TESTMODE
static struct genl_multicast_group nl80211_testmode_mcgrp = {
	.name = "testmode",
};

static int nl80211_testmode_do(struct sk_buff *skb, struct genl_info *info)
{
	struct cfg80211_registered_device *rdev = info->user_ptr[0];
	int err;

	if (!info->attrs[NL80211_ATTR_TESTDATA])
		return -EINVAL;

	err = -EOPNOTSUPP;
	if (rdev->ops->testmode_cmd) {
		rdev->testmode_info = info;
		err = rdev->ops->testmode_cmd(&rdev->wiphy,
				nla_data(info->attrs[NL80211_ATTR_TESTDATA]),
				nla_len(info->attrs[NL80211_ATTR_TESTDATA]));
		rdev->testmode_info = NULL;
	}

	return err;
}

static int nl80211_testmode_dump(struct sk_buff *skb,
				 struct netlink_callback *cb)
{
	struct cfg80211_registered_device *rdev;
	int err;
	long phy_idx;
	void *data = NULL;
	int data_len = 0;

	if (cb->args[0]) {
		/*
		 * 0 is a valid index, but not valid for args[0],
		 * so we need to offset by 1.
		 */
		phy_idx = cb->args[0] - 1;
	} else {
		err = nlmsg_parse(cb->nlh, GENL_HDRLEN + nl80211_fam.hdrsize,
				  nl80211_fam.attrbuf, nl80211_fam.maxattr,
				  nl80211_policy);
		if (err)
			return err;
		if (nl80211_fam.attrbuf[NL80211_ATTR_WIPHY]) {
			phy_idx = nla_get_u32(
				nl80211_fam.attrbuf[NL80211_ATTR_WIPHY]);
		} else {
			struct net_device *netdev;

			err = get_rdev_dev_by_ifindex(sock_net(skb->sk),
						      nl80211_fam.attrbuf,
						      &rdev, &netdev);
			if (err)
				return err;
			dev_put(netdev);
			phy_idx = rdev->wiphy_idx;
			cfg80211_unlock_rdev(rdev);
		}
		if (nl80211_fam.attrbuf[NL80211_ATTR_TESTDATA])
			cb->args[1] =
				(long)nl80211_fam.attrbuf[NL80211_ATTR_TESTDATA];
	}

	if (cb->args[1]) {
		data = nla_data((void *)cb->args[1]);
		data_len = nla_len((void *)cb->args[1]);
	}

	mutex_lock(&cfg80211_mutex);
	rdev = cfg80211_rdev_by_wiphy_idx(phy_idx);
	if (!rdev) {
		mutex_unlock(&cfg80211_mutex);
		return -ENOENT;
	}
	cfg80211_lock_rdev(rdev);
	mutex_unlock(&cfg80211_mutex);

	if (!rdev->ops->testmode_dump) {
		err = -EOPNOTSUPP;
		goto out_err;
	}

	while (1) {
		void *hdr = nl80211hdr_put(skb, NETLINK_CB(cb->skb).pid,
					   cb->nlh->nlmsg_seq, NLM_F_MULTI,
					   NL80211_CMD_TESTMODE);
		struct nlattr *tmdata;

		if (nla_put_u32(skb, NL80211_ATTR_WIPHY, phy_idx) < 0) {
			genlmsg_cancel(skb, hdr);
			break;
		}

		tmdata = nla_nest_start(skb, NL80211_ATTR_TESTDATA);
		if (!tmdata) {
			genlmsg_cancel(skb, hdr);
			break;
		}
		err = rdev->ops->testmode_dump(&rdev->wiphy, skb, cb,
					       data, data_len);
		nla_nest_end(skb, tmdata);

		if (err == -ENOBUFS || err == -ENOENT) {
			genlmsg_cancel(skb, hdr);
			break;
		} else if (err) {
			genlmsg_cancel(skb, hdr);
			goto out_err;
		}

		genlmsg_end(skb, hdr);
	}

	err = skb->len;
	/* see above */
	cb->args[0] = phy_idx + 1;
 out_err:
	cfg80211_unlock_rdev(rdev);
	return err;
}

static struct sk_buff *
__cfg80211_testmode_alloc_skb(struct cfg80211_registered_device *rdev,
			      int approxlen, u32 pid, u32 seq, gfp_t gfp)
{
	struct sk_buff *skb;
	void *hdr;
	struct nlattr *data;

	skb = nlmsg_new(approxlen + 100, gfp);
	if (!skb)
		return NULL;

	hdr = nl80211hdr_put(skb, pid, seq, 0, NL80211_CMD_TESTMODE);
	if (!hdr) {
		kfree_skb(skb);
		return NULL;
	}

	NLA_PUT_U32(skb, NL80211_ATTR_WIPHY, rdev->wiphy_idx);
	data = nla_nest_start(skb, NL80211_ATTR_TESTDATA);

	((void **)skb->cb)[0] = rdev;
	((void **)skb->cb)[1] = hdr;
	((void **)skb->cb)[2] = data;

	return skb;

 nla_put_failure:
	kfree_skb(skb);
	return NULL;
}

struct sk_buff *cfg80211_testmode_alloc_reply_skb(struct wiphy *wiphy,
						  int approxlen)
{
	struct cfg80211_registered_device *rdev = wiphy_to_dev(wiphy);

	if (WARN_ON(!rdev->testmode_info))
		return NULL;

	return __cfg80211_testmode_alloc_skb(rdev, approxlen,
				rdev->testmode_info->snd_pid,
				rdev->testmode_info->snd_seq,
				GFP_KERNEL);
}
EXPORT_SYMBOL(cfg80211_testmode_alloc_reply_skb);

int cfg80211_testmode_reply(struct sk_buff *skb)
{
	struct cfg80211_registered_device *rdev = ((void **)skb->cb)[0];
	void *hdr = ((void **)skb->cb)[1];
	struct nlattr *data = ((void **)skb->cb)[2];

	if (WARN_ON(!rdev->testmode_info)) {
		kfree_skb(skb);
		return -EINVAL;
	}

	nla_nest_end(skb, data);
	genlmsg_end(skb, hdr);
	return genlmsg_reply(skb, rdev->testmode_info);
}
EXPORT_SYMBOL(cfg80211_testmode_reply);

struct sk_buff *cfg80211_testmode_alloc_event_skb(struct wiphy *wiphy,
						  int approxlen, gfp_t gfp)
{
	struct cfg80211_registered_device *rdev = wiphy_to_dev(wiphy);

	return __cfg80211_testmode_alloc_skb(rdev, approxlen, 0, 0, gfp);
}
EXPORT_SYMBOL(cfg80211_testmode_alloc_event_skb);

void cfg80211_testmode_event(struct sk_buff *skb, gfp_t gfp)
{
	void *hdr = ((void **)skb->cb)[1];
	struct nlattr *data = ((void **)skb->cb)[2];

	nla_nest_end(skb, data);
	genlmsg_end(skb, hdr);
	genlmsg_multicast(skb, 0, nl80211_testmode_mcgrp.id, gfp);
}
EXPORT_SYMBOL(cfg80211_testmode_event);
#endif

static int nl80211_connect(struct sk_buff *skb, struct genl_info *info)
{
	struct cfg80211_registered_device *rdev = info->user_ptr[0];
	struct net_device *dev = info->user_ptr[1];
	struct cfg80211_connect_params connect;
	struct wiphy *wiphy;
	struct cfg80211_cached_keys *connkeys = NULL;
	int err;

	memset(&connect, 0, sizeof(connect));

	if (!is_valid_ie_attr(info->attrs[NL80211_ATTR_IE]))
		return -EINVAL;

	if (!info->attrs[NL80211_ATTR_SSID] ||
	    !nla_len(info->attrs[NL80211_ATTR_SSID]))
		return -EINVAL;

	if (info->attrs[NL80211_ATTR_AUTH_TYPE]) {
		connect.auth_type =
			nla_get_u32(info->attrs[NL80211_ATTR_AUTH_TYPE]);
		if (!nl80211_valid_auth_type(connect.auth_type))
			return -EINVAL;
	} else
		connect.auth_type = NL80211_AUTHTYPE_AUTOMATIC;

	connect.privacy = info->attrs[NL80211_ATTR_PRIVACY];

	err = nl80211_crypto_settings(rdev, info, &connect.crypto,
				      NL80211_MAX_NR_CIPHER_SUITES);
	if (err)
		return err;

	if (dev->ieee80211_ptr->iftype != NL80211_IFTYPE_STATION &&
	    dev->ieee80211_ptr->iftype != NL80211_IFTYPE_P2P_CLIENT)
		return -EOPNOTSUPP;

	wiphy = &rdev->wiphy;

	connect.bg_scan_period = -1;
	if (info->attrs[NL80211_ATTR_BG_SCAN_PERIOD] &&
		(wiphy->flags & WIPHY_FLAG_SUPPORTS_FW_ROAM)) {
		connect.bg_scan_period =
			nla_get_u16(info->attrs[NL80211_ATTR_BG_SCAN_PERIOD]);
	}

	if (info->attrs[NL80211_ATTR_MAC])
		connect.bssid = nla_data(info->attrs[NL80211_ATTR_MAC]);
	connect.ssid = nla_data(info->attrs[NL80211_ATTR_SSID]);
	connect.ssid_len = nla_len(info->attrs[NL80211_ATTR_SSID]);

	if (info->attrs[NL80211_ATTR_IE]) {
		connect.ie = nla_data(info->attrs[NL80211_ATTR_IE]);
		connect.ie_len = nla_len(info->attrs[NL80211_ATTR_IE]);
	}

	if (info->attrs[NL80211_ATTR_WIPHY_FREQ]) {
		connect.channel =
			ieee80211_get_channel(wiphy,
			    nla_get_u32(info->attrs[NL80211_ATTR_WIPHY_FREQ]));
		if (!connect.channel ||
		    connect.channel->flags & IEEE80211_CHAN_DISABLED)
			return -EINVAL;
	}

	if (connect.privacy && info->attrs[NL80211_ATTR_KEYS]) {
		connkeys = nl80211_parse_connkeys(rdev,
					info->attrs[NL80211_ATTR_KEYS]);
		if (IS_ERR(connkeys))
			return PTR_ERR(connkeys);
	}

	if (nla_get_flag(info->attrs[NL80211_ATTR_DISABLE_HT]))
		connect.flags |= ASSOC_REQ_DISABLE_HT;

	if (info->attrs[NL80211_ATTR_HT_CAPABILITY_MASK])
		memcpy(&connect.ht_capa_mask,
		       nla_data(info->attrs[NL80211_ATTR_HT_CAPABILITY_MASK]),
		       sizeof(connect.ht_capa_mask));

	if (info->attrs[NL80211_ATTR_HT_CAPABILITY]) {
		if (!info->attrs[NL80211_ATTR_HT_CAPABILITY_MASK])
			return -EINVAL;
		memcpy(&connect.ht_capa,
		       nla_data(info->attrs[NL80211_ATTR_HT_CAPABILITY]),
		       sizeof(connect.ht_capa));
	}

	err = cfg80211_connect(rdev, dev, &connect, connkeys);
	if (err)
		kfree(connkeys);
	return err;
}

static int nl80211_disconnect(struct sk_buff *skb, struct genl_info *info)
{
	struct cfg80211_registered_device *rdev = info->user_ptr[0];
	struct net_device *dev = info->user_ptr[1];
	u16 reason;

	if (!info->attrs[NL80211_ATTR_REASON_CODE])
		reason = WLAN_REASON_DEAUTH_LEAVING;
	else
		reason = nla_get_u16(info->attrs[NL80211_ATTR_REASON_CODE]);

	if (reason == 0)
		return -EINVAL;

	if (dev->ieee80211_ptr->iftype != NL80211_IFTYPE_STATION &&
	    dev->ieee80211_ptr->iftype != NL80211_IFTYPE_P2P_CLIENT)
		return -EOPNOTSUPP;

	return cfg80211_disconnect(rdev, dev, reason, true);
}

static int nl80211_wiphy_netns(struct sk_buff *skb, struct genl_info *info)
{
	struct cfg80211_registered_device *rdev = info->user_ptr[0];
	struct net *net;
	int err;
	u32 pid;

	if (!info->attrs[NL80211_ATTR_PID])
		return -EINVAL;

	pid = nla_get_u32(info->attrs[NL80211_ATTR_PID]);

	net = get_net_ns_by_pid(pid);
	if (IS_ERR(net))
		return PTR_ERR(net);

	err = 0;

	/* check if anything to do */
	if (!net_eq(wiphy_net(&rdev->wiphy), net))
		err = cfg80211_switch_netns(rdev, net);

	put_net(net);
	return err;
}

static int nl80211_setdel_pmksa(struct sk_buff *skb, struct genl_info *info)
{
	struct cfg80211_registered_device *rdev = info->user_ptr[0];
	int (*rdev_ops)(struct wiphy *wiphy, struct net_device *dev,
			struct cfg80211_pmksa *pmksa) = NULL;
	struct net_device *dev = info->user_ptr[1];
	struct cfg80211_pmksa pmksa;

	memset(&pmksa, 0, sizeof(struct cfg80211_pmksa));

	if (!info->attrs[NL80211_ATTR_MAC])
		return -EINVAL;

	if (!info->attrs[NL80211_ATTR_PMKID])
		return -EINVAL;

	pmksa.pmkid = nla_data(info->attrs[NL80211_ATTR_PMKID]);
	pmksa.bssid = nla_data(info->attrs[NL80211_ATTR_MAC]);

	if (dev->ieee80211_ptr->iftype != NL80211_IFTYPE_STATION &&
	    dev->ieee80211_ptr->iftype != NL80211_IFTYPE_P2P_CLIENT)
		return -EOPNOTSUPP;

	switch (info->genlhdr->cmd) {
	case NL80211_CMD_SET_PMKSA:
		rdev_ops = rdev->ops->set_pmksa;
		break;
	case NL80211_CMD_DEL_PMKSA:
		rdev_ops = rdev->ops->del_pmksa;
		break;
	default:
		WARN_ON(1);
		break;
	}

	if (!rdev_ops)
		return -EOPNOTSUPP;

	return rdev_ops(&rdev->wiphy, dev, &pmksa);
}

static int nl80211_flush_pmksa(struct sk_buff *skb, struct genl_info *info)
{
	struct cfg80211_registered_device *rdev = info->user_ptr[0];
	struct net_device *dev = info->user_ptr[1];

	if (dev->ieee80211_ptr->iftype != NL80211_IFTYPE_STATION &&
	    dev->ieee80211_ptr->iftype != NL80211_IFTYPE_P2P_CLIENT)
		return -EOPNOTSUPP;

	if (!rdev->ops->flush_pmksa)
		return -EOPNOTSUPP;

	return rdev->ops->flush_pmksa(&rdev->wiphy, dev);
}

static int nl80211_tdls_mgmt(struct sk_buff *skb, struct genl_info *info)
{
	struct cfg80211_registered_device *rdev = info->user_ptr[0];
	struct net_device *dev = info->user_ptr[1];
	u8 action_code, dialog_token;
	u16 status_code;
	u8 *peer;

	if (!(rdev->wiphy.flags & WIPHY_FLAG_SUPPORTS_TDLS) ||
	    !rdev->ops->tdls_mgmt)
		return -EOPNOTSUPP;

	if (!info->attrs[NL80211_ATTR_TDLS_ACTION] ||
	    !info->attrs[NL80211_ATTR_STATUS_CODE] ||
	    !info->attrs[NL80211_ATTR_TDLS_DIALOG_TOKEN] ||
	    !info->attrs[NL80211_ATTR_IE] ||
	    !info->attrs[NL80211_ATTR_MAC])
		return -EINVAL;

	peer = nla_data(info->attrs[NL80211_ATTR_MAC]);
	action_code = nla_get_u8(info->attrs[NL80211_ATTR_TDLS_ACTION]);
	status_code = nla_get_u16(info->attrs[NL80211_ATTR_STATUS_CODE]);
	dialog_token = nla_get_u8(info->attrs[NL80211_ATTR_TDLS_DIALOG_TOKEN]);

	return rdev->ops->tdls_mgmt(&rdev->wiphy, dev, peer, action_code,
				    dialog_token, status_code,
				    nla_data(info->attrs[NL80211_ATTR_IE]),
				    nla_len(info->attrs[NL80211_ATTR_IE]));
}

static int nl80211_tdls_oper(struct sk_buff *skb, struct genl_info *info)
{
	struct cfg80211_registered_device *rdev = info->user_ptr[0];
	struct net_device *dev = info->user_ptr[1];
	enum nl80211_tdls_operation operation;
	u8 *peer;

	if (!(rdev->wiphy.flags & WIPHY_FLAG_SUPPORTS_TDLS) ||
	    !rdev->ops->tdls_oper)
		return -EOPNOTSUPP;

	if (!info->attrs[NL80211_ATTR_TDLS_OPERATION] ||
	    !info->attrs[NL80211_ATTR_MAC])
		return -EINVAL;

	operation = nla_get_u8(info->attrs[NL80211_ATTR_TDLS_OPERATION]);
	peer = nla_data(info->attrs[NL80211_ATTR_MAC]);

	return rdev->ops->tdls_oper(&rdev->wiphy, dev, peer, operation);
}

static int nl80211_remain_on_channel(struct sk_buff *skb,
				     struct genl_info *info)
{
	struct cfg80211_registered_device *rdev = info->user_ptr[0];
	struct net_device *dev = info->user_ptr[1];
	struct ieee80211_channel *chan;
	struct sk_buff *msg;
	void *hdr;
	u64 cookie;
	enum nl80211_channel_type channel_type = NL80211_CHAN_NO_HT;
	u32 freq, duration;
	int err;

	if (!info->attrs[NL80211_ATTR_WIPHY_FREQ] ||
	    !info->attrs[NL80211_ATTR_DURATION])
		return -EINVAL;

	duration = nla_get_u32(info->attrs[NL80211_ATTR_DURATION]);

	/*
	 * We should be on that channel for at least one jiffie,
	 * and more than 5 seconds seems excessive.
	 */
	if (!duration || !msecs_to_jiffies(duration) ||
	    duration > rdev->wiphy.max_remain_on_channel_duration)
		return -EINVAL;

	if (!rdev->ops->remain_on_channel ||
	    !(rdev->wiphy.flags & WIPHY_FLAG_HAS_REMAIN_ON_CHANNEL))
		return -EOPNOTSUPP;

	if (info->attrs[NL80211_ATTR_WIPHY_CHANNEL_TYPE]) {
		channel_type = nla_get_u32(
			info->attrs[NL80211_ATTR_WIPHY_CHANNEL_TYPE]);
		if (channel_type != NL80211_CHAN_NO_HT &&
		    channel_type != NL80211_CHAN_HT20 &&
		    channel_type != NL80211_CHAN_HT40PLUS &&
		    channel_type != NL80211_CHAN_HT40MINUS)
			return -EINVAL;
	}

	freq = nla_get_u32(info->attrs[NL80211_ATTR_WIPHY_FREQ]);
	chan = rdev_freq_to_chan(rdev, freq, channel_type);
	if (chan == NULL)
		return -EINVAL;

	msg = nlmsg_new(NLMSG_DEFAULT_SIZE, GFP_KERNEL);
	if (!msg)
		return -ENOMEM;

	hdr = nl80211hdr_put(msg, info->snd_pid, info->snd_seq, 0,
			     NL80211_CMD_REMAIN_ON_CHANNEL);

	if (IS_ERR(hdr)) {
		err = PTR_ERR(hdr);
		goto free_msg;
	}

	err = rdev->ops->remain_on_channel(&rdev->wiphy, dev, chan,
					   channel_type, duration, &cookie);

	if (err)
		goto free_msg;

	NLA_PUT_U64(msg, NL80211_ATTR_COOKIE, cookie);

	genlmsg_end(msg, hdr);

	return genlmsg_reply(msg, info);

 nla_put_failure:
	err = -ENOBUFS;
 free_msg:
	nlmsg_free(msg);
	return err;
}

static int nl80211_cancel_remain_on_channel(struct sk_buff *skb,
					    struct genl_info *info)
{
	struct cfg80211_registered_device *rdev = info->user_ptr[0];
	struct net_device *dev = info->user_ptr[1];
	u64 cookie;

	if (!info->attrs[NL80211_ATTR_COOKIE])
		return -EINVAL;

	if (!rdev->ops->cancel_remain_on_channel)
		return -EOPNOTSUPP;

	cookie = nla_get_u64(info->attrs[NL80211_ATTR_COOKIE]);

	return rdev->ops->cancel_remain_on_channel(&rdev->wiphy, dev, cookie);
}

static u32 rateset_to_mask(struct ieee80211_supported_band *sband,
			   u8 *rates, u8 rates_len)
{
	u8 i;
	u32 mask = 0;

	for (i = 0; i < rates_len; i++) {
		int rate = (rates[i] & 0x7f) * 5;
		int ridx;
		for (ridx = 0; ridx < sband->n_bitrates; ridx++) {
			struct ieee80211_rate *srate =
				&sband->bitrates[ridx];
			if (rate == srate->bitrate) {
				mask |= 1 << ridx;
				break;
			}
		}
		if (ridx == sband->n_bitrates)
			return 0; /* rate not found */
	}

	return mask;
}

static bool ht_rateset_to_mask(struct ieee80211_supported_band *sband,
			       u8 *rates, u8 rates_len,
			       u8 mcs[IEEE80211_HT_MCS_MASK_LEN])
{
	u8 i;

	memset(mcs, 0, IEEE80211_HT_MCS_MASK_LEN);

	for (i = 0; i < rates_len; i++) {
		int ridx, rbit;

		ridx = rates[i] / 8;
		rbit = BIT(rates[i] % 8);

		/* check validity */
		if ((ridx < 0) || (ridx >= IEEE80211_HT_MCS_MASK_LEN))
			return false;

		/* check availability */
		if (sband->ht_cap.mcs.rx_mask[ridx] & rbit)
			mcs[ridx] |= rbit;
		else
			return false;
	}

	return true;
}

static const struct nla_policy nl80211_txattr_policy[NL80211_TXRATE_MAX + 1] = {
	[NL80211_TXRATE_LEGACY] = { .type = NLA_BINARY,
				    .len = NL80211_MAX_SUPP_RATES },
	[NL80211_TXRATE_MCS] = { .type = NLA_BINARY,
				 .len = NL80211_MAX_SUPP_HT_RATES },
};

static int nl80211_set_tx_bitrate_mask(struct sk_buff *skb,
				       struct genl_info *info)
{
	struct nlattr *tb[NL80211_TXRATE_MAX + 1];
	struct cfg80211_registered_device *rdev = info->user_ptr[0];
	struct cfg80211_bitrate_mask mask;
	int rem, i;
	struct net_device *dev = info->user_ptr[1];
	struct nlattr *tx_rates;
	struct ieee80211_supported_band *sband;

	if (info->attrs[NL80211_ATTR_TX_RATES] == NULL)
		return -EINVAL;

	if (!rdev->ops->set_bitrate_mask)
		return -EOPNOTSUPP;

	memset(&mask, 0, sizeof(mask));
	/* Default to all rates enabled */
	for (i = 0; i < IEEE80211_NUM_BANDS; i++) {
		sband = rdev->wiphy.bands[i];
		mask.control[i].legacy =
			sband ? (1 << sband->n_bitrates) - 1 : 0;
		if (sband)
			memcpy(mask.control[i].mcs,
			       sband->ht_cap.mcs.rx_mask,
			       sizeof(mask.control[i].mcs));
		else
			memset(mask.control[i].mcs, 0,
			       sizeof(mask.control[i].mcs));
	}

	/*
	 * The nested attribute uses enum nl80211_band as the index. This maps
	 * directly to the enum ieee80211_band values used in cfg80211.
	 */
	BUILD_BUG_ON(NL80211_MAX_SUPP_HT_RATES > IEEE80211_HT_MCS_MASK_LEN * 8);
	nla_for_each_nested(tx_rates, info->attrs[NL80211_ATTR_TX_RATES], rem)
	{
		enum ieee80211_band band = nla_type(tx_rates);
		if (band < 0 || band >= IEEE80211_NUM_BANDS)
			return -EINVAL;
		sband = rdev->wiphy.bands[band];
		if (sband == NULL)
			return -EINVAL;
		nla_parse(tb, NL80211_TXRATE_MAX, nla_data(tx_rates),
			  nla_len(tx_rates), nl80211_txattr_policy);
		if (tb[NL80211_TXRATE_LEGACY]) {
			mask.control[band].legacy = rateset_to_mask(
				sband,
				nla_data(tb[NL80211_TXRATE_LEGACY]),
				nla_len(tb[NL80211_TXRATE_LEGACY]));
		}
		if (tb[NL80211_TXRATE_MCS]) {
			if (!ht_rateset_to_mask(
					sband,
					nla_data(tb[NL80211_TXRATE_MCS]),
					nla_len(tb[NL80211_TXRATE_MCS]),
					mask.control[band].mcs))
				return -EINVAL;
		}

		if (mask.control[band].legacy == 0) {
			/* don't allow empty legacy rates if HT
			 * is not even supported. */
			if (!rdev->wiphy.bands[band]->ht_cap.ht_supported)
				return -EINVAL;

			for (i = 0; i < IEEE80211_HT_MCS_MASK_LEN; i++)
				if (mask.control[band].mcs[i])
					break;

			/* legacy and mcs rates may not be both empty */
			if (i == IEEE80211_HT_MCS_MASK_LEN)
				return -EINVAL;
		}
	}

	return rdev->ops->set_bitrate_mask(&rdev->wiphy, dev, NULL, &mask);
}

static int nl80211_register_mgmt(struct sk_buff *skb, struct genl_info *info)
{
	struct cfg80211_registered_device *rdev = info->user_ptr[0];
	struct net_device *dev = info->user_ptr[1];
	u16 frame_type = IEEE80211_FTYPE_MGMT | IEEE80211_STYPE_ACTION;

	if (!info->attrs[NL80211_ATTR_FRAME_MATCH])
		return -EINVAL;

	if (info->attrs[NL80211_ATTR_FRAME_TYPE])
		frame_type = nla_get_u16(info->attrs[NL80211_ATTR_FRAME_TYPE]);

	if (dev->ieee80211_ptr->iftype != NL80211_IFTYPE_STATION &&
	    dev->ieee80211_ptr->iftype != NL80211_IFTYPE_ADHOC &&
	    dev->ieee80211_ptr->iftype != NL80211_IFTYPE_P2P_CLIENT &&
	    dev->ieee80211_ptr->iftype != NL80211_IFTYPE_AP &&
	    dev->ieee80211_ptr->iftype != NL80211_IFTYPE_AP_VLAN &&
	    dev->ieee80211_ptr->iftype != NL80211_IFTYPE_MESH_POINT &&
	    dev->ieee80211_ptr->iftype != NL80211_IFTYPE_P2P_GO)
		return -EOPNOTSUPP;

	/* not much point in registering if we can't reply */
	if (!rdev->ops->mgmt_tx)
		return -EOPNOTSUPP;

	return cfg80211_mlme_register_mgmt(dev->ieee80211_ptr, info->snd_pid,
			frame_type,
			nla_data(info->attrs[NL80211_ATTR_FRAME_MATCH]),
			nla_len(info->attrs[NL80211_ATTR_FRAME_MATCH]));
}

static int nl80211_tx_mgmt(struct sk_buff *skb, struct genl_info *info)
{
	struct cfg80211_registered_device *rdev = info->user_ptr[0];
	struct net_device *dev = info->user_ptr[1];
	struct ieee80211_channel *chan;
	enum nl80211_channel_type channel_type = NL80211_CHAN_NO_HT;
	bool channel_type_valid = false;
	u32 freq;
	int err;
	void *hdr = NULL;
	u64 cookie;
	struct sk_buff *msg = NULL;
	unsigned int wait = 0;
	bool offchan, no_cck, dont_wait_for_ack;

	dont_wait_for_ack = info->attrs[NL80211_ATTR_DONT_WAIT_FOR_ACK];

	if (!info->attrs[NL80211_ATTR_FRAME] ||
	    !info->attrs[NL80211_ATTR_WIPHY_FREQ])
		return -EINVAL;

	if (!rdev->ops->mgmt_tx)
		return -EOPNOTSUPP;

	if (dev->ieee80211_ptr->iftype != NL80211_IFTYPE_STATION &&
	    dev->ieee80211_ptr->iftype != NL80211_IFTYPE_ADHOC &&
	    dev->ieee80211_ptr->iftype != NL80211_IFTYPE_P2P_CLIENT &&
	    dev->ieee80211_ptr->iftype != NL80211_IFTYPE_AP &&
	    dev->ieee80211_ptr->iftype != NL80211_IFTYPE_AP_VLAN &&
	    dev->ieee80211_ptr->iftype != NL80211_IFTYPE_MESH_POINT &&
	    dev->ieee80211_ptr->iftype != NL80211_IFTYPE_P2P_GO)
		return -EOPNOTSUPP;

	if (info->attrs[NL80211_ATTR_DURATION]) {
		if (!(rdev->wiphy.flags & WIPHY_FLAG_OFFCHAN_TX))
			return -EINVAL;
		wait = nla_get_u32(info->attrs[NL80211_ATTR_DURATION]);
	}

	if (info->attrs[NL80211_ATTR_WIPHY_CHANNEL_TYPE]) {
		channel_type = nla_get_u32(
			info->attrs[NL80211_ATTR_WIPHY_CHANNEL_TYPE]);
		if (channel_type != NL80211_CHAN_NO_HT &&
		    channel_type != NL80211_CHAN_HT20 &&
		    channel_type != NL80211_CHAN_HT40PLUS &&
		    channel_type != NL80211_CHAN_HT40MINUS)
			return -EINVAL;
		channel_type_valid = true;
	}

	offchan = info->attrs[NL80211_ATTR_OFFCHANNEL_TX_OK];

	if (offchan && !(rdev->wiphy.flags & WIPHY_FLAG_OFFCHAN_TX))
		return -EINVAL;

	no_cck = nla_get_flag(info->attrs[NL80211_ATTR_TX_NO_CCK_RATE]);

	freq = nla_get_u32(info->attrs[NL80211_ATTR_WIPHY_FREQ]);
	chan = rdev_freq_to_chan(rdev, freq, channel_type);
	if (chan == NULL)
		return -EINVAL;

	if (!dont_wait_for_ack) {
		msg = nlmsg_new(NLMSG_DEFAULT_SIZE, GFP_KERNEL);
		if (!msg)
			return -ENOMEM;

		hdr = nl80211hdr_put(msg, info->snd_pid, info->snd_seq, 0,
				     NL80211_CMD_FRAME);

		if (IS_ERR(hdr)) {
			err = PTR_ERR(hdr);
			goto free_msg;
		}
	}

	err = cfg80211_mlme_mgmt_tx(rdev, dev, chan, offchan, channel_type,
				    channel_type_valid, wait,
				    nla_data(info->attrs[NL80211_ATTR_FRAME]),
				    nla_len(info->attrs[NL80211_ATTR_FRAME]),
				    no_cck, dont_wait_for_ack, &cookie);
	if (err)
		goto free_msg;

	if (msg) {
		NLA_PUT_U64(msg, NL80211_ATTR_COOKIE, cookie);

		genlmsg_end(msg, hdr);
		return genlmsg_reply(msg, info);
	}

	return 0;

 nla_put_failure:
	err = -ENOBUFS;
 free_msg:
	nlmsg_free(msg);
	return err;
}

static int nl80211_tx_mgmt_cancel_wait(struct sk_buff *skb, struct genl_info *info)
{
	struct cfg80211_registered_device *rdev = info->user_ptr[0];
	struct net_device *dev = info->user_ptr[1];
	u64 cookie;

	if (!info->attrs[NL80211_ATTR_COOKIE])
		return -EINVAL;

	if (!rdev->ops->mgmt_tx_cancel_wait)
		return -EOPNOTSUPP;

	if (dev->ieee80211_ptr->iftype != NL80211_IFTYPE_STATION &&
	    dev->ieee80211_ptr->iftype != NL80211_IFTYPE_ADHOC &&
	    dev->ieee80211_ptr->iftype != NL80211_IFTYPE_P2P_CLIENT &&
	    dev->ieee80211_ptr->iftype != NL80211_IFTYPE_AP &&
	    dev->ieee80211_ptr->iftype != NL80211_IFTYPE_AP_VLAN &&
	    dev->ieee80211_ptr->iftype != NL80211_IFTYPE_P2P_GO)
		return -EOPNOTSUPP;

	cookie = nla_get_u64(info->attrs[NL80211_ATTR_COOKIE]);

	return rdev->ops->mgmt_tx_cancel_wait(&rdev->wiphy, dev, cookie);
}

static int nl80211_set_power_save(struct sk_buff *skb, struct genl_info *info)
{
	struct cfg80211_registered_device *rdev = info->user_ptr[0];
	struct wireless_dev *wdev;
	struct net_device *dev = info->user_ptr[1];
	u8 ps_state;
	bool state;
	int err;

	if (!info->attrs[NL80211_ATTR_PS_STATE])
		return -EINVAL;

	ps_state = nla_get_u32(info->attrs[NL80211_ATTR_PS_STATE]);

	if (ps_state != NL80211_PS_DISABLED && ps_state != NL80211_PS_ENABLED)
		return -EINVAL;

	wdev = dev->ieee80211_ptr;

	if (!rdev->ops->set_power_mgmt)
		return -EOPNOTSUPP;

	state = (ps_state == NL80211_PS_ENABLED) ? true : false;

	if (state == wdev->ps)
		return 0;

	err = rdev->ops->set_power_mgmt(wdev->wiphy, dev, state,
					wdev->ps_timeout);
	if (!err)
		wdev->ps = state;
	return err;
}

static int nl80211_get_power_save(struct sk_buff *skb, struct genl_info *info)
{
	struct cfg80211_registered_device *rdev = info->user_ptr[0];
	enum nl80211_ps_state ps_state;
	struct wireless_dev *wdev;
	struct net_device *dev = info->user_ptr[1];
	struct sk_buff *msg;
	void *hdr;
	int err;

	wdev = dev->ieee80211_ptr;

	if (!rdev->ops->set_power_mgmt)
		return -EOPNOTSUPP;

	msg = nlmsg_new(NLMSG_DEFAULT_SIZE, GFP_KERNEL);
	if (!msg)
		return -ENOMEM;

	hdr = nl80211hdr_put(msg, info->snd_pid, info->snd_seq, 0,
			     NL80211_CMD_GET_POWER_SAVE);
	if (!hdr) {
		err = -ENOBUFS;
		goto free_msg;
	}

	if (wdev->ps)
		ps_state = NL80211_PS_ENABLED;
	else
		ps_state = NL80211_PS_DISABLED;

	NLA_PUT_U32(msg, NL80211_ATTR_PS_STATE, ps_state);

	genlmsg_end(msg, hdr);
	return genlmsg_reply(msg, info);

 nla_put_failure:
	err = -ENOBUFS;
 free_msg:
	nlmsg_free(msg);
	return err;
}

static struct nla_policy
nl80211_attr_cqm_policy[NL80211_ATTR_CQM_MAX + 1] __read_mostly = {
	[NL80211_ATTR_CQM_RSSI_THOLD] = { .type = NLA_U32 },
	[NL80211_ATTR_CQM_RSSI_HYST] = { .type = NLA_U32 },
	[NL80211_ATTR_CQM_RSSI_THRESHOLD_EVENT] = { .type = NLA_U32 },
};

static int nl80211_set_cqm_rssi(struct genl_info *info,
				s32 threshold, u32 hysteresis)
{
	struct cfg80211_registered_device *rdev = info->user_ptr[0];
	struct wireless_dev *wdev;
	struct net_device *dev = info->user_ptr[1];

	if (threshold > 0)
		return -EINVAL;

	wdev = dev->ieee80211_ptr;

	if (!rdev->ops->set_cqm_rssi_config)
		return -EOPNOTSUPP;

	if (wdev->iftype != NL80211_IFTYPE_STATION &&
	    wdev->iftype != NL80211_IFTYPE_P2P_CLIENT)
		return -EOPNOTSUPP;

	return rdev->ops->set_cqm_rssi_config(wdev->wiphy, dev,
					      threshold, hysteresis);
}

static int nl80211_set_cqm(struct sk_buff *skb, struct genl_info *info)
{
	struct nlattr *attrs[NL80211_ATTR_CQM_MAX + 1];
	struct nlattr *cqm;
	int err;

	cqm = info->attrs[NL80211_ATTR_CQM];
	if (!cqm) {
		err = -EINVAL;
		goto out;
	}

	err = nla_parse_nested(attrs, NL80211_ATTR_CQM_MAX, cqm,
			       nl80211_attr_cqm_policy);
	if (err)
		goto out;

	if (attrs[NL80211_ATTR_CQM_RSSI_THOLD] &&
	    attrs[NL80211_ATTR_CQM_RSSI_HYST]) {
		s32 threshold;
		u32 hysteresis;
		threshold = nla_get_u32(attrs[NL80211_ATTR_CQM_RSSI_THOLD]);
		hysteresis = nla_get_u32(attrs[NL80211_ATTR_CQM_RSSI_HYST]);
		err = nl80211_set_cqm_rssi(info, threshold, hysteresis);
	} else
		err = -EINVAL;

out:
	return err;
}

static int nl80211_join_mesh(struct sk_buff *skb, struct genl_info *info)
{
	struct cfg80211_registered_device *rdev = info->user_ptr[0];
	struct net_device *dev = info->user_ptr[1];
	struct mesh_config cfg;
	struct mesh_setup setup;
	int err;

	/* start with default */
	memcpy(&cfg, &default_mesh_config, sizeof(cfg));
	memcpy(&setup, &default_mesh_setup, sizeof(setup));

	if (info->attrs[NL80211_ATTR_MESH_CONFIG]) {
		/* and parse parameters if given */
		err = nl80211_parse_mesh_config(info, &cfg, NULL);
		if (err)
			return err;
	}

	if (!info->attrs[NL80211_ATTR_MESH_ID] ||
	    !nla_len(info->attrs[NL80211_ATTR_MESH_ID]))
		return -EINVAL;

	setup.mesh_id = nla_data(info->attrs[NL80211_ATTR_MESH_ID]);
	setup.mesh_id_len = nla_len(info->attrs[NL80211_ATTR_MESH_ID]);

	if (info->attrs[NL80211_ATTR_MCAST_RATE] &&
	    !nl80211_parse_mcast_rate(rdev, setup.mcast_rate,
			    nla_get_u32(info->attrs[NL80211_ATTR_MCAST_RATE])))
			return -EINVAL;

	if (info->attrs[NL80211_ATTR_MESH_SETUP]) {
		/* parse additional setup parameters if given */
		err = nl80211_parse_mesh_setup(info, &setup);
		if (err)
			return err;
	}

	return cfg80211_join_mesh(rdev, dev, &setup, &cfg);
}

static int nl80211_leave_mesh(struct sk_buff *skb, struct genl_info *info)
{
	struct cfg80211_registered_device *rdev = info->user_ptr[0];
	struct net_device *dev = info->user_ptr[1];

	return cfg80211_leave_mesh(rdev, dev);
}

static int nl80211_get_wowlan(struct sk_buff *skb, struct genl_info *info)
{
	struct cfg80211_registered_device *rdev = info->user_ptr[0];
	struct sk_buff *msg;
	void *hdr;

	if (!rdev->wiphy.wowlan.flags && !rdev->wiphy.wowlan.n_patterns)
		return -EOPNOTSUPP;

	msg = nlmsg_new(NLMSG_DEFAULT_SIZE, GFP_KERNEL);
	if (!msg)
		return -ENOMEM;

	hdr = nl80211hdr_put(msg, info->snd_pid, info->snd_seq, 0,
			     NL80211_CMD_GET_WOWLAN);
	if (!hdr)
		goto nla_put_failure;

	if (rdev->wowlan) {
		struct nlattr *nl_wowlan;

		nl_wowlan = nla_nest_start(msg, NL80211_ATTR_WOWLAN_TRIGGERS);
		if (!nl_wowlan)
			goto nla_put_failure;

		if (rdev->wowlan->any)
			NLA_PUT_FLAG(msg, NL80211_WOWLAN_TRIG_ANY);
		if (rdev->wowlan->disconnect)
			NLA_PUT_FLAG(msg, NL80211_WOWLAN_TRIG_DISCONNECT);
		if (rdev->wowlan->magic_pkt)
			NLA_PUT_FLAG(msg, NL80211_WOWLAN_TRIG_MAGIC_PKT);
		if (rdev->wowlan->gtk_rekey_failure)
			NLA_PUT_FLAG(msg, NL80211_WOWLAN_TRIG_GTK_REKEY_FAILURE);
		if (rdev->wowlan->eap_identity_req)
			NLA_PUT_FLAG(msg, NL80211_WOWLAN_TRIG_EAP_IDENT_REQUEST);
		if (rdev->wowlan->four_way_handshake)
			NLA_PUT_FLAG(msg, NL80211_WOWLAN_TRIG_4WAY_HANDSHAKE);
		if (rdev->wowlan->rfkill_release)
			NLA_PUT_FLAG(msg, NL80211_WOWLAN_TRIG_RFKILL_RELEASE);
		if (rdev->wowlan->n_patterns) {
			struct nlattr *nl_pats, *nl_pat;
			int i, pat_len;

			nl_pats = nla_nest_start(msg,
					NL80211_WOWLAN_TRIG_PKT_PATTERN);
			if (!nl_pats)
				goto nla_put_failure;

			for (i = 0; i < rdev->wowlan->n_patterns; i++) {
				nl_pat = nla_nest_start(msg, i + 1);
				if (!nl_pat)
					goto nla_put_failure;
				pat_len = rdev->wowlan->patterns[i].pattern_len;
				NLA_PUT(msg, NL80211_WOWLAN_PKTPAT_MASK,
					DIV_ROUND_UP(pat_len, 8),
					rdev->wowlan->patterns[i].mask);
				NLA_PUT(msg, NL80211_WOWLAN_PKTPAT_PATTERN,
					pat_len,
					rdev->wowlan->patterns[i].pattern);
				nla_nest_end(msg, nl_pat);
			}
			nla_nest_end(msg, nl_pats);
		}

		nla_nest_end(msg, nl_wowlan);
	}

	genlmsg_end(msg, hdr);
	return genlmsg_reply(msg, info);

nla_put_failure:
	nlmsg_free(msg);
	return -ENOBUFS;
}

static int nl80211_set_wowlan(struct sk_buff *skb, struct genl_info *info)
{
	struct cfg80211_registered_device *rdev = info->user_ptr[0];
	struct nlattr *tb[NUM_NL80211_WOWLAN_TRIG];
	struct cfg80211_wowlan no_triggers = {};
	struct cfg80211_wowlan new_triggers = {};
	struct wiphy_wowlan_support *wowlan = &rdev->wiphy.wowlan;
	int err, i;

	if (!rdev->wiphy.wowlan.flags && !rdev->wiphy.wowlan.n_patterns)
		return -EOPNOTSUPP;

	if (!info->attrs[NL80211_ATTR_WOWLAN_TRIGGERS])
		goto no_triggers;

	err = nla_parse(tb, MAX_NL80211_WOWLAN_TRIG,
			nla_data(info->attrs[NL80211_ATTR_WOWLAN_TRIGGERS]),
			nla_len(info->attrs[NL80211_ATTR_WOWLAN_TRIGGERS]),
			nl80211_wowlan_policy);
	if (err)
		return err;

	if (tb[NL80211_WOWLAN_TRIG_ANY]) {
		if (!(wowlan->flags & WIPHY_WOWLAN_ANY))
			return -EINVAL;
		new_triggers.any = true;
	}

	if (tb[NL80211_WOWLAN_TRIG_DISCONNECT]) {
		if (!(wowlan->flags & WIPHY_WOWLAN_DISCONNECT))
			return -EINVAL;
		new_triggers.disconnect = true;
	}

	if (tb[NL80211_WOWLAN_TRIG_MAGIC_PKT]) {
		if (!(wowlan->flags & WIPHY_WOWLAN_MAGIC_PKT))
			return -EINVAL;
		new_triggers.magic_pkt = true;
	}

	if (tb[NL80211_WOWLAN_TRIG_GTK_REKEY_SUPPORTED])
		return -EINVAL;

	if (tb[NL80211_WOWLAN_TRIG_GTK_REKEY_FAILURE]) {
		if (!(wowlan->flags & WIPHY_WOWLAN_GTK_REKEY_FAILURE))
			return -EINVAL;
		new_triggers.gtk_rekey_failure = true;
	}

	if (tb[NL80211_WOWLAN_TRIG_EAP_IDENT_REQUEST]) {
		if (!(wowlan->flags & WIPHY_WOWLAN_EAP_IDENTITY_REQ))
			return -EINVAL;
		new_triggers.eap_identity_req = true;
	}

	if (tb[NL80211_WOWLAN_TRIG_4WAY_HANDSHAKE]) {
		if (!(wowlan->flags & WIPHY_WOWLAN_4WAY_HANDSHAKE))
			return -EINVAL;
		new_triggers.four_way_handshake = true;
	}

	if (tb[NL80211_WOWLAN_TRIG_RFKILL_RELEASE]) {
		if (!(wowlan->flags & WIPHY_WOWLAN_RFKILL_RELEASE))
			return -EINVAL;
		new_triggers.rfkill_release = true;
	}

	if (tb[NL80211_WOWLAN_TRIG_PKT_PATTERN]) {
		struct nlattr *pat;
		int n_patterns = 0;
		int rem, pat_len, mask_len;
		struct nlattr *pat_tb[NUM_NL80211_WOWLAN_PKTPAT];

		nla_for_each_nested(pat, tb[NL80211_WOWLAN_TRIG_PKT_PATTERN],
				    rem)
			n_patterns++;
		if (n_patterns > wowlan->n_patterns)
			return -EINVAL;

		new_triggers.patterns = kcalloc(n_patterns,
						sizeof(new_triggers.patterns[0]),
						GFP_KERNEL);
		if (!new_triggers.patterns)
			return -ENOMEM;

		new_triggers.n_patterns = n_patterns;
		i = 0;

		nla_for_each_nested(pat, tb[NL80211_WOWLAN_TRIG_PKT_PATTERN],
				    rem) {
			nla_parse(pat_tb, MAX_NL80211_WOWLAN_PKTPAT,
				  nla_data(pat), nla_len(pat), NULL);
			err = -EINVAL;
			if (!pat_tb[NL80211_WOWLAN_PKTPAT_MASK] ||
			    !pat_tb[NL80211_WOWLAN_PKTPAT_PATTERN])
				goto error;
			pat_len = nla_len(pat_tb[NL80211_WOWLAN_PKTPAT_PATTERN]);
			mask_len = DIV_ROUND_UP(pat_len, 8);
			if (nla_len(pat_tb[NL80211_WOWLAN_PKTPAT_MASK]) !=
			    mask_len)
				goto error;
			if (pat_len > wowlan->pattern_max_len ||
			    pat_len < wowlan->pattern_min_len)
				goto error;

			new_triggers.patterns[i].mask =
				kmalloc(mask_len + pat_len, GFP_KERNEL);
			if (!new_triggers.patterns[i].mask) {
				err = -ENOMEM;
				goto error;
			}
			new_triggers.patterns[i].pattern =
				new_triggers.patterns[i].mask + mask_len;
			memcpy(new_triggers.patterns[i].mask,
			       nla_data(pat_tb[NL80211_WOWLAN_PKTPAT_MASK]),
			       mask_len);
			new_triggers.patterns[i].pattern_len = pat_len;
			memcpy(new_triggers.patterns[i].pattern,
			       nla_data(pat_tb[NL80211_WOWLAN_PKTPAT_PATTERN]),
			       pat_len);
			i++;
		}
	}

	if (memcmp(&new_triggers, &no_triggers, sizeof(new_triggers))) {
		struct cfg80211_wowlan *ntrig;
		ntrig = kmemdup(&new_triggers, sizeof(new_triggers),
				GFP_KERNEL);
		if (!ntrig) {
			err = -ENOMEM;
			goto error;
		}
		cfg80211_rdev_free_wowlan(rdev);
		rdev->wowlan = ntrig;
	} else {
 no_triggers:
		cfg80211_rdev_free_wowlan(rdev);
		rdev->wowlan = NULL;
	}

	return 0;
 error:
	for (i = 0; i < new_triggers.n_patterns; i++)
		kfree(new_triggers.patterns[i].mask);
	kfree(new_triggers.patterns);
	return err;
}

static int nl80211_set_rekey_data(struct sk_buff *skb, struct genl_info *info)
{
	struct cfg80211_registered_device *rdev = info->user_ptr[0];
	struct net_device *dev = info->user_ptr[1];
	struct wireless_dev *wdev = dev->ieee80211_ptr;
	struct nlattr *tb[NUM_NL80211_REKEY_DATA];
	struct cfg80211_gtk_rekey_data rekey_data;
	int err;

	if (!info->attrs[NL80211_ATTR_REKEY_DATA])
		return -EINVAL;

	err = nla_parse(tb, MAX_NL80211_REKEY_DATA,
			nla_data(info->attrs[NL80211_ATTR_REKEY_DATA]),
			nla_len(info->attrs[NL80211_ATTR_REKEY_DATA]),
			nl80211_rekey_policy);
	if (err)
		return err;

	if (nla_len(tb[NL80211_REKEY_DATA_REPLAY_CTR]) != NL80211_REPLAY_CTR_LEN)
		return -ERANGE;
	if (nla_len(tb[NL80211_REKEY_DATA_KEK]) != NL80211_KEK_LEN)
		return -ERANGE;
	if (nla_len(tb[NL80211_REKEY_DATA_KCK]) != NL80211_KCK_LEN)
		return -ERANGE;

	memcpy(rekey_data.kek, nla_data(tb[NL80211_REKEY_DATA_KEK]),
	       NL80211_KEK_LEN);
	memcpy(rekey_data.kck, nla_data(tb[NL80211_REKEY_DATA_KCK]),
	       NL80211_KCK_LEN);
	memcpy(rekey_data.replay_ctr,
	       nla_data(tb[NL80211_REKEY_DATA_REPLAY_CTR]),
	       NL80211_REPLAY_CTR_LEN);

	wdev_lock(wdev);
	if (!wdev->current_bss) {
		err = -ENOTCONN;
		goto out;
	}

	if (!rdev->ops->set_rekey_data) {
		err = -EOPNOTSUPP;
		goto out;
	}

	err = rdev->ops->set_rekey_data(&rdev->wiphy, dev, &rekey_data);
 out:
	wdev_unlock(wdev);
	return err;
}

static int nl80211_register_unexpected_frame(struct sk_buff *skb,
					     struct genl_info *info)
{
	struct net_device *dev = info->user_ptr[1];
	struct wireless_dev *wdev = dev->ieee80211_ptr;

	if (wdev->iftype != NL80211_IFTYPE_AP &&
	    wdev->iftype != NL80211_IFTYPE_P2P_GO)
		return -EINVAL;

	if (wdev->ap_unexpected_nlpid)
		return -EBUSY;

	wdev->ap_unexpected_nlpid = info->snd_pid;
	return 0;
}

static int nl80211_probe_client(struct sk_buff *skb,
				struct genl_info *info)
{
	struct cfg80211_registered_device *rdev = info->user_ptr[0];
	struct net_device *dev = info->user_ptr[1];
	struct wireless_dev *wdev = dev->ieee80211_ptr;
	struct sk_buff *msg;
	void *hdr;
	const u8 *addr;
	u64 cookie;
	int err;

	if (wdev->iftype != NL80211_IFTYPE_AP &&
	    wdev->iftype != NL80211_IFTYPE_P2P_GO)
		return -EOPNOTSUPP;

	if (!info->attrs[NL80211_ATTR_MAC])
		return -EINVAL;

	if (!rdev->ops->probe_client)
		return -EOPNOTSUPP;

	msg = nlmsg_new(NLMSG_DEFAULT_SIZE, GFP_KERNEL);
	if (!msg)
		return -ENOMEM;

	hdr = nl80211hdr_put(msg, info->snd_pid, info->snd_seq, 0,
			     NL80211_CMD_PROBE_CLIENT);

	if (IS_ERR(hdr)) {
		err = PTR_ERR(hdr);
		goto free_msg;
	}

	addr = nla_data(info->attrs[NL80211_ATTR_MAC]);

	err = rdev->ops->probe_client(&rdev->wiphy, dev, addr, &cookie);
	if (err)
		goto free_msg;

	NLA_PUT_U64(msg, NL80211_ATTR_COOKIE, cookie);

	genlmsg_end(msg, hdr);

	return genlmsg_reply(msg, info);

 nla_put_failure:
	err = -ENOBUFS;
 free_msg:
	nlmsg_free(msg);
	return err;
}

static int nl80211_register_beacons(struct sk_buff *skb, struct genl_info *info)
{
	struct cfg80211_registered_device *rdev = info->user_ptr[0];

	if (!(rdev->wiphy.flags & WIPHY_FLAG_REPORTS_OBSS))
		return -EOPNOTSUPP;

	if (rdev->ap_beacons_nlpid)
		return -EBUSY;

	rdev->ap_beacons_nlpid = info->snd_pid;

	return 0;
}

#define NL80211_FLAG_NEED_WIPHY		0x01
#define NL80211_FLAG_NEED_NETDEV	0x02
#define NL80211_FLAG_NEED_RTNL		0x04
#define NL80211_FLAG_CHECK_NETDEV_UP	0x08
#define NL80211_FLAG_NEED_NETDEV_UP	(NL80211_FLAG_NEED_NETDEV |\
					 NL80211_FLAG_CHECK_NETDEV_UP)

static int nl80211_pre_doit(struct genl_ops *ops, struct sk_buff *skb,
			    struct genl_info *info)
{
	struct cfg80211_registered_device *rdev;
	struct net_device *dev;
	int err;
	bool rtnl = ops->internal_flags & NL80211_FLAG_NEED_RTNL;

	if (rtnl)
		rtnl_lock();

	if (ops->internal_flags & NL80211_FLAG_NEED_WIPHY) {
		rdev = cfg80211_get_dev_from_info(info);
		if (IS_ERR(rdev)) {
			if (rtnl)
				rtnl_unlock();
			return PTR_ERR(rdev);
		}
		info->user_ptr[0] = rdev;
	} else if (ops->internal_flags & NL80211_FLAG_NEED_NETDEV) {
		err = get_rdev_dev_by_ifindex(genl_info_net(info), info->attrs,
					      &rdev, &dev);
		if (err) {
			if (rtnl)
				rtnl_unlock();
			return err;
		}
		if (ops->internal_flags & NL80211_FLAG_CHECK_NETDEV_UP &&
		    !netif_running(dev)) {
			cfg80211_unlock_rdev(rdev);
			dev_put(dev);
			if (rtnl)
				rtnl_unlock();
			return -ENETDOWN;
		}
		info->user_ptr[0] = rdev;
		info->user_ptr[1] = dev;
	}

	return 0;
}

static void nl80211_post_doit(struct genl_ops *ops, struct sk_buff *skb,
			      struct genl_info *info)
{
	if (info->user_ptr[0])
		cfg80211_unlock_rdev(info->user_ptr[0]);
	if (info->user_ptr[1])
		dev_put(info->user_ptr[1]);
	if (ops->internal_flags & NL80211_FLAG_NEED_RTNL)
		rtnl_unlock();
}

static struct genl_ops nl80211_ops[] = {
	{
		.cmd = NL80211_CMD_GET_WIPHY,
		.doit = nl80211_get_wiphy,
		.dumpit = nl80211_dump_wiphy,
		.policy = nl80211_policy,
		/* can be retrieved by unprivileged users */
		.internal_flags = NL80211_FLAG_NEED_WIPHY,
	},
	{
		.cmd = NL80211_CMD_SET_WIPHY,
		.doit = nl80211_set_wiphy,
		.policy = nl80211_policy,
		.flags = GENL_ADMIN_PERM,
		.internal_flags = NL80211_FLAG_NEED_RTNL,
	},
	{
		.cmd = NL80211_CMD_GET_INTERFACE,
		.doit = nl80211_get_interface,
		.dumpit = nl80211_dump_interface,
		.policy = nl80211_policy,
		/* can be retrieved by unprivileged users */
		.internal_flags = NL80211_FLAG_NEED_NETDEV,
	},
	{
		.cmd = NL80211_CMD_SET_INTERFACE,
		.doit = nl80211_set_interface,
		.policy = nl80211_policy,
		.flags = GENL_ADMIN_PERM,
		.internal_flags = NL80211_FLAG_NEED_NETDEV |
				  NL80211_FLAG_NEED_RTNL,
	},
	{
		.cmd = NL80211_CMD_NEW_INTERFACE,
		.doit = nl80211_new_interface,
		.policy = nl80211_policy,
		.flags = GENL_ADMIN_PERM,
		.internal_flags = NL80211_FLAG_NEED_WIPHY |
				  NL80211_FLAG_NEED_RTNL,
	},
	{
		.cmd = NL80211_CMD_DEL_INTERFACE,
		.doit = nl80211_del_interface,
		.policy = nl80211_policy,
		.flags = GENL_ADMIN_PERM,
		.internal_flags = NL80211_FLAG_NEED_NETDEV |
				  NL80211_FLAG_NEED_RTNL,
	},
	{
		.cmd = NL80211_CMD_GET_KEY,
		.doit = nl80211_get_key,
		.policy = nl80211_policy,
		.flags = GENL_ADMIN_PERM,
		.internal_flags = NL80211_FLAG_NEED_NETDEV_UP |
				  NL80211_FLAG_NEED_RTNL,
	},
	{
		.cmd = NL80211_CMD_SET_KEY,
		.doit = nl80211_set_key,
		.policy = nl80211_policy,
		.flags = GENL_ADMIN_PERM,
		.internal_flags = NL80211_FLAG_NEED_NETDEV_UP |
				  NL80211_FLAG_NEED_RTNL,
	},
	{
		.cmd = NL80211_CMD_NEW_KEY,
		.doit = nl80211_new_key,
		.policy = nl80211_policy,
		.flags = GENL_ADMIN_PERM,
		.internal_flags = NL80211_FLAG_NEED_NETDEV_UP |
				  NL80211_FLAG_NEED_RTNL,
	},
	{
		.cmd = NL80211_CMD_DEL_KEY,
		.doit = nl80211_del_key,
		.policy = nl80211_policy,
		.flags = GENL_ADMIN_PERM,
		.internal_flags = NL80211_FLAG_NEED_NETDEV_UP |
				  NL80211_FLAG_NEED_RTNL,
	},
	{
		.cmd = NL80211_CMD_SET_BEACON,
		.policy = nl80211_policy,
		.flags = GENL_ADMIN_PERM,
		.doit = nl80211_set_beacon,
		.internal_flags = NL80211_FLAG_NEED_NETDEV_UP |
				  NL80211_FLAG_NEED_RTNL,
	},
	{
		.cmd = NL80211_CMD_START_AP,
		.policy = nl80211_policy,
		.flags = GENL_ADMIN_PERM,
		.doit = nl80211_start_ap,
		.internal_flags = NL80211_FLAG_NEED_NETDEV_UP |
				  NL80211_FLAG_NEED_RTNL,
	},
	{
		.cmd = NL80211_CMD_STOP_AP,
		.policy = nl80211_policy,
		.flags = GENL_ADMIN_PERM,
		.doit = nl80211_stop_ap,
		.internal_flags = NL80211_FLAG_NEED_NETDEV_UP |
				  NL80211_FLAG_NEED_RTNL,
	},
	{
		.cmd = NL80211_CMD_GET_STATION,
		.doit = nl80211_get_station,
		.dumpit = nl80211_dump_station,
		.policy = nl80211_policy,
		.internal_flags = NL80211_FLAG_NEED_NETDEV |
				  NL80211_FLAG_NEED_RTNL,
	},
	{
		.cmd = NL80211_CMD_SET_STATION,
		.doit = nl80211_set_station,
		.policy = nl80211_policy,
		.flags = GENL_ADMIN_PERM,
		.internal_flags = NL80211_FLAG_NEED_NETDEV_UP |
				  NL80211_FLAG_NEED_RTNL,
	},
	{
		.cmd = NL80211_CMD_NEW_STATION,
		.doit = nl80211_new_station,
		.policy = nl80211_policy,
		.flags = GENL_ADMIN_PERM,
		.internal_flags = NL80211_FLAG_NEED_NETDEV_UP |
				  NL80211_FLAG_NEED_RTNL,
	},
	{
		.cmd = NL80211_CMD_DEL_STATION,
		.doit = nl80211_del_station,
		.policy = nl80211_policy,
		.flags = GENL_ADMIN_PERM,
		.internal_flags = NL80211_FLAG_NEED_NETDEV_UP |
				  NL80211_FLAG_NEED_RTNL,
	},
	{
		.cmd = NL80211_CMD_GET_MPATH,
		.doit = nl80211_get_mpath,
		.dumpit = nl80211_dump_mpath,
		.policy = nl80211_policy,
		.flags = GENL_ADMIN_PERM,
		.internal_flags = NL80211_FLAG_NEED_NETDEV_UP |
				  NL80211_FLAG_NEED_RTNL,
	},
	{
		.cmd = NL80211_CMD_SET_MPATH,
		.doit = nl80211_set_mpath,
		.policy = nl80211_policy,
		.flags = GENL_ADMIN_PERM,
		.internal_flags = NL80211_FLAG_NEED_NETDEV_UP |
				  NL80211_FLAG_NEED_RTNL,
	},
	{
		.cmd = NL80211_CMD_NEW_MPATH,
		.doit = nl80211_new_mpath,
		.policy = nl80211_policy,
		.flags = GENL_ADMIN_PERM,
		.internal_flags = NL80211_FLAG_NEED_NETDEV_UP |
				  NL80211_FLAG_NEED_RTNL,
	},
	{
		.cmd = NL80211_CMD_DEL_MPATH,
		.doit = nl80211_del_mpath,
		.policy = nl80211_policy,
		.flags = GENL_ADMIN_PERM,
		.internal_flags = NL80211_FLAG_NEED_NETDEV_UP |
				  NL80211_FLAG_NEED_RTNL,
	},
	{
		.cmd = NL80211_CMD_SET_BSS,
		.doit = nl80211_set_bss,
		.policy = nl80211_policy,
		.flags = GENL_ADMIN_PERM,
		.internal_flags = NL80211_FLAG_NEED_NETDEV_UP |
				  NL80211_FLAG_NEED_RTNL,
	},
	{
		.cmd = NL80211_CMD_GET_REG,
		.doit = nl80211_get_reg,
		.policy = nl80211_policy,
		/* can be retrieved by unprivileged users */
	},
	{
		.cmd = NL80211_CMD_SET_REG,
		.doit = nl80211_set_reg,
		.policy = nl80211_policy,
		.flags = GENL_ADMIN_PERM,
	},
	{
		.cmd = NL80211_CMD_REQ_SET_REG,
		.doit = nl80211_req_set_reg,
		.policy = nl80211_policy,
		.flags = GENL_ADMIN_PERM,
	},
	{
		.cmd = NL80211_CMD_GET_MESH_CONFIG,
		.doit = nl80211_get_mesh_config,
		.policy = nl80211_policy,
		/* can be retrieved by unprivileged users */
		.internal_flags = NL80211_FLAG_NEED_NETDEV_UP |
				  NL80211_FLAG_NEED_RTNL,
	},
	{
		.cmd = NL80211_CMD_SET_MESH_CONFIG,
		.doit = nl80211_update_mesh_config,
		.policy = nl80211_policy,
		.flags = GENL_ADMIN_PERM,
		.internal_flags = NL80211_FLAG_NEED_NETDEV_UP |
				  NL80211_FLAG_NEED_RTNL,
	},
	{
		.cmd = NL80211_CMD_TRIGGER_SCAN,
		.doit = nl80211_trigger_scan,
		.policy = nl80211_policy,
		.flags = GENL_ADMIN_PERM,
		.internal_flags = NL80211_FLAG_NEED_NETDEV_UP |
				  NL80211_FLAG_NEED_RTNL,
	},
	{
		.cmd = NL80211_CMD_GET_SCAN,
		.policy = nl80211_policy,
		.dumpit = nl80211_dump_scan,
	},
	{
		.cmd = NL80211_CMD_START_SCHED_SCAN,
		.doit = nl80211_start_sched_scan,
		.policy = nl80211_policy,
		.flags = GENL_ADMIN_PERM,
		.internal_flags = NL80211_FLAG_NEED_NETDEV_UP |
				  NL80211_FLAG_NEED_RTNL,
	},
	{
		.cmd = NL80211_CMD_STOP_SCHED_SCAN,
		.doit = nl80211_stop_sched_scan,
		.policy = nl80211_policy,
		.flags = GENL_ADMIN_PERM,
		.internal_flags = NL80211_FLAG_NEED_NETDEV_UP |
				  NL80211_FLAG_NEED_RTNL,
	},
	{
		.cmd = NL80211_CMD_AUTHENTICATE,
		.doit = nl80211_authenticate,
		.policy = nl80211_policy,
		.flags = GENL_ADMIN_PERM,
		.internal_flags = NL80211_FLAG_NEED_NETDEV_UP |
				  NL80211_FLAG_NEED_RTNL,
	},
	{
		.cmd = NL80211_CMD_ASSOCIATE,
		.doit = nl80211_associate,
		.policy = nl80211_policy,
		.flags = GENL_ADMIN_PERM,
		.internal_flags = NL80211_FLAG_NEED_NETDEV_UP |
				  NL80211_FLAG_NEED_RTNL,
	},
	{
		.cmd = NL80211_CMD_DEAUTHENTICATE,
		.doit = nl80211_deauthenticate,
		.policy = nl80211_policy,
		.flags = GENL_ADMIN_PERM,
		.internal_flags = NL80211_FLAG_NEED_NETDEV_UP |
				  NL80211_FLAG_NEED_RTNL,
	},
	{
		.cmd = NL80211_CMD_DISASSOCIATE,
		.doit = nl80211_disassociate,
		.policy = nl80211_policy,
		.flags = GENL_ADMIN_PERM,
		.internal_flags = NL80211_FLAG_NEED_NETDEV_UP |
				  NL80211_FLAG_NEED_RTNL,
	},
	{
		.cmd = NL80211_CMD_JOIN_IBSS,
		.doit = nl80211_join_ibss,
		.policy = nl80211_policy,
		.flags = GENL_ADMIN_PERM,
		.internal_flags = NL80211_FLAG_NEED_NETDEV_UP |
				  NL80211_FLAG_NEED_RTNL,
	},
	{
		.cmd = NL80211_CMD_LEAVE_IBSS,
		.doit = nl80211_leave_ibss,
		.policy = nl80211_policy,
		.flags = GENL_ADMIN_PERM,
		.internal_flags = NL80211_FLAG_NEED_NETDEV_UP |
				  NL80211_FLAG_NEED_RTNL,
	},
#ifdef CONFIG_NL80211_TESTMODE
	{
		.cmd = NL80211_CMD_TESTMODE,
		.doit = nl80211_testmode_do,
		.dumpit = nl80211_testmode_dump,
		.policy = nl80211_policy,
		.flags = GENL_ADMIN_PERM,
		.internal_flags = NL80211_FLAG_NEED_WIPHY |
				  NL80211_FLAG_NEED_RTNL,
	},
#endif
	{
		.cmd = NL80211_CMD_CONNECT,
		.doit = nl80211_connect,
		.policy = nl80211_policy,
		.flags = GENL_ADMIN_PERM,
		.internal_flags = NL80211_FLAG_NEED_NETDEV_UP |
				  NL80211_FLAG_NEED_RTNL,
	},
	{
		.cmd = NL80211_CMD_DISCONNECT,
		.doit = nl80211_disconnect,
		.policy = nl80211_policy,
		.flags = GENL_ADMIN_PERM,
		.internal_flags = NL80211_FLAG_NEED_NETDEV_UP |
				  NL80211_FLAG_NEED_RTNL,
	},
	{
		.cmd = NL80211_CMD_SET_WIPHY_NETNS,
		.doit = nl80211_wiphy_netns,
		.policy = nl80211_policy,
		.flags = GENL_ADMIN_PERM,
		.internal_flags = NL80211_FLAG_NEED_WIPHY |
				  NL80211_FLAG_NEED_RTNL,
	},
	{
		.cmd = NL80211_CMD_GET_SURVEY,
		.policy = nl80211_policy,
		.dumpit = nl80211_dump_survey,
	},
	{
		.cmd = NL80211_CMD_SET_PMKSA,
		.doit = nl80211_setdel_pmksa,
		.policy = nl80211_policy,
		.flags = GENL_ADMIN_PERM,
		.internal_flags = NL80211_FLAG_NEED_NETDEV_UP |
				  NL80211_FLAG_NEED_RTNL,
	},
	{
		.cmd = NL80211_CMD_DEL_PMKSA,
		.doit = nl80211_setdel_pmksa,
		.policy = nl80211_policy,
		.flags = GENL_ADMIN_PERM,
		.internal_flags = NL80211_FLAG_NEED_NETDEV_UP |
				  NL80211_FLAG_NEED_RTNL,
	},
	{
		.cmd = NL80211_CMD_FLUSH_PMKSA,
		.doit = nl80211_flush_pmksa,
		.policy = nl80211_policy,
		.flags = GENL_ADMIN_PERM,
		.internal_flags = NL80211_FLAG_NEED_NETDEV_UP |
				  NL80211_FLAG_NEED_RTNL,
	},
	{
		.cmd = NL80211_CMD_REMAIN_ON_CHANNEL,
		.doit = nl80211_remain_on_channel,
		.policy = nl80211_policy,
		.flags = GENL_ADMIN_PERM,
		.internal_flags = NL80211_FLAG_NEED_NETDEV_UP |
				  NL80211_FLAG_NEED_RTNL,
	},
	{
		.cmd = NL80211_CMD_CANCEL_REMAIN_ON_CHANNEL,
		.doit = nl80211_cancel_remain_on_channel,
		.policy = nl80211_policy,
		.flags = GENL_ADMIN_PERM,
		.internal_flags = NL80211_FLAG_NEED_NETDEV_UP |
				  NL80211_FLAG_NEED_RTNL,
	},
	{
		.cmd = NL80211_CMD_SET_TX_BITRATE_MASK,
		.doit = nl80211_set_tx_bitrate_mask,
		.policy = nl80211_policy,
		.flags = GENL_ADMIN_PERM,
		.internal_flags = NL80211_FLAG_NEED_NETDEV |
				  NL80211_FLAG_NEED_RTNL,
	},
	{
		.cmd = NL80211_CMD_REGISTER_FRAME,
		.doit = nl80211_register_mgmt,
		.policy = nl80211_policy,
		.flags = GENL_ADMIN_PERM,
		.internal_flags = NL80211_FLAG_NEED_NETDEV |
				  NL80211_FLAG_NEED_RTNL,
	},
	{
		.cmd = NL80211_CMD_FRAME,
		.doit = nl80211_tx_mgmt,
		.policy = nl80211_policy,
		.flags = GENL_ADMIN_PERM,
		.internal_flags = NL80211_FLAG_NEED_NETDEV_UP |
				  NL80211_FLAG_NEED_RTNL,
	},
	{
		.cmd = NL80211_CMD_FRAME_WAIT_CANCEL,
		.doit = nl80211_tx_mgmt_cancel_wait,
		.policy = nl80211_policy,
		.flags = GENL_ADMIN_PERM,
		.internal_flags = NL80211_FLAG_NEED_NETDEV_UP |
				  NL80211_FLAG_NEED_RTNL,
	},
	{
		.cmd = NL80211_CMD_SET_POWER_SAVE,
		.doit = nl80211_set_power_save,
		.policy = nl80211_policy,
		.flags = GENL_ADMIN_PERM,
		.internal_flags = NL80211_FLAG_NEED_NETDEV |
				  NL80211_FLAG_NEED_RTNL,
	},
	{
		.cmd = NL80211_CMD_GET_POWER_SAVE,
		.doit = nl80211_get_power_save,
		.policy = nl80211_policy,
		/* can be retrieved by unprivileged users */
		.internal_flags = NL80211_FLAG_NEED_NETDEV |
				  NL80211_FLAG_NEED_RTNL,
	},
	{
		.cmd = NL80211_CMD_SET_CQM,
		.doit = nl80211_set_cqm,
		.policy = nl80211_policy,
		.flags = GENL_ADMIN_PERM,
		.internal_flags = NL80211_FLAG_NEED_NETDEV |
				  NL80211_FLAG_NEED_RTNL,
	},
	{
		.cmd = NL80211_CMD_SET_CHANNEL,
		.doit = nl80211_set_channel,
		.policy = nl80211_policy,
		.flags = GENL_ADMIN_PERM,
		.internal_flags = NL80211_FLAG_NEED_NETDEV |
				  NL80211_FLAG_NEED_RTNL,
	},
	{
		.cmd = NL80211_CMD_SET_WDS_PEER,
		.doit = nl80211_set_wds_peer,
		.policy = nl80211_policy,
		.flags = GENL_ADMIN_PERM,
		.internal_flags = NL80211_FLAG_NEED_NETDEV |
				  NL80211_FLAG_NEED_RTNL,
	},
	{
		.cmd = NL80211_CMD_JOIN_MESH,
		.doit = nl80211_join_mesh,
		.policy = nl80211_policy,
		.flags = GENL_ADMIN_PERM,
		.internal_flags = NL80211_FLAG_NEED_NETDEV_UP |
				  NL80211_FLAG_NEED_RTNL,
	},
	{
		.cmd = NL80211_CMD_LEAVE_MESH,
		.doit = nl80211_leave_mesh,
		.policy = nl80211_policy,
		.flags = GENL_ADMIN_PERM,
		.internal_flags = NL80211_FLAG_NEED_NETDEV_UP |
				  NL80211_FLAG_NEED_RTNL,
	},
	{
		.cmd = NL80211_CMD_GET_WOWLAN,
		.doit = nl80211_get_wowlan,
		.policy = nl80211_policy,
		/* can be retrieved by unprivileged users */
		.internal_flags = NL80211_FLAG_NEED_WIPHY |
				  NL80211_FLAG_NEED_RTNL,
	},
	{
		.cmd = NL80211_CMD_SET_WOWLAN,
		.doit = nl80211_set_wowlan,
		.policy = nl80211_policy,
		.flags = GENL_ADMIN_PERM,
		.internal_flags = NL80211_FLAG_NEED_WIPHY |
				  NL80211_FLAG_NEED_RTNL,
	},
	{
		.cmd = NL80211_CMD_SET_REKEY_OFFLOAD,
		.doit = nl80211_set_rekey_data,
		.policy = nl80211_policy,
		.flags = GENL_ADMIN_PERM,
		.internal_flags = NL80211_FLAG_NEED_NETDEV_UP |
				  NL80211_FLAG_NEED_RTNL,
	},
	{
		.cmd = NL80211_CMD_TDLS_MGMT,
		.doit = nl80211_tdls_mgmt,
		.policy = nl80211_policy,
		.flags = GENL_ADMIN_PERM,
		.internal_flags = NL80211_FLAG_NEED_NETDEV_UP |
				  NL80211_FLAG_NEED_RTNL,
	},
	{
		.cmd = NL80211_CMD_TDLS_OPER,
		.doit = nl80211_tdls_oper,
		.policy = nl80211_policy,
		.flags = GENL_ADMIN_PERM,
		.internal_flags = NL80211_FLAG_NEED_NETDEV_UP |
				  NL80211_FLAG_NEED_RTNL,
	},
	{
		.cmd = NL80211_CMD_UNEXPECTED_FRAME,
		.doit = nl80211_register_unexpected_frame,
		.policy = nl80211_policy,
		.flags = GENL_ADMIN_PERM,
		.internal_flags = NL80211_FLAG_NEED_NETDEV |
				  NL80211_FLAG_NEED_RTNL,
	},
	{
		.cmd = NL80211_CMD_PROBE_CLIENT,
		.doit = nl80211_probe_client,
		.policy = nl80211_policy,
		.flags = GENL_ADMIN_PERM,
		.internal_flags = NL80211_FLAG_NEED_NETDEV_UP |
				  NL80211_FLAG_NEED_RTNL,
	},
	{
		.cmd = NL80211_CMD_REGISTER_BEACONS,
		.doit = nl80211_register_beacons,
		.policy = nl80211_policy,
		.flags = GENL_ADMIN_PERM,
		.internal_flags = NL80211_FLAG_NEED_WIPHY |
				  NL80211_FLAG_NEED_RTNL,
	},
	{
		.cmd = NL80211_CMD_SET_NOACK_MAP,
		.doit = nl80211_set_noack_map,
		.policy = nl80211_policy,
		.flags = GENL_ADMIN_PERM,
		.internal_flags = NL80211_FLAG_NEED_NETDEV |
				  NL80211_FLAG_NEED_RTNL,
	},

};

static struct genl_multicast_group nl80211_mlme_mcgrp = {
	.name = "mlme",
};

/* multicast groups */
static struct genl_multicast_group nl80211_config_mcgrp = {
	.name = "config",
};
static struct genl_multicast_group nl80211_scan_mcgrp = {
	.name = "scan",
};
static struct genl_multicast_group nl80211_regulatory_mcgrp = {
	.name = "regulatory",
};

/* notification functions */

void nl80211_notify_dev_rename(struct cfg80211_registered_device *rdev)
{
	struct sk_buff *msg;

	msg = nlmsg_new(NLMSG_DEFAULT_SIZE, GFP_KERNEL);
	if (!msg)
		return;

	if (nl80211_send_wiphy(msg, 0, 0, 0, rdev) < 0) {
		nlmsg_free(msg);
		return;
	}

	genlmsg_multicast_netns(wiphy_net(&rdev->wiphy), msg, 0,
				nl80211_config_mcgrp.id, GFP_KERNEL);
}

static int nl80211_add_scan_req(struct sk_buff *msg,
				struct cfg80211_registered_device *rdev)
{
	struct cfg80211_scan_request *req = rdev->scan_req;
	struct nlattr *nest;
	int i;

	ASSERT_RDEV_LOCK(rdev);

	if (WARN_ON(!req))
		return 0;

	nest = nla_nest_start(msg, NL80211_ATTR_SCAN_SSIDS);
	if (!nest)
		goto nla_put_failure;
	for (i = 0; i < req->n_ssids; i++)
		NLA_PUT(msg, i, req->ssids[i].ssid_len, req->ssids[i].ssid);
	nla_nest_end(msg, nest);

	nest = nla_nest_start(msg, NL80211_ATTR_SCAN_FREQUENCIES);
	if (!nest)
		goto nla_put_failure;
	for (i = 0; i < req->n_channels; i++)
		NLA_PUT_U32(msg, i, req->channels[i]->center_freq);
	nla_nest_end(msg, nest);

	if (req->ie)
		NLA_PUT(msg, NL80211_ATTR_IE, req->ie_len, req->ie);

	return 0;
 nla_put_failure:
	return -ENOBUFS;
}

static int nl80211_send_scan_msg(struct sk_buff *msg,
				 struct cfg80211_registered_device *rdev,
				 struct net_device *netdev,
				 u32 pid, u32 seq, int flags,
				 u32 cmd)
{
	void *hdr;

	hdr = nl80211hdr_put(msg, pid, seq, flags, cmd);
	if (!hdr)
		return -1;

	NLA_PUT_U32(msg, NL80211_ATTR_WIPHY, rdev->wiphy_idx);
	NLA_PUT_U32(msg, NL80211_ATTR_IFINDEX, netdev->ifindex);

	/* ignore errors and send incomplete event anyway */
	nl80211_add_scan_req(msg, rdev);

	return genlmsg_end(msg, hdr);

 nla_put_failure:
	genlmsg_cancel(msg, hdr);
	return -EMSGSIZE;
}

static int
nl80211_send_sched_scan_msg(struct sk_buff *msg,
			    struct cfg80211_registered_device *rdev,
			    struct net_device *netdev,
			    u32 pid, u32 seq, int flags, u32 cmd)
{
	void *hdr;

	hdr = nl80211hdr_put(msg, pid, seq, flags, cmd);
	if (!hdr)
		return -1;

	NLA_PUT_U32(msg, NL80211_ATTR_WIPHY, rdev->wiphy_idx);
	NLA_PUT_U32(msg, NL80211_ATTR_IFINDEX, netdev->ifindex);

	return genlmsg_end(msg, hdr);

 nla_put_failure:
	genlmsg_cancel(msg, hdr);
	return -EMSGSIZE;
}

void nl80211_send_scan_start(struct cfg80211_registered_device *rdev,
			     struct net_device *netdev)
{
	struct sk_buff *msg;

	msg = nlmsg_new(NLMSG_GOODSIZE, GFP_KERNEL);
	if (!msg)
		return;

	if (nl80211_send_scan_msg(msg, rdev, netdev, 0, 0, 0,
				  NL80211_CMD_TRIGGER_SCAN) < 0) {
		nlmsg_free(msg);
		return;
	}

	genlmsg_multicast_netns(wiphy_net(&rdev->wiphy), msg, 0,
				nl80211_scan_mcgrp.id, GFP_KERNEL);
}

void nl80211_send_scan_done(struct cfg80211_registered_device *rdev,
			    struct net_device *netdev)
{
	struct sk_buff *msg;

	msg = nlmsg_new(NLMSG_DEFAULT_SIZE, GFP_KERNEL);
	if (!msg)
		return;

	if (nl80211_send_scan_msg(msg, rdev, netdev, 0, 0, 0,
				  NL80211_CMD_NEW_SCAN_RESULTS) < 0) {
		nlmsg_free(msg);
		return;
	}

	genlmsg_multicast_netns(wiphy_net(&rdev->wiphy), msg, 0,
				nl80211_scan_mcgrp.id, GFP_KERNEL);
}

void nl80211_send_scan_aborted(struct cfg80211_registered_device *rdev,
			       struct net_device *netdev)
{
	struct sk_buff *msg;

	msg = nlmsg_new(NLMSG_DEFAULT_SIZE, GFP_KERNEL);
	if (!msg)
		return;

	if (nl80211_send_scan_msg(msg, rdev, netdev, 0, 0, 0,
				  NL80211_CMD_SCAN_ABORTED) < 0) {
		nlmsg_free(msg);
		return;
	}

	genlmsg_multicast_netns(wiphy_net(&rdev->wiphy), msg, 0,
				nl80211_scan_mcgrp.id, GFP_KERNEL);
}

void nl80211_send_sched_scan_results(struct cfg80211_registered_device *rdev,
				     struct net_device *netdev)
{
	struct sk_buff *msg;

	msg = nlmsg_new(NLMSG_DEFAULT_SIZE, GFP_KERNEL);
	if (!msg)
		return;

	if (nl80211_send_sched_scan_msg(msg, rdev, netdev, 0, 0, 0,
					NL80211_CMD_SCHED_SCAN_RESULTS) < 0) {
		nlmsg_free(msg);
		return;
	}

	genlmsg_multicast_netns(wiphy_net(&rdev->wiphy), msg, 0,
				nl80211_scan_mcgrp.id, GFP_KERNEL);
}

void nl80211_send_sched_scan(struct cfg80211_registered_device *rdev,
			     struct net_device *netdev, u32 cmd)
{
	struct sk_buff *msg;

	msg = nlmsg_new(NLMSG_GOODSIZE, GFP_KERNEL);
	if (!msg)
		return;

	if (nl80211_send_sched_scan_msg(msg, rdev, netdev, 0, 0, 0, cmd) < 0) {
		nlmsg_free(msg);
		return;
	}

	genlmsg_multicast_netns(wiphy_net(&rdev->wiphy), msg, 0,
				nl80211_scan_mcgrp.id, GFP_KERNEL);
}

/*
 * This can happen on global regulatory changes or device specific settings
 * based on custom world regulatory domains.
 */
void nl80211_send_reg_change_event(struct regulatory_request *request)
{
	struct sk_buff *msg;
	void *hdr;

	msg = nlmsg_new(NLMSG_DEFAULT_SIZE, GFP_KERNEL);
	if (!msg)
		return;

	hdr = nl80211hdr_put(msg, 0, 0, 0, NL80211_CMD_REG_CHANGE);
	if (!hdr) {
		nlmsg_free(msg);
		return;
	}

	/* Userspace can always count this one always being set */
	NLA_PUT_U8(msg, NL80211_ATTR_REG_INITIATOR, request->initiator);

	if (request->alpha2[0] == '0' && request->alpha2[1] == '0')
		NLA_PUT_U8(msg, NL80211_ATTR_REG_TYPE,
			   NL80211_REGDOM_TYPE_WORLD);
	else if (request->alpha2[0] == '9' && request->alpha2[1] == '9')
		NLA_PUT_U8(msg, NL80211_ATTR_REG_TYPE,
			   NL80211_REGDOM_TYPE_CUSTOM_WORLD);
	else if ((request->alpha2[0] == '9' && request->alpha2[1] == '8') ||
		 request->intersect)
		NLA_PUT_U8(msg, NL80211_ATTR_REG_TYPE,
			   NL80211_REGDOM_TYPE_INTERSECTION);
	else {
		NLA_PUT_U8(msg, NL80211_ATTR_REG_TYPE,
			   NL80211_REGDOM_TYPE_COUNTRY);
		NLA_PUT_STRING(msg, NL80211_ATTR_REG_ALPHA2, request->alpha2);
	}

	if (wiphy_idx_valid(request->wiphy_idx))
		NLA_PUT_U32(msg, NL80211_ATTR_WIPHY, request->wiphy_idx);

	genlmsg_end(msg, hdr);

	rcu_read_lock();
	genlmsg_multicast_allns(msg, 0, nl80211_regulatory_mcgrp.id,
				GFP_ATOMIC);
	rcu_read_unlock();

	return;

nla_put_failure:
	genlmsg_cancel(msg, hdr);
	nlmsg_free(msg);
}

static void nl80211_send_mlme_event(struct cfg80211_registered_device *rdev,
				    struct net_device *netdev,
				    const u8 *buf, size_t len,
				    enum nl80211_commands cmd, gfp_t gfp)
{
	struct sk_buff *msg;
	void *hdr;

	msg = nlmsg_new(NLMSG_DEFAULT_SIZE, gfp);
	if (!msg)
		return;

	hdr = nl80211hdr_put(msg, 0, 0, 0, cmd);
	if (!hdr) {
		nlmsg_free(msg);
		return;
	}

	NLA_PUT_U32(msg, NL80211_ATTR_WIPHY, rdev->wiphy_idx);
	NLA_PUT_U32(msg, NL80211_ATTR_IFINDEX, netdev->ifindex);
	NLA_PUT(msg, NL80211_ATTR_FRAME, len, buf);

	genlmsg_end(msg, hdr);

	genlmsg_multicast_netns(wiphy_net(&rdev->wiphy), msg, 0,
				nl80211_mlme_mcgrp.id, gfp);
	return;

 nla_put_failure:
	genlmsg_cancel(msg, hdr);
	nlmsg_free(msg);
}

void nl80211_send_rx_auth(struct cfg80211_registered_device *rdev,
			  struct net_device *netdev, const u8 *buf,
			  size_t len, gfp_t gfp)
{
	nl80211_send_mlme_event(rdev, netdev, buf, len,
				NL80211_CMD_AUTHENTICATE, gfp);
}

void nl80211_send_rx_assoc(struct cfg80211_registered_device *rdev,
			   struct net_device *netdev, const u8 *buf,
			   size_t len, gfp_t gfp)
{
	nl80211_send_mlme_event(rdev, netdev, buf, len,
				NL80211_CMD_ASSOCIATE, gfp);
}

void nl80211_send_deauth(struct cfg80211_registered_device *rdev,
			 struct net_device *netdev, const u8 *buf,
			 size_t len, gfp_t gfp)
{
	nl80211_send_mlme_event(rdev, netdev, buf, len,
				NL80211_CMD_DEAUTHENTICATE, gfp);
}

void nl80211_send_disassoc(struct cfg80211_registered_device *rdev,
			   struct net_device *netdev, const u8 *buf,
			   size_t len, gfp_t gfp)
{
	nl80211_send_mlme_event(rdev, netdev, buf, len,
				NL80211_CMD_DISASSOCIATE, gfp);
}

void nl80211_send_unprot_deauth(struct cfg80211_registered_device *rdev,
				struct net_device *netdev, const u8 *buf,
				size_t len, gfp_t gfp)
{
	nl80211_send_mlme_event(rdev, netdev, buf, len,
				NL80211_CMD_UNPROT_DEAUTHENTICATE, gfp);
}

void nl80211_send_unprot_disassoc(struct cfg80211_registered_device *rdev,
				  struct net_device *netdev, const u8 *buf,
				  size_t len, gfp_t gfp)
{
	nl80211_send_mlme_event(rdev, netdev, buf, len,
				NL80211_CMD_UNPROT_DISASSOCIATE, gfp);
}

static void nl80211_send_mlme_timeout(struct cfg80211_registered_device *rdev,
				      struct net_device *netdev, int cmd,
				      const u8 *addr, gfp_t gfp)
{
	struct sk_buff *msg;
	void *hdr;

	msg = nlmsg_new(NLMSG_DEFAULT_SIZE, gfp);
	if (!msg)
		return;

	hdr = nl80211hdr_put(msg, 0, 0, 0, cmd);
	if (!hdr) {
		nlmsg_free(msg);
		return;
	}

	NLA_PUT_U32(msg, NL80211_ATTR_WIPHY, rdev->wiphy_idx);
	NLA_PUT_U32(msg, NL80211_ATTR_IFINDEX, netdev->ifindex);
	NLA_PUT_FLAG(msg, NL80211_ATTR_TIMED_OUT);
	NLA_PUT(msg, NL80211_ATTR_MAC, ETH_ALEN, addr);

	genlmsg_end(msg, hdr);

	genlmsg_multicast_netns(wiphy_net(&rdev->wiphy), msg, 0,
				nl80211_mlme_mcgrp.id, gfp);
	return;

 nla_put_failure:
	genlmsg_cancel(msg, hdr);
	nlmsg_free(msg);
}

void nl80211_send_auth_timeout(struct cfg80211_registered_device *rdev,
			       struct net_device *netdev, const u8 *addr,
			       gfp_t gfp)
{
	nl80211_send_mlme_timeout(rdev, netdev, NL80211_CMD_AUTHENTICATE,
				  addr, gfp);
}

void nl80211_send_assoc_timeout(struct cfg80211_registered_device *rdev,
				struct net_device *netdev, const u8 *addr,
				gfp_t gfp)
{
	nl80211_send_mlme_timeout(rdev, netdev, NL80211_CMD_ASSOCIATE,
				  addr, gfp);
}

void nl80211_send_connect_result(struct cfg80211_registered_device *rdev,
				 struct net_device *netdev, const u8 *bssid,
				 const u8 *req_ie, size_t req_ie_len,
				 const u8 *resp_ie, size_t resp_ie_len,
				 u16 status, gfp_t gfp)
{
	struct sk_buff *msg;
	void *hdr;

	msg = nlmsg_new(NLMSG_GOODSIZE, gfp);
	if (!msg)
		return;

	hdr = nl80211hdr_put(msg, 0, 0, 0, NL80211_CMD_CONNECT);
	if (!hdr) {
		nlmsg_free(msg);
		return;
	}

	NLA_PUT_U32(msg, NL80211_ATTR_WIPHY, rdev->wiphy_idx);
	NLA_PUT_U32(msg, NL80211_ATTR_IFINDEX, netdev->ifindex);
	if (bssid)
		NLA_PUT(msg, NL80211_ATTR_MAC, ETH_ALEN, bssid);
	NLA_PUT_U16(msg, NL80211_ATTR_STATUS_CODE, status);
	if (req_ie)
		NLA_PUT(msg, NL80211_ATTR_REQ_IE, req_ie_len, req_ie);
	if (resp_ie)
		NLA_PUT(msg, NL80211_ATTR_RESP_IE, resp_ie_len, resp_ie);

	genlmsg_end(msg, hdr);

	genlmsg_multicast_netns(wiphy_net(&rdev->wiphy), msg, 0,
				nl80211_mlme_mcgrp.id, gfp);
	return;

 nla_put_failure:
	genlmsg_cancel(msg, hdr);
	nlmsg_free(msg);

}

void nl80211_send_roamed(struct cfg80211_registered_device *rdev,
			 struct net_device *netdev, const u8 *bssid,
			 const u8 *req_ie, size_t req_ie_len,
			 const u8 *resp_ie, size_t resp_ie_len, gfp_t gfp)
{
	struct sk_buff *msg;
	void *hdr;

	msg = nlmsg_new(NLMSG_GOODSIZE, gfp);
	if (!msg)
		return;

	hdr = nl80211hdr_put(msg, 0, 0, 0, NL80211_CMD_ROAM);
	if (!hdr) {
		nlmsg_free(msg);
		return;
	}

	NLA_PUT_U32(msg, NL80211_ATTR_WIPHY, rdev->wiphy_idx);
	NLA_PUT_U32(msg, NL80211_ATTR_IFINDEX, netdev->ifindex);
	NLA_PUT(msg, NL80211_ATTR_MAC, ETH_ALEN, bssid);
	if (req_ie)
		NLA_PUT(msg, NL80211_ATTR_REQ_IE, req_ie_len, req_ie);
	if (resp_ie)
		NLA_PUT(msg, NL80211_ATTR_RESP_IE, resp_ie_len, resp_ie);

	genlmsg_end(msg, hdr);

	genlmsg_multicast_netns(wiphy_net(&rdev->wiphy), msg, 0,
				nl80211_mlme_mcgrp.id, gfp);
	return;

 nla_put_failure:
	genlmsg_cancel(msg, hdr);
	nlmsg_free(msg);

}

void nl80211_send_disconnected(struct cfg80211_registered_device *rdev,
			       struct net_device *netdev, u16 reason,
			       const u8 *ie, size_t ie_len, bool from_ap)
{
	struct sk_buff *msg;
	void *hdr;

	msg = nlmsg_new(NLMSG_GOODSIZE, GFP_KERNEL);
	if (!msg)
		return;

	hdr = nl80211hdr_put(msg, 0, 0, 0, NL80211_CMD_DISCONNECT);
	if (!hdr) {
		nlmsg_free(msg);
		return;
	}

	NLA_PUT_U32(msg, NL80211_ATTR_WIPHY, rdev->wiphy_idx);
	NLA_PUT_U32(msg, NL80211_ATTR_IFINDEX, netdev->ifindex);
	if (from_ap && reason)
		NLA_PUT_U16(msg, NL80211_ATTR_REASON_CODE, reason);
	if (from_ap)
		NLA_PUT_FLAG(msg, NL80211_ATTR_DISCONNECTED_BY_AP);
	if (ie)
		NLA_PUT(msg, NL80211_ATTR_IE, ie_len, ie);

	genlmsg_end(msg, hdr);

	genlmsg_multicast_netns(wiphy_net(&rdev->wiphy), msg, 0,
				nl80211_mlme_mcgrp.id, GFP_KERNEL);
	return;

 nla_put_failure:
	genlmsg_cancel(msg, hdr);
	nlmsg_free(msg);

}

void nl80211_send_ibss_bssid(struct cfg80211_registered_device *rdev,
			     struct net_device *netdev, const u8 *bssid,
			     gfp_t gfp)
{
	struct sk_buff *msg;
	void *hdr;

	msg = nlmsg_new(NLMSG_DEFAULT_SIZE, gfp);
	if (!msg)
		return;

	hdr = nl80211hdr_put(msg, 0, 0, 0, NL80211_CMD_JOIN_IBSS);
	if (!hdr) {
		nlmsg_free(msg);
		return;
	}

	NLA_PUT_U32(msg, NL80211_ATTR_WIPHY, rdev->wiphy_idx);
	NLA_PUT_U32(msg, NL80211_ATTR_IFINDEX, netdev->ifindex);
	NLA_PUT(msg, NL80211_ATTR_MAC, ETH_ALEN, bssid);

	genlmsg_end(msg, hdr);

	genlmsg_multicast_netns(wiphy_net(&rdev->wiphy), msg, 0,
				nl80211_mlme_mcgrp.id, gfp);
	return;

 nla_put_failure:
	genlmsg_cancel(msg, hdr);
	nlmsg_free(msg);
}

void nl80211_send_new_peer_candidate(struct cfg80211_registered_device *rdev,
		struct net_device *netdev,
		const u8 *macaddr, const u8* ie, u8 ie_len,
		gfp_t gfp)
{
	struct sk_buff *msg;
	void *hdr;

	msg = nlmsg_new(NLMSG_DEFAULT_SIZE, gfp);
	if (!msg)
		return;

	hdr = nl80211hdr_put(msg, 0, 0, 0, NL80211_CMD_NEW_PEER_CANDIDATE);
	if (!hdr) {
		nlmsg_free(msg);
		return;
	}

	NLA_PUT_U32(msg, NL80211_ATTR_WIPHY, rdev->wiphy_idx);
	NLA_PUT_U32(msg, NL80211_ATTR_IFINDEX, netdev->ifindex);
	NLA_PUT(msg, NL80211_ATTR_MAC, ETH_ALEN, macaddr);
	if (ie_len && ie)
		NLA_PUT(msg, NL80211_ATTR_IE, ie_len , ie);

	genlmsg_end(msg, hdr);

	genlmsg_multicast_netns(wiphy_net(&rdev->wiphy), msg, 0,
				nl80211_mlme_mcgrp.id, gfp);
	return;

 nla_put_failure:
	genlmsg_cancel(msg, hdr);
	nlmsg_free(msg);
}

void nl80211_michael_mic_failure(struct cfg80211_registered_device *rdev,
				 struct net_device *netdev, const u8 *addr,
				 enum nl80211_key_type key_type, int key_id,
				 const u8 *tsc, gfp_t gfp)
{
	struct sk_buff *msg;
	void *hdr;

	msg = nlmsg_new(NLMSG_DEFAULT_SIZE, gfp);
	if (!msg)
		return;

	hdr = nl80211hdr_put(msg, 0, 0, 0, NL80211_CMD_MICHAEL_MIC_FAILURE);
	if (!hdr) {
		nlmsg_free(msg);
		return;
	}

	NLA_PUT_U32(msg, NL80211_ATTR_WIPHY, rdev->wiphy_idx);
	NLA_PUT_U32(msg, NL80211_ATTR_IFINDEX, netdev->ifindex);
	if (addr)
		NLA_PUT(msg, NL80211_ATTR_MAC, ETH_ALEN, addr);
	NLA_PUT_U32(msg, NL80211_ATTR_KEY_TYPE, key_type);
	if (key_id != -1)
		NLA_PUT_U8(msg, NL80211_ATTR_KEY_IDX, key_id);
	if (tsc)
		NLA_PUT(msg, NL80211_ATTR_KEY_SEQ, 6, tsc);

	genlmsg_end(msg, hdr);

	genlmsg_multicast_netns(wiphy_net(&rdev->wiphy), msg, 0,
				nl80211_mlme_mcgrp.id, gfp);
	return;

 nla_put_failure:
	genlmsg_cancel(msg, hdr);
	nlmsg_free(msg);
}

void nl80211_send_beacon_hint_event(struct wiphy *wiphy,
				    struct ieee80211_channel *channel_before,
				    struct ieee80211_channel *channel_after)
{
	struct sk_buff *msg;
	void *hdr;
	struct nlattr *nl_freq;

	msg = nlmsg_new(NLMSG_DEFAULT_SIZE, GFP_ATOMIC);
	if (!msg)
		return;

	hdr = nl80211hdr_put(msg, 0, 0, 0, NL80211_CMD_REG_BEACON_HINT);
	if (!hdr) {
		nlmsg_free(msg);
		return;
	}

	/*
	 * Since we are applying the beacon hint to a wiphy we know its
	 * wiphy_idx is valid
	 */
	NLA_PUT_U32(msg, NL80211_ATTR_WIPHY, get_wiphy_idx(wiphy));

	/* Before */
	nl_freq = nla_nest_start(msg, NL80211_ATTR_FREQ_BEFORE);
	if (!nl_freq)
		goto nla_put_failure;
	if (nl80211_msg_put_channel(msg, channel_before))
		goto nla_put_failure;
	nla_nest_end(msg, nl_freq);

	/* After */
	nl_freq = nla_nest_start(msg, NL80211_ATTR_FREQ_AFTER);
	if (!nl_freq)
		goto nla_put_failure;
	if (nl80211_msg_put_channel(msg, channel_after))
		goto nla_put_failure;
	nla_nest_end(msg, nl_freq);

	genlmsg_end(msg, hdr);

	rcu_read_lock();
	genlmsg_multicast_allns(msg, 0, nl80211_regulatory_mcgrp.id,
				GFP_ATOMIC);
	rcu_read_unlock();

	return;

nla_put_failure:
	genlmsg_cancel(msg, hdr);
	nlmsg_free(msg);
}

static void nl80211_send_remain_on_chan_event(
	int cmd, struct cfg80211_registered_device *rdev,
	struct net_device *netdev, u64 cookie,
	struct ieee80211_channel *chan,
	enum nl80211_channel_type channel_type,
	unsigned int duration, gfp_t gfp)
{
	struct sk_buff *msg;
	void *hdr;

	msg = nlmsg_new(NLMSG_DEFAULT_SIZE, gfp);
	if (!msg)
		return;

	hdr = nl80211hdr_put(msg, 0, 0, 0, cmd);
	if (!hdr) {
		nlmsg_free(msg);
		return;
	}

	NLA_PUT_U32(msg, NL80211_ATTR_WIPHY, rdev->wiphy_idx);
	NLA_PUT_U32(msg, NL80211_ATTR_IFINDEX, netdev->ifindex);
	NLA_PUT_U32(msg, NL80211_ATTR_WIPHY_FREQ, chan->center_freq);
	NLA_PUT_U32(msg, NL80211_ATTR_WIPHY_CHANNEL_TYPE, channel_type);
	NLA_PUT_U64(msg, NL80211_ATTR_COOKIE, cookie);

	if (cmd == NL80211_CMD_REMAIN_ON_CHANNEL)
		NLA_PUT_U32(msg, NL80211_ATTR_DURATION, duration);

	genlmsg_end(msg, hdr);

	genlmsg_multicast_netns(wiphy_net(&rdev->wiphy), msg, 0,
				nl80211_mlme_mcgrp.id, gfp);
	return;

 nla_put_failure:
	genlmsg_cancel(msg, hdr);
	nlmsg_free(msg);
}

void nl80211_send_remain_on_channel(struct cfg80211_registered_device *rdev,
				    struct net_device *netdev, u64 cookie,
				    struct ieee80211_channel *chan,
				    enum nl80211_channel_type channel_type,
				    unsigned int duration, gfp_t gfp)
{
	nl80211_send_remain_on_chan_event(NL80211_CMD_REMAIN_ON_CHANNEL,
					  rdev, netdev, cookie, chan,
					  channel_type, duration, gfp);
}

void nl80211_send_remain_on_channel_cancel(
	struct cfg80211_registered_device *rdev, struct net_device *netdev,
	u64 cookie, struct ieee80211_channel *chan,
	enum nl80211_channel_type channel_type, gfp_t gfp)
{
	nl80211_send_remain_on_chan_event(NL80211_CMD_CANCEL_REMAIN_ON_CHANNEL,
					  rdev, netdev, cookie, chan,
					  channel_type, 0, gfp);
}

void nl80211_send_sta_event(struct cfg80211_registered_device *rdev,
			    struct net_device *dev, const u8 *mac_addr,
			    struct station_info *sinfo, gfp_t gfp)
{
	struct sk_buff *msg;

	msg = nlmsg_new(NLMSG_GOODSIZE, gfp);
	if (!msg)
		return;

	if (nl80211_send_station(msg, 0, 0, 0,
				 rdev, dev, mac_addr, sinfo) < 0) {
		nlmsg_free(msg);
		return;
	}

	genlmsg_multicast_netns(wiphy_net(&rdev->wiphy), msg, 0,
				nl80211_mlme_mcgrp.id, gfp);
}

void nl80211_send_sta_del_event(struct cfg80211_registered_device *rdev,
				struct net_device *dev, const u8 *mac_addr,
				gfp_t gfp)
{
	struct sk_buff *msg;
	void *hdr;

	msg = nlmsg_new(NLMSG_GOODSIZE, gfp);
	if (!msg)
		return;

	hdr = nl80211hdr_put(msg, 0, 0, 0, NL80211_CMD_DEL_STATION);
	if (!hdr) {
		nlmsg_free(msg);
		return;
	}

	NLA_PUT_U32(msg, NL80211_ATTR_IFINDEX, dev->ifindex);
	NLA_PUT(msg, NL80211_ATTR_MAC, ETH_ALEN, mac_addr);

	genlmsg_end(msg, hdr);

	genlmsg_multicast_netns(wiphy_net(&rdev->wiphy), msg, 0,
				nl80211_mlme_mcgrp.id, gfp);
	return;

 nla_put_failure:
	genlmsg_cancel(msg, hdr);
	nlmsg_free(msg);
}

static bool __nl80211_unexpected_frame(struct net_device *dev, u8 cmd,
				       const u8 *addr, gfp_t gfp)
{
	struct wireless_dev *wdev = dev->ieee80211_ptr;
	struct cfg80211_registered_device *rdev = wiphy_to_dev(wdev->wiphy);
	struct sk_buff *msg;
	void *hdr;
	int err;
	u32 nlpid = ACCESS_ONCE(wdev->ap_unexpected_nlpid);

	if (!nlpid)
		return false;

	msg = nlmsg_new(100, gfp);
	if (!msg)
		return true;

	hdr = nl80211hdr_put(msg, 0, 0, 0, cmd);
	if (!hdr) {
		nlmsg_free(msg);
		return true;
	}

	NLA_PUT_U32(msg, NL80211_ATTR_WIPHY, rdev->wiphy_idx);
	NLA_PUT_U32(msg, NL80211_ATTR_IFINDEX, dev->ifindex);
	NLA_PUT(msg, NL80211_ATTR_MAC, ETH_ALEN, addr);

	err = genlmsg_end(msg, hdr);
	if (err < 0) {
		nlmsg_free(msg);
		return true;
	}

	genlmsg_unicast(wiphy_net(&rdev->wiphy), msg, nlpid);
	return true;

 nla_put_failure:
	genlmsg_cancel(msg, hdr);
	nlmsg_free(msg);
	return true;
}

bool nl80211_unexpected_frame(struct net_device *dev, const u8 *addr, gfp_t gfp)
{
	return __nl80211_unexpected_frame(dev, NL80211_CMD_UNEXPECTED_FRAME,
					  addr, gfp);
}

bool nl80211_unexpected_4addr_frame(struct net_device *dev,
				    const u8 *addr, gfp_t gfp)
{
	return __nl80211_unexpected_frame(dev,
					  NL80211_CMD_UNEXPECTED_4ADDR_FRAME,
					  addr, gfp);
}

int nl80211_send_mgmt(struct cfg80211_registered_device *rdev,
		      struct net_device *netdev, u32 nlpid,
		      int freq, int sig_dbm,
		      const u8 *buf, size_t len, gfp_t gfp)
{
	struct sk_buff *msg;
	void *hdr;

	msg = nlmsg_new(NLMSG_DEFAULT_SIZE, gfp);
	if (!msg)
		return -ENOMEM;

	hdr = nl80211hdr_put(msg, 0, 0, 0, NL80211_CMD_FRAME);
	if (!hdr) {
		nlmsg_free(msg);
		return -ENOMEM;
	}

	NLA_PUT_U32(msg, NL80211_ATTR_WIPHY, rdev->wiphy_idx);
	NLA_PUT_U32(msg, NL80211_ATTR_IFINDEX, netdev->ifindex);
	NLA_PUT_U32(msg, NL80211_ATTR_WIPHY_FREQ, freq);
	if (sig_dbm)
		NLA_PUT_U32(msg, NL80211_ATTR_RX_SIGNAL_DBM, sig_dbm);
	NLA_PUT(msg, NL80211_ATTR_FRAME, len, buf);

	genlmsg_end(msg, hdr);

	return genlmsg_unicast(wiphy_net(&rdev->wiphy), msg, nlpid);

 nla_put_failure:
	genlmsg_cancel(msg, hdr);
	nlmsg_free(msg);
	return -ENOBUFS;
}

void nl80211_send_mgmt_tx_status(struct cfg80211_registered_device *rdev,
				 struct net_device *netdev, u64 cookie,
				 const u8 *buf, size_t len, bool ack,
				 gfp_t gfp)
{
	struct sk_buff *msg;
	void *hdr;

	msg = nlmsg_new(NLMSG_DEFAULT_SIZE, gfp);
	if (!msg)
		return;

	hdr = nl80211hdr_put(msg, 0, 0, 0, NL80211_CMD_FRAME_TX_STATUS);
	if (!hdr) {
		nlmsg_free(msg);
		return;
	}

	NLA_PUT_U32(msg, NL80211_ATTR_WIPHY, rdev->wiphy_idx);
	NLA_PUT_U32(msg, NL80211_ATTR_IFINDEX, netdev->ifindex);
	NLA_PUT(msg, NL80211_ATTR_FRAME, len, buf);
	NLA_PUT_U64(msg, NL80211_ATTR_COOKIE, cookie);
	if (ack)
		NLA_PUT_FLAG(msg, NL80211_ATTR_ACK);

	genlmsg_end(msg, hdr);

	genlmsg_multicast(msg, 0, nl80211_mlme_mcgrp.id, gfp);
	return;

 nla_put_failure:
	genlmsg_cancel(msg, hdr);
	nlmsg_free(msg);
}

void
nl80211_send_cqm_rssi_notify(struct cfg80211_registered_device *rdev,
			     struct net_device *netdev,
			     enum nl80211_cqm_rssi_threshold_event rssi_event,
			     gfp_t gfp)
{
	struct sk_buff *msg;
	struct nlattr *pinfoattr;
	void *hdr;

	msg = nlmsg_new(NLMSG_GOODSIZE, gfp);
	if (!msg)
		return;

	hdr = nl80211hdr_put(msg, 0, 0, 0, NL80211_CMD_NOTIFY_CQM);
	if (!hdr) {
		nlmsg_free(msg);
		return;
	}

	NLA_PUT_U32(msg, NL80211_ATTR_WIPHY, rdev->wiphy_idx);
	NLA_PUT_U32(msg, NL80211_ATTR_IFINDEX, netdev->ifindex);

	pinfoattr = nla_nest_start(msg, NL80211_ATTR_CQM);
	if (!pinfoattr)
		goto nla_put_failure;

	NLA_PUT_U32(msg, NL80211_ATTR_CQM_RSSI_THRESHOLD_EVENT,
		    rssi_event);

	nla_nest_end(msg, pinfoattr);

	genlmsg_end(msg, hdr);

	genlmsg_multicast_netns(wiphy_net(&rdev->wiphy), msg, 0,
				nl80211_mlme_mcgrp.id, gfp);
	return;

 nla_put_failure:
	genlmsg_cancel(msg, hdr);
	nlmsg_free(msg);
}

void nl80211_gtk_rekey_notify(struct cfg80211_registered_device *rdev,
			      struct net_device *netdev, const u8 *bssid,
			      const u8 *replay_ctr, gfp_t gfp)
{
	struct sk_buff *msg;
	struct nlattr *rekey_attr;
	void *hdr;

	msg = nlmsg_new(NLMSG_GOODSIZE, gfp);
	if (!msg)
		return;

	hdr = nl80211hdr_put(msg, 0, 0, 0, NL80211_CMD_SET_REKEY_OFFLOAD);
	if (!hdr) {
		nlmsg_free(msg);
		return;
	}

	NLA_PUT_U32(msg, NL80211_ATTR_WIPHY, rdev->wiphy_idx);
	NLA_PUT_U32(msg, NL80211_ATTR_IFINDEX, netdev->ifindex);
	NLA_PUT(msg, NL80211_ATTR_MAC, ETH_ALEN, bssid);

	rekey_attr = nla_nest_start(msg, NL80211_ATTR_REKEY_DATA);
	if (!rekey_attr)
		goto nla_put_failure;

	NLA_PUT(msg, NL80211_REKEY_DATA_REPLAY_CTR,
		NL80211_REPLAY_CTR_LEN, replay_ctr);

	nla_nest_end(msg, rekey_attr);

	genlmsg_end(msg, hdr);

	genlmsg_multicast_netns(wiphy_net(&rdev->wiphy), msg, 0,
				nl80211_mlme_mcgrp.id, gfp);
	return;

 nla_put_failure:
	genlmsg_cancel(msg, hdr);
	nlmsg_free(msg);
}

void nl80211_pmksa_candidate_notify(struct cfg80211_registered_device *rdev,
				    struct net_device *netdev, int index,
				    const u8 *bssid, bool preauth, gfp_t gfp)
{
	struct sk_buff *msg;
	struct nlattr *attr;
	void *hdr;

	msg = nlmsg_new(NLMSG_GOODSIZE, gfp);
	if (!msg)
		return;

	hdr = nl80211hdr_put(msg, 0, 0, 0, NL80211_CMD_PMKSA_CANDIDATE);
	if (!hdr) {
		nlmsg_free(msg);
		return;
	}

	NLA_PUT_U32(msg, NL80211_ATTR_WIPHY, rdev->wiphy_idx);
	NLA_PUT_U32(msg, NL80211_ATTR_IFINDEX, netdev->ifindex);

	attr = nla_nest_start(msg, NL80211_ATTR_PMKSA_CANDIDATE);
	if (!attr)
		goto nla_put_failure;

	NLA_PUT_U32(msg, NL80211_PMKSA_CANDIDATE_INDEX, index);
	NLA_PUT(msg, NL80211_PMKSA_CANDIDATE_BSSID, ETH_ALEN, bssid);
	if (preauth)
		NLA_PUT_FLAG(msg, NL80211_PMKSA_CANDIDATE_PREAUTH);

	nla_nest_end(msg, attr);

	genlmsg_end(msg, hdr);

	genlmsg_multicast_netns(wiphy_net(&rdev->wiphy), msg, 0,
				nl80211_mlme_mcgrp.id, gfp);
	return;

 nla_put_failure:
	genlmsg_cancel(msg, hdr);
	nlmsg_free(msg);
}

void
nl80211_send_cqm_pktloss_notify(struct cfg80211_registered_device *rdev,
				struct net_device *netdev, const u8 *peer,
				u32 num_packets, gfp_t gfp)
{
	struct sk_buff *msg;
	struct nlattr *pinfoattr;
	void *hdr;

	msg = nlmsg_new(NLMSG_GOODSIZE, gfp);
	if (!msg)
		return;

	hdr = nl80211hdr_put(msg, 0, 0, 0, NL80211_CMD_NOTIFY_CQM);
	if (!hdr) {
		nlmsg_free(msg);
		return;
	}

	NLA_PUT_U32(msg, NL80211_ATTR_WIPHY, rdev->wiphy_idx);
	NLA_PUT_U32(msg, NL80211_ATTR_IFINDEX, netdev->ifindex);
	NLA_PUT(msg, NL80211_ATTR_MAC, ETH_ALEN, peer);

	pinfoattr = nla_nest_start(msg, NL80211_ATTR_CQM);
	if (!pinfoattr)
		goto nla_put_failure;

	NLA_PUT_U32(msg, NL80211_ATTR_CQM_PKT_LOSS_EVENT, num_packets);

	nla_nest_end(msg, pinfoattr);

	genlmsg_end(msg, hdr);

	genlmsg_multicast_netns(wiphy_net(&rdev->wiphy), msg, 0,
				nl80211_mlme_mcgrp.id, gfp);
	return;

 nla_put_failure:
	genlmsg_cancel(msg, hdr);
	nlmsg_free(msg);
}

void cfg80211_probe_status(struct net_device *dev, const u8 *addr,
			   u64 cookie, bool acked, gfp_t gfp)
{
	struct wireless_dev *wdev = dev->ieee80211_ptr;
	struct cfg80211_registered_device *rdev = wiphy_to_dev(wdev->wiphy);
	struct sk_buff *msg;
	void *hdr;
	int err;

	msg = nlmsg_new(NLMSG_GOODSIZE, gfp);
	if (!msg)
		return;

	hdr = nl80211hdr_put(msg, 0, 0, 0, NL80211_CMD_PROBE_CLIENT);
	if (!hdr) {
		nlmsg_free(msg);
		return;
	}

	NLA_PUT_U32(msg, NL80211_ATTR_WIPHY, rdev->wiphy_idx);
	NLA_PUT_U32(msg, NL80211_ATTR_IFINDEX, dev->ifindex);
	NLA_PUT(msg, NL80211_ATTR_MAC, ETH_ALEN, addr);
	NLA_PUT_U64(msg, NL80211_ATTR_COOKIE, cookie);
	if (acked)
		NLA_PUT_FLAG(msg, NL80211_ATTR_ACK);

	err = genlmsg_end(msg, hdr);
	if (err < 0) {
		nlmsg_free(msg);
		return;
	}

	genlmsg_multicast_netns(wiphy_net(&rdev->wiphy), msg, 0,
				nl80211_mlme_mcgrp.id, gfp);
	return;

 nla_put_failure:
	genlmsg_cancel(msg, hdr);
	nlmsg_free(msg);
}
EXPORT_SYMBOL(cfg80211_probe_status);

void cfg80211_report_obss_beacon(struct wiphy *wiphy,
				 const u8 *frame, size_t len,
				 int freq, int sig_dbm, gfp_t gfp)
{
	struct cfg80211_registered_device *rdev = wiphy_to_dev(wiphy);
	struct sk_buff *msg;
	void *hdr;
	u32 nlpid = ACCESS_ONCE(rdev->ap_beacons_nlpid);

	if (!nlpid)
		return;

	msg = nlmsg_new(len + 100, gfp);
	if (!msg)
		return;

	hdr = nl80211hdr_put(msg, 0, 0, 0, NL80211_CMD_FRAME);
	if (!hdr) {
		nlmsg_free(msg);
		return;
	}

	NLA_PUT_U32(msg, NL80211_ATTR_WIPHY, rdev->wiphy_idx);
	if (freq)
		NLA_PUT_U32(msg, NL80211_ATTR_WIPHY_FREQ, freq);
	if (sig_dbm)
		NLA_PUT_U32(msg, NL80211_ATTR_RX_SIGNAL_DBM, sig_dbm);
	NLA_PUT(msg, NL80211_ATTR_FRAME, len, frame);

	genlmsg_end(msg, hdr);

	genlmsg_unicast(wiphy_net(&rdev->wiphy), msg, nlpid);
	return;

 nla_put_failure:
	genlmsg_cancel(msg, hdr);
	nlmsg_free(msg);
}
EXPORT_SYMBOL(cfg80211_report_obss_beacon);

static int nl80211_netlink_notify(struct notifier_block * nb,
				  unsigned long state,
				  void *_notify)
{
	struct netlink_notify *notify = _notify;
	struct cfg80211_registered_device *rdev;
	struct wireless_dev *wdev;

	if (state != NETLINK_URELEASE)
		return NOTIFY_DONE;

	rcu_read_lock();

	list_for_each_entry_rcu(rdev, &cfg80211_rdev_list, list) {
		list_for_each_entry_rcu(wdev, &rdev->netdev_list, list)
			cfg80211_mlme_unregister_socket(wdev, notify->pid);
		if (rdev->ap_beacons_nlpid == notify->pid)
			rdev->ap_beacons_nlpid = 0;
	}

	rcu_read_unlock();

	return NOTIFY_DONE;
}

static struct notifier_block nl80211_netlink_notifier = {
	.notifier_call = nl80211_netlink_notify,
};

/* initialisation/exit functions */

int nl80211_init(void)
{
	int err;

	err = genl_register_family_with_ops(&nl80211_fam,
		nl80211_ops, ARRAY_SIZE(nl80211_ops));
	if (err)
		return err;

	err = genl_register_mc_group(&nl80211_fam, &nl80211_config_mcgrp);
	if (err)
		goto err_out;

	err = genl_register_mc_group(&nl80211_fam, &nl80211_scan_mcgrp);
	if (err)
		goto err_out;

	err = genl_register_mc_group(&nl80211_fam, &nl80211_regulatory_mcgrp);
	if (err)
		goto err_out;

	err = genl_register_mc_group(&nl80211_fam, &nl80211_mlme_mcgrp);
	if (err)
		goto err_out;

#ifdef CONFIG_NL80211_TESTMODE
	err = genl_register_mc_group(&nl80211_fam, &nl80211_testmode_mcgrp);
	if (err)
		goto err_out;
#endif

	err = netlink_register_notifier(&nl80211_netlink_notifier);
	if (err)
		goto err_out;

	return 0;
 err_out:
	genl_unregister_family(&nl80211_fam);
	return err;
}

void nl80211_exit(void)
{
	netlink_unregister_notifier(&nl80211_netlink_notifier);
	genl_unregister_family(&nl80211_fam);
}<|MERGE_RESOLUTION|>--- conflicted
+++ resolved
@@ -4374,7 +4374,6 @@
 				NL80211_WAPI_VERSION_1 ));
 }
 
-<<<<<<< HEAD
 static bool nl80211_valid_akm_suite(u32 akm)
 {
 	return akm == WLAN_AKM_SUITE_8021X ||
@@ -4400,8 +4399,6 @@
 }
 
 
-=======
->>>>>>> 90adfd2b
 static int nl80211_authenticate(struct sk_buff *skb, struct genl_info *info)
 {
 	struct cfg80211_registered_device *rdev = info->user_ptr[0];
