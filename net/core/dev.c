/*
 * 	NET3	Protocol independent device support routines.
 *
 *		This program is free software; you can redistribute it and/or
 *		modify it under the terms of the GNU General Public License
 *		as published by the Free Software Foundation; either version
 *		2 of the License, or (at your option) any later version.
 *
 *	Derived from the non IP parts of dev.c 1.0.19
 * 		Authors:	Ross Biro
 *				Fred N. van Kempen, <waltje@uWalt.NL.Mugnet.ORG>
 *				Mark Evans, <evansmp@uhura.aston.ac.uk>
 *
 *	Additional Authors:
 *		Florian la Roche <rzsfl@rz.uni-sb.de>
 *		Alan Cox <gw4pts@gw4pts.ampr.org>
 *		David Hinds <dahinds@users.sourceforge.net>
 *		Alexey Kuznetsov <kuznet@ms2.inr.ac.ru>
 *		Adam Sulmicki <adam@cfar.umd.edu>
 *              Pekka Riikonen <priikone@poesidon.pspt.fi>
 *
 *	Changes:
 *              D.J. Barrow     :       Fixed bug where dev->refcnt gets set
 *              			to 2 if register_netdev gets called
 *              			before net_dev_init & also removed a
 *              			few lines of code in the process.
 *		Alan Cox	:	device private ioctl copies fields back.
 *		Alan Cox	:	Transmit queue code does relevant
 *					stunts to keep the queue safe.
 *		Alan Cox	:	Fixed double lock.
 *		Alan Cox	:	Fixed promisc NULL pointer trap
 *		????????	:	Support the full private ioctl range
 *		Alan Cox	:	Moved ioctl permission check into
 *					drivers
 *		Tim Kordas	:	SIOCADDMULTI/SIOCDELMULTI
 *		Alan Cox	:	100 backlog just doesn't cut it when
 *					you start doing multicast video 8)
 *		Alan Cox	:	Rewrote net_bh and list manager.
 *		Alan Cox	: 	Fix ETH_P_ALL echoback lengths.
 *		Alan Cox	:	Took out transmit every packet pass
 *					Saved a few bytes in the ioctl handler
 *		Alan Cox	:	Network driver sets packet type before
 *					calling netif_rx. Saves a function
 *					call a packet.
 *		Alan Cox	:	Hashed net_bh()
 *		Richard Kooijman:	Timestamp fixes.
 *		Alan Cox	:	Wrong field in SIOCGIFDSTADDR
 *		Alan Cox	:	Device lock protection.
 *		Alan Cox	: 	Fixed nasty side effect of device close
 *					changes.
 *		Rudi Cilibrasi	:	Pass the right thing to
 *					set_mac_address()
 *		Dave Miller	:	32bit quantity for the device lock to
 *					make it work out on a Sparc.
 *		Bjorn Ekwall	:	Added KERNELD hack.
 *		Alan Cox	:	Cleaned up the backlog initialise.
 *		Craig Metz	:	SIOCGIFCONF fix if space for under
 *					1 device.
 *	    Thomas Bogendoerfer :	Return ENODEV for dev_open, if there
 *					is no device open function.
 *		Andi Kleen	:	Fix error reporting for SIOCGIFCONF
 *	    Michael Chastain	:	Fix signed/unsigned for SIOCGIFCONF
 *		Cyrus Durgin	:	Cleaned for KMOD
 *		Adam Sulmicki   :	Bug Fix : Network Device Unload
 *					A network device unload needs to purge
 *					the backlog queue.
 *	Paul Rusty Russell	:	SIOCSIFNAME
 *              Pekka Riikonen  :	Netdev boot-time settings code
 *              Andrew Morton   :       Make unregister_netdevice wait
 *              			indefinitely on dev->refcnt
 * 		J Hadi Salim	:	- Backlog queue sampling
 *				        - netif_rx() feedback
 */

#include <asm/uaccess.h>
#include <linux/bitops.h>
#include <linux/capability.h>
#include <linux/cpu.h>
#include <linux/types.h>
#include <linux/kernel.h>
#include <linux/hash.h>
#include <linux/slab.h>
#include <linux/sched.h>
#include <linux/mutex.h>
#include <linux/string.h>
#include <linux/mm.h>
#include <linux/socket.h>
#include <linux/sockios.h>
#include <linux/errno.h>
#include <linux/interrupt.h>
#include <linux/if_ether.h>
#include <linux/netdevice.h>
#include <linux/etherdevice.h>
#include <linux/ethtool.h>
#include <linux/notifier.h>
#include <linux/skbuff.h>
#include <net/net_namespace.h>
#include <net/sock.h>
#include <linux/rtnetlink.h>
#include <linux/stat.h>
#include <net/dst.h>
#include <net/pkt_sched.h>
#include <net/checksum.h>
#include <net/xfrm.h>
#include <linux/highmem.h>
#include <linux/init.h>
#include <linux/module.h>
#include <linux/netpoll.h>
#include <linux/rcupdate.h>
#include <linux/delay.h>
#include <net/iw_handler.h>
#include <asm/current.h>
#include <linux/audit.h>
#include <linux/dmaengine.h>
#include <linux/err.h>
#include <linux/ctype.h>
#include <linux/if_arp.h>
#include <linux/if_vlan.h>
#include <linux/ip.h>
#include <net/ip.h>
#include <linux/ipv6.h>
#include <linux/in.h>
#include <linux/jhash.h>
#include <linux/random.h>
#include <trace/events/napi.h>
#include <trace/events/net.h>
#include <trace/events/skb.h>
#include <linux/pci.h>
#include <linux/inetdevice.h>
#include <linux/cpu_rmap.h>
#include <linux/static_key.h>

#include "net-sysfs.h"

/* Instead of increasing this, you should create a hash table. */
#define MAX_GRO_SKBS 8

/* This should be increased if a protocol with a bigger head is added. */
#define GRO_MAX_HEAD (MAX_HEADER + 128)

static DEFINE_SPINLOCK(ptype_lock);
static DEFINE_SPINLOCK(offload_lock);
struct list_head ptype_base[PTYPE_HASH_SIZE] __read_mostly;
struct list_head ptype_all __read_mostly;	/* Taps */
static struct list_head offload_base __read_mostly;

/*
 * The @dev_base_head list is protected by @dev_base_lock and the rtnl
 * semaphore.
 *
 * Pure readers hold dev_base_lock for reading, or rcu_read_lock()
 *
 * Writers must hold the rtnl semaphore while they loop through the
 * dev_base_head list, and hold dev_base_lock for writing when they do the
 * actual updates.  This allows pure readers to access the list even
 * while a writer is preparing to update it.
 *
 * To put it another way, dev_base_lock is held for writing only to
 * protect against pure readers; the rtnl semaphore provides the
 * protection against other writers.
 *
 * See, for example usages, register_netdevice() and
 * unregister_netdevice(), which must be called with the rtnl
 * semaphore held.
 */
DEFINE_RWLOCK(dev_base_lock);
EXPORT_SYMBOL(dev_base_lock);

seqcount_t devnet_rename_seq;

static inline void dev_base_seq_inc(struct net *net)
{
	while (++net->dev_base_seq == 0);
}

static inline struct hlist_head *dev_name_hash(struct net *net, const char *name)
{
	unsigned int hash = full_name_hash(name, strnlen(name, IFNAMSIZ));

	return &net->dev_name_head[hash_32(hash, NETDEV_HASHBITS)];
}

static inline struct hlist_head *dev_index_hash(struct net *net, int ifindex)
{
	return &net->dev_index_head[ifindex & (NETDEV_HASHENTRIES - 1)];
}

static inline void rps_lock(struct softnet_data *sd)
{
#ifdef CONFIG_RPS
	spin_lock(&sd->input_pkt_queue.lock);
#endif
}

static inline void rps_unlock(struct softnet_data *sd)
{
#ifdef CONFIG_RPS
	spin_unlock(&sd->input_pkt_queue.lock);
#endif
}

/* Device list insertion */
static void list_netdevice(struct net_device *dev)
{
	struct net *net = dev_net(dev);

	ASSERT_RTNL();

	write_lock_bh(&dev_base_lock);
	list_add_tail_rcu(&dev->dev_list, &net->dev_base_head);
	hlist_add_head_rcu(&dev->name_hlist, dev_name_hash(net, dev->name));
	hlist_add_head_rcu(&dev->index_hlist,
			   dev_index_hash(net, dev->ifindex));
	write_unlock_bh(&dev_base_lock);

	dev_base_seq_inc(net);
}

/* Device list removal
 * caller must respect a RCU grace period before freeing/reusing dev
 */
static void unlist_netdevice(struct net_device *dev)
{
	ASSERT_RTNL();

	/* Unlink dev from the device chain */
	write_lock_bh(&dev_base_lock);
	list_del_rcu(&dev->dev_list);
	hlist_del_rcu(&dev->name_hlist);
	hlist_del_rcu(&dev->index_hlist);
	write_unlock_bh(&dev_base_lock);

	dev_base_seq_inc(dev_net(dev));
}

/*
 *	Our notifier list
 */

static RAW_NOTIFIER_HEAD(netdev_chain);

/*
 *	Device drivers call our routines to queue packets here. We empty the
 *	queue in the local softnet handler.
 */

DEFINE_PER_CPU_ALIGNED(struct softnet_data, softnet_data);
EXPORT_PER_CPU_SYMBOL(softnet_data);

#ifdef CONFIG_LOCKDEP
/*
 * register_netdevice() inits txq->_xmit_lock and sets lockdep class
 * according to dev->type
 */
static const unsigned short netdev_lock_type[] =
	{ARPHRD_NETROM, ARPHRD_ETHER, ARPHRD_EETHER, ARPHRD_AX25,
	 ARPHRD_PRONET, ARPHRD_CHAOS, ARPHRD_IEEE802, ARPHRD_ARCNET,
	 ARPHRD_APPLETLK, ARPHRD_DLCI, ARPHRD_ATM, ARPHRD_METRICOM,
	 ARPHRD_IEEE1394, ARPHRD_EUI64, ARPHRD_INFINIBAND, ARPHRD_SLIP,
	 ARPHRD_CSLIP, ARPHRD_SLIP6, ARPHRD_CSLIP6, ARPHRD_RSRVD,
	 ARPHRD_ADAPT, ARPHRD_ROSE, ARPHRD_X25, ARPHRD_HWX25,
	 ARPHRD_PPP, ARPHRD_CISCO, ARPHRD_LAPB, ARPHRD_DDCMP,
	 ARPHRD_RAWHDLC, ARPHRD_TUNNEL, ARPHRD_TUNNEL6, ARPHRD_FRAD,
	 ARPHRD_SKIP, ARPHRD_LOOPBACK, ARPHRD_LOCALTLK, ARPHRD_FDDI,
	 ARPHRD_BIF, ARPHRD_SIT, ARPHRD_IPDDP, ARPHRD_IPGRE,
	 ARPHRD_PIMREG, ARPHRD_HIPPI, ARPHRD_ASH, ARPHRD_ECONET,
	 ARPHRD_IRDA, ARPHRD_FCPP, ARPHRD_FCAL, ARPHRD_FCPL,
	 ARPHRD_FCFABRIC, ARPHRD_IEEE80211, ARPHRD_IEEE80211_PRISM,
	 ARPHRD_IEEE80211_RADIOTAP, ARPHRD_PHONET, ARPHRD_PHONET_PIPE,
	 ARPHRD_IEEE802154, ARPHRD_VOID, ARPHRD_NONE};

static const char *const netdev_lock_name[] =
	{"_xmit_NETROM", "_xmit_ETHER", "_xmit_EETHER", "_xmit_AX25",
	 "_xmit_PRONET", "_xmit_CHAOS", "_xmit_IEEE802", "_xmit_ARCNET",
	 "_xmit_APPLETLK", "_xmit_DLCI", "_xmit_ATM", "_xmit_METRICOM",
	 "_xmit_IEEE1394", "_xmit_EUI64", "_xmit_INFINIBAND", "_xmit_SLIP",
	 "_xmit_CSLIP", "_xmit_SLIP6", "_xmit_CSLIP6", "_xmit_RSRVD",
	 "_xmit_ADAPT", "_xmit_ROSE", "_xmit_X25", "_xmit_HWX25",
	 "_xmit_PPP", "_xmit_CISCO", "_xmit_LAPB", "_xmit_DDCMP",
	 "_xmit_RAWHDLC", "_xmit_TUNNEL", "_xmit_TUNNEL6", "_xmit_FRAD",
	 "_xmit_SKIP", "_xmit_LOOPBACK", "_xmit_LOCALTLK", "_xmit_FDDI",
	 "_xmit_BIF", "_xmit_SIT", "_xmit_IPDDP", "_xmit_IPGRE",
	 "_xmit_PIMREG", "_xmit_HIPPI", "_xmit_ASH", "_xmit_ECONET",
	 "_xmit_IRDA", "_xmit_FCPP", "_xmit_FCAL", "_xmit_FCPL",
	 "_xmit_FCFABRIC", "_xmit_IEEE80211", "_xmit_IEEE80211_PRISM",
	 "_xmit_IEEE80211_RADIOTAP", "_xmit_PHONET", "_xmit_PHONET_PIPE",
	 "_xmit_IEEE802154", "_xmit_VOID", "_xmit_NONE"};

static struct lock_class_key netdev_xmit_lock_key[ARRAY_SIZE(netdev_lock_type)];
static struct lock_class_key netdev_addr_lock_key[ARRAY_SIZE(netdev_lock_type)];

static inline unsigned short netdev_lock_pos(unsigned short dev_type)
{
	int i;

	for (i = 0; i < ARRAY_SIZE(netdev_lock_type); i++)
		if (netdev_lock_type[i] == dev_type)
			return i;
	/* the last key is used by default */
	return ARRAY_SIZE(netdev_lock_type) - 1;
}

static inline void netdev_set_xmit_lockdep_class(spinlock_t *lock,
						 unsigned short dev_type)
{
	int i;

	i = netdev_lock_pos(dev_type);
	lockdep_set_class_and_name(lock, &netdev_xmit_lock_key[i],
				   netdev_lock_name[i]);
}

static inline void netdev_set_addr_lockdep_class(struct net_device *dev)
{
	int i;

	i = netdev_lock_pos(dev->type);
	lockdep_set_class_and_name(&dev->addr_list_lock,
				   &netdev_addr_lock_key[i],
				   netdev_lock_name[i]);
}
#else
static inline void netdev_set_xmit_lockdep_class(spinlock_t *lock,
						 unsigned short dev_type)
{
}
static inline void netdev_set_addr_lockdep_class(struct net_device *dev)
{
}
#endif

/*******************************************************************************

		Protocol management and registration routines

*******************************************************************************/

/*
 *	Add a protocol ID to the list. Now that the input handler is
 *	smarter we can dispense with all the messy stuff that used to be
 *	here.
 *
 *	BEWARE!!! Protocol handlers, mangling input packets,
 *	MUST BE last in hash buckets and checking protocol handlers
 *	MUST start from promiscuous ptype_all chain in net_bh.
 *	It is true now, do not change it.
 *	Explanation follows: if protocol handler, mangling packet, will
 *	be the first on list, it is not able to sense, that packet
 *	is cloned and should be copied-on-write, so that it will
 *	change it and subsequent readers will get broken packet.
 *							--ANK (980803)
 */

static inline struct list_head *ptype_head(const struct packet_type *pt)
{
	if (pt->type == htons(ETH_P_ALL))
		return &ptype_all;
	else
		return &ptype_base[ntohs(pt->type) & PTYPE_HASH_MASK];
}

/**
 *	dev_add_pack - add packet handler
 *	@pt: packet type declaration
 *
 *	Add a protocol handler to the networking stack. The passed &packet_type
 *	is linked into kernel lists and may not be freed until it has been
 *	removed from the kernel lists.
 *
 *	This call does not sleep therefore it can not
 *	guarantee all CPU's that are in middle of receiving packets
 *	will see the new packet type (until the next received packet).
 */

void dev_add_pack(struct packet_type *pt)
{
	struct list_head *head = ptype_head(pt);

	spin_lock(&ptype_lock);
	list_add_rcu(&pt->list, head);
	spin_unlock(&ptype_lock);
}
EXPORT_SYMBOL(dev_add_pack);

/**
 *	__dev_remove_pack	 - remove packet handler
 *	@pt: packet type declaration
 *
 *	Remove a protocol handler that was previously added to the kernel
 *	protocol handlers by dev_add_pack(). The passed &packet_type is removed
 *	from the kernel lists and can be freed or reused once this function
 *	returns.
 *
 *      The packet type might still be in use by receivers
 *	and must not be freed until after all the CPU's have gone
 *	through a quiescent state.
 */
void __dev_remove_pack(struct packet_type *pt)
{
	struct list_head *head = ptype_head(pt);
	struct packet_type *pt1;

	spin_lock(&ptype_lock);

	list_for_each_entry(pt1, head, list) {
		if (pt == pt1) {
			list_del_rcu(&pt->list);
			goto out;
		}
	}

	pr_warn("dev_remove_pack: %p not found\n", pt);
out:
	spin_unlock(&ptype_lock);
}
EXPORT_SYMBOL(__dev_remove_pack);

/**
 *	dev_remove_pack	 - remove packet handler
 *	@pt: packet type declaration
 *
 *	Remove a protocol handler that was previously added to the kernel
 *	protocol handlers by dev_add_pack(). The passed &packet_type is removed
 *	from the kernel lists and can be freed or reused once this function
 *	returns.
 *
 *	This call sleeps to guarantee that no CPU is looking at the packet
 *	type after return.
 */
void dev_remove_pack(struct packet_type *pt)
{
	__dev_remove_pack(pt);

	synchronize_net();
}
EXPORT_SYMBOL(dev_remove_pack);


/**
 *	dev_add_offload - register offload handlers
 *	@po: protocol offload declaration
 *
 *	Add protocol offload handlers to the networking stack. The passed
 *	&proto_offload is linked into kernel lists and may not be freed until
 *	it has been removed from the kernel lists.
 *
 *	This call does not sleep therefore it can not
 *	guarantee all CPU's that are in middle of receiving packets
 *	will see the new offload handlers (until the next received packet).
 */
void dev_add_offload(struct packet_offload *po)
{
	struct list_head *head = &offload_base;

	spin_lock(&offload_lock);
	list_add_rcu(&po->list, head);
	spin_unlock(&offload_lock);
}
EXPORT_SYMBOL(dev_add_offload);

/**
 *	__dev_remove_offload	 - remove offload handler
 *	@po: packet offload declaration
 *
 *	Remove a protocol offload handler that was previously added to the
 *	kernel offload handlers by dev_add_offload(). The passed &offload_type
 *	is removed from the kernel lists and can be freed or reused once this
 *	function returns.
 *
 *      The packet type might still be in use by receivers
 *	and must not be freed until after all the CPU's have gone
 *	through a quiescent state.
 */
void __dev_remove_offload(struct packet_offload *po)
{
	struct list_head *head = &offload_base;
	struct packet_offload *po1;

	spin_lock(&offload_lock);

	list_for_each_entry(po1, head, list) {
		if (po == po1) {
			list_del_rcu(&po->list);
			goto out;
		}
	}

	pr_warn("dev_remove_offload: %p not found\n", po);
out:
	spin_unlock(&offload_lock);
}
EXPORT_SYMBOL(__dev_remove_offload);

/**
 *	dev_remove_offload	 - remove packet offload handler
 *	@po: packet offload declaration
 *
 *	Remove a packet offload handler that was previously added to the kernel
 *	offload handlers by dev_add_offload(). The passed &offload_type is
 *	removed from the kernel lists and can be freed or reused once this
 *	function returns.
 *
 *	This call sleeps to guarantee that no CPU is looking at the packet
 *	type after return.
 */
void dev_remove_offload(struct packet_offload *po)
{
	__dev_remove_offload(po);

	synchronize_net();
}
EXPORT_SYMBOL(dev_remove_offload);

/******************************************************************************

		      Device Boot-time Settings Routines

*******************************************************************************/

/* Boot time configuration table */
static struct netdev_boot_setup dev_boot_setup[NETDEV_BOOT_SETUP_MAX];

/**
 *	netdev_boot_setup_add	- add new setup entry
 *	@name: name of the device
 *	@map: configured settings for the device
 *
 *	Adds new setup entry to the dev_boot_setup list.  The function
 *	returns 0 on error and 1 on success.  This is a generic routine to
 *	all netdevices.
 */
static int netdev_boot_setup_add(char *name, struct ifmap *map)
{
	struct netdev_boot_setup *s;
	int i;

	s = dev_boot_setup;
	for (i = 0; i < NETDEV_BOOT_SETUP_MAX; i++) {
		if (s[i].name[0] == '\0' || s[i].name[0] == ' ') {
			memset(s[i].name, 0, sizeof(s[i].name));
			strlcpy(s[i].name, name, IFNAMSIZ);
			memcpy(&s[i].map, map, sizeof(s[i].map));
			break;
		}
	}

	return i >= NETDEV_BOOT_SETUP_MAX ? 0 : 1;
}

/**
 *	netdev_boot_setup_check	- check boot time settings
 *	@dev: the netdevice
 *
 * 	Check boot time settings for the device.
 *	The found settings are set for the device to be used
 *	later in the device probing.
 *	Returns 0 if no settings found, 1 if they are.
 */
int netdev_boot_setup_check(struct net_device *dev)
{
	struct netdev_boot_setup *s = dev_boot_setup;
	int i;

	for (i = 0; i < NETDEV_BOOT_SETUP_MAX; i++) {
		if (s[i].name[0] != '\0' && s[i].name[0] != ' ' &&
		    !strcmp(dev->name, s[i].name)) {
			dev->irq 	= s[i].map.irq;
			dev->base_addr 	= s[i].map.base_addr;
			dev->mem_start 	= s[i].map.mem_start;
			dev->mem_end 	= s[i].map.mem_end;
			return 1;
		}
	}
	return 0;
}
EXPORT_SYMBOL(netdev_boot_setup_check);


/**
 *	netdev_boot_base	- get address from boot time settings
 *	@prefix: prefix for network device
 *	@unit: id for network device
 *
 * 	Check boot time settings for the base address of device.
 *	The found settings are set for the device to be used
 *	later in the device probing.
 *	Returns 0 if no settings found.
 */
unsigned long netdev_boot_base(const char *prefix, int unit)
{
	const struct netdev_boot_setup *s = dev_boot_setup;
	char name[IFNAMSIZ];
	int i;

	sprintf(name, "%s%d", prefix, unit);

	/*
	 * If device already registered then return base of 1
	 * to indicate not to probe for this interface
	 */
	if (__dev_get_by_name(&init_net, name))
		return 1;

	for (i = 0; i < NETDEV_BOOT_SETUP_MAX; i++)
		if (!strcmp(name, s[i].name))
			return s[i].map.base_addr;
	return 0;
}

/*
 * Saves at boot time configured settings for any netdevice.
 */
int __init netdev_boot_setup(char *str)
{
	int ints[5];
	struct ifmap map;

	str = get_options(str, ARRAY_SIZE(ints), ints);
	if (!str || !*str)
		return 0;

	/* Save settings */
	memset(&map, 0, sizeof(map));
	if (ints[0] > 0)
		map.irq = ints[1];
	if (ints[0] > 1)
		map.base_addr = ints[2];
	if (ints[0] > 2)
		map.mem_start = ints[3];
	if (ints[0] > 3)
		map.mem_end = ints[4];

	/* Add new entry to the list */
	return netdev_boot_setup_add(str, &map);
}

__setup("netdev=", netdev_boot_setup);

/*******************************************************************************

			    Device Interface Subroutines

*******************************************************************************/

/**
 *	__dev_get_by_name	- find a device by its name
 *	@net: the applicable net namespace
 *	@name: name to find
 *
 *	Find an interface by name. Must be called under RTNL semaphore
 *	or @dev_base_lock. If the name is found a pointer to the device
 *	is returned. If the name is not found then %NULL is returned. The
 *	reference counters are not incremented so the caller must be
 *	careful with locks.
 */

struct net_device *__dev_get_by_name(struct net *net, const char *name)
{
	struct net_device *dev;
	struct hlist_head *head = dev_name_hash(net, name);

	hlist_for_each_entry(dev, head, name_hlist)
		if (!strncmp(dev->name, name, IFNAMSIZ))
			return dev;

	return NULL;
}
EXPORT_SYMBOL(__dev_get_by_name);

/**
 *	dev_get_by_name_rcu	- find a device by its name
 *	@net: the applicable net namespace
 *	@name: name to find
 *
 *	Find an interface by name.
 *	If the name is found a pointer to the device is returned.
 * 	If the name is not found then %NULL is returned.
 *	The reference counters are not incremented so the caller must be
 *	careful with locks. The caller must hold RCU lock.
 */

struct net_device *dev_get_by_name_rcu(struct net *net, const char *name)
{
	struct net_device *dev;
	struct hlist_head *head = dev_name_hash(net, name);

	hlist_for_each_entry_rcu(dev, head, name_hlist)
		if (!strncmp(dev->name, name, IFNAMSIZ))
			return dev;

	return NULL;
}
EXPORT_SYMBOL(dev_get_by_name_rcu);

/**
 *	dev_get_by_name		- find a device by its name
 *	@net: the applicable net namespace
 *	@name: name to find
 *
 *	Find an interface by name. This can be called from any
 *	context and does its own locking. The returned handle has
 *	the usage count incremented and the caller must use dev_put() to
 *	release it when it is no longer needed. %NULL is returned if no
 *	matching device is found.
 */

struct net_device *dev_get_by_name(struct net *net, const char *name)
{
	struct net_device *dev;

	rcu_read_lock();
	dev = dev_get_by_name_rcu(net, name);
	if (dev)
		dev_hold(dev);
	rcu_read_unlock();
	return dev;
}
EXPORT_SYMBOL(dev_get_by_name);

/**
 *	__dev_get_by_index - find a device by its ifindex
 *	@net: the applicable net namespace
 *	@ifindex: index of device
 *
 *	Search for an interface by index. Returns %NULL if the device
 *	is not found or a pointer to the device. The device has not
 *	had its reference counter increased so the caller must be careful
 *	about locking. The caller must hold either the RTNL semaphore
 *	or @dev_base_lock.
 */

struct net_device *__dev_get_by_index(struct net *net, int ifindex)
{
	struct net_device *dev;
	struct hlist_head *head = dev_index_hash(net, ifindex);

	hlist_for_each_entry(dev, head, index_hlist)
		if (dev->ifindex == ifindex)
			return dev;

	return NULL;
}
EXPORT_SYMBOL(__dev_get_by_index);

/**
 *	dev_get_by_index_rcu - find a device by its ifindex
 *	@net: the applicable net namespace
 *	@ifindex: index of device
 *
 *	Search for an interface by index. Returns %NULL if the device
 *	is not found or a pointer to the device. The device has not
 *	had its reference counter increased so the caller must be careful
 *	about locking. The caller must hold RCU lock.
 */

struct net_device *dev_get_by_index_rcu(struct net *net, int ifindex)
{
	struct net_device *dev;
	struct hlist_head *head = dev_index_hash(net, ifindex);

	hlist_for_each_entry_rcu(dev, head, index_hlist)
		if (dev->ifindex == ifindex)
			return dev;

	return NULL;
}
EXPORT_SYMBOL(dev_get_by_index_rcu);


/**
 *	dev_get_by_index - find a device by its ifindex
 *	@net: the applicable net namespace
 *	@ifindex: index of device
 *
 *	Search for an interface by index. Returns NULL if the device
 *	is not found or a pointer to the device. The device returned has
 *	had a reference added and the pointer is safe until the user calls
 *	dev_put to indicate they have finished with it.
 */

struct net_device *dev_get_by_index(struct net *net, int ifindex)
{
	struct net_device *dev;

	rcu_read_lock();
	dev = dev_get_by_index_rcu(net, ifindex);
	if (dev)
		dev_hold(dev);
	rcu_read_unlock();
	return dev;
}
EXPORT_SYMBOL(dev_get_by_index);

/**
 *	netdev_get_name - get a netdevice name, knowing its ifindex.
 *	@net: network namespace
 *	@name: a pointer to the buffer where the name will be stored.
 *	@ifindex: the ifindex of the interface to get the name from.
 *
 *	The use of raw_seqcount_begin() and cond_resched() before
 *	retrying is required as we want to give the writers a chance
 *	to complete when CONFIG_PREEMPT is not set.
 */
int netdev_get_name(struct net *net, char *name, int ifindex)
{
	struct net_device *dev;
	unsigned int seq;

retry:
	seq = raw_seqcount_begin(&devnet_rename_seq);
	rcu_read_lock();
	dev = dev_get_by_index_rcu(net, ifindex);
	if (!dev) {
		rcu_read_unlock();
		return -ENODEV;
	}

	strcpy(name, dev->name);
	rcu_read_unlock();
	if (read_seqcount_retry(&devnet_rename_seq, seq)) {
		cond_resched();
		goto retry;
	}

	return 0;
}

/**
 *	dev_getbyhwaddr_rcu - find a device by its hardware address
 *	@net: the applicable net namespace
 *	@type: media type of device
 *	@ha: hardware address
 *
 *	Search for an interface by MAC address. Returns NULL if the device
 *	is not found or a pointer to the device.
 *	The caller must hold RCU or RTNL.
 *	The returned device has not had its ref count increased
 *	and the caller must therefore be careful about locking
 *
 */

struct net_device *dev_getbyhwaddr_rcu(struct net *net, unsigned short type,
				       const char *ha)
{
	struct net_device *dev;

	for_each_netdev_rcu(net, dev)
		if (dev->type == type &&
		    !memcmp(dev->dev_addr, ha, dev->addr_len))
			return dev;

	return NULL;
}
EXPORT_SYMBOL(dev_getbyhwaddr_rcu);

struct net_device *__dev_getfirstbyhwtype(struct net *net, unsigned short type)
{
	struct net_device *dev;

	ASSERT_RTNL();
	for_each_netdev(net, dev)
		if (dev->type == type)
			return dev;

	return NULL;
}
EXPORT_SYMBOL(__dev_getfirstbyhwtype);

struct net_device *dev_getfirstbyhwtype(struct net *net, unsigned short type)
{
	struct net_device *dev, *ret = NULL;

	rcu_read_lock();
	for_each_netdev_rcu(net, dev)
		if (dev->type == type) {
			dev_hold(dev);
			ret = dev;
			break;
		}
	rcu_read_unlock();
	return ret;
}
EXPORT_SYMBOL(dev_getfirstbyhwtype);

/**
 *	dev_get_by_flags_rcu - find any device with given flags
 *	@net: the applicable net namespace
 *	@if_flags: IFF_* values
 *	@mask: bitmask of bits in if_flags to check
 *
 *	Search for any interface with the given flags. Returns NULL if a device
 *	is not found or a pointer to the device. Must be called inside
 *	rcu_read_lock(), and result refcount is unchanged.
 */

struct net_device *dev_get_by_flags_rcu(struct net *net, unsigned short if_flags,
				    unsigned short mask)
{
	struct net_device *dev, *ret;

	ret = NULL;
	for_each_netdev_rcu(net, dev) {
		if (((dev->flags ^ if_flags) & mask) == 0) {
			ret = dev;
			break;
		}
	}
	return ret;
}
EXPORT_SYMBOL(dev_get_by_flags_rcu);

/**
 *	dev_valid_name - check if name is okay for network device
 *	@name: name string
 *
 *	Network device names need to be valid file names to
 *	to allow sysfs to work.  We also disallow any kind of
 *	whitespace.
 */
bool dev_valid_name(const char *name)
{
	if (*name == '\0')
		return false;
	if (strlen(name) >= IFNAMSIZ)
		return false;
	if (!strcmp(name, ".") || !strcmp(name, ".."))
		return false;

	while (*name) {
		if (*name == '/' || *name == ':' || isspace(*name))
			return false;
		name++;
	}
	return true;
}
EXPORT_SYMBOL(dev_valid_name);

/**
 *	__dev_alloc_name - allocate a name for a device
 *	@net: network namespace to allocate the device name in
 *	@name: name format string
 *	@buf:  scratch buffer and result name string
 *
 *	Passed a format string - eg "lt%d" it will try and find a suitable
 *	id. It scans list of devices to build up a free map, then chooses
 *	the first empty slot. The caller must hold the dev_base or rtnl lock
 *	while allocating the name and adding the device in order to avoid
 *	duplicates.
 *	Limited to bits_per_byte * page size devices (ie 32K on most platforms).
 *	Returns the number of the unit assigned or a negative errno code.
 */

static int __dev_alloc_name(struct net *net, const char *name, char *buf)
{
	int i = 0;
	const char *p;
	const int max_netdevices = 8*PAGE_SIZE;
	unsigned long *inuse;
	struct net_device *d;

	p = strnchr(name, IFNAMSIZ-1, '%');
	if (p) {
		/*
		 * Verify the string as this thing may have come from
		 * the user.  There must be either one "%d" and no other "%"
		 * characters.
		 */
		if (p[1] != 'd' || strchr(p + 2, '%'))
			return -EINVAL;

		/* Use one page as a bit array of possible slots */
		inuse = (unsigned long *) get_zeroed_page(GFP_ATOMIC);
		if (!inuse)
			return -ENOMEM;

		for_each_netdev(net, d) {
			if (!sscanf(d->name, name, &i))
				continue;
			if (i < 0 || i >= max_netdevices)
				continue;

			/*  avoid cases where sscanf is not exact inverse of printf */
			snprintf(buf, IFNAMSIZ, name, i);
			if (!strncmp(buf, d->name, IFNAMSIZ))
				set_bit(i, inuse);
		}

		i = find_first_zero_bit(inuse, max_netdevices);
		free_page((unsigned long) inuse);
	}

	if (buf != name)
		snprintf(buf, IFNAMSIZ, name, i);
	if (!__dev_get_by_name(net, buf))
		return i;

	/* It is possible to run out of possible slots
	 * when the name is long and there isn't enough space left
	 * for the digits, or if all bits are used.
	 */
	return -ENFILE;
}

/**
 *	dev_alloc_name - allocate a name for a device
 *	@dev: device
 *	@name: name format string
 *
 *	Passed a format string - eg "lt%d" it will try and find a suitable
 *	id. It scans list of devices to build up a free map, then chooses
 *	the first empty slot. The caller must hold the dev_base or rtnl lock
 *	while allocating the name and adding the device in order to avoid
 *	duplicates.
 *	Limited to bits_per_byte * page size devices (ie 32K on most platforms).
 *	Returns the number of the unit assigned or a negative errno code.
 */

int dev_alloc_name(struct net_device *dev, const char *name)
{
	char buf[IFNAMSIZ];
	struct net *net;
	int ret;

	BUG_ON(!dev_net(dev));
	net = dev_net(dev);
	ret = __dev_alloc_name(net, name, buf);
	if (ret >= 0)
		strlcpy(dev->name, buf, IFNAMSIZ);
	return ret;
}
EXPORT_SYMBOL(dev_alloc_name);

static int dev_alloc_name_ns(struct net *net,
			     struct net_device *dev,
			     const char *name)
{
	char buf[IFNAMSIZ];
	int ret;

	ret = __dev_alloc_name(net, name, buf);
	if (ret >= 0)
		strlcpy(dev->name, buf, IFNAMSIZ);
	return ret;
}

static int dev_get_valid_name(struct net *net,
			      struct net_device *dev,
			      const char *name)
{
	BUG_ON(!net);

	if (!dev_valid_name(name))
		return -EINVAL;

	if (strchr(name, '%'))
		return dev_alloc_name_ns(net, dev, name);
	else if (__dev_get_by_name(net, name))
		return -EEXIST;
	else if (dev->name != name)
		strlcpy(dev->name, name, IFNAMSIZ);

	return 0;
}

/**
 *	dev_change_name - change name of a device
 *	@dev: device
 *	@newname: name (or format string) must be at least IFNAMSIZ
 *
 *	Change name of a device, can pass format strings "eth%d".
 *	for wildcarding.
 */
int dev_change_name(struct net_device *dev, const char *newname)
{
	char oldname[IFNAMSIZ];
	int err = 0;
	int ret;
	struct net *net;

	ASSERT_RTNL();
	BUG_ON(!dev_net(dev));

	net = dev_net(dev);
	if (dev->flags & IFF_UP)
		return -EBUSY;

	write_seqcount_begin(&devnet_rename_seq);

	if (strncmp(newname, dev->name, IFNAMSIZ) == 0) {
		write_seqcount_end(&devnet_rename_seq);
		return 0;
	}

	memcpy(oldname, dev->name, IFNAMSIZ);

	err = dev_get_valid_name(net, dev, newname);
	if (err < 0) {
		write_seqcount_end(&devnet_rename_seq);
		return err;
	}

rollback:
	ret = device_rename(&dev->dev, dev->name);
	if (ret) {
		memcpy(dev->name, oldname, IFNAMSIZ);
		write_seqcount_end(&devnet_rename_seq);
		return ret;
	}

	write_seqcount_end(&devnet_rename_seq);

	write_lock_bh(&dev_base_lock);
	hlist_del_rcu(&dev->name_hlist);
	write_unlock_bh(&dev_base_lock);

	synchronize_rcu();

	write_lock_bh(&dev_base_lock);
	hlist_add_head_rcu(&dev->name_hlist, dev_name_hash(net, dev->name));
	write_unlock_bh(&dev_base_lock);

	ret = call_netdevice_notifiers(NETDEV_CHANGENAME, dev);
	ret = notifier_to_errno(ret);

	if (ret) {
		/* err >= 0 after dev_alloc_name() or stores the first errno */
		if (err >= 0) {
			err = ret;
			write_seqcount_begin(&devnet_rename_seq);
			memcpy(dev->name, oldname, IFNAMSIZ);
			goto rollback;
		} else {
			pr_err("%s: name change rollback failed: %d\n",
			       dev->name, ret);
		}
	}

	return err;
}

/**
 *	dev_set_alias - change ifalias of a device
 *	@dev: device
 *	@alias: name up to IFALIASZ
 *	@len: limit of bytes to copy from info
 *
 *	Set ifalias for a device,
 */
int dev_set_alias(struct net_device *dev, const char *alias, size_t len)
{
	char *new_ifalias;

	ASSERT_RTNL();

	if (len >= IFALIASZ)
		return -EINVAL;

	if (!len) {
		kfree(dev->ifalias);
		dev->ifalias = NULL;
		return 0;
	}

	new_ifalias = krealloc(dev->ifalias, len + 1, GFP_KERNEL);
	if (!new_ifalias)
		return -ENOMEM;
	dev->ifalias = new_ifalias;

	strlcpy(dev->ifalias, alias, len+1);
	return len;
}


/**
 *	netdev_features_change - device changes features
 *	@dev: device to cause notification
 *
 *	Called to indicate a device has changed features.
 */
void netdev_features_change(struct net_device *dev)
{
	call_netdevice_notifiers(NETDEV_FEAT_CHANGE, dev);
}
EXPORT_SYMBOL(netdev_features_change);

/**
 *	netdev_state_change - device changes state
 *	@dev: device to cause notification
 *
 *	Called to indicate a device has changed state. This function calls
 *	the notifier chains for netdev_chain and sends a NEWLINK message
 *	to the routing socket.
 */
void netdev_state_change(struct net_device *dev)
{
	if (dev->flags & IFF_UP) {
		call_netdevice_notifiers(NETDEV_CHANGE, dev);
		rtmsg_ifinfo(RTM_NEWLINK, dev, 0);
	}
}
EXPORT_SYMBOL(netdev_state_change);

/**
 * 	netdev_notify_peers - notify network peers about existence of @dev
 * 	@dev: network device
 *
 * Generate traffic such that interested network peers are aware of
 * @dev, such as by generating a gratuitous ARP. This may be used when
 * a device wants to inform the rest of the network about some sort of
 * reconfiguration such as a failover event or virtual machine
 * migration.
 */
void netdev_notify_peers(struct net_device *dev)
{
	rtnl_lock();
	call_netdevice_notifiers(NETDEV_NOTIFY_PEERS, dev);
	rtnl_unlock();
}
EXPORT_SYMBOL(netdev_notify_peers);

static int __dev_open(struct net_device *dev)
{
	const struct net_device_ops *ops = dev->netdev_ops;
	int ret;

	ASSERT_RTNL();

	if (!netif_device_present(dev))
		return -ENODEV;

	/* Block netpoll from trying to do any rx path servicing.
	 * If we don't do this there is a chance ndo_poll_controller
	 * or ndo_poll may be running while we open the device
	 */
	ret = netpoll_rx_disable(dev);
	if (ret)
		return ret;

	ret = call_netdevice_notifiers(NETDEV_PRE_UP, dev);
	ret = notifier_to_errno(ret);
	if (ret)
		return ret;

	set_bit(__LINK_STATE_START, &dev->state);

	if (ops->ndo_validate_addr)
		ret = ops->ndo_validate_addr(dev);

	if (!ret && ops->ndo_open)
		ret = ops->ndo_open(dev);

	netpoll_rx_enable(dev);

	if (ret)
		clear_bit(__LINK_STATE_START, &dev->state);
	else {
		dev->flags |= IFF_UP;
		net_dmaengine_get();
		dev_set_rx_mode(dev);
		dev_activate(dev);
		add_device_randomness(dev->dev_addr, dev->addr_len);
	}

	return ret;
}

/**
 *	dev_open	- prepare an interface for use.
 *	@dev:	device to open
 *
 *	Takes a device from down to up state. The device's private open
 *	function is invoked and then the multicast lists are loaded. Finally
 *	the device is moved into the up state and a %NETDEV_UP message is
 *	sent to the netdev notifier chain.
 *
 *	Calling this function on an active interface is a nop. On a failure
 *	a negative errno code is returned.
 */
int dev_open(struct net_device *dev)
{
	int ret;

	if (dev->flags & IFF_UP)
		return 0;

	ret = __dev_open(dev);
	if (ret < 0)
		return ret;

	rtmsg_ifinfo(RTM_NEWLINK, dev, IFF_UP|IFF_RUNNING);
	call_netdevice_notifiers(NETDEV_UP, dev);

	return ret;
}
EXPORT_SYMBOL(dev_open);

static int __dev_close_many(struct list_head *head)
{
	struct net_device *dev;

	ASSERT_RTNL();
	might_sleep();

	list_for_each_entry(dev, head, unreg_list) {
		call_netdevice_notifiers(NETDEV_GOING_DOWN, dev);

		clear_bit(__LINK_STATE_START, &dev->state);

		/* Synchronize to scheduled poll. We cannot touch poll list, it
		 * can be even on different cpu. So just clear netif_running().
		 *
		 * dev->stop() will invoke napi_disable() on all of it's
		 * napi_struct instances on this device.
		 */
		smp_mb__after_atomic(); /* Commit netif_running(). */
	}

	dev_deactivate_many(head);

	list_for_each_entry(dev, head, unreg_list) {
		const struct net_device_ops *ops = dev->netdev_ops;

		/*
		 *	Call the device specific close. This cannot fail.
		 *	Only if device is UP
		 *
		 *	We allow it to be called even after a DETACH hot-plug
		 *	event.
		 */
		if (ops->ndo_stop)
			ops->ndo_stop(dev);

		dev->flags &= ~IFF_UP;
		net_dmaengine_put();
	}

	return 0;
}

static int __dev_close(struct net_device *dev)
{
	int retval;
	LIST_HEAD(single);

	/* Temporarily disable netpoll until the interface is down */
	retval = netpoll_rx_disable(dev);
	if (retval)
		return retval;

	list_add(&dev->unreg_list, &single);
	retval = __dev_close_many(&single);
	list_del(&single);

	netpoll_rx_enable(dev);
	return retval;
}

static int dev_close_many(struct list_head *head)
{
	struct net_device *dev, *tmp;
	LIST_HEAD(tmp_list);

	list_for_each_entry_safe(dev, tmp, head, unreg_list)
		if (!(dev->flags & IFF_UP))
			list_move(&dev->unreg_list, &tmp_list);

	__dev_close_many(head);

	list_for_each_entry(dev, head, unreg_list) {
		rtmsg_ifinfo(RTM_NEWLINK, dev, IFF_UP|IFF_RUNNING);
		call_netdevice_notifiers(NETDEV_DOWN, dev);
	}

	/* rollback_registered_many needs the complete original list */
	list_splice(&tmp_list, head);
	return 0;
}

/**
 *	dev_close - shutdown an interface.
 *	@dev: device to shutdown
 *
 *	This function moves an active device into down state. A
 *	%NETDEV_GOING_DOWN is sent to the netdev notifier chain. The device
 *	is then deactivated and finally a %NETDEV_DOWN is sent to the notifier
 *	chain.
 */
int dev_close(struct net_device *dev)
{
	int ret = 0;
	if (dev->flags & IFF_UP) {
		LIST_HEAD(single);

		/* Block netpoll rx while the interface is going down */
		ret = netpoll_rx_disable(dev);
		if (ret)
			return ret;

		list_add(&dev->unreg_list, &single);
		dev_close_many(&single);
		list_del(&single);

		netpoll_rx_enable(dev);
	}
	return ret;
}
EXPORT_SYMBOL(dev_close);


/**
 *	dev_disable_lro - disable Large Receive Offload on a device
 *	@dev: device
 *
 *	Disable Large Receive Offload (LRO) on a net device.  Must be
 *	called under RTNL.  This is needed if received packets may be
 *	forwarded to another interface.
 */
void dev_disable_lro(struct net_device *dev)
{
	/*
	 * If we're trying to disable lro on a vlan device
	 * use the underlying physical device instead
	 */
	if (is_vlan_dev(dev))
		dev = vlan_dev_real_dev(dev);

	dev->wanted_features &= ~NETIF_F_LRO;
	netdev_update_features(dev);

	if (unlikely(dev->features & NETIF_F_LRO))
		netdev_WARN(dev, "failed to disable LRO!\n");
}
EXPORT_SYMBOL(dev_disable_lro);


static int dev_boot_phase = 1;

/**
 *	register_netdevice_notifier - register a network notifier block
 *	@nb: notifier
 *
 *	Register a notifier to be called when network device events occur.
 *	The notifier passed is linked into the kernel structures and must
 *	not be reused until it has been unregistered. A negative errno code
 *	is returned on a failure.
 *
 * 	When registered all registration and up events are replayed
 *	to the new notifier to allow device to have a race free
 *	view of the network device list.
 */

int register_netdevice_notifier(struct notifier_block *nb)
{
	struct net_device *dev;
	struct net_device *last;
	struct net *net;
	int err;

	rtnl_lock();
	err = raw_notifier_chain_register(&netdev_chain, nb);
	if (err)
		goto unlock;
	if (dev_boot_phase)
		goto unlock;
	for_each_net(net) {
		for_each_netdev(net, dev) {
			err = nb->notifier_call(nb, NETDEV_REGISTER, dev);
			err = notifier_to_errno(err);
			if (err)
				goto rollback;

			if (!(dev->flags & IFF_UP))
				continue;

			nb->notifier_call(nb, NETDEV_UP, dev);
		}
	}

unlock:
	rtnl_unlock();
	return err;

rollback:
	last = dev;
	for_each_net(net) {
		for_each_netdev(net, dev) {
			if (dev == last)
				goto outroll;

			if (dev->flags & IFF_UP) {
				nb->notifier_call(nb, NETDEV_GOING_DOWN, dev);
				nb->notifier_call(nb, NETDEV_DOWN, dev);
			}
			nb->notifier_call(nb, NETDEV_UNREGISTER, dev);
		}
	}

outroll:
	raw_notifier_chain_unregister(&netdev_chain, nb);
	goto unlock;
}
EXPORT_SYMBOL(register_netdevice_notifier);

/**
 *	unregister_netdevice_notifier - unregister a network notifier block
 *	@nb: notifier
 *
 *	Unregister a notifier previously registered by
 *	register_netdevice_notifier(). The notifier is unlinked into the
 *	kernel structures and may then be reused. A negative errno code
 *	is returned on a failure.
 *
 * 	After unregistering unregister and down device events are synthesized
 *	for all devices on the device list to the removed notifier to remove
 *	the need for special case cleanup code.
 */

int unregister_netdevice_notifier(struct notifier_block *nb)
{
	struct net_device *dev;
	struct net *net;
	int err;

	rtnl_lock();
	err = raw_notifier_chain_unregister(&netdev_chain, nb);
	if (err)
		goto unlock;

	for_each_net(net) {
		for_each_netdev(net, dev) {
			if (dev->flags & IFF_UP) {
				nb->notifier_call(nb, NETDEV_GOING_DOWN, dev);
				nb->notifier_call(nb, NETDEV_DOWN, dev);
			}
			nb->notifier_call(nb, NETDEV_UNREGISTER, dev);
		}
	}
unlock:
	rtnl_unlock();
	return err;
}
EXPORT_SYMBOL(unregister_netdevice_notifier);

/**
 *	call_netdevice_notifiers - call all network notifier blocks
 *      @val: value passed unmodified to notifier function
 *      @dev: net_device pointer passed unmodified to notifier function
 *
 *	Call all network notifier blocks.  Parameters and return value
 *	are as for raw_notifier_call_chain().
 */

int call_netdevice_notifiers(unsigned long val, struct net_device *dev)
{
	ASSERT_RTNL();
	return raw_notifier_call_chain(&netdev_chain, val, dev);
}
EXPORT_SYMBOL(call_netdevice_notifiers);

static struct static_key netstamp_needed __read_mostly;
#ifdef HAVE_JUMP_LABEL
/* We are not allowed to call static_key_slow_dec() from irq context
 * If net_disable_timestamp() is called from irq context, defer the
 * static_key_slow_dec() calls.
 */
static atomic_t netstamp_needed_deferred;
#endif

void net_enable_timestamp(void)
{
#ifdef HAVE_JUMP_LABEL
	int deferred = atomic_xchg(&netstamp_needed_deferred, 0);

	if (deferred) {
		while (--deferred)
			static_key_slow_dec(&netstamp_needed);
		return;
	}
#endif
	static_key_slow_inc(&netstamp_needed);
}
EXPORT_SYMBOL(net_enable_timestamp);

void net_disable_timestamp(void)
{
#ifdef HAVE_JUMP_LABEL
	if (in_interrupt()) {
		atomic_inc(&netstamp_needed_deferred);
		return;
	}
#endif
	static_key_slow_dec(&netstamp_needed);
}
EXPORT_SYMBOL(net_disable_timestamp);

static inline void net_timestamp_set(struct sk_buff *skb)
{
	skb->tstamp.tv64 = 0;
	if (static_key_false(&netstamp_needed))
		__net_timestamp(skb);
}

#define net_timestamp_check(COND, SKB)			\
	if (static_key_false(&netstamp_needed)) {		\
		if ((COND) && !(SKB)->tstamp.tv64)	\
			__net_timestamp(SKB);		\
	}						\

static inline bool is_skb_forwardable(struct net_device *dev,
				      struct sk_buff *skb)
{
	unsigned int len;

	if (!(dev->flags & IFF_UP))
		return false;

	len = dev->mtu + dev->hard_header_len + VLAN_HLEN;
	if (skb->len <= len)
		return true;

	/* if TSO is enabled, we don't care about the length as the packet
	 * could be forwarded without being segmented before
	 */
	if (skb_is_gso(skb))
		return true;

	return false;
}

/**
 * dev_forward_skb - loopback an skb to another netif
 *
 * @dev: destination network device
 * @skb: buffer to forward
 *
 * return values:
 *	NET_RX_SUCCESS	(no congestion)
 *	NET_RX_DROP     (packet was dropped, but freed)
 *
 * dev_forward_skb can be used for injecting an skb from the
 * start_xmit function of one device into the receive queue
 * of another device.
 *
 * The receiving device may be in another namespace, so
 * we have to clear all information in the skb that could
 * impact namespace isolation.
 */
int dev_forward_skb(struct net_device *dev, struct sk_buff *skb)
{
	if (skb_shinfo(skb)->tx_flags & SKBTX_DEV_ZEROCOPY) {
		if (skb_copy_ubufs(skb, GFP_ATOMIC)) {
			atomic_long_inc(&dev->rx_dropped);
			kfree_skb(skb);
			return NET_RX_DROP;
		}
	}

	skb_orphan(skb);

	if (unlikely(!is_skb_forwardable(dev, skb))) {
		atomic_long_inc(&dev->rx_dropped);
		kfree_skb(skb);
		return NET_RX_DROP;
	}
	skb->skb_iif = 0;
	skb->dev = dev;
	skb_dst_drop(skb);
	skb->tstamp.tv64 = 0;
	skb->pkt_type = PACKET_HOST;
	skb->protocol = eth_type_trans(skb, dev);
	skb->mark = 0;
	secpath_reset(skb);
	nf_reset(skb);
	nf_reset_trace(skb);
	return netif_rx(skb);
}
EXPORT_SYMBOL_GPL(dev_forward_skb);

static inline int deliver_skb(struct sk_buff *skb,
			      struct packet_type *pt_prev,
			      struct net_device *orig_dev)
{
	if (unlikely(skb_orphan_frags(skb, GFP_ATOMIC)))
		return -ENOMEM;
	atomic_inc(&skb->users);
	return pt_prev->func(skb, skb->dev, pt_prev, orig_dev);
}

static inline bool skb_loop_sk(struct packet_type *ptype, struct sk_buff *skb)
{
	if (!ptype->af_packet_priv || !skb->sk)
		return false;

	if (ptype->id_match)
		return ptype->id_match(ptype, skb->sk);
	else if ((struct sock *)ptype->af_packet_priv == skb->sk)
		return true;

	return false;
}

/*
 *	Support routine. Sends outgoing frames to any network
 *	taps currently in use.
 */

static void dev_queue_xmit_nit(struct sk_buff *skb, struct net_device *dev)
{
	struct packet_type *ptype;
	struct sk_buff *skb2 = NULL;
	struct packet_type *pt_prev = NULL;

	rcu_read_lock();
	list_for_each_entry_rcu(ptype, &ptype_all, list) {
		/* Never send packets back to the socket
		 * they originated from - MvS (miquels@drinkel.ow.org)
		 */
		if ((ptype->dev == dev || !ptype->dev) &&
		    (!skb_loop_sk(ptype, skb))) {
			if (pt_prev) {
				deliver_skb(skb2, pt_prev, skb->dev);
				pt_prev = ptype;
				continue;
			}

			skb2 = skb_clone(skb, GFP_ATOMIC);
			if (!skb2)
				break;

			net_timestamp_set(skb2);

			/* skb->nh should be correctly
			   set by sender, so that the second statement is
			   just protection against buggy protocols.
			 */
			skb_reset_mac_header(skb2);

			if (skb_network_header(skb2) < skb2->data ||
			    skb2->network_header > skb2->tail) {
				net_crit_ratelimited("protocol %04x is buggy, dev %s\n",
						     ntohs(skb2->protocol),
						     dev->name);
				skb_reset_network_header(skb2);
			}

			skb2->transport_header = skb2->network_header;
			skb2->pkt_type = PACKET_OUTGOING;
			pt_prev = ptype;
		}
	}
	if (pt_prev)
		pt_prev->func(skb2, skb->dev, pt_prev, skb->dev);
	rcu_read_unlock();
}

/**
 * netif_setup_tc - Handle tc mappings on real_num_tx_queues change
 * @dev: Network device
 * @txq: number of queues available
 *
 * If real_num_tx_queues is changed the tc mappings may no longer be
 * valid. To resolve this verify the tc mapping remains valid and if
 * not NULL the mapping. With no priorities mapping to this
 * offset/count pair it will no longer be used. In the worst case TC0
 * is invalid nothing can be done so disable priority mappings. If is
 * expected that drivers will fix this mapping if they can before
 * calling netif_set_real_num_tx_queues.
 */
static void netif_setup_tc(struct net_device *dev, unsigned int txq)
{
	int i;
	struct netdev_tc_txq *tc = &dev->tc_to_txq[0];

	/* If TC0 is invalidated disable TC mapping */
	if (tc->offset + tc->count > txq) {
		pr_warn("Number of in use tx queues changed invalidating tc mappings. Priority traffic classification disabled!\n");
		dev->num_tc = 0;
		return;
	}

	/* Invalidated prio to tc mappings set to TC0 */
	for (i = 1; i < TC_BITMASK + 1; i++) {
		int q = netdev_get_prio_tc_map(dev, i);

		tc = &dev->tc_to_txq[q];
		if (tc->offset + tc->count > txq) {
			pr_warn("Number of in use tx queues changed. Priority %i to tc mapping %i is no longer valid. Setting map to 0\n",
				i, q);
			netdev_set_prio_tc_map(dev, i, 0);
		}
	}
}

#ifdef CONFIG_XPS
static DEFINE_MUTEX(xps_map_mutex);
#define xmap_dereference(P)		\
	rcu_dereference_protected((P), lockdep_is_held(&xps_map_mutex))

static struct xps_map *remove_xps_queue(struct xps_dev_maps *dev_maps,
					int cpu, u16 index)
{
	struct xps_map *map = NULL;
	int pos;

	if (dev_maps)
		map = xmap_dereference(dev_maps->cpu_map[cpu]);

	for (pos = 0; map && pos < map->len; pos++) {
		if (map->queues[pos] == index) {
			if (map->len > 1) {
				map->queues[pos] = map->queues[--map->len];
			} else {
				RCU_INIT_POINTER(dev_maps->cpu_map[cpu], NULL);
				kfree_rcu(map, rcu);
				map = NULL;
			}
			break;
		}
	}

	return map;
}

static void netif_reset_xps_queues_gt(struct net_device *dev, u16 index)
{
	struct xps_dev_maps *dev_maps;
	int cpu, i;
	bool active = false;

	mutex_lock(&xps_map_mutex);
	dev_maps = xmap_dereference(dev->xps_maps);

	if (!dev_maps)
		goto out_no_maps;

	for_each_possible_cpu(cpu) {
		for (i = index; i < dev->num_tx_queues; i++) {
			if (!remove_xps_queue(dev_maps, cpu, i))
				break;
		}
		if (i == dev->num_tx_queues)
			active = true;
	}

	if (!active) {
		RCU_INIT_POINTER(dev->xps_maps, NULL);
		kfree_rcu(dev_maps, rcu);
	}

	for (i = index; i < dev->num_tx_queues; i++)
		netdev_queue_numa_node_write(netdev_get_tx_queue(dev, i),
					     NUMA_NO_NODE);

out_no_maps:
	mutex_unlock(&xps_map_mutex);
}

static struct xps_map *expand_xps_map(struct xps_map *map,
				      int cpu, u16 index)
{
	struct xps_map *new_map;
	int alloc_len = XPS_MIN_MAP_ALLOC;
	int i, pos;

	for (pos = 0; map && pos < map->len; pos++) {
		if (map->queues[pos] != index)
			continue;
		return map;
	}

	/* Need to add queue to this CPU's existing map */
	if (map) {
		if (pos < map->alloc_len)
			return map;

		alloc_len = map->alloc_len * 2;
	}

	/* Need to allocate new map to store queue on this CPU's map */
	new_map = kzalloc_node(XPS_MAP_SIZE(alloc_len), GFP_KERNEL,
			       cpu_to_node(cpu));
	if (!new_map)
		return NULL;

	for (i = 0; i < pos; i++)
		new_map->queues[i] = map->queues[i];
	new_map->alloc_len = alloc_len;
	new_map->len = pos;

	return new_map;
}

int netif_set_xps_queue(struct net_device *dev, struct cpumask *mask, u16 index)
{
	struct xps_dev_maps *dev_maps, *new_dev_maps = NULL;
	struct xps_map *map, *new_map;
	int maps_sz = max_t(unsigned int, XPS_DEV_MAPS_SIZE, L1_CACHE_BYTES);
	int cpu, numa_node_id = -2;
	bool active = false;

	mutex_lock(&xps_map_mutex);

	dev_maps = xmap_dereference(dev->xps_maps);

	/* allocate memory for queue storage */
	for_each_online_cpu(cpu) {
		if (!cpumask_test_cpu(cpu, mask))
			continue;

		if (!new_dev_maps)
			new_dev_maps = kzalloc(maps_sz, GFP_KERNEL);
		if (!new_dev_maps) {
			mutex_unlock(&xps_map_mutex);
			return -ENOMEM;
		}

		map = dev_maps ? xmap_dereference(dev_maps->cpu_map[cpu]) :
				 NULL;

		map = expand_xps_map(map, cpu, index);
		if (!map)
			goto error;

		RCU_INIT_POINTER(new_dev_maps->cpu_map[cpu], map);
	}

	if (!new_dev_maps)
		goto out_no_new_maps;

	for_each_possible_cpu(cpu) {
		if (cpumask_test_cpu(cpu, mask) && cpu_online(cpu)) {
			/* add queue to CPU maps */
			int pos = 0;

			map = xmap_dereference(new_dev_maps->cpu_map[cpu]);
			while ((pos < map->len) && (map->queues[pos] != index))
				pos++;

			if (pos == map->len)
				map->queues[map->len++] = index;
#ifdef CONFIG_NUMA
			if (numa_node_id == -2)
				numa_node_id = cpu_to_node(cpu);
			else if (numa_node_id != cpu_to_node(cpu))
				numa_node_id = -1;
#endif
		} else if (dev_maps) {
			/* fill in the new device map from the old device map */
			map = xmap_dereference(dev_maps->cpu_map[cpu]);
			RCU_INIT_POINTER(new_dev_maps->cpu_map[cpu], map);
		}

	}

	rcu_assign_pointer(dev->xps_maps, new_dev_maps);

	/* Cleanup old maps */
	if (dev_maps) {
		for_each_possible_cpu(cpu) {
			new_map = xmap_dereference(new_dev_maps->cpu_map[cpu]);
			map = xmap_dereference(dev_maps->cpu_map[cpu]);
			if (map && map != new_map)
				kfree_rcu(map, rcu);
		}

		kfree_rcu(dev_maps, rcu);
	}

	dev_maps = new_dev_maps;
	active = true;

out_no_new_maps:
	/* update Tx queue numa node */
	netdev_queue_numa_node_write(netdev_get_tx_queue(dev, index),
				     (numa_node_id >= 0) ? numa_node_id :
				     NUMA_NO_NODE);

	if (!dev_maps)
		goto out_no_maps;

	/* removes queue from unused CPUs */
	for_each_possible_cpu(cpu) {
		if (cpumask_test_cpu(cpu, mask) && cpu_online(cpu))
			continue;

		if (remove_xps_queue(dev_maps, cpu, index))
			active = true;
	}

	/* free map if not active */
	if (!active) {
		RCU_INIT_POINTER(dev->xps_maps, NULL);
		kfree_rcu(dev_maps, rcu);
	}

out_no_maps:
	mutex_unlock(&xps_map_mutex);

	return 0;
error:
	/* remove any maps that we added */
	for_each_possible_cpu(cpu) {
		new_map = xmap_dereference(new_dev_maps->cpu_map[cpu]);
		map = dev_maps ? xmap_dereference(dev_maps->cpu_map[cpu]) :
				 NULL;
		if (new_map && new_map != map)
			kfree(new_map);
	}

	mutex_unlock(&xps_map_mutex);

	kfree(new_dev_maps);
	return -ENOMEM;
}
EXPORT_SYMBOL(netif_set_xps_queue);

#endif
/*
 * Routine to help set real_num_tx_queues. To avoid skbs mapped to queues
 * greater then real_num_tx_queues stale skbs on the qdisc must be flushed.
 */
int netif_set_real_num_tx_queues(struct net_device *dev, unsigned int txq)
{
	int rc;

	if (txq < 1 || txq > dev->num_tx_queues)
		return -EINVAL;

	if (dev->reg_state == NETREG_REGISTERED ||
	    dev->reg_state == NETREG_UNREGISTERING) {
		ASSERT_RTNL();

		rc = netdev_queue_update_kobjects(dev, dev->real_num_tx_queues,
						  txq);
		if (rc)
			return rc;

		if (dev->num_tc)
			netif_setup_tc(dev, txq);

		if (txq < dev->real_num_tx_queues) {
			qdisc_reset_all_tx_gt(dev, txq);
#ifdef CONFIG_XPS
			netif_reset_xps_queues_gt(dev, txq);
#endif
		}
	}

	dev->real_num_tx_queues = txq;
	return 0;
}
EXPORT_SYMBOL(netif_set_real_num_tx_queues);

#ifdef CONFIG_RPS
/**
 *	netif_set_real_num_rx_queues - set actual number of RX queues used
 *	@dev: Network device
 *	@rxq: Actual number of RX queues
 *
 *	This must be called either with the rtnl_lock held or before
 *	registration of the net device.  Returns 0 on success, or a
 *	negative error code.  If called before registration, it always
 *	succeeds.
 */
int netif_set_real_num_rx_queues(struct net_device *dev, unsigned int rxq)
{
	int rc;

	if (rxq < 1 || rxq > dev->num_rx_queues)
		return -EINVAL;

	if (dev->reg_state == NETREG_REGISTERED) {
		ASSERT_RTNL();

		rc = net_rx_queue_update_kobjects(dev, dev->real_num_rx_queues,
						  rxq);
		if (rc)
			return rc;
	}

	dev->real_num_rx_queues = rxq;
	return 0;
}
EXPORT_SYMBOL(netif_set_real_num_rx_queues);
#endif

/**
 * netif_get_num_default_rss_queues - default number of RSS queues
 *
 * This routine should set an upper limit on the number of RSS queues
 * used by default by multiqueue devices.
 */
int netif_get_num_default_rss_queues(void)
{
	return min_t(int, DEFAULT_MAX_NUM_RSS_QUEUES, num_online_cpus());
}
EXPORT_SYMBOL(netif_get_num_default_rss_queues);

static inline void __netif_reschedule(struct Qdisc *q)
{
	struct softnet_data *sd;
	unsigned long flags;

	local_irq_save(flags);
	sd = &__get_cpu_var(softnet_data);
	q->next_sched = NULL;
	*sd->output_queue_tailp = q;
	sd->output_queue_tailp = &q->next_sched;
	raise_softirq_irqoff(NET_TX_SOFTIRQ);
	local_irq_restore(flags);
}

void __netif_schedule(struct Qdisc *q)
{
	if (!test_and_set_bit(__QDISC_STATE_SCHED, &q->state))
		__netif_reschedule(q);
}
EXPORT_SYMBOL(__netif_schedule);

void dev_kfree_skb_irq(struct sk_buff *skb)
{
	if (atomic_dec_and_test(&skb->users)) {
		struct softnet_data *sd;
		unsigned long flags;

		local_irq_save(flags);
		sd = &__get_cpu_var(softnet_data);
		skb->next = sd->completion_queue;
		sd->completion_queue = skb;
		raise_softirq_irqoff(NET_TX_SOFTIRQ);
		local_irq_restore(flags);
	}
}
EXPORT_SYMBOL(dev_kfree_skb_irq);

void dev_kfree_skb_any(struct sk_buff *skb)
{
	if (in_irq() || irqs_disabled())
		dev_kfree_skb_irq(skb);
	else
		dev_kfree_skb(skb);
}
EXPORT_SYMBOL(dev_kfree_skb_any);


/**
 * netif_device_detach - mark device as removed
 * @dev: network device
 *
 * Mark device as removed from system and therefore no longer available.
 */
void netif_device_detach(struct net_device *dev)
{
	if (test_and_clear_bit(__LINK_STATE_PRESENT, &dev->state) &&
	    netif_running(dev)) {
		netif_tx_stop_all_queues(dev);
	}
}
EXPORT_SYMBOL(netif_device_detach);

/**
 * netif_device_attach - mark device as attached
 * @dev: network device
 *
 * Mark device as attached from system and restart if needed.
 */
void netif_device_attach(struct net_device *dev)
{
	if (!test_and_set_bit(__LINK_STATE_PRESENT, &dev->state) &&
	    netif_running(dev)) {
		netif_tx_wake_all_queues(dev);
		__netdev_watchdog_up(dev);
	}
}
EXPORT_SYMBOL(netif_device_attach);

static void skb_warn_bad_offload(const struct sk_buff *skb)
{
	static const netdev_features_t null_features = 0;
	struct net_device *dev = skb->dev;
	const char *driver = "";

	if (!net_ratelimit())
		return;

	if (dev && dev->dev.parent)
		driver = dev_driver_string(dev->dev.parent);

	WARN(1, "%s: caps=(%pNF, %pNF) len=%d data_len=%d gso_size=%d "
	     "gso_type=%d ip_summed=%d\n",
	     driver, dev ? &dev->features : &null_features,
	     skb->sk ? &skb->sk->sk_route_caps : &null_features,
	     skb->len, skb->data_len, skb_shinfo(skb)->gso_size,
	     skb_shinfo(skb)->gso_type, skb->ip_summed);
}

/*
 * Invalidate hardware checksum when packet is to be mangled, and
 * complete checksum manually on outgoing path.
 */
int skb_checksum_help(struct sk_buff *skb)
{
	__wsum csum;
	int ret = 0, offset;

	if (skb->ip_summed == CHECKSUM_COMPLETE)
		goto out_set_summed;

	if (unlikely(skb_shinfo(skb)->gso_size)) {
		skb_warn_bad_offload(skb);
		return -EINVAL;
	}

	/* Before computing a checksum, we should make sure no frag could
	 * be modified by an external entity : checksum could be wrong.
	 */
	if (skb_has_shared_frag(skb)) {
		ret = __skb_linearize(skb);
		if (ret)
			goto out;
	}

	offset = skb_checksum_start_offset(skb);
	BUG_ON(offset >= skb_headlen(skb));
	csum = skb_checksum(skb, offset, skb->len - offset, 0);

	offset += skb->csum_offset;
	BUG_ON(offset + sizeof(__sum16) > skb_headlen(skb));

	if (skb_cloned(skb) &&
	    !skb_clone_writable(skb, offset + sizeof(__sum16))) {
		ret = pskb_expand_head(skb, 0, 0, GFP_ATOMIC);
		if (ret)
			goto out;
	}

	*(__sum16 *)(skb->data + offset) = csum_fold(csum);
out_set_summed:
	skb->ip_summed = CHECKSUM_NONE;
out:
	return ret;
}
EXPORT_SYMBOL(skb_checksum_help);

__be16 skb_network_protocol(struct sk_buff *skb)
{
	__be16 type = skb->protocol;
	int vlan_depth = ETH_HLEN;

	/* Tunnel gso handlers can set protocol to ethernet. */
	if (type == htons(ETH_P_TEB)) {
		struct ethhdr *eth;

		if (unlikely(!pskb_may_pull(skb, sizeof(struct ethhdr))))
			return 0;

		eth = (struct ethhdr *)skb_mac_header(skb);
		type = eth->h_proto;
	}

	while (type == htons(ETH_P_8021Q) || type == htons(ETH_P_8021AD)) {
		struct vlan_hdr *vh;

		if (unlikely(!pskb_may_pull(skb, vlan_depth + VLAN_HLEN)))
			return 0;

		vh = (struct vlan_hdr *)(skb->data + vlan_depth);
		type = vh->h_vlan_encapsulated_proto;
		vlan_depth += VLAN_HLEN;
	}

	return type;
}

/**
 *	skb_mac_gso_segment - mac layer segmentation handler.
 *	@skb: buffer to segment
 *	@features: features for the output path (see dev->features)
 */
struct sk_buff *skb_mac_gso_segment(struct sk_buff *skb,
				    netdev_features_t features)
{
	struct sk_buff *segs = ERR_PTR(-EPROTONOSUPPORT);
	struct packet_offload *ptype;
	__be16 type = skb_network_protocol(skb);

	if (unlikely(!type))
		return ERR_PTR(-EINVAL);

	__skb_pull(skb, skb->mac_len);

	rcu_read_lock();
	list_for_each_entry_rcu(ptype, &offload_base, list) {
		if (ptype->type == type && ptype->callbacks.gso_segment) {
			if (unlikely(skb->ip_summed != CHECKSUM_PARTIAL)) {
				int err;

				err = ptype->callbacks.gso_send_check(skb);
				segs = ERR_PTR(err);
				if (err || skb_gso_ok(skb, features))
					break;
				__skb_push(skb, (skb->data -
						 skb_network_header(skb)));
			}
			segs = ptype->callbacks.gso_segment(skb, features);
			break;
		}
	}
	rcu_read_unlock();

	__skb_push(skb, skb->data - skb_mac_header(skb));

	return segs;
}
EXPORT_SYMBOL(skb_mac_gso_segment);


/* openvswitch calls this on rx path, so we need a different check.
 */
static inline bool skb_needs_check(struct sk_buff *skb, bool tx_path)
{
	if (tx_path)
		return skb->ip_summed != CHECKSUM_PARTIAL;
	else
		return skb->ip_summed == CHECKSUM_NONE;
}

/**
 *	__skb_gso_segment - Perform segmentation on skb.
 *	@skb: buffer to segment
 *	@features: features for the output path (see dev->features)
 *	@tx_path: whether it is called in TX path
 *
 *	This function segments the given skb and returns a list of segments.
 *
 *	It may return NULL if the skb requires no segmentation.  This is
 *	only possible when GSO is used for verifying header integrity.
 */
struct sk_buff *__skb_gso_segment(struct sk_buff *skb,
				  netdev_features_t features, bool tx_path)
{
	if (unlikely(skb_needs_check(skb, tx_path))) {
		int err;

		skb_warn_bad_offload(skb);

		if (skb_header_cloned(skb) &&
		    (err = pskb_expand_head(skb, 0, 0, GFP_ATOMIC)))
			return ERR_PTR(err);
	}

	SKB_GSO_CB(skb)->mac_offset = skb_headroom(skb);
	skb_reset_mac_header(skb);
	skb_reset_mac_len(skb);

	return skb_mac_gso_segment(skb, features);
}
EXPORT_SYMBOL(__skb_gso_segment);

/* Take action when hardware reception checksum errors are detected. */
#ifdef CONFIG_BUG
void netdev_rx_csum_fault(struct net_device *dev)
{
	if (net_ratelimit()) {
		pr_err("%s: hw csum failure\n", dev ? dev->name : "<unknown>");
		dump_stack();
	}
}
EXPORT_SYMBOL(netdev_rx_csum_fault);
#endif

/* Actually, we should eliminate this check as soon as we know, that:
 * 1. IOMMU is present and allows to map all the memory.
 * 2. No high memory really exists on this machine.
 */

static int illegal_highdma(const struct net_device *dev, struct sk_buff *skb)
{
#ifdef CONFIG_HIGHMEM
	int i;
	if (!(dev->features & NETIF_F_HIGHDMA)) {
		for (i = 0; i < skb_shinfo(skb)->nr_frags; i++) {
			skb_frag_t *frag = &skb_shinfo(skb)->frags[i];
			if (PageHighMem(skb_frag_page(frag)))
				return 1;
		}
	}

	if (PCI_DMA_BUS_IS_PHYS) {
		struct device *pdev = dev->dev.parent;

		if (!pdev)
			return 0;
		for (i = 0; i < skb_shinfo(skb)->nr_frags; i++) {
			skb_frag_t *frag = &skb_shinfo(skb)->frags[i];
			dma_addr_t addr = page_to_phys(skb_frag_page(frag));
			if (!pdev->dma_mask || addr + PAGE_SIZE - 1 > *pdev->dma_mask)
				return 1;
		}
	}
#endif
	return 0;
}

struct dev_gso_cb {
	void (*destructor)(struct sk_buff *skb);
};

#define DEV_GSO_CB(skb) ((struct dev_gso_cb *)(skb)->cb)

static void dev_gso_skb_destructor(struct sk_buff *skb)
{
	struct dev_gso_cb *cb;

	do {
		struct sk_buff *nskb = skb->next;

		skb->next = nskb->next;
		nskb->next = NULL;
		kfree_skb(nskb);
	} while (skb->next);

	cb = DEV_GSO_CB(skb);
	if (cb->destructor)
		cb->destructor(skb);
}

/**
 *	dev_gso_segment - Perform emulated hardware segmentation on skb.
 *	@skb: buffer to segment
 *	@features: device features as applicable to this skb
 *
 *	This function segments the given skb and stores the list of segments
 *	in skb->next.
 */
static int dev_gso_segment(struct sk_buff *skb, netdev_features_t features)
{
	struct sk_buff *segs;

	segs = skb_gso_segment(skb, features);

	/* Verifying header integrity only. */
	if (!segs)
		return 0;

	if (IS_ERR(segs))
		return PTR_ERR(segs);

	skb->next = segs;
	DEV_GSO_CB(skb)->destructor = skb->destructor;
	skb->destructor = dev_gso_skb_destructor;

	return 0;
}

static netdev_features_t harmonize_features(struct sk_buff *skb,
					    __be16 protocol,
					    const struct net_device *dev,
					    netdev_features_t features)
{
	if (skb->ip_summed != CHECKSUM_NONE &&
	    !can_checksum_protocol(features, protocol)) {
		features &= ~NETIF_F_ALL_CSUM;
	} else if (illegal_highdma(dev, skb)) {
		features &= ~NETIF_F_SG;
	}

	return features;
}

netdev_features_t netif_skb_dev_features(struct sk_buff *skb,
					 const struct net_device *dev)
{
	__be16 protocol = skb->protocol;
	netdev_features_t features = dev->features;

	if (skb_shinfo(skb)->gso_segs > dev->gso_max_segs)
		features &= ~NETIF_F_GSO_MASK;

	if (protocol == htons(ETH_P_8021Q) || protocol == htons(ETH_P_8021AD)) {
		struct vlan_ethhdr *veh = (struct vlan_ethhdr *)skb->data;
		protocol = veh->h_vlan_encapsulated_proto;
	} else if (!vlan_tx_tag_present(skb)) {
		return harmonize_features(skb, protocol, dev, features);
	}

	features &= (dev->vlan_features | NETIF_F_HW_VLAN_CTAG_TX |
					       NETIF_F_HW_VLAN_STAG_TX);

	if (protocol != htons(ETH_P_8021Q) && protocol != htons(ETH_P_8021AD)) {
		return harmonize_features(skb, protocol, dev, features);
	} else {
		features &= NETIF_F_SG | NETIF_F_HIGHDMA | NETIF_F_FRAGLIST |
				NETIF_F_GEN_CSUM | NETIF_F_HW_VLAN_CTAG_TX |
				NETIF_F_HW_VLAN_STAG_TX;
		return harmonize_features(skb, protocol, dev, features);
	}

	return harmonize_features(skb, protocol, dev, features);
}
EXPORT_SYMBOL(netif_skb_dev_features);

/*
 * Returns true if either:
 *	1. skb has frag_list and the device doesn't support FRAGLIST, or
 *	2. skb is fragmented and the device does not support SG.
 */
static inline int skb_needs_linearize(struct sk_buff *skb,
				      netdev_features_t features)
{
	return skb_is_nonlinear(skb) &&
			((skb_has_frag_list(skb) &&
				!(features & NETIF_F_FRAGLIST)) ||
			(skb_shinfo(skb)->nr_frags &&
				!(features & NETIF_F_SG)));
}

int dev_hard_start_xmit(struct sk_buff *skb, struct net_device *dev,
			struct netdev_queue *txq)
{
	const struct net_device_ops *ops = dev->netdev_ops;
	int rc = NETDEV_TX_OK;
	unsigned int skb_len;

	if (likely(!skb->next)) {
		netdev_features_t features;

		/*
		 * If device doesn't need skb->dst, release it right now while
		 * its hot in this cpu cache
		 */
		if (dev->priv_flags & IFF_XMIT_DST_RELEASE)
			skb_dst_drop(skb);

		features = netif_skb_features(skb);

		if (vlan_tx_tag_present(skb) &&
		    !vlan_hw_offload_capable(features, skb->vlan_proto)) {
			skb = __vlan_put_tag(skb, skb->vlan_proto,
					     vlan_tx_tag_get(skb));
			if (unlikely(!skb))
				goto out;

			skb->vlan_tci = 0;
		}

		/* If encapsulation offload request, verify we are testing
		 * hardware encapsulation features instead of standard
		 * features for the netdev
		 */
		if (skb->encapsulation)
			features &= dev->hw_enc_features;

		if (netif_needs_gso(skb, features)) {
			if (unlikely(dev_gso_segment(skb, features)))
				goto out_kfree_skb;
			if (skb->next)
				goto gso;
		} else {
			if (skb_needs_linearize(skb, features) &&
			    __skb_linearize(skb))
				goto out_kfree_skb;

			/* If packet is not checksummed and device does not
			 * support checksumming for this protocol, complete
			 * checksumming here.
			 */
			if (skb->ip_summed == CHECKSUM_PARTIAL) {
				if (skb->encapsulation)
					skb_set_inner_transport_header(skb,
						skb_checksum_start_offset(skb));
				else
					skb_set_transport_header(skb,
						skb_checksum_start_offset(skb));
				if (!(features & NETIF_F_ALL_CSUM) &&
				     skb_checksum_help(skb))
					goto out_kfree_skb;
			}
		}

		if (!list_empty(&ptype_all))
			dev_queue_xmit_nit(skb, dev);

		skb_len = skb->len;
		rc = ops->ndo_start_xmit(skb, dev);
		trace_net_dev_xmit(skb, rc, dev, skb_len);
		if (rc == NETDEV_TX_OK)
			txq_trans_update(txq);
		return rc;
	}

gso:
	do {
		struct sk_buff *nskb = skb->next;

		skb->next = nskb->next;
		nskb->next = NULL;

		if (!list_empty(&ptype_all))
			dev_queue_xmit_nit(nskb, dev);

		skb_len = nskb->len;
		rc = ops->ndo_start_xmit(nskb, dev);
		trace_net_dev_xmit(nskb, rc, dev, skb_len);
		if (unlikely(rc != NETDEV_TX_OK)) {
			if (rc & ~NETDEV_TX_MASK)
				goto out_kfree_gso_skb;
			nskb->next = skb->next;
			skb->next = nskb;
			return rc;
		}
		txq_trans_update(txq);
		if (unlikely(netif_xmit_stopped(txq) && skb->next))
			return NETDEV_TX_BUSY;
	} while (skb->next);

out_kfree_gso_skb:
	if (likely(skb->next == NULL)) {
		skb->destructor = DEV_GSO_CB(skb)->destructor;
		consume_skb(skb);
		return rc;
	}
out_kfree_skb:
	kfree_skb(skb);
out:
	return rc;
}

static void qdisc_pkt_len_init(struct sk_buff *skb)
{
	const struct skb_shared_info *shinfo = skb_shinfo(skb);

	qdisc_skb_cb(skb)->pkt_len = skb->len;

	/* To get more precise estimation of bytes sent on wire,
	 * we add to pkt_len the headers size of all segments
	 */
	if (shinfo->gso_size)  {
		unsigned int hdr_len;
		u16 gso_segs = shinfo->gso_segs;

		/* mac layer + network layer */
		hdr_len = skb_transport_header(skb) - skb_mac_header(skb);

		/* + transport layer */
		if (likely(shinfo->gso_type & (SKB_GSO_TCPV4 | SKB_GSO_TCPV6)))
			hdr_len += tcp_hdrlen(skb);
		else
			hdr_len += sizeof(struct udphdr);

		if (shinfo->gso_type & SKB_GSO_DODGY)
			gso_segs = DIV_ROUND_UP(skb->len - hdr_len,
						shinfo->gso_size);

		qdisc_skb_cb(skb)->pkt_len += (gso_segs - 1) * hdr_len;
	}
}

static inline int __dev_xmit_skb(struct sk_buff *skb, struct Qdisc *q,
				 struct net_device *dev,
				 struct netdev_queue *txq)
{
	spinlock_t *root_lock = qdisc_lock(q);
	bool contended;
	int rc;

	qdisc_pkt_len_init(skb);
	qdisc_calculate_pkt_len(skb, q);
	/*
	 * Heuristic to force contended enqueues to serialize on a
	 * separate lock before trying to get qdisc main lock.
	 * This permits __QDISC_STATE_RUNNING owner to get the lock more often
	 * and dequeue packets faster.
	 */
	contended = qdisc_is_running(q);
	if (unlikely(contended))
		spin_lock(&q->busylock);

	spin_lock(root_lock);
	if (unlikely(test_bit(__QDISC_STATE_DEACTIVATED, &q->state))) {
		kfree_skb(skb);
		rc = NET_XMIT_DROP;
	} else if ((q->flags & TCQ_F_CAN_BYPASS) && !qdisc_qlen(q) &&
		   qdisc_run_begin(q)) {
		/*
		 * This is a work-conserving queue; there are no old skbs
		 * waiting to be sent out; and the qdisc is not running -
		 * xmit the skb directly.
		 */
		if (!(dev->priv_flags & IFF_XMIT_DST_RELEASE))
			skb_dst_force(skb);

		qdisc_bstats_update(q, skb);

		if (sch_direct_xmit(skb, q, dev, txq, root_lock)) {
			if (unlikely(contended)) {
				spin_unlock(&q->busylock);
				contended = false;
			}
			__qdisc_run(q);
		} else
			qdisc_run_end(q);

		rc = NET_XMIT_SUCCESS;
	} else {
		skb_dst_force(skb);
		rc = q->enqueue(skb, q) & NET_XMIT_MASK;
		if (qdisc_run_begin(q)) {
			if (unlikely(contended)) {
				spin_unlock(&q->busylock);
				contended = false;
			}
			__qdisc_run(q);
		}
	}
	spin_unlock(root_lock);
	if (unlikely(contended))
		spin_unlock(&q->busylock);
	return rc;
}

#if IS_ENABLED(CONFIG_NETPRIO_CGROUP)
static void skb_update_prio(struct sk_buff *skb)
{
	struct netprio_map *map = rcu_dereference_bh(skb->dev->priomap);

	if (!skb->priority && skb->sk && map) {
		unsigned int prioidx = skb->sk->sk_cgrp_prioidx;

		if (prioidx < map->priomap_len)
			skb->priority = map->priomap[prioidx];
	}
}
#else
#define skb_update_prio(skb)
#endif

static DEFINE_PER_CPU(int, xmit_recursion);
#define RECURSION_LIMIT 10

/**
 *	dev_loopback_xmit - loop back @skb
 *	@skb: buffer to transmit
 */
int dev_loopback_xmit(struct sk_buff *skb)
{
	skb_reset_mac_header(skb);
	__skb_pull(skb, skb_network_offset(skb));
	skb->pkt_type = PACKET_LOOPBACK;
	skb->ip_summed = CHECKSUM_UNNECESSARY;
	WARN_ON(!skb_dst(skb));
	skb_dst_force(skb);
	netif_rx_ni(skb);
	return 0;
}
EXPORT_SYMBOL(dev_loopback_xmit);

/**
 *	dev_queue_xmit - transmit a buffer
 *	@skb: buffer to transmit
 *
 *	Queue a buffer for transmission to a network device. The caller must
 *	have set the device and priority and built the buffer before calling
 *	this function. The function can be called from an interrupt.
 *
 *	A negative errno code is returned on a failure. A success does not
 *	guarantee the frame will be transmitted as it may be dropped due
 *	to congestion or traffic shaping.
 *
 * -----------------------------------------------------------------------------------
 *      I notice this method can also return errors from the queue disciplines,
 *      including NET_XMIT_DROP, which is a positive value.  So, errors can also
 *      be positive.
 *
 *      Regardless of the return value, the skb is consumed, so it is currently
 *      difficult to retry a send to this method.  (You can bump the ref count
 *      before sending to hold a reference for retry if you are careful.)
 *
 *      When calling this method, interrupts MUST be enabled.  This is because
 *      the BH enable code must have IRQs enabled so that it will not deadlock.
 *          --BLG
 */
int dev_queue_xmit(struct sk_buff *skb)
{
	struct net_device *dev = skb->dev;
	struct netdev_queue *txq;
	struct Qdisc *q;
	int rc = -ENOMEM;

	skb_reset_mac_header(skb);

	/* Disable soft irqs for various locks below. Also
	 * stops preemption for RCU.
	 */
	rcu_read_lock_bh();

	skb_update_prio(skb);

	txq = netdev_pick_tx(dev, skb);
	q = rcu_dereference_bh(txq->qdisc);

#ifdef CONFIG_NET_CLS_ACT
	skb->tc_verd = SET_TC_AT(skb->tc_verd, AT_EGRESS);
#endif
	trace_net_dev_queue(skb);
	if (q->enqueue) {
		rc = __dev_xmit_skb(skb, q, dev, txq);
		goto out;
	}

	/* The device has no queue. Common case for software devices:
	   loopback, all the sorts of tunnels...

	   Really, it is unlikely that netif_tx_lock protection is necessary
	   here.  (f.e. loopback and IP tunnels are clean ignoring statistics
	   counters.)
	   However, it is possible, that they rely on protection
	   made by us here.

	   Check this and shot the lock. It is not prone from deadlocks.
	   Either shot noqueue qdisc, it is even simpler 8)
	 */
	if (dev->flags & IFF_UP) {
		int cpu = smp_processor_id(); /* ok because BHs are off */

		if (txq->xmit_lock_owner != cpu) {

			if (__this_cpu_read(xmit_recursion) > RECURSION_LIMIT)
				goto recursion_alert;

			HARD_TX_LOCK(dev, txq, cpu);

			if (!netif_xmit_stopped(txq)) {
				__this_cpu_inc(xmit_recursion);
				rc = dev_hard_start_xmit(skb, dev, txq);
				__this_cpu_dec(xmit_recursion);
				if (dev_xmit_complete(rc)) {
					HARD_TX_UNLOCK(dev, txq);
					goto out;
				}
			}
			HARD_TX_UNLOCK(dev, txq);
			net_crit_ratelimited("Virtual device %s asks to queue packet!\n",
					     dev->name);
		} else {
			/* Recursion is detected! It is possible,
			 * unfortunately
			 */
recursion_alert:
			net_crit_ratelimited("Dead loop on virtual device %s, fix it urgently!\n",
					     dev->name);
		}
	}

	rc = -ENETDOWN;
	rcu_read_unlock_bh();

	kfree_skb(skb);
	return rc;
out:
	rcu_read_unlock_bh();
	return rc;
}
EXPORT_SYMBOL(dev_queue_xmit);


/*=======================================================================
			Receiver routines
  =======================================================================*/

int netdev_max_backlog __read_mostly = 1000;
EXPORT_SYMBOL(netdev_max_backlog);

int netdev_tstamp_prequeue __read_mostly = 1;
int netdev_budget __read_mostly = 300;
int weight_p __read_mostly = 64;            /* old backlog weight */

/* Called with irq disabled */
static inline void ____napi_schedule(struct softnet_data *sd,
				     struct napi_struct *napi)
{
	list_add_tail(&napi->poll_list, &sd->poll_list);
	__raise_softirq_irqoff(NET_RX_SOFTIRQ);
}

#ifdef CONFIG_RPS

/* One global table that all flow-based protocols share. */
struct rps_sock_flow_table __rcu *rps_sock_flow_table __read_mostly;
EXPORT_SYMBOL(rps_sock_flow_table);

struct static_key rps_needed __read_mostly;

static struct rps_dev_flow *
set_rps_cpu(struct net_device *dev, struct sk_buff *skb,
	    struct rps_dev_flow *rflow, u16 next_cpu)
{
	if (next_cpu != RPS_NO_CPU) {
#ifdef CONFIG_RFS_ACCEL
		struct netdev_rx_queue *rxqueue;
		struct rps_dev_flow_table *flow_table;
		struct rps_dev_flow *old_rflow;
		u32 flow_id;
		u16 rxq_index;
		int rc;

		/* Should we steer this flow to a different hardware queue? */
		if (!skb_rx_queue_recorded(skb) || !dev->rx_cpu_rmap ||
		    !(dev->features & NETIF_F_NTUPLE))
			goto out;
		rxq_index = cpu_rmap_lookup_index(dev->rx_cpu_rmap, next_cpu);
		if (rxq_index == skb_get_rx_queue(skb))
			goto out;

		rxqueue = dev->_rx + rxq_index;
		flow_table = rcu_dereference(rxqueue->rps_flow_table);
		if (!flow_table)
			goto out;
		flow_id = skb->rxhash & flow_table->mask;
		rc = dev->netdev_ops->ndo_rx_flow_steer(dev, skb,
							rxq_index, flow_id);
		if (rc < 0)
			goto out;
		old_rflow = rflow;
		rflow = &flow_table->flows[flow_id];
		rflow->filter = rc;
		if (old_rflow->filter == rflow->filter)
			old_rflow->filter = RPS_NO_FILTER;
	out:
#endif
		rflow->last_qtail =
			per_cpu(softnet_data, next_cpu).input_queue_head;
	}

	rflow->cpu = next_cpu;
	return rflow;
}

/*
 * get_rps_cpu is called from netif_receive_skb and returns the target
 * CPU from the RPS map of the receiving queue for a given skb.
 * rcu_read_lock must be held on entry.
 */
static int get_rps_cpu(struct net_device *dev, struct sk_buff *skb,
		       struct rps_dev_flow **rflowp)
{
	struct netdev_rx_queue *rxqueue;
	struct rps_map *map;
	struct rps_dev_flow_table *flow_table;
	struct rps_sock_flow_table *sock_flow_table;
	int cpu = -1;
	u16 tcpu;

	if (skb_rx_queue_recorded(skb)) {
		u16 index = skb_get_rx_queue(skb);
		if (unlikely(index >= dev->real_num_rx_queues)) {
			WARN_ONCE(dev->real_num_rx_queues > 1,
				  "%s received packet on queue %u, but number "
				  "of RX queues is %u\n",
				  dev->name, index, dev->real_num_rx_queues);
			goto done;
		}
		rxqueue = dev->_rx + index;
	} else
		rxqueue = dev->_rx;

	map = rcu_dereference(rxqueue->rps_map);
	if (map) {
		if (map->len == 1 &&
		    !rcu_access_pointer(rxqueue->rps_flow_table)) {
			tcpu = map->cpus[0];
			if (cpu_online(tcpu))
				cpu = tcpu;
			goto done;
		}
	} else if (!rcu_access_pointer(rxqueue->rps_flow_table)) {
		goto done;
	}

	skb_reset_network_header(skb);
	if (!skb_get_rxhash(skb))
		goto done;

	flow_table = rcu_dereference(rxqueue->rps_flow_table);
	sock_flow_table = rcu_dereference(rps_sock_flow_table);
	if (flow_table && sock_flow_table) {
		u16 next_cpu;
		struct rps_dev_flow *rflow;

		rflow = &flow_table->flows[skb->rxhash & flow_table->mask];
		tcpu = rflow->cpu;

		next_cpu = sock_flow_table->ents[skb->rxhash &
		    sock_flow_table->mask];

		/*
		 * If the desired CPU (where last recvmsg was done) is
		 * different from current CPU (one in the rx-queue flow
		 * table entry), switch if one of the following holds:
		 *   - Current CPU is unset (equal to RPS_NO_CPU).
		 *   - Current CPU is offline.
		 *   - The current CPU's queue tail has advanced beyond the
		 *     last packet that was enqueued using this table entry.
		 *     This guarantees that all previous packets for the flow
		 *     have been dequeued, thus preserving in order delivery.
		 */
		if (unlikely(tcpu != next_cpu) &&
		    (tcpu == RPS_NO_CPU || !cpu_online(tcpu) ||
		     ((int)(per_cpu(softnet_data, tcpu).input_queue_head -
		      rflow->last_qtail)) >= 0)) {
			tcpu = next_cpu;
			rflow = set_rps_cpu(dev, skb, rflow, next_cpu);
		}

		if (tcpu != RPS_NO_CPU && cpu_online(tcpu)) {
			*rflowp = rflow;
			cpu = tcpu;
			goto done;
		}
	}

	if (map) {
		tcpu = map->cpus[((u64) skb->rxhash * map->len) >> 32];

		if (cpu_online(tcpu)) {
			cpu = tcpu;
			goto done;
		}
	}

done:
	return cpu;
}

#ifdef CONFIG_RFS_ACCEL

/**
 * rps_may_expire_flow - check whether an RFS hardware filter may be removed
 * @dev: Device on which the filter was set
 * @rxq_index: RX queue index
 * @flow_id: Flow ID passed to ndo_rx_flow_steer()
 * @filter_id: Filter ID returned by ndo_rx_flow_steer()
 *
 * Drivers that implement ndo_rx_flow_steer() should periodically call
 * this function for each installed filter and remove the filters for
 * which it returns %true.
 */
bool rps_may_expire_flow(struct net_device *dev, u16 rxq_index,
			 u32 flow_id, u16 filter_id)
{
	struct netdev_rx_queue *rxqueue = dev->_rx + rxq_index;
	struct rps_dev_flow_table *flow_table;
	struct rps_dev_flow *rflow;
	bool expire = true;
	int cpu;

	rcu_read_lock();
	flow_table = rcu_dereference(rxqueue->rps_flow_table);
	if (flow_table && flow_id <= flow_table->mask) {
		rflow = &flow_table->flows[flow_id];
		cpu = ACCESS_ONCE(rflow->cpu);
		if (rflow->filter == filter_id && cpu != RPS_NO_CPU &&
		    ((int)(per_cpu(softnet_data, cpu).input_queue_head -
			   rflow->last_qtail) <
		     (int)(10 * flow_table->mask)))
			expire = false;
	}
	rcu_read_unlock();
	return expire;
}
EXPORT_SYMBOL(rps_may_expire_flow);

#endif /* CONFIG_RFS_ACCEL */

/* Called from hardirq (IPI) context */
static void rps_trigger_softirq(void *data)
{
	struct softnet_data *sd = data;

	____napi_schedule(sd, &sd->backlog);
	sd->received_rps++;
}

#endif /* CONFIG_RPS */

/*
 * Check if this softnet_data structure is another cpu one
 * If yes, queue it to our IPI list and return 1
 * If no, return 0
 */
static int rps_ipi_queued(struct softnet_data *sd)
{
#ifdef CONFIG_RPS
	struct softnet_data *mysd = &__get_cpu_var(softnet_data);

	if (sd != mysd) {
		sd->rps_ipi_next = mysd->rps_ipi_list;
		mysd->rps_ipi_list = sd;

		__raise_softirq_irqoff(NET_RX_SOFTIRQ);
		return 1;
	}
#endif /* CONFIG_RPS */
	return 0;
}

/*
 * enqueue_to_backlog is called to queue an skb to a per CPU backlog
 * queue (may be a remote CPU queue).
 */
static int enqueue_to_backlog(struct sk_buff *skb, int cpu,
			      unsigned int *qtail)
{
	struct softnet_data *sd;
	unsigned long flags;

	sd = &per_cpu(softnet_data, cpu);

	local_irq_save(flags);

	rps_lock(sd);
	if (skb_queue_len(&sd->input_pkt_queue) <= netdev_max_backlog) {
		if (skb_queue_len(&sd->input_pkt_queue)) {
enqueue:
			__skb_queue_tail(&sd->input_pkt_queue, skb);
			input_queue_tail_incr_save(sd, qtail);
			rps_unlock(sd);
			local_irq_restore(flags);
			return NET_RX_SUCCESS;
		}

		/* Schedule NAPI for backlog device
		 * We can use non atomic operation since we own the queue lock
		 */
		if (!__test_and_set_bit(NAPI_STATE_SCHED, &sd->backlog.state)) {
			if (!rps_ipi_queued(sd))
				____napi_schedule(sd, &sd->backlog);
		}
		goto enqueue;
	}

	sd->dropped++;
	rps_unlock(sd);

	local_irq_restore(flags);

	atomic_long_inc(&skb->dev->rx_dropped);
	kfree_skb(skb);
	return NET_RX_DROP;
}

/**
 *	netif_rx	-	post buffer to the network code
 *	@skb: buffer to post
 *
 *	This function receives a packet from a device driver and queues it for
 *	the upper (protocol) levels to process.  It always succeeds. The buffer
 *	may be dropped during processing for congestion control or by the
 *	protocol layers.
 *
 *	return values:
 *	NET_RX_SUCCESS	(no congestion)
 *	NET_RX_DROP     (packet was dropped)
 *
 */

int netif_rx(struct sk_buff *skb)
{
	int ret;

	/* if netpoll wants it, pretend we never saw it */
	if (netpoll_rx(skb))
		return NET_RX_DROP;

	net_timestamp_check(netdev_tstamp_prequeue, skb);

	trace_netif_rx(skb);
#ifdef CONFIG_RPS
	if (static_key_false(&rps_needed)) {
		struct rps_dev_flow voidflow, *rflow = &voidflow;
		int cpu;

		preempt_disable();
		rcu_read_lock();

		cpu = get_rps_cpu(skb->dev, skb, &rflow);
		if (cpu < 0)
			cpu = smp_processor_id();

		ret = enqueue_to_backlog(skb, cpu, &rflow->last_qtail);

		rcu_read_unlock();
		preempt_enable();
	} else
#endif
	{
		unsigned int qtail;
		ret = enqueue_to_backlog(skb, get_cpu(), &qtail);
		put_cpu();
	}
	return ret;
}
EXPORT_SYMBOL(netif_rx);

int netif_rx_ni(struct sk_buff *skb)
{
	int err;

	preempt_disable();
	err = netif_rx(skb);
	if (local_softirq_pending())
		do_softirq();
	preempt_enable();

	return err;
}
EXPORT_SYMBOL(netif_rx_ni);

static void net_tx_action(struct softirq_action *h)
{
	struct softnet_data *sd = &__get_cpu_var(softnet_data);

	if (sd->completion_queue) {
		struct sk_buff *clist;

		local_irq_disable();
		clist = sd->completion_queue;
		sd->completion_queue = NULL;
		local_irq_enable();

		while (clist) {
			struct sk_buff *skb = clist;
			clist = clist->next;

			WARN_ON(atomic_read(&skb->users));
			trace_kfree_skb(skb, net_tx_action);
			__kfree_skb(skb);
		}
	}

	if (sd->output_queue) {
		struct Qdisc *head;

		local_irq_disable();
		head = sd->output_queue;
		sd->output_queue = NULL;
		sd->output_queue_tailp = &sd->output_queue;
		local_irq_enable();

		while (head) {
			struct Qdisc *q = head;
			spinlock_t *root_lock;

			head = head->next_sched;

			root_lock = qdisc_lock(q);
			if (spin_trylock(root_lock)) {
				smp_mb__before_atomic();
				clear_bit(__QDISC_STATE_SCHED,
					  &q->state);
				qdisc_run(q);
				spin_unlock(root_lock);
			} else {
				if (!test_bit(__QDISC_STATE_DEACTIVATED,
					      &q->state)) {
					__netif_reschedule(q);
				} else {
					smp_mb__before_atomic();
					clear_bit(__QDISC_STATE_SCHED,
						  &q->state);
				}
			}
		}
	}
}

#if (defined(CONFIG_BRIDGE) || defined(CONFIG_BRIDGE_MODULE)) && \
    (defined(CONFIG_ATM_LANE) || defined(CONFIG_ATM_LANE_MODULE))
/* This hook is defined here for ATM LANE */
int (*br_fdb_test_addr_hook)(struct net_device *dev,
			     unsigned char *addr) __read_mostly;
EXPORT_SYMBOL_GPL(br_fdb_test_addr_hook);
#endif

#ifdef CONFIG_NET_CLS_ACT
/* TODO: Maybe we should just force sch_ingress to be compiled in
 * when CONFIG_NET_CLS_ACT is? otherwise some useless instructions
 * a compare and 2 stores extra right now if we dont have it on
 * but have CONFIG_NET_CLS_ACT
 * NOTE: This doesn't stop any functionality; if you dont have
 * the ingress scheduler, you just can't add policies on ingress.
 *
 */
static int ing_filter(struct sk_buff *skb, struct netdev_queue *rxq)
{
	struct net_device *dev = skb->dev;
	u32 ttl = G_TC_RTTL(skb->tc_verd);
	int result = TC_ACT_OK;
	struct Qdisc *q;

	if (unlikely(MAX_RED_LOOP < ttl++)) {
		net_warn_ratelimited("Redir loop detected Dropping packet (%d->%d)\n",
				     skb->skb_iif, dev->ifindex);
		return TC_ACT_SHOT;
	}

	skb->tc_verd = SET_TC_RTTL(skb->tc_verd, ttl);
	skb->tc_verd = SET_TC_AT(skb->tc_verd, AT_INGRESS);

	q = rxq->qdisc;
	if (q != &noop_qdisc) {
		spin_lock(qdisc_lock(q));
		if (likely(!test_bit(__QDISC_STATE_DEACTIVATED, &q->state)))
			result = qdisc_enqueue_root(skb, q);
		spin_unlock(qdisc_lock(q));
	}

	return result;
}

static inline struct sk_buff *handle_ing(struct sk_buff *skb,
					 struct packet_type **pt_prev,
					 int *ret, struct net_device *orig_dev)
{
	struct netdev_queue *rxq = rcu_dereference(skb->dev->ingress_queue);

	if (!rxq || rxq->qdisc == &noop_qdisc)
		goto out;

	if (*pt_prev) {
		*ret = deliver_skb(skb, *pt_prev, orig_dev);
		*pt_prev = NULL;
	}

	switch (ing_filter(skb, rxq)) {
	case TC_ACT_SHOT:
	case TC_ACT_STOLEN:
		kfree_skb(skb);
		return NULL;
	}

out:
	skb->tc_verd = 0;
	return skb;
}
#endif

/**
 *	netdev_rx_handler_register - register receive handler
 *	@dev: device to register a handler for
 *	@rx_handler: receive handler to register
 *	@rx_handler_data: data pointer that is used by rx handler
 *
 *	Register a receive hander for a device. This handler will then be
 *	called from __netif_receive_skb. A negative errno code is returned
 *	on a failure.
 *
 *	The caller must hold the rtnl_mutex.
 *
 *	For a general description of rx_handler, see enum rx_handler_result.
 */
int netdev_rx_handler_register(struct net_device *dev,
			       rx_handler_func_t *rx_handler,
			       void *rx_handler_data)
{
	ASSERT_RTNL();

	if (dev->rx_handler)
		return -EBUSY;

	/* Note: rx_handler_data must be set before rx_handler */
	rcu_assign_pointer(dev->rx_handler_data, rx_handler_data);
	rcu_assign_pointer(dev->rx_handler, rx_handler);

	return 0;
}
EXPORT_SYMBOL_GPL(netdev_rx_handler_register);

/**
 *	netdev_rx_handler_unregister - unregister receive handler
 *	@dev: device to unregister a handler from
 *
 *	Unregister a receive handler from a device.
 *
 *	The caller must hold the rtnl_mutex.
 */
void netdev_rx_handler_unregister(struct net_device *dev)
{

	ASSERT_RTNL();
	RCU_INIT_POINTER(dev->rx_handler, NULL);
	/* a reader seeing a non NULL rx_handler in a rcu_read_lock()
	 * section has a guarantee to see a non NULL rx_handler_data
	 * as well.
	 */
	synchronize_net();
	RCU_INIT_POINTER(dev->rx_handler_data, NULL);
}
EXPORT_SYMBOL_GPL(netdev_rx_handler_unregister);

/*
 * Limit the use of PFMEMALLOC reserves to those protocols that implement
 * the special handling of PFMEMALLOC skbs.
 */
static bool skb_pfmemalloc_protocol(struct sk_buff *skb)
{
	switch (skb->protocol) {
	case __constant_htons(ETH_P_ARP):
	case __constant_htons(ETH_P_IP):
	case __constant_htons(ETH_P_IPV6):
	case __constant_htons(ETH_P_8021Q):
	case __constant_htons(ETH_P_8021AD):
		return true;
	default:
		return false;
	}
}

static int __netif_receive_skb_core(struct sk_buff *skb, bool pfmemalloc)
{
	struct packet_type *ptype, *pt_prev;
	rx_handler_func_t *rx_handler;
	struct net_device *orig_dev;
	struct net_device *null_or_dev;
	bool deliver_exact = false;
	int ret = NET_RX_DROP;
	__be16 type;

	net_timestamp_check(!netdev_tstamp_prequeue, skb);

	trace_netif_receive_skb(skb);

	/* if we've gotten here through NAPI, check netpoll */
	if (netpoll_receive_skb(skb))
		goto out;

	orig_dev = skb->dev;

	skb_reset_network_header(skb);
	if (!skb_transport_header_was_set(skb))
		skb_reset_transport_header(skb);
	skb_reset_mac_len(skb);

	pt_prev = NULL;

	rcu_read_lock();

another_round:
	skb->skb_iif = skb->dev->ifindex;

	__this_cpu_inc(softnet_data.processed);

	if (skb->protocol == cpu_to_be16(ETH_P_8021Q) ||
	    skb->protocol == cpu_to_be16(ETH_P_8021AD)) {
		skb = vlan_untag(skb);
		if (unlikely(!skb))
			goto unlock;
	}

#ifdef CONFIG_NET_CLS_ACT
	if (skb->tc_verd & TC_NCLS) {
		skb->tc_verd = CLR_TC_NCLS(skb->tc_verd);
		goto ncls;
	}
#endif

	if (pfmemalloc)
		goto skip_taps;

	list_for_each_entry_rcu(ptype, &ptype_all, list) {
		if (!ptype->dev || ptype->dev == skb->dev) {
			if (pt_prev)
				ret = deliver_skb(skb, pt_prev, orig_dev);
			pt_prev = ptype;
		}
	}

skip_taps:
#ifdef CONFIG_NET_CLS_ACT
	skb = handle_ing(skb, &pt_prev, &ret, orig_dev);
	if (!skb)
		goto unlock;
ncls:
#endif

	if (pfmemalloc && !skb_pfmemalloc_protocol(skb))
		goto drop;

	if (vlan_tx_tag_present(skb)) {
		if (pt_prev) {
			ret = deliver_skb(skb, pt_prev, orig_dev);
			pt_prev = NULL;
		}
		if (vlan_do_receive(&skb))
			goto another_round;
		else if (unlikely(!skb))
			goto unlock;
	}

	rx_handler = rcu_dereference(skb->dev->rx_handler);
	if (rx_handler) {
		if (pt_prev) {
			ret = deliver_skb(skb, pt_prev, orig_dev);
			pt_prev = NULL;
		}
		switch (rx_handler(&skb)) {
		case RX_HANDLER_CONSUMED:
			ret = NET_RX_SUCCESS;
			goto unlock;
		case RX_HANDLER_ANOTHER:
			goto another_round;
		case RX_HANDLER_EXACT:
			deliver_exact = true;
		case RX_HANDLER_PASS:
			break;
		default:
			BUG();
		}
	}

	if (unlikely(vlan_tx_tag_present(skb))) {
		if (vlan_tx_tag_get_id(skb))
			skb->pkt_type = PACKET_OTHERHOST;
		/* Note: we might in the future use prio bits
		 * and set skb->priority like in vlan_do_receive()
		 * For the time being, just ignore Priority Code Point
		 */
		skb->vlan_tci = 0;
	}

	/* deliver only exact match when indicated */
	null_or_dev = deliver_exact ? skb->dev : NULL;

	type = skb->protocol;
	list_for_each_entry_rcu(ptype,
			&ptype_base[ntohs(type) & PTYPE_HASH_MASK], list) {
		if (ptype->type == type &&
		    (ptype->dev == null_or_dev || ptype->dev == skb->dev ||
		     ptype->dev == orig_dev)) {
			if (pt_prev)
				ret = deliver_skb(skb, pt_prev, orig_dev);
			pt_prev = ptype;
		}
	}

	if (pt_prev) {
		if (unlikely(skb_orphan_frags(skb, GFP_ATOMIC)))
			goto drop;
		else
			ret = pt_prev->func(skb, skb->dev, pt_prev, orig_dev);
	} else {
drop:
		atomic_long_inc(&skb->dev->rx_dropped);
		kfree_skb(skb);
		/* Jamal, now you will not able to escape explaining
		 * me how you were going to use this. :-)
		 */
		ret = NET_RX_DROP;
	}

unlock:
	rcu_read_unlock();
out:
	return ret;
}

static int __netif_receive_skb(struct sk_buff *skb)
{
	int ret;

	if (sk_memalloc_socks() && skb_pfmemalloc(skb)) {
		unsigned long pflags = current->flags;

		/*
		 * PFMEMALLOC skbs are special, they should
		 * - be delivered to SOCK_MEMALLOC sockets only
		 * - stay away from userspace
		 * - have bounded memory usage
		 *
		 * Use PF_MEMALLOC as this saves us from propagating the allocation
		 * context down to all allocation sites.
		 */
		current->flags |= PF_MEMALLOC;
		ret = __netif_receive_skb_core(skb, true);
		tsk_restore_flags(current, pflags, PF_MEMALLOC);
	} else
		ret = __netif_receive_skb_core(skb, false);

	return ret;
}

/**
 *	netif_receive_skb - process receive buffer from network
 *	@skb: buffer to process
 *
 *	netif_receive_skb() is the main receive data processing function.
 *	It always succeeds. The buffer may be dropped during processing
 *	for congestion control or by the protocol layers.
 *
 *	This function may only be called from softirq context and interrupts
 *	should be enabled.
 *
 *	Return values (usually ignored):
 *	NET_RX_SUCCESS: no congestion
 *	NET_RX_DROP: packet was dropped
 */
int netif_receive_skb(struct sk_buff *skb)
{
	net_timestamp_check(netdev_tstamp_prequeue, skb);

	if (skb_defer_rx_timestamp(skb))
		return NET_RX_SUCCESS;

#ifdef CONFIG_RPS
	if (static_key_false(&rps_needed)) {
		struct rps_dev_flow voidflow, *rflow = &voidflow;
		int cpu, ret;

		rcu_read_lock();

		cpu = get_rps_cpu(skb->dev, skb, &rflow);

		if (cpu >= 0) {
			ret = enqueue_to_backlog(skb, cpu, &rflow->last_qtail);
			rcu_read_unlock();
			return ret;
		}
		rcu_read_unlock();
	}
#endif
	return __netif_receive_skb(skb);
}
EXPORT_SYMBOL(netif_receive_skb);

/* Network device is going away, flush any packets still pending
 * Called with irqs disabled.
 */
static void flush_backlog(void *arg)
{
	struct net_device *dev = arg;
	struct softnet_data *sd = &__get_cpu_var(softnet_data);
	struct sk_buff *skb, *tmp;

	rps_lock(sd);
	skb_queue_walk_safe(&sd->input_pkt_queue, skb, tmp) {
		if (skb->dev == dev) {
			__skb_unlink(skb, &sd->input_pkt_queue);
			kfree_skb(skb);
			input_queue_head_incr(sd);
		}
	}
	rps_unlock(sd);

	skb_queue_walk_safe(&sd->process_queue, skb, tmp) {
		if (skb->dev == dev) {
			__skb_unlink(skb, &sd->process_queue);
			kfree_skb(skb);
			input_queue_head_incr(sd);
		}
	}
}

static int napi_gro_complete(struct sk_buff *skb)
{
	struct packet_offload *ptype;
	__be16 type = skb->protocol;
	struct list_head *head = &offload_base;
	int err = -ENOENT;

	BUILD_BUG_ON(sizeof(struct napi_gro_cb) > sizeof(skb->cb));

	if (NAPI_GRO_CB(skb)->count == 1) {
		skb_shinfo(skb)->gso_size = 0;
		goto out;
	}

	rcu_read_lock();
	list_for_each_entry_rcu(ptype, head, list) {
		if (ptype->type != type || !ptype->callbacks.gro_complete)
			continue;

		err = ptype->callbacks.gro_complete(skb);
		break;
	}
	rcu_read_unlock();

	if (err) {
		WARN_ON(&ptype->list == head);
		kfree_skb(skb);
		return NET_RX_SUCCESS;
	}

out:
	return netif_receive_skb(skb);
}

/* napi->gro_list contains packets ordered by age.
 * youngest packets at the head of it.
 * Complete skbs in reverse order to reduce latencies.
 */
void napi_gro_flush(struct napi_struct *napi, bool flush_old)
{
	struct sk_buff *skb, *prev = NULL;

	/* scan list and build reverse chain */
	for (skb = napi->gro_list; skb != NULL; skb = skb->next) {
		skb->prev = prev;
		prev = skb;
	}

	for (skb = prev; skb; skb = prev) {
		skb->next = NULL;

		if (flush_old && NAPI_GRO_CB(skb)->age == jiffies)
			return;

		prev = skb->prev;
		napi_gro_complete(skb);
		napi->gro_count--;
	}

	napi->gro_list = NULL;
}
EXPORT_SYMBOL(napi_gro_flush);

static void gro_list_prepare(struct napi_struct *napi, struct sk_buff *skb)
{
	struct sk_buff *p;
	unsigned int maclen = skb->dev->hard_header_len;

	for (p = napi->gro_list; p; p = p->next) {
		unsigned long diffs;

		diffs = (unsigned long)p->dev ^ (unsigned long)skb->dev;
		diffs |= p->vlan_tci ^ skb->vlan_tci;
		if (maclen == ETH_HLEN)
			diffs |= compare_ether_header(skb_mac_header(p),
						      skb_gro_mac_header(skb));
		else if (!diffs)
			diffs = memcmp(skb_mac_header(p),
				       skb_gro_mac_header(skb),
				       maclen);
		NAPI_GRO_CB(p)->same_flow = !diffs;
		NAPI_GRO_CB(p)->flush = 0;
	}
}

static enum gro_result dev_gro_receive(struct napi_struct *napi, struct sk_buff *skb)
{
	struct sk_buff **pp = NULL;
	struct packet_offload *ptype;
	__be16 type = skb->protocol;
	struct list_head *head = &offload_base;
	int same_flow;
	enum gro_result ret;

	if (!(skb->dev->features & NETIF_F_GRO) || netpoll_rx_on(skb))
		goto normal;

	if (skb_is_gso(skb) || skb_has_frag_list(skb))
		goto normal;

	gro_list_prepare(napi, skb);

	rcu_read_lock();
	list_for_each_entry_rcu(ptype, head, list) {
		if (ptype->type != type || !ptype->callbacks.gro_receive)
			continue;

		skb_set_network_header(skb, skb_gro_offset(skb));
		skb_reset_mac_len(skb);
		NAPI_GRO_CB(skb)->same_flow = 0;
		NAPI_GRO_CB(skb)->flush = 0;
		NAPI_GRO_CB(skb)->free = 0;

		pp = ptype->callbacks.gro_receive(&napi->gro_list, skb);
		break;
	}
	rcu_read_unlock();

	if (&ptype->list == head)
		goto normal;

	same_flow = NAPI_GRO_CB(skb)->same_flow;
	ret = NAPI_GRO_CB(skb)->free ? GRO_MERGED_FREE : GRO_MERGED;

	if (pp) {
		struct sk_buff *nskb = *pp;

		*pp = nskb->next;
		nskb->next = NULL;
		napi_gro_complete(nskb);
		napi->gro_count--;
	}

	if (same_flow)
		goto ok;

	if (NAPI_GRO_CB(skb)->flush || napi->gro_count >= MAX_GRO_SKBS)
		goto normal;

	napi->gro_count++;
	NAPI_GRO_CB(skb)->count = 1;
	NAPI_GRO_CB(skb)->age = jiffies;
	skb_shinfo(skb)->gso_size = skb_gro_len(skb);
	skb->next = napi->gro_list;
	napi->gro_list = skb;
	ret = GRO_HELD;

pull:
	if (skb_headlen(skb) < skb_gro_offset(skb)) {
		int grow = skb_gro_offset(skb) - skb_headlen(skb);

		BUG_ON(skb->end - skb->tail < grow);

		memcpy(skb_tail_pointer(skb), NAPI_GRO_CB(skb)->frag0, grow);

		skb->tail += grow;
		skb->data_len -= grow;

		skb_shinfo(skb)->frags[0].page_offset += grow;
		skb_frag_size_sub(&skb_shinfo(skb)->frags[0], grow);

		if (unlikely(!skb_frag_size(&skb_shinfo(skb)->frags[0]))) {
			skb_frag_unref(skb, 0);
			memmove(skb_shinfo(skb)->frags,
				skb_shinfo(skb)->frags + 1,
				--skb_shinfo(skb)->nr_frags * sizeof(skb_frag_t));
		}
	}

ok:
	return ret;

normal:
	ret = GRO_NORMAL;
	goto pull;
}


static gro_result_t napi_skb_finish(gro_result_t ret, struct sk_buff *skb)
{
	switch (ret) {
	case GRO_NORMAL:
		if (netif_receive_skb(skb))
			ret = GRO_DROP;
		break;

	case GRO_DROP:
		kfree_skb(skb);
		break;

	case GRO_MERGED_FREE:
		if (NAPI_GRO_CB(skb)->free == NAPI_GRO_FREE_STOLEN_HEAD)
			kmem_cache_free(skbuff_head_cache, skb);
		else
			__kfree_skb(skb);
		break;

	case GRO_HELD:
	case GRO_MERGED:
		break;
	}

	return ret;
}

static void skb_gro_reset_offset(struct sk_buff *skb)
{
	const struct skb_shared_info *pinfo = skb_shinfo(skb);
	const skb_frag_t *frag0 = &pinfo->frags[0];

	NAPI_GRO_CB(skb)->data_offset = 0;
	NAPI_GRO_CB(skb)->frag0 = NULL;
	NAPI_GRO_CB(skb)->frag0_len = 0;

	if (skb->mac_header == skb->tail &&
	    pinfo->nr_frags &&
	    !PageHighMem(skb_frag_page(frag0))) {
		NAPI_GRO_CB(skb)->frag0 = skb_frag_address(frag0);
		NAPI_GRO_CB(skb)->frag0_len = skb_frag_size(frag0);
	}
}

gro_result_t napi_gro_receive(struct napi_struct *napi, struct sk_buff *skb)
{
	skb_gro_reset_offset(skb);

	return napi_skb_finish(dev_gro_receive(napi, skb), skb);
}
EXPORT_SYMBOL(napi_gro_receive);

static void napi_reuse_skb(struct napi_struct *napi, struct sk_buff *skb)
{
	__skb_pull(skb, skb_headlen(skb));
	/* restore the reserve we had after netdev_alloc_skb_ip_align() */
	skb_reserve(skb, NET_SKB_PAD + NET_IP_ALIGN - skb_headroom(skb));
	skb->vlan_tci = 0;
	skb->dev = napi->dev;
	skb->skb_iif = 0;
	skb->truesize = SKB_TRUESIZE(skb_end_offset(skb));

	napi->skb = skb;
}

struct sk_buff *napi_get_frags(struct napi_struct *napi)
{
	struct sk_buff *skb = napi->skb;

	if (!skb) {
		skb = netdev_alloc_skb_ip_align(napi->dev, GRO_MAX_HEAD);
		if (skb)
			napi->skb = skb;
	}
	return skb;
}
EXPORT_SYMBOL(napi_get_frags);

static gro_result_t napi_frags_finish(struct napi_struct *napi, struct sk_buff *skb,
			       gro_result_t ret)
{
	switch (ret) {
	case GRO_NORMAL:
	case GRO_HELD:
		skb->protocol = eth_type_trans(skb, skb->dev);

		if (ret == GRO_HELD)
			skb_gro_pull(skb, -ETH_HLEN);
		else if (netif_receive_skb(skb))
			ret = GRO_DROP;
		break;

	case GRO_DROP:
	case GRO_MERGED_FREE:
		napi_reuse_skb(napi, skb);
		break;

	case GRO_MERGED:
		break;
	}

	return ret;
}

static struct sk_buff *napi_frags_skb(struct napi_struct *napi)
{
	struct sk_buff *skb = napi->skb;
	struct ethhdr *eth;
	unsigned int hlen;
	unsigned int off;

	napi->skb = NULL;

	skb_reset_mac_header(skb);
	skb_gro_reset_offset(skb);

	off = skb_gro_offset(skb);
	hlen = off + sizeof(*eth);
	eth = skb_gro_header_fast(skb, off);
	if (skb_gro_header_hard(skb, hlen)) {
		eth = skb_gro_header_slow(skb, hlen, off);
		if (unlikely(!eth)) {
			napi_reuse_skb(napi, skb);
			skb = NULL;
			goto out;
		}
	}

	skb_gro_pull(skb, sizeof(*eth));

	/*
	 * This works because the only protocols we care about don't require
	 * special handling.  We'll fix it up properly at the end.
	 */
	skb->protocol = eth->h_proto;

out:
	return skb;
}

gro_result_t napi_gro_frags(struct napi_struct *napi)
{
	struct sk_buff *skb = napi_frags_skb(napi);

	if (!skb)
		return GRO_DROP;

	return napi_frags_finish(napi, skb, dev_gro_receive(napi, skb));
}
EXPORT_SYMBOL(napi_gro_frags);

/*
 * net_rps_action sends any pending IPI's for rps.
 * Note: called with local irq disabled, but exits with local irq enabled.
 */
static void net_rps_action_and_irq_enable(struct softnet_data *sd)
{
#ifdef CONFIG_RPS
	struct softnet_data *remsd = sd->rps_ipi_list;

	if (remsd) {
		sd->rps_ipi_list = NULL;

		local_irq_enable();

		/* Send pending IPI's to kick RPS processing on remote cpus. */
		while (remsd) {
			struct softnet_data *next = remsd->rps_ipi_next;

			if (cpu_online(remsd->cpu))
				__smp_call_function_single(remsd->cpu,
							   &remsd->csd, 0);
			remsd = next;
		}
	} else
#endif
		local_irq_enable();
}

static int process_backlog(struct napi_struct *napi, int quota)
{
	int work = 0;
	struct softnet_data *sd = container_of(napi, struct softnet_data, backlog);

#ifdef CONFIG_RPS
	/* Check if we have pending ipi, its better to send them now,
	 * not waiting net_rx_action() end.
	 */
	if (sd->rps_ipi_list) {
		local_irq_disable();
		net_rps_action_and_irq_enable(sd);
	}
#endif
	napi->weight = weight_p;
	local_irq_disable();
	while (work < quota) {
		struct sk_buff *skb;
		unsigned int qlen;

		while ((skb = __skb_dequeue(&sd->process_queue))) {
			local_irq_enable();
			__netif_receive_skb(skb);
			local_irq_disable();
			input_queue_head_incr(sd);
			if (++work >= quota) {
				local_irq_enable();
				return work;
			}
		}

		rps_lock(sd);
		qlen = skb_queue_len(&sd->input_pkt_queue);
		if (qlen)
			skb_queue_splice_tail_init(&sd->input_pkt_queue,
						   &sd->process_queue);

		if (qlen < quota - work) {
			/*
			 * Inline a custom version of __napi_complete().
			 * only current cpu owns and manipulates this napi,
			 * and NAPI_STATE_SCHED is the only possible flag set on backlog.
			 * we can use a plain write instead of clear_bit(),
			 * and we dont need an smp_mb() memory barrier.
			 */
			list_del(&napi->poll_list);
			napi->state = 0;

			quota = work + qlen;
		}
		rps_unlock(sd);
	}
	local_irq_enable();

	return work;
}

/**
 * __napi_schedule - schedule for receive
 * @n: entry to schedule
 *
 * The entry's receive function will be scheduled to run
 */
void __napi_schedule(struct napi_struct *n)
{
	unsigned long flags;

	local_irq_save(flags);
	____napi_schedule(&__get_cpu_var(softnet_data), n);
	local_irq_restore(flags);
}
EXPORT_SYMBOL(__napi_schedule);

void __napi_complete(struct napi_struct *n)
{
	BUG_ON(!test_bit(NAPI_STATE_SCHED, &n->state));
	BUG_ON(n->gro_list);

	list_del(&n->poll_list);
	smp_mb__before_atomic();
	clear_bit(NAPI_STATE_SCHED, &n->state);
}
EXPORT_SYMBOL(__napi_complete);

void napi_complete(struct napi_struct *n)
{
	unsigned long flags;

	/*
	 * don't let napi dequeue from the cpu poll list
	 * just in case its running on a different cpu
	 */
	if (unlikely(test_bit(NAPI_STATE_NPSVC, &n->state)))
		return;

	napi_gro_flush(n, false);
	local_irq_save(flags);
	__napi_complete(n);
	local_irq_restore(flags);
}
EXPORT_SYMBOL(napi_complete);

void netif_napi_add(struct net_device *dev, struct napi_struct *napi,
		    int (*poll)(struct napi_struct *, int), int weight)
{
	INIT_LIST_HEAD(&napi->poll_list);
	napi->gro_count = 0;
	napi->gro_list = NULL;
	napi->skb = NULL;
	napi->poll = poll;
	if (weight > NAPI_POLL_WEIGHT)
		pr_err_once("netif_napi_add() called with weight %d on device %s\n",
			    weight, dev->name);
	napi->weight = weight;
	list_add(&napi->dev_list, &dev->napi_list);
	napi->dev = dev;
#ifdef CONFIG_NETPOLL
	spin_lock_init(&napi->poll_lock);
	napi->poll_owner = -1;
#endif
	set_bit(NAPI_STATE_SCHED, &napi->state);
}
EXPORT_SYMBOL(netif_napi_add);

void netif_napi_del(struct napi_struct *napi)
{
	struct sk_buff *skb, *next;

	list_del_init(&napi->dev_list);
	napi_free_frags(napi);

	for (skb = napi->gro_list; skb; skb = next) {
		next = skb->next;
		skb->next = NULL;
		kfree_skb(skb);
	}

	napi->gro_list = NULL;
	napi->gro_count = 0;
}
EXPORT_SYMBOL(netif_napi_del);

static void net_rx_action(struct softirq_action *h)
{
	struct softnet_data *sd = &__get_cpu_var(softnet_data);
	unsigned long time_limit = jiffies + 2;
	int budget = netdev_budget;
	void *have;

	local_irq_disable();

	while (!list_empty(&sd->poll_list)) {
		struct napi_struct *n;
		int work, weight;

		/* If softirq window is exhuasted then punt.
		 * Allow this to run for 2 jiffies since which will allow
		 * an average latency of 1.5/HZ.
		 */
		if (unlikely(budget <= 0 || time_after_eq(jiffies, time_limit)))
			goto softnet_break;

		local_irq_enable();

		/* Even though interrupts have been re-enabled, this
		 * access is safe because interrupts can only add new
		 * entries to the tail of this list, and only ->poll()
		 * calls can remove this head entry from the list.
		 */
		n = list_first_entry(&sd->poll_list, struct napi_struct, poll_list);

		have = netpoll_poll_lock(n);

		weight = n->weight;

		/* This NAPI_STATE_SCHED test is for avoiding a race
		 * with netpoll's poll_napi().  Only the entity which
		 * obtains the lock and sees NAPI_STATE_SCHED set will
		 * actually make the ->poll() call.  Therefore we avoid
		 * accidentally calling ->poll() when NAPI is not scheduled.
		 */
		work = 0;
		if (test_bit(NAPI_STATE_SCHED, &n->state)) {
			work = n->poll(n, weight);
			trace_napi_poll(n);
		}

		WARN_ON_ONCE(work > weight);

		budget -= work;

		local_irq_disable();

		/* Drivers must not modify the NAPI state if they
		 * consume the entire weight.  In such cases this code
		 * still "owns" the NAPI instance and therefore can
		 * move the instance around on the list at-will.
		 */
		if (unlikely(work == weight)) {
			if (unlikely(napi_disable_pending(n))) {
				local_irq_enable();
				napi_complete(n);
				local_irq_disable();
			} else {
				if (n->gro_list) {
					/* flush too old packets
					 * If HZ < 1000, flush all packets.
					 */
					local_irq_enable();
					napi_gro_flush(n, HZ >= 1000);
					local_irq_disable();
				}
				list_move_tail(&n->poll_list, &sd->poll_list);
			}
		}

		netpoll_poll_unlock(have);
	}
out:
	net_rps_action_and_irq_enable(sd);

#ifdef CONFIG_NET_DMA
	/*
	 * There may not be any more sk_buffs coming right now, so push
	 * any pending DMA copies to hardware
	 */
	dma_issue_pending_all();
#endif

	return;

softnet_break:
	sd->time_squeeze++;
	__raise_softirq_irqoff(NET_RX_SOFTIRQ);
	goto out;
}

struct netdev_upper {
	struct net_device *dev;
	bool master;
	struct list_head list;
	struct rcu_head rcu;
	struct list_head search_list;
};

static void __append_search_uppers(struct list_head *search_list,
				   struct net_device *dev)
{
	struct netdev_upper *upper;

	list_for_each_entry(upper, &dev->upper_dev_list, list) {
		/* check if this upper is not already in search list */
		if (list_empty(&upper->search_list))
			list_add_tail(&upper->search_list, search_list);
	}
}

static bool __netdev_search_upper_dev(struct net_device *dev,
				      struct net_device *upper_dev)
{
	LIST_HEAD(search_list);
	struct netdev_upper *upper;
	struct netdev_upper *tmp;
	bool ret = false;

	__append_search_uppers(&search_list, dev);
	list_for_each_entry(upper, &search_list, search_list) {
		if (upper->dev == upper_dev) {
			ret = true;
			break;
		}
		__append_search_uppers(&search_list, upper->dev);
	}
	list_for_each_entry_safe(upper, tmp, &search_list, search_list)
		INIT_LIST_HEAD(&upper->search_list);
	return ret;
}

static struct netdev_upper *__netdev_find_upper(struct net_device *dev,
						struct net_device *upper_dev)
{
	struct netdev_upper *upper;

	list_for_each_entry(upper, &dev->upper_dev_list, list) {
		if (upper->dev == upper_dev)
			return upper;
	}
	return NULL;
}

/**
 * netdev_has_upper_dev - Check if device is linked to an upper device
 * @dev: device
 * @upper_dev: upper device to check
 *
 * Find out if a device is linked to specified upper device and return true
 * in case it is. Note that this checks only immediate upper device,
 * not through a complete stack of devices. The caller must hold the RTNL lock.
 */
bool netdev_has_upper_dev(struct net_device *dev,
			  struct net_device *upper_dev)
{
	ASSERT_RTNL();

	return __netdev_find_upper(dev, upper_dev);
}
EXPORT_SYMBOL(netdev_has_upper_dev);

/**
 * netdev_has_any_upper_dev - Check if device is linked to some device
 * @dev: device
 *
 * Find out if a device is linked to an upper device and return true in case
 * it is. The caller must hold the RTNL lock.
 */
bool netdev_has_any_upper_dev(struct net_device *dev)
{
	ASSERT_RTNL();

	return !list_empty(&dev->upper_dev_list);
}
EXPORT_SYMBOL(netdev_has_any_upper_dev);

/**
 * netdev_master_upper_dev_get - Get master upper device
 * @dev: device
 *
 * Find a master upper device and return pointer to it or NULL in case
 * it's not there. The caller must hold the RTNL lock.
 */
struct net_device *netdev_master_upper_dev_get(struct net_device *dev)
{
	struct netdev_upper *upper;

	ASSERT_RTNL();

	if (list_empty(&dev->upper_dev_list))
		return NULL;

	upper = list_first_entry(&dev->upper_dev_list,
				 struct netdev_upper, list);
	if (likely(upper->master))
		return upper->dev;
	return NULL;
}
EXPORT_SYMBOL(netdev_master_upper_dev_get);

/**
 * netdev_master_upper_dev_get_rcu - Get master upper device
 * @dev: device
 *
 * Find a master upper device and return pointer to it or NULL in case
 * it's not there. The caller must hold the RCU read lock.
 */
struct net_device *netdev_master_upper_dev_get_rcu(struct net_device *dev)
{
	struct netdev_upper *upper;

	upper = list_first_or_null_rcu(&dev->upper_dev_list,
				       struct netdev_upper, list);
	if (upper && likely(upper->master))
		return upper->dev;
	return NULL;
}
EXPORT_SYMBOL(netdev_master_upper_dev_get_rcu);

static int __netdev_upper_dev_link(struct net_device *dev,
				   struct net_device *upper_dev, bool master)
{
	struct netdev_upper *upper;

	ASSERT_RTNL();

	if (dev == upper_dev)
		return -EBUSY;

	/* To prevent loops, check if dev is not upper device to upper_dev. */
	if (__netdev_search_upper_dev(upper_dev, dev))
		return -EBUSY;

	if (__netdev_find_upper(dev, upper_dev))
		return -EEXIST;

	if (master && netdev_master_upper_dev_get(dev))
		return -EBUSY;

	upper = kmalloc(sizeof(*upper), GFP_KERNEL);
	if (!upper)
		return -ENOMEM;

	upper->dev = upper_dev;
	upper->master = master;
	INIT_LIST_HEAD(&upper->search_list);

	/* Ensure that master upper link is always the first item in list. */
	if (master)
		list_add_rcu(&upper->list, &dev->upper_dev_list);
	else
		list_add_tail_rcu(&upper->list, &dev->upper_dev_list);
	dev_hold(upper_dev);

	return 0;
}

/**
 * netdev_upper_dev_link - Add a link to the upper device
 * @dev: device
 * @upper_dev: new upper device
 *
 * Adds a link to device which is upper to this one. The caller must hold
 * the RTNL lock. On a failure a negative errno code is returned.
 * On success the reference counts are adjusted and the function
 * returns zero.
 */
int netdev_upper_dev_link(struct net_device *dev,
			  struct net_device *upper_dev)
{
	return __netdev_upper_dev_link(dev, upper_dev, false);
}
EXPORT_SYMBOL(netdev_upper_dev_link);

/**
 * netdev_master_upper_dev_link - Add a master link to the upper device
 * @dev: device
 * @upper_dev: new upper device
 *
 * Adds a link to device which is upper to this one. In this case, only
 * one master upper device can be linked, although other non-master devices
 * might be linked as well. The caller must hold the RTNL lock.
 * On a failure a negative errno code is returned. On success the reference
 * counts are adjusted and the function returns zero.
 */
int netdev_master_upper_dev_link(struct net_device *dev,
				 struct net_device *upper_dev)
{
	return __netdev_upper_dev_link(dev, upper_dev, true);
}
EXPORT_SYMBOL(netdev_master_upper_dev_link);

/**
 * netdev_upper_dev_unlink - Removes a link to upper device
 * @dev: device
 * @upper_dev: new upper device
 *
 * Removes a link to device which is upper to this one. The caller must hold
 * the RTNL lock.
 */
void netdev_upper_dev_unlink(struct net_device *dev,
			     struct net_device *upper_dev)
{
	struct netdev_upper *upper;

	ASSERT_RTNL();

	upper = __netdev_find_upper(dev, upper_dev);
	if (!upper)
		return;
	list_del_rcu(&upper->list);
	dev_put(upper_dev);
	kfree_rcu(upper, rcu);
}
EXPORT_SYMBOL(netdev_upper_dev_unlink);

static void dev_change_rx_flags(struct net_device *dev, int flags)
{
	const struct net_device_ops *ops = dev->netdev_ops;

	if (ops->ndo_change_rx_flags)
		ops->ndo_change_rx_flags(dev, flags);
}

static int __dev_set_promiscuity(struct net_device *dev, int inc)
{
	unsigned int old_flags = dev->flags;
	kuid_t uid;
	kgid_t gid;

	ASSERT_RTNL();

	dev->flags |= IFF_PROMISC;
	dev->promiscuity += inc;
	if (dev->promiscuity == 0) {
		/*
		 * Avoid overflow.
		 * If inc causes overflow, untouch promisc and return error.
		 */
		if (inc < 0)
			dev->flags &= ~IFF_PROMISC;
		else {
			dev->promiscuity -= inc;
			pr_warn("%s: promiscuity touches roof, set promiscuity failed. promiscuity feature of device might be broken.\n",
				dev->name);
			return -EOVERFLOW;
		}
	}
	if (dev->flags != old_flags) {
		pr_info("device %s %s promiscuous mode\n",
			dev->name,
			dev->flags & IFF_PROMISC ? "entered" : "left");
		if (audit_enabled) {
			current_uid_gid(&uid, &gid);
			audit_log(current->audit_context, GFP_ATOMIC,
				AUDIT_ANOM_PROMISCUOUS,
				"dev=%s prom=%d old_prom=%d auid=%u uid=%u gid=%u ses=%u",
				dev->name, (dev->flags & IFF_PROMISC),
				(old_flags & IFF_PROMISC),
				from_kuid(&init_user_ns, audit_get_loginuid(current)),
				from_kuid(&init_user_ns, uid),
				from_kgid(&init_user_ns, gid),
				audit_get_sessionid(current));
		}

		dev_change_rx_flags(dev, IFF_PROMISC);
	}
	return 0;
}

/**
 *	dev_set_promiscuity	- update promiscuity count on a device
 *	@dev: device
 *	@inc: modifier
 *
 *	Add or remove promiscuity from a device. While the count in the device
 *	remains above zero the interface remains promiscuous. Once it hits zero
 *	the device reverts back to normal filtering operation. A negative inc
 *	value is used to drop promiscuity on the device.
 *	Return 0 if successful or a negative errno code on error.
 */
int dev_set_promiscuity(struct net_device *dev, int inc)
{
	unsigned int old_flags = dev->flags;
	int err;

	err = __dev_set_promiscuity(dev, inc);
	if (err < 0)
		return err;
	if (dev->flags != old_flags)
		dev_set_rx_mode(dev);
	return err;
}
EXPORT_SYMBOL(dev_set_promiscuity);

/**
 *	dev_set_allmulti	- update allmulti count on a device
 *	@dev: device
 *	@inc: modifier
 *
 *	Add or remove reception of all multicast frames to a device. While the
 *	count in the device remains above zero the interface remains listening
 *	to all interfaces. Once it hits zero the device reverts back to normal
 *	filtering operation. A negative @inc value is used to drop the counter
 *	when releasing a resource needing all multicasts.
 *	Return 0 if successful or a negative errno code on error.
 */

int dev_set_allmulti(struct net_device *dev, int inc)
{
	unsigned int old_flags = dev->flags;

	ASSERT_RTNL();

	dev->flags |= IFF_ALLMULTI;
	dev->allmulti += inc;
	if (dev->allmulti == 0) {
		/*
		 * Avoid overflow.
		 * If inc causes overflow, untouch allmulti and return error.
		 */
		if (inc < 0)
			dev->flags &= ~IFF_ALLMULTI;
		else {
			dev->allmulti -= inc;
			pr_warn("%s: allmulti touches roof, set allmulti failed. allmulti feature of device might be broken.\n",
				dev->name);
			return -EOVERFLOW;
		}
	}
	if (dev->flags ^ old_flags) {
		dev_change_rx_flags(dev, IFF_ALLMULTI);
		dev_set_rx_mode(dev);
	}
	return 0;
}
EXPORT_SYMBOL(dev_set_allmulti);

/*
 *	Upload unicast and multicast address lists to device and
 *	configure RX filtering. When the device doesn't support unicast
 *	filtering it is put in promiscuous mode while unicast addresses
 *	are present.
 */
void __dev_set_rx_mode(struct net_device *dev)
{
	const struct net_device_ops *ops = dev->netdev_ops;

	/* dev_open will call this function so the list will stay sane. */
	if (!(dev->flags&IFF_UP))
		return;

	if (!netif_device_present(dev))
		return;

	if (!(dev->priv_flags & IFF_UNICAST_FLT)) {
		/* Unicast addresses changes may only happen under the rtnl,
		 * therefore calling __dev_set_promiscuity here is safe.
		 */
		if (!netdev_uc_empty(dev) && !dev->uc_promisc) {
			__dev_set_promiscuity(dev, 1);
			dev->uc_promisc = true;
		} else if (netdev_uc_empty(dev) && dev->uc_promisc) {
			__dev_set_promiscuity(dev, -1);
			dev->uc_promisc = false;
		}
	}

	if (ops->ndo_set_rx_mode)
		ops->ndo_set_rx_mode(dev);
}
EXPORT_SYMBOL(__dev_set_rx_mode);

void dev_set_rx_mode(struct net_device *dev)
{
	netif_addr_lock_bh(dev);
	__dev_set_rx_mode(dev);
	netif_addr_unlock_bh(dev);
}

/**
 *	dev_get_flags - get flags reported to userspace
 *	@dev: device
 *
 *	Get the combination of flag bits exported through APIs to userspace.
 */
unsigned int dev_get_flags(const struct net_device *dev)
{
	unsigned int flags;

	flags = (dev->flags & ~(IFF_PROMISC |
				IFF_ALLMULTI |
				IFF_RUNNING |
				IFF_LOWER_UP |
				IFF_DORMANT)) |
		(dev->gflags & (IFF_PROMISC |
				IFF_ALLMULTI));

	if (netif_running(dev)) {
		if (netif_oper_up(dev))
			flags |= IFF_RUNNING;
		if (netif_carrier_ok(dev))
			flags |= IFF_LOWER_UP;
		if (netif_dormant(dev))
			flags |= IFF_DORMANT;
	}

	return flags;
}
EXPORT_SYMBOL(dev_get_flags);

int __dev_change_flags(struct net_device *dev, unsigned int flags)
{
	unsigned int old_flags = dev->flags;
	int ret;

	ASSERT_RTNL();

	/*
	 *	Set the flags on our device.
	 */

	dev->flags = (flags & (IFF_DEBUG | IFF_NOTRAILERS | IFF_NOARP |
			       IFF_DYNAMIC | IFF_MULTICAST | IFF_PORTSEL |
			       IFF_AUTOMEDIA)) |
		     (dev->flags & (IFF_UP | IFF_VOLATILE | IFF_PROMISC |
				    IFF_ALLMULTI));

	/*
	 *	Load in the correct multicast list now the flags have changed.
	 */

	if ((old_flags ^ flags) & IFF_MULTICAST)
		dev_change_rx_flags(dev, IFF_MULTICAST);

	dev_set_rx_mode(dev);

	/*
	 *	Have we downed the interface. We handle IFF_UP ourselves
	 *	according to user attempts to set it, rather than blindly
	 *	setting it.
	 */

	ret = 0;
	if ((old_flags ^ flags) & IFF_UP) {	/* Bit is different  ? */
		ret = ((old_flags & IFF_UP) ? __dev_close : __dev_open)(dev);

		if (!ret)
			dev_set_rx_mode(dev);
	}

	if ((flags ^ dev->gflags) & IFF_PROMISC) {
		int inc = (flags & IFF_PROMISC) ? 1 : -1;

		dev->gflags ^= IFF_PROMISC;
		dev_set_promiscuity(dev, inc);
	}

	/* NOTE: order of synchronization of IFF_PROMISC and IFF_ALLMULTI
	   is important. Some (broken) drivers set IFF_PROMISC, when
	   IFF_ALLMULTI is requested not asking us and not reporting.
	 */
	if ((flags ^ dev->gflags) & IFF_ALLMULTI) {
		int inc = (flags & IFF_ALLMULTI) ? 1 : -1;

		dev->gflags ^= IFF_ALLMULTI;
		dev_set_allmulti(dev, inc);
	}

	return ret;
}

void __dev_notify_flags(struct net_device *dev, unsigned int old_flags)
{
	unsigned int changes = dev->flags ^ old_flags;

	if (changes & IFF_UP) {
		if (dev->flags & IFF_UP)
			call_netdevice_notifiers(NETDEV_UP, dev);
		else
			call_netdevice_notifiers(NETDEV_DOWN, dev);
	}

	if (dev->flags & IFF_UP &&
	    (changes & ~(IFF_UP | IFF_PROMISC | IFF_ALLMULTI | IFF_VOLATILE)))
		call_netdevice_notifiers(NETDEV_CHANGE, dev);
}

/**
 *	dev_change_flags - change device settings
 *	@dev: device
 *	@flags: device state flags
 *
 *	Change settings on device based state flags. The flags are
 *	in the userspace exported format.
 */
int dev_change_flags(struct net_device *dev, unsigned int flags)
{
	int ret;
	unsigned int changes, old_flags = dev->flags;

	ret = __dev_change_flags(dev, flags);
	if (ret < 0)
		return ret;

	changes = old_flags ^ dev->flags;
	if (changes)
		rtmsg_ifinfo(RTM_NEWLINK, dev, changes);

	__dev_notify_flags(dev, old_flags);
	return ret;
}
EXPORT_SYMBOL(dev_change_flags);

/**
 *	dev_set_mtu - Change maximum transfer unit
 *	@dev: device
 *	@new_mtu: new transfer unit
 *
 *	Change the maximum transfer size of the network device.
 */
int dev_set_mtu(struct net_device *dev, int new_mtu)
{
	const struct net_device_ops *ops = dev->netdev_ops;
	int err;

	if (new_mtu == dev->mtu)
		return 0;

	/*	MTU must be positive.	 */
	if (new_mtu < 0)
		return -EINVAL;

	if (!netif_device_present(dev))
		return -ENODEV;

	err = 0;
	if (ops->ndo_change_mtu)
		err = ops->ndo_change_mtu(dev, new_mtu);
	else
		dev->mtu = new_mtu;

	if (!err)
		call_netdevice_notifiers(NETDEV_CHANGEMTU, dev);
	return err;
}
EXPORT_SYMBOL(dev_set_mtu);

/**
 *	dev_set_group - Change group this device belongs to
 *	@dev: device
 *	@new_group: group this device should belong to
 */
void dev_set_group(struct net_device *dev, int new_group)
{
	dev->group = new_group;
}
EXPORT_SYMBOL(dev_set_group);

/**
 *	dev_set_mac_address - Change Media Access Control Address
 *	@dev: device
 *	@sa: new address
 *
 *	Change the hardware (MAC) address of the device
 */
int dev_set_mac_address(struct net_device *dev, struct sockaddr *sa)
{
	const struct net_device_ops *ops = dev->netdev_ops;
	int err;

	if (!ops->ndo_set_mac_address)
		return -EOPNOTSUPP;
	if (sa->sa_family != dev->type)
		return -EINVAL;
	if (!netif_device_present(dev))
		return -ENODEV;
	err = ops->ndo_set_mac_address(dev, sa);
	if (err)
		return err;
	dev->addr_assign_type = NET_ADDR_SET;
	call_netdevice_notifiers(NETDEV_CHANGEADDR, dev);
	add_device_randomness(dev->dev_addr, dev->addr_len);
	return 0;
}
EXPORT_SYMBOL(dev_set_mac_address);

/**
 *	dev_change_carrier - Change device carrier
 *	@dev: device
 *	@new_carrier: new value
 *
 *	Change device carrier
 */
int dev_change_carrier(struct net_device *dev, bool new_carrier)
{
	const struct net_device_ops *ops = dev->netdev_ops;

	if (!ops->ndo_change_carrier)
		return -EOPNOTSUPP;
	if (!netif_device_present(dev))
		return -ENODEV;
	return ops->ndo_change_carrier(dev, new_carrier);
}
EXPORT_SYMBOL(dev_change_carrier);

/**
 *	dev_new_index	-	allocate an ifindex
 *	@net: the applicable net namespace
 *
 *	Returns a suitable unique value for a new device interface
 *	number.  The caller must hold the rtnl semaphore or the
 *	dev_base_lock to be sure it remains unique.
 */
static int dev_new_index(struct net *net)
{
	int ifindex = net->ifindex;
	for (;;) {
		if (++ifindex <= 0)
			ifindex = 1;
		if (!__dev_get_by_index(net, ifindex))
			return net->ifindex = ifindex;
	}
}

/* Delayed registration/unregisteration */
static LIST_HEAD(net_todo_list);

static void net_set_todo(struct net_device *dev)
{
	list_add_tail(&dev->todo_list, &net_todo_list);
}

static void rollback_registered_many(struct list_head *head)
{
	struct net_device *dev, *tmp;

	BUG_ON(dev_boot_phase);
	ASSERT_RTNL();

	list_for_each_entry_safe(dev, tmp, head, unreg_list) {
		/* Some devices call without registering
		 * for initialization unwind. Remove those
		 * devices and proceed with the remaining.
		 */
		if (dev->reg_state == NETREG_UNINITIALIZED) {
			pr_debug("unregister_netdevice: device %s/%p never was registered\n",
				 dev->name, dev);

			WARN_ON(1);
			list_del(&dev->unreg_list);
			continue;
		}
		dev->dismantle = true;
		BUG_ON(dev->reg_state != NETREG_REGISTERED);
	}

	/* If device is running, close it first. */
	dev_close_many(head);

	list_for_each_entry(dev, head, unreg_list) {
		/* And unlink it from device chain. */
		unlist_netdevice(dev);

		dev->reg_state = NETREG_UNREGISTERING;
	}

	synchronize_net();

	list_for_each_entry(dev, head, unreg_list) {
		/* Shutdown queueing discipline. */
		dev_shutdown(dev);


		/* Notify protocols, that we are about to destroy
		   this device. They should clean all the things.
		*/
		call_netdevice_notifiers(NETDEV_UNREGISTER, dev);

		if (!dev->rtnl_link_ops ||
		    dev->rtnl_link_state == RTNL_LINK_INITIALIZED)
			rtmsg_ifinfo(RTM_DELLINK, dev, ~0U);

		/*
		 *	Flush the unicast and multicast chains
		 */
		dev_uc_flush(dev);
		dev_mc_flush(dev);

		if (dev->netdev_ops->ndo_uninit)
			dev->netdev_ops->ndo_uninit(dev);

		/* Notifier chain MUST detach us all upper devices. */
		WARN_ON(netdev_has_any_upper_dev(dev));

		/* Remove entries from kobject tree */
		netdev_unregister_kobject(dev);
#ifdef CONFIG_XPS
		/* Remove XPS queueing entries */
		netif_reset_xps_queues_gt(dev, 0);
#endif
	}

	synchronize_net();

	list_for_each_entry(dev, head, unreg_list)
		dev_put(dev);
}

static void rollback_registered(struct net_device *dev)
{
	LIST_HEAD(single);

	list_add(&dev->unreg_list, &single);
	rollback_registered_many(&single);
	list_del(&single);
}

static netdev_features_t netdev_fix_features(struct net_device *dev,
	netdev_features_t features)
{
	/* Fix illegal checksum combinations */
	if ((features & NETIF_F_HW_CSUM) &&
	    (features & (NETIF_F_IP_CSUM|NETIF_F_IPV6_CSUM))) {
		netdev_warn(dev, "mixed HW and IP checksum settings.\n");
		features &= ~(NETIF_F_IP_CSUM|NETIF_F_IPV6_CSUM);
	}

	/* TSO requires that SG is present as well. */
	if ((features & NETIF_F_ALL_TSO) && !(features & NETIF_F_SG)) {
		netdev_dbg(dev, "Dropping TSO features since no SG feature.\n");
		features &= ~NETIF_F_ALL_TSO;
	}

	if ((features & NETIF_F_TSO) && !(features & NETIF_F_HW_CSUM) &&
					!(features & NETIF_F_IP_CSUM)) {
		netdev_dbg(dev, "Dropping TSO features since no CSUM feature.\n");
		features &= ~NETIF_F_TSO;
		features &= ~NETIF_F_TSO_ECN;
	}

	if ((features & NETIF_F_TSO6) && !(features & NETIF_F_HW_CSUM) &&
					 !(features & NETIF_F_IPV6_CSUM)) {
		netdev_dbg(dev, "Dropping TSO6 features since no CSUM feature.\n");
		features &= ~NETIF_F_TSO6;
	}

	/* TSO ECN requires that TSO is present as well. */
	if ((features & NETIF_F_ALL_TSO) == NETIF_F_TSO_ECN)
		features &= ~NETIF_F_TSO_ECN;

	/* Software GSO depends on SG. */
	if ((features & NETIF_F_GSO) && !(features & NETIF_F_SG)) {
		netdev_dbg(dev, "Dropping NETIF_F_GSO since no SG feature.\n");
		features &= ~NETIF_F_GSO;
	}

	/* UFO needs SG and checksumming */
	if (features & NETIF_F_UFO) {
		/* maybe split UFO into V4 and V6? */
		if (!((features & NETIF_F_GEN_CSUM) ||
		    (features & (NETIF_F_IP_CSUM|NETIF_F_IPV6_CSUM))
			    == (NETIF_F_IP_CSUM|NETIF_F_IPV6_CSUM))) {
			netdev_dbg(dev,
				"Dropping NETIF_F_UFO since no checksum offload features.\n");
			features &= ~NETIF_F_UFO;
		}

		if (!(features & NETIF_F_SG)) {
			netdev_dbg(dev,
				"Dropping NETIF_F_UFO since no NETIF_F_SG feature.\n");
			features &= ~NETIF_F_UFO;
		}
	}

	return features;
}

int __netdev_update_features(struct net_device *dev)
{
	netdev_features_t features;
	int err = 0;

	ASSERT_RTNL();

	features = netdev_get_wanted_features(dev);

	if (dev->netdev_ops->ndo_fix_features)
		features = dev->netdev_ops->ndo_fix_features(dev, features);

	/* driver might be less strict about feature dependencies */
	features = netdev_fix_features(dev, features);

	if (dev->features == features)
		return 0;

	netdev_dbg(dev, "Features changed: %pNF -> %pNF\n",
		&dev->features, &features);

	if (dev->netdev_ops->ndo_set_features)
		err = dev->netdev_ops->ndo_set_features(dev, features);

	if (unlikely(err < 0)) {
		netdev_err(dev,
			"set_features() failed (%d); wanted %pNF, left %pNF\n",
			err, &features, &dev->features);
		return -1;
	}

	if (!err)
		dev->features = features;

	return 1;
}

/**
 *	netdev_update_features - recalculate device features
 *	@dev: the device to check
 *
 *	Recalculate dev->features set and send notifications if it
 *	has changed. Should be called after driver or hardware dependent
 *	conditions might have changed that influence the features.
 */
void netdev_update_features(struct net_device *dev)
{
	if (__netdev_update_features(dev))
		netdev_features_change(dev);
}
EXPORT_SYMBOL(netdev_update_features);

/**
 *	netdev_change_features - recalculate device features
 *	@dev: the device to check
 *
 *	Recalculate dev->features set and send notifications even
 *	if they have not changed. Should be called instead of
 *	netdev_update_features() if also dev->vlan_features might
 *	have changed to allow the changes to be propagated to stacked
 *	VLAN devices.
 */
void netdev_change_features(struct net_device *dev)
{
	__netdev_update_features(dev);
	netdev_features_change(dev);
}
EXPORT_SYMBOL(netdev_change_features);

/**
 *	netif_stacked_transfer_operstate -	transfer operstate
 *	@rootdev: the root or lower level device to transfer state from
 *	@dev: the device to transfer operstate to
 *
 *	Transfer operational state from root to device. This is normally
 *	called when a stacking relationship exists between the root
 *	device and the device(a leaf device).
 */
void netif_stacked_transfer_operstate(const struct net_device *rootdev,
					struct net_device *dev)
{
	if (rootdev->operstate == IF_OPER_DORMANT)
		netif_dormant_on(dev);
	else
		netif_dormant_off(dev);

	if (netif_carrier_ok(rootdev)) {
		if (!netif_carrier_ok(dev))
			netif_carrier_on(dev);
	} else {
		if (netif_carrier_ok(dev))
			netif_carrier_off(dev);
	}
}
EXPORT_SYMBOL(netif_stacked_transfer_operstate);

#ifdef CONFIG_RPS
static int netif_alloc_rx_queues(struct net_device *dev)
{
	unsigned int i, count = dev->num_rx_queues;
	struct netdev_rx_queue *rx;

	BUG_ON(count < 1);

	rx = kcalloc(count, sizeof(struct netdev_rx_queue), GFP_KERNEL);
	if (!rx)
		return -ENOMEM;

	dev->_rx = rx;

	for (i = 0; i < count; i++)
		rx[i].dev = dev;
	return 0;
}
#endif

static void netdev_init_one_queue(struct net_device *dev,
				  struct netdev_queue *queue, void *_unused)
{
	/* Initialize queue lock */
	spin_lock_init(&queue->_xmit_lock);
	netdev_set_xmit_lockdep_class(&queue->_xmit_lock, dev->type);
	queue->xmit_lock_owner = -1;
	netdev_queue_numa_node_write(queue, NUMA_NO_NODE);
	queue->dev = dev;
#ifdef CONFIG_BQL
	dql_init(&queue->dql, HZ);
#endif
}

static int netif_alloc_netdev_queues(struct net_device *dev)
{
	unsigned int count = dev->num_tx_queues;
	struct netdev_queue *tx;

	BUG_ON(count < 1);

	tx = kcalloc(count, sizeof(struct netdev_queue), GFP_KERNEL);
	if (!tx)
		return -ENOMEM;

	dev->_tx = tx;

	netdev_for_each_tx_queue(dev, netdev_init_one_queue, NULL);
	spin_lock_init(&dev->tx_global_lock);

	return 0;
}

/**
 *	register_netdevice	- register a network device
 *	@dev: device to register
 *
 *	Take a completed network device structure and add it to the kernel
 *	interfaces. A %NETDEV_REGISTER message is sent to the netdev notifier
 *	chain. 0 is returned on success. A negative errno code is returned
 *	on a failure to set up the device, or if the name is a duplicate.
 *
 *	Callers must hold the rtnl semaphore. You may want
 *	register_netdev() instead of this.
 *
 *	BUGS:
 *	The locking appears insufficient to guarantee two parallel registers
 *	will not get the same name.
 */

int register_netdevice(struct net_device *dev)
{
	int ret;
	struct net *net = dev_net(dev);

	BUG_ON(dev_boot_phase);
	ASSERT_RTNL();

	might_sleep();

	/* When net_device's are persistent, this will be fatal. */
	BUG_ON(dev->reg_state != NETREG_UNINITIALIZED);
	BUG_ON(!net);

	spin_lock_init(&dev->addr_list_lock);
	netdev_set_addr_lockdep_class(dev);

	dev->iflink = -1;

	ret = dev_get_valid_name(net, dev, dev->name);
	if (ret < 0)
		goto out;

	/* Init, if this function is available */
	if (dev->netdev_ops->ndo_init) {
		ret = dev->netdev_ops->ndo_init(dev);
		if (ret) {
			if (ret > 0)
				ret = -EIO;
			goto out;
		}
	}

	if (((dev->hw_features | dev->features) &
	     NETIF_F_HW_VLAN_CTAG_FILTER) &&
	    (!dev->netdev_ops->ndo_vlan_rx_add_vid ||
	     !dev->netdev_ops->ndo_vlan_rx_kill_vid)) {
		netdev_WARN(dev, "Buggy VLAN acceleration in driver!\n");
		ret = -EINVAL;
		goto err_uninit;
	}

	ret = -EBUSY;
	if (!dev->ifindex)
		dev->ifindex = dev_new_index(net);
	else if (__dev_get_by_index(net, dev->ifindex))
		goto err_uninit;

	if (dev->iflink == -1)
		dev->iflink = dev->ifindex;

	/* Transfer changeable features to wanted_features and enable
	 * software offloads (GSO and GRO).
	 */
	dev->hw_features |= NETIF_F_SOFT_FEATURES;
	dev->features |= NETIF_F_SOFT_FEATURES;
	dev->wanted_features = dev->features & dev->hw_features;

	/* Turn on no cache copy if HW is doing checksum */
	if (!(dev->flags & IFF_LOOPBACK)) {
		dev->hw_features |= NETIF_F_NOCACHE_COPY;
		if (dev->features & NETIF_F_ALL_CSUM) {
			dev->wanted_features |= NETIF_F_NOCACHE_COPY;
			dev->features |= NETIF_F_NOCACHE_COPY;
		}
	}

	/* Make NETIF_F_HIGHDMA inheritable to VLAN devices.
	 */
	dev->vlan_features |= NETIF_F_HIGHDMA;

	/* Make NETIF_F_SG inheritable to tunnel devices.
	 */
	dev->hw_enc_features |= NETIF_F_SG;

	ret = call_netdevice_notifiers(NETDEV_POST_INIT, dev);
	ret = notifier_to_errno(ret);
	if (ret)
		goto err_uninit;

	ret = netdev_register_kobject(dev);
	if (ret)
		goto err_uninit;
	dev->reg_state = NETREG_REGISTERED;

	__netdev_update_features(dev);

	/*
	 *	Default initial state at registry is that the
	 *	device is present.
	 */

	set_bit(__LINK_STATE_PRESENT, &dev->state);

	linkwatch_init_dev(dev);

	dev_init_scheduler(dev);
	dev_hold(dev);
	list_netdevice(dev);
	add_device_randomness(dev->dev_addr, dev->addr_len);

	/* If the device has permanent device address, driver should
	 * set dev_addr and also addr_assign_type should be set to
	 * NET_ADDR_PERM (default value).
	 */
	if (dev->addr_assign_type == NET_ADDR_PERM)
		memcpy(dev->perm_addr, dev->dev_addr, dev->addr_len);

	/* Notify protocols, that a new device appeared. */
	ret = call_netdevice_notifiers(NETDEV_REGISTER, dev);
	ret = notifier_to_errno(ret);
	if (ret) {
		rollback_registered(dev);
		dev->reg_state = NETREG_UNREGISTERED;
	}
	/*
	 *	Prevent userspace races by waiting until the network
	 *	device is fully setup before sending notifications.
	 */
	if (!dev->rtnl_link_ops ||
	    dev->rtnl_link_state == RTNL_LINK_INITIALIZED)
		rtmsg_ifinfo(RTM_NEWLINK, dev, ~0U);

out:
	return ret;

err_uninit:
	if (dev->netdev_ops->ndo_uninit)
		dev->netdev_ops->ndo_uninit(dev);
	goto out;
}
EXPORT_SYMBOL(register_netdevice);

/**
 *	init_dummy_netdev	- init a dummy network device for NAPI
 *	@dev: device to init
 *
 *	This takes a network device structure and initialize the minimum
 *	amount of fields so it can be used to schedule NAPI polls without
 *	registering a full blown interface. This is to be used by drivers
 *	that need to tie several hardware interfaces to a single NAPI
 *	poll scheduler due to HW limitations.
 */
int init_dummy_netdev(struct net_device *dev)
{
	/* Clear everything. Note we don't initialize spinlocks
	 * are they aren't supposed to be taken by any of the
	 * NAPI code and this dummy netdev is supposed to be
	 * only ever used for NAPI polls
	 */
	memset(dev, 0, sizeof(struct net_device));

	/* make sure we BUG if trying to hit standard
	 * register/unregister code path
	 */
	dev->reg_state = NETREG_DUMMY;

	/* NAPI wants this */
	INIT_LIST_HEAD(&dev->napi_list);

	/* a dummy interface is started by default */
	set_bit(__LINK_STATE_PRESENT, &dev->state);
	set_bit(__LINK_STATE_START, &dev->state);

	/* Note : We dont allocate pcpu_refcnt for dummy devices,
	 * because users of this 'device' dont need to change
	 * its refcount.
	 */

	return 0;
}
EXPORT_SYMBOL_GPL(init_dummy_netdev);


/**
 *	register_netdev	- register a network device
 *	@dev: device to register
 *
 *	Take a completed network device structure and add it to the kernel
 *	interfaces. A %NETDEV_REGISTER message is sent to the netdev notifier
 *	chain. 0 is returned on success. A negative errno code is returned
 *	on a failure to set up the device, or if the name is a duplicate.
 *
 *	This is a wrapper around register_netdevice that takes the rtnl semaphore
 *	and expands the device name if you passed a format string to
 *	alloc_netdev.
 */
int register_netdev(struct net_device *dev)
{
	int err;

	rtnl_lock();
	err = register_netdevice(dev);
	rtnl_unlock();
	return err;
}
EXPORT_SYMBOL(register_netdev);

int netdev_refcnt_read(const struct net_device *dev)
{
	int i, refcnt = 0;

	for_each_possible_cpu(i)
		refcnt += *per_cpu_ptr(dev->pcpu_refcnt, i);
	return refcnt;
}
EXPORT_SYMBOL(netdev_refcnt_read);

/**
 * netdev_wait_allrefs - wait until all references are gone.
 * @dev: target net_device
 *
 * This is called when unregistering network devices.
 *
 * Any protocol or device that holds a reference should register
 * for netdevice notification, and cleanup and put back the
 * reference if they receive an UNREGISTER event.
 * We can get stuck here if buggy protocols don't correctly
 * call dev_put.
 */
static void netdev_wait_allrefs(struct net_device *dev)
{
	unsigned long rebroadcast_time, warning_time;
	int refcnt;

	linkwatch_forget_dev(dev);

	rebroadcast_time = warning_time = jiffies;
	refcnt = netdev_refcnt_read(dev);

	while (refcnt != 0) {
		if (time_after(jiffies, rebroadcast_time + 1 * HZ)) {
			rtnl_lock();

			/* Rebroadcast unregister notification */
			call_netdevice_notifiers(NETDEV_UNREGISTER, dev);

			__rtnl_unlock();
			rcu_barrier();
			rtnl_lock();

			call_netdevice_notifiers(NETDEV_UNREGISTER_FINAL, dev);
			if (test_bit(__LINK_STATE_LINKWATCH_PENDING,
				     &dev->state)) {
				/* We must not have linkwatch events
				 * pending on unregister. If this
				 * happens, we simply run the queue
				 * unscheduled, resulting in a noop
				 * for this device.
				 */
				linkwatch_run_queue();
			}

			__rtnl_unlock();

			rebroadcast_time = jiffies;
		}

		msleep(250);

		refcnt = netdev_refcnt_read(dev);

		if (time_after(jiffies, warning_time + 10 * HZ)) {
			pr_emerg("unregister_netdevice: waiting for %s to become free. Usage count = %d\n",
				 dev->name, refcnt);
			warning_time = jiffies;
		}
	}
}

/* The sequence is:
 *
 *	rtnl_lock();
 *	...
 *	register_netdevice(x1);
 *	register_netdevice(x2);
 *	...
 *	unregister_netdevice(y1);
 *	unregister_netdevice(y2);
 *      ...
 *	rtnl_unlock();
 *	free_netdev(y1);
 *	free_netdev(y2);
 *
 * We are invoked by rtnl_unlock().
 * This allows us to deal with problems:
 * 1) We can delete sysfs objects which invoke hotplug
 *    without deadlocking with linkwatch via keventd.
 * 2) Since we run with the RTNL semaphore not held, we can sleep
 *    safely in order to wait for the netdev refcnt to drop to zero.
 *
 * We must not return until all unregister events added during
 * the interval the lock was held have been completed.
 */
void netdev_run_todo(void)
{
	struct list_head list;

	/* Snapshot list, allow later requests */
	list_replace_init(&net_todo_list, &list);

	__rtnl_unlock();


	/* Wait for rcu callbacks to finish before next phase */
	if (!list_empty(&list))
		rcu_barrier();

	while (!list_empty(&list)) {
		struct net_device *dev
			= list_first_entry(&list, struct net_device, todo_list);
		list_del(&dev->todo_list);

		rtnl_lock();
		call_netdevice_notifiers(NETDEV_UNREGISTER_FINAL, dev);
		__rtnl_unlock();

		if (unlikely(dev->reg_state != NETREG_UNREGISTERING)) {
			pr_err("network todo '%s' but state %d\n",
			       dev->name, dev->reg_state);
			dump_stack();
			continue;
		}

		dev->reg_state = NETREG_UNREGISTERED;

		on_each_cpu(flush_backlog, dev, 1);

		netdev_wait_allrefs(dev);

		/* paranoia */
		BUG_ON(netdev_refcnt_read(dev));
		WARN_ON(rcu_access_pointer(dev->ip_ptr));
		WARN_ON(rcu_access_pointer(dev->ip6_ptr));
		WARN_ON(dev->dn_ptr);

		if (dev->destructor)
			dev->destructor(dev);

		/* Free network device */
		kobject_put(&dev->dev.kobj);
	}
}

/* Convert net_device_stats to rtnl_link_stats64.  They have the same
 * fields in the same order, with only the type differing.
 */
void netdev_stats_to_stats64(struct rtnl_link_stats64 *stats64,
			     const struct net_device_stats *netdev_stats)
{
#if BITS_PER_LONG == 64
	BUILD_BUG_ON(sizeof(*stats64) != sizeof(*netdev_stats));
	memcpy(stats64, netdev_stats, sizeof(*stats64));
#else
	size_t i, n = sizeof(*stats64) / sizeof(u64);
	const unsigned long *src = (const unsigned long *)netdev_stats;
	u64 *dst = (u64 *)stats64;

	BUILD_BUG_ON(sizeof(*netdev_stats) / sizeof(unsigned long) !=
		     sizeof(*stats64) / sizeof(u64));
	for (i = 0; i < n; i++)
		dst[i] = src[i];
#endif
}
EXPORT_SYMBOL(netdev_stats_to_stats64);

/**
 *	dev_get_stats	- get network device statistics
 *	@dev: device to get statistics from
 *	@storage: place to store stats
 *
 *	Get network statistics from device. Return @storage.
 *	The device driver may provide its own method by setting
 *	dev->netdev_ops->get_stats64 or dev->netdev_ops->get_stats;
 *	otherwise the internal statistics structure is used.
 */
struct rtnl_link_stats64 *dev_get_stats(struct net_device *dev,
					struct rtnl_link_stats64 *storage)
{
	const struct net_device_ops *ops = dev->netdev_ops;

	if (ops->ndo_get_stats64) {
		memset(storage, 0, sizeof(*storage));
		ops->ndo_get_stats64(dev, storage);
	} else if (ops->ndo_get_stats) {
		netdev_stats_to_stats64(storage, ops->ndo_get_stats(dev));
	} else {
		netdev_stats_to_stats64(storage, &dev->stats);
	}
	storage->rx_dropped += atomic_long_read(&dev->rx_dropped);
	return storage;
}
EXPORT_SYMBOL(dev_get_stats);

struct netdev_queue *dev_ingress_queue_create(struct net_device *dev)
{
	struct netdev_queue *queue = dev_ingress_queue(dev);

#ifdef CONFIG_NET_CLS_ACT
	if (queue)
		return queue;
	queue = kzalloc(sizeof(*queue), GFP_KERNEL);
	if (!queue)
		return NULL;
	netdev_init_one_queue(dev, queue, NULL);
	queue->qdisc = &noop_qdisc;
	queue->qdisc_sleeping = &noop_qdisc;
	rcu_assign_pointer(dev->ingress_queue, queue);
#endif
	return queue;
}

static const struct ethtool_ops default_ethtool_ops;

void netdev_set_default_ethtool_ops(struct net_device *dev,
				    const struct ethtool_ops *ops)
{
	if (dev->ethtool_ops == &default_ethtool_ops)
		dev->ethtool_ops = ops;
}
EXPORT_SYMBOL_GPL(netdev_set_default_ethtool_ops);

/**
 *	alloc_netdev_mqs - allocate network device
 *	@sizeof_priv:	size of private data to allocate space for
 *	@name:		device name format string
 *	@setup:		callback to initialize device
 *	@txqs:		the number of TX subqueues to allocate
 *	@rxqs:		the number of RX subqueues to allocate
 *
 *	Allocates a struct net_device with private data area for driver use
 *	and performs basic initialization.  Also allocates subquue structs
 *	for each queue on the device.
 */
struct net_device *alloc_netdev_mqs(int sizeof_priv, const char *name,
		void (*setup)(struct net_device *),
		unsigned int txqs, unsigned int rxqs)
{
	struct net_device *dev;
	size_t alloc_size;
	struct net_device *p;

	BUG_ON(strlen(name) >= sizeof(dev->name));

	if (txqs < 1) {
		pr_err("alloc_netdev: Unable to allocate device with zero queues\n");
		return NULL;
	}

#ifdef CONFIG_RPS
	if (rxqs < 1) {
		pr_err("alloc_netdev: Unable to allocate device with zero RX queues\n");
		return NULL;
	}
#endif

	alloc_size = sizeof(struct net_device);
	if (sizeof_priv) {
		/* ensure 32-byte alignment of private area */
		alloc_size = ALIGN(alloc_size, NETDEV_ALIGN);
		alloc_size += sizeof_priv;
	}
	/* ensure 32-byte alignment of whole construct */
	alloc_size += NETDEV_ALIGN - 1;

	p = kzalloc(alloc_size, GFP_KERNEL);
	if (!p)
		return NULL;

	dev = PTR_ALIGN(p, NETDEV_ALIGN);
	dev->padded = (char *)dev - (char *)p;

	dev->pcpu_refcnt = alloc_percpu(int);
	if (!dev->pcpu_refcnt)
		goto free_p;

	if (dev_addr_init(dev))
		goto free_pcpu;

	dev_mc_init(dev);
	dev_uc_init(dev);

	dev_net_set(dev, &init_net);

	dev->gso_max_size = GSO_MAX_SIZE;
	dev->gso_max_segs = GSO_MAX_SEGS;

	INIT_LIST_HEAD(&dev->napi_list);
	INIT_LIST_HEAD(&dev->unreg_list);
	INIT_LIST_HEAD(&dev->link_watch_list);
	INIT_LIST_HEAD(&dev->upper_dev_list);
	dev->priv_flags = IFF_XMIT_DST_RELEASE;
	setup(dev);

	dev->num_tx_queues = txqs;
	dev->real_num_tx_queues = txqs;
	if (netif_alloc_netdev_queues(dev))
		goto free_all;

#ifdef CONFIG_RPS
	dev->num_rx_queues = rxqs;
	dev->real_num_rx_queues = rxqs;
	if (netif_alloc_rx_queues(dev))
		goto free_all;
#endif

	strcpy(dev->name, name);
	dev->group = INIT_NETDEV_GROUP;
	if (!dev->ethtool_ops)
		dev->ethtool_ops = &default_ethtool_ops;
	return dev;

free_all:
	free_netdev(dev);
	return NULL;

free_pcpu:
	free_percpu(dev->pcpu_refcnt);
	kfree(dev->_tx);
#ifdef CONFIG_RPS
	kfree(dev->_rx);
#endif

free_p:
	kfree(p);
	return NULL;
}
EXPORT_SYMBOL(alloc_netdev_mqs);

/**
 *	free_netdev - free network device
 *	@dev: device
 *
 *	This function does the last stage of destroying an allocated device
 * 	interface. The reference to the device object is released.
 *	If this is the last reference then it will be freed.
 */
void free_netdev(struct net_device *dev)
{
	struct napi_struct *p, *n;

	release_net(dev_net(dev));

	kfree(dev->_tx);
#ifdef CONFIG_RPS
	kfree(dev->_rx);
#endif

	kfree(rcu_dereference_protected(dev->ingress_queue, 1));

	/* Flush device addresses */
	dev_addr_flush(dev);

	list_for_each_entry_safe(p, n, &dev->napi_list, dev_list)
		netif_napi_del(p);

	free_percpu(dev->pcpu_refcnt);
	dev->pcpu_refcnt = NULL;

	/*  Compatibility with error handling in drivers */
	if (dev->reg_state == NETREG_UNINITIALIZED) {
		kfree((char *)dev - dev->padded);
		return;
	}

	BUG_ON(dev->reg_state != NETREG_UNREGISTERED);
	dev->reg_state = NETREG_RELEASED;

	/* will free via device release */
	put_device(&dev->dev);
}
EXPORT_SYMBOL(free_netdev);

/**
 *	synchronize_net -  Synchronize with packet receive processing
 *
 *	Wait for packets currently being received to be done.
 *	Does not block later packets from starting.
 */
void synchronize_net(void)
{
	might_sleep();
	if (rtnl_is_locked())
		synchronize_rcu_expedited();
	else
		synchronize_rcu();
}
EXPORT_SYMBOL(synchronize_net);

/**
 *	unregister_netdevice_queue - remove device from the kernel
 *	@dev: device
 *	@head: list
 *
 *	This function shuts down a device interface and removes it
 *	from the kernel tables.
 *	If head not NULL, device is queued to be unregistered later.
 *
 *	Callers must hold the rtnl semaphore.  You may want
 *	unregister_netdev() instead of this.
 */

void unregister_netdevice_queue(struct net_device *dev, struct list_head *head)
{
	ASSERT_RTNL();

	if (head) {
		list_move_tail(&dev->unreg_list, head);
	} else {
		rollback_registered(dev);
		/* Finish processing unregister after unlock */
		net_set_todo(dev);
	}
}
EXPORT_SYMBOL(unregister_netdevice_queue);

/**
 *	unregister_netdevice_many - unregister many devices
 *	@head: list of devices
 *
 *  Note: As most callers use a stack allocated list_head,
 *  we force a list_del() to make sure stack wont be corrupted later.
 */
void unregister_netdevice_many(struct list_head *head)
{
	struct net_device *dev;

	if (!list_empty(head)) {
		rollback_registered_many(head);
		list_for_each_entry(dev, head, unreg_list)
			net_set_todo(dev);
		list_del(head);
	}
}
EXPORT_SYMBOL(unregister_netdevice_many);

/**
 *	unregister_netdev - remove device from the kernel
 *	@dev: device
 *
 *	This function shuts down a device interface and removes it
 *	from the kernel tables.
 *
 *	This is just a wrapper for unregister_netdevice that takes
 *	the rtnl semaphore.  In general you want to use this and not
 *	unregister_netdevice.
 */
void unregister_netdev(struct net_device *dev)
{
	rtnl_lock();
	unregister_netdevice(dev);
	rtnl_unlock();
}
EXPORT_SYMBOL(unregister_netdev);

/**
 *	dev_change_net_namespace - move device to different nethost namespace
 *	@dev: device
 *	@net: network namespace
 *	@pat: If not NULL name pattern to try if the current device name
 *	      is already taken in the destination network namespace.
 *
 *	This function shuts down a device interface and moves it
 *	to a new network namespace. On success 0 is returned, on
 *	a failure a netagive errno code is returned.
 *
 *	Callers must hold the rtnl semaphore.
 */

int dev_change_net_namespace(struct net_device *dev, struct net *net, const char *pat)
{
	int err;

	ASSERT_RTNL();

	/* Don't allow namespace local devices to be moved. */
	err = -EINVAL;
	if (dev->features & NETIF_F_NETNS_LOCAL)
		goto out;

	/* Ensure the device has been registrered */
	if (dev->reg_state != NETREG_REGISTERED)
		goto out;

	/* Get out if there is nothing todo */
	err = 0;
	if (net_eq(dev_net(dev), net))
		goto out;

	/* Pick the destination device name, and ensure
	 * we can use it in the destination network namespace.
	 */
	err = -EEXIST;
	if (__dev_get_by_name(net, dev->name)) {
		/* We get here if we can't use the current device name */
		if (!pat)
			goto out;
		if (dev_get_valid_name(net, dev, pat) < 0)
			goto out;
	}

	/*
	 * And now a mini version of register_netdevice unregister_netdevice.
	 */

	/* If device is running close it first. */
	dev_close(dev);

	/* And unlink it from device chain */
	err = -ENODEV;
	unlist_netdevice(dev);

	synchronize_net();

	/* Shutdown queueing discipline. */
	dev_shutdown(dev);

	/* Notify protocols, that we are about to destroy
	   this device. They should clean all the things.

	   Note that dev->reg_state stays at NETREG_REGISTERED.
	   This is wanted because this way 8021q and macvlan know
	   the device is just moving and can keep their slaves up.
	*/
	call_netdevice_notifiers(NETDEV_UNREGISTER, dev);
	rcu_barrier();
	call_netdevice_notifiers(NETDEV_UNREGISTER_FINAL, dev);
	rtmsg_ifinfo(RTM_DELLINK, dev, ~0U);

	/*
	 *	Flush the unicast and multicast chains
	 */
	dev_uc_flush(dev);
	dev_mc_flush(dev);

	/* Send a netdev-removed uevent to the old namespace */
	kobject_uevent(&dev->dev.kobj, KOBJ_REMOVE);

	/* Actually switch the network namespace */
	dev_net_set(dev, net);

	/* If there is an ifindex conflict assign a new one */
	if (__dev_get_by_index(net, dev->ifindex)) {
		int iflink = (dev->iflink == dev->ifindex);
		dev->ifindex = dev_new_index(net);
		if (iflink)
			dev->iflink = dev->ifindex;
	}

	/* Send a netdev-add uevent to the new namespace */
	kobject_uevent(&dev->dev.kobj, KOBJ_ADD);

	/* Fixup kobjects */
	err = device_rename(&dev->dev, dev->name);
	WARN_ON(err);

	/* Add the device back in the hashes */
	list_netdevice(dev);

	/* Notify protocols, that a new device appeared. */
	call_netdevice_notifiers(NETDEV_REGISTER, dev);

	/*
	 *	Prevent userspace races by waiting until the network
	 *	device is fully setup before sending notifications.
	 */
	rtmsg_ifinfo(RTM_NEWLINK, dev, ~0U);

	synchronize_net();
	err = 0;
out:
	return err;
}
EXPORT_SYMBOL_GPL(dev_change_net_namespace);

static int dev_cpu_callback(struct notifier_block *nfb,
			    unsigned long action,
			    void *ocpu)
{
	struct sk_buff **list_skb;
	struct sk_buff *skb;
	unsigned int cpu, oldcpu = (unsigned long)ocpu;
	struct softnet_data *sd, *oldsd;

	if (action != CPU_DEAD && action != CPU_DEAD_FROZEN)
		return NOTIFY_OK;

	local_irq_disable();
	cpu = smp_processor_id();
	sd = &per_cpu(softnet_data, cpu);
	oldsd = &per_cpu(softnet_data, oldcpu);

	/* Find end of our completion_queue. */
	list_skb = &sd->completion_queue;
	while (*list_skb)
		list_skb = &(*list_skb)->next;
	/* Append completion queue from offline CPU. */
	*list_skb = oldsd->completion_queue;
	oldsd->completion_queue = NULL;

	/* Append output queue from offline CPU. */
	if (oldsd->output_queue) {
		*sd->output_queue_tailp = oldsd->output_queue;
		sd->output_queue_tailp = oldsd->output_queue_tailp;
		oldsd->output_queue = NULL;
		oldsd->output_queue_tailp = &oldsd->output_queue;
	}
	/* Append NAPI poll list from offline CPU, with one exception :
	 * process_backlog() must be called by cpu owning percpu backlog.
	 * We properly handle process_queue & input_pkt_queue later.
	 */
	while (!list_empty(&oldsd->poll_list)) {
		struct napi_struct *napi = list_first_entry(&oldsd->poll_list,
<<<<<<< HEAD
							struct napi_struct,
							poll_list);
=======
							    struct napi_struct,
							    poll_list);
>>>>>>> f1178e99

		list_del_init(&napi->poll_list);
		if (napi->poll == process_backlog)
			napi->state = 0;
		else
			____napi_schedule(sd, napi);
	}

	raise_softirq_irqoff(NET_TX_SOFTIRQ);
	local_irq_enable();

	/* Process offline CPU's input_pkt_queue */
	while ((skb = __skb_dequeue(&oldsd->process_queue))) {
		netif_rx(skb);
		input_queue_head_incr(oldsd);
	}
	while ((skb = skb_dequeue(&oldsd->input_pkt_queue))) {
		netif_rx(skb);
		input_queue_head_incr(oldsd);
	}

	return NOTIFY_OK;
}


/**
 *	netdev_increment_features - increment feature set by one
 *	@all: current feature set
 *	@one: new feature set
 *	@mask: mask feature set
 *
 *	Computes a new feature set after adding a device with feature set
 *	@one to the master device with current feature set @all.  Will not
 *	enable anything that is off in @mask. Returns the new feature set.
 */
netdev_features_t netdev_increment_features(netdev_features_t all,
	netdev_features_t one, netdev_features_t mask)
{
	if (mask & NETIF_F_GEN_CSUM)
		mask |= NETIF_F_ALL_CSUM;
	mask |= NETIF_F_VLAN_CHALLENGED;

	all |= one & (NETIF_F_ONE_FOR_ALL|NETIF_F_ALL_CSUM) & mask;
	all &= one | ~NETIF_F_ALL_FOR_ALL;

	/* If one device supports hw checksumming, set for all. */
	if (all & NETIF_F_GEN_CSUM)
		all &= ~(NETIF_F_ALL_CSUM & ~NETIF_F_GEN_CSUM);

	return all;
}
EXPORT_SYMBOL(netdev_increment_features);

static struct hlist_head *netdev_create_hash(void)
{
	int i;
	struct hlist_head *hash;

	hash = kmalloc(sizeof(*hash) * NETDEV_HASHENTRIES, GFP_KERNEL);
	if (hash != NULL)
		for (i = 0; i < NETDEV_HASHENTRIES; i++)
			INIT_HLIST_HEAD(&hash[i]);

	return hash;
}

/* Initialize per network namespace state */
static int __net_init netdev_init(struct net *net)
{
	if (net != &init_net)
		INIT_LIST_HEAD(&net->dev_base_head);

	net->dev_name_head = netdev_create_hash();
	if (net->dev_name_head == NULL)
		goto err_name;

	net->dev_index_head = netdev_create_hash();
	if (net->dev_index_head == NULL)
		goto err_idx;

	return 0;

err_idx:
	kfree(net->dev_name_head);
err_name:
	return -ENOMEM;
}

/**
 *	netdev_drivername - network driver for the device
 *	@dev: network device
 *
 *	Determine network driver for device.
 */
const char *netdev_drivername(const struct net_device *dev)
{
	const struct device_driver *driver;
	const struct device *parent;
	const char *empty = "";

	parent = dev->dev.parent;
	if (!parent)
		return empty;

	driver = parent->driver;
	if (driver && driver->name)
		return driver->name;
	return empty;
}

static int __netdev_printk(const char *level, const struct net_device *dev,
			   struct va_format *vaf)
{
	int r;

	if (dev && dev->dev.parent) {
		r = dev_printk_emit(level[1] - '0',
				    dev->dev.parent,
				    "%s %s %s: %pV",
				    dev_driver_string(dev->dev.parent),
				    dev_name(dev->dev.parent),
				    netdev_name(dev), vaf);
	} else if (dev) {
		r = printk("%s%s: %pV", level, netdev_name(dev), vaf);
	} else {
		r = printk("%s(NULL net_device): %pV", level, vaf);
	}

	return r;
}

int netdev_printk(const char *level, const struct net_device *dev,
		  const char *format, ...)
{
	struct va_format vaf;
	va_list args;
	int r;

	va_start(args, format);

	vaf.fmt = format;
	vaf.va = &args;

	r = __netdev_printk(level, dev, &vaf);

	va_end(args);

	return r;
}
EXPORT_SYMBOL(netdev_printk);

#define define_netdev_printk_level(func, level)			\
int func(const struct net_device *dev, const char *fmt, ...)	\
{								\
	int r;							\
	struct va_format vaf;					\
	va_list args;						\
								\
	va_start(args, fmt);					\
								\
	vaf.fmt = fmt;						\
	vaf.va = &args;						\
								\
	r = __netdev_printk(level, dev, &vaf);			\
								\
	va_end(args);						\
								\
	return r;						\
}								\
EXPORT_SYMBOL(func);

define_netdev_printk_level(netdev_emerg, KERN_EMERG);
define_netdev_printk_level(netdev_alert, KERN_ALERT);
define_netdev_printk_level(netdev_crit, KERN_CRIT);
define_netdev_printk_level(netdev_err, KERN_ERR);
define_netdev_printk_level(netdev_warn, KERN_WARNING);
define_netdev_printk_level(netdev_notice, KERN_NOTICE);
define_netdev_printk_level(netdev_info, KERN_INFO);

static void __net_exit netdev_exit(struct net *net)
{
	kfree(net->dev_name_head);
	kfree(net->dev_index_head);
}

static struct pernet_operations __net_initdata netdev_net_ops = {
	.init = netdev_init,
	.exit = netdev_exit,
};

static void __net_exit default_device_exit(struct net *net)
{
	struct net_device *dev, *aux;
	/*
	 * Push all migratable network devices back to the
	 * initial network namespace
	 */
	rtnl_lock();
	for_each_netdev_safe(net, dev, aux) {
		int err;
		char fb_name[IFNAMSIZ];

		/* Ignore unmoveable devices (i.e. loopback) */
		if (dev->features & NETIF_F_NETNS_LOCAL)
			continue;

		/* Leave virtual devices for the generic cleanup */
		if (dev->rtnl_link_ops)
			continue;

		/* Push remaining network devices to init_net */
		snprintf(fb_name, IFNAMSIZ, "dev%d", dev->ifindex);
		err = dev_change_net_namespace(dev, &init_net, fb_name);
		if (err) {
			pr_emerg("%s: failed to move %s to init_net: %d\n",
				 __func__, dev->name, err);
			BUG();
		}
	}
	rtnl_unlock();
}

static void __net_exit default_device_exit_batch(struct list_head *net_list)
{
	/* At exit all network devices most be removed from a network
	 * namespace.  Do this in the reverse order of registration.
	 * Do this across as many network namespaces as possible to
	 * improve batching efficiency.
	 */
	struct net_device *dev;
	struct net *net;
	LIST_HEAD(dev_kill_list);

	rtnl_lock();
	list_for_each_entry(net, net_list, exit_list) {
		for_each_netdev_reverse(net, dev) {
			if (dev->rtnl_link_ops)
				dev->rtnl_link_ops->dellink(dev, &dev_kill_list);
			else
				unregister_netdevice_queue(dev, &dev_kill_list);
		}
	}
	unregister_netdevice_many(&dev_kill_list);
	rtnl_unlock();
}

static struct pernet_operations __net_initdata default_device_ops = {
	.exit = default_device_exit,
	.exit_batch = default_device_exit_batch,
};

/*
 *	Initialize the DEV module. At boot time this walks the device list and
 *	unhooks any devices that fail to initialise (normally hardware not
 *	present) and leaves us with a valid list of present and active devices.
 *
 */

/*
 *       This is called single threaded during boot, so no need
 *       to take the rtnl semaphore.
 */
static int __init net_dev_init(void)
{
	int i, rc = -ENOMEM;

	BUG_ON(!dev_boot_phase);

	if (dev_proc_init())
		goto out;

	if (netdev_kobject_init())
		goto out;

	INIT_LIST_HEAD(&ptype_all);
	for (i = 0; i < PTYPE_HASH_SIZE; i++)
		INIT_LIST_HEAD(&ptype_base[i]);

	INIT_LIST_HEAD(&offload_base);

	if (register_pernet_subsys(&netdev_net_ops))
		goto out;

	/*
	 *	Initialise the packet receive queues.
	 */

	for_each_possible_cpu(i) {
		struct softnet_data *sd = &per_cpu(softnet_data, i);

		memset(sd, 0, sizeof(*sd));
		skb_queue_head_init(&sd->input_pkt_queue);
		skb_queue_head_init(&sd->process_queue);
		sd->completion_queue = NULL;
		INIT_LIST_HEAD(&sd->poll_list);
		sd->output_queue = NULL;
		sd->output_queue_tailp = &sd->output_queue;
#ifdef CONFIG_RPS
		sd->csd.func = rps_trigger_softirq;
		sd->csd.info = sd;
		sd->csd.flags = 0;
		sd->cpu = i;
#endif

		sd->backlog.poll = process_backlog;
		sd->backlog.weight = weight_p;
		sd->backlog.gro_list = NULL;
		sd->backlog.gro_count = 0;
	}

	dev_boot_phase = 0;

	/* The loopback device is special if any other network devices
	 * is present in a network namespace the loopback device must
	 * be present. Since we now dynamically allocate and free the
	 * loopback device ensure this invariant is maintained by
	 * keeping the loopback device as the first device on the
	 * list of network devices.  Ensuring the loopback devices
	 * is the first device that appears and the last network device
	 * that disappears.
	 */
	if (register_pernet_device(&loopback_net_ops))
		goto out;

	if (register_pernet_device(&default_device_ops))
		goto out;

	open_softirq(NET_TX_SOFTIRQ, net_tx_action);
	open_softirq(NET_RX_SOFTIRQ, net_rx_action);

	hotcpu_notifier(dev_cpu_callback, 0);
	dst_init();
	rc = 0;
out:
	return rc;
}

subsys_initcall(net_dev_init);<|MERGE_RESOLUTION|>--- conflicted
+++ resolved
@@ -6021,13 +6021,8 @@
 	 */
 	while (!list_empty(&oldsd->poll_list)) {
 		struct napi_struct *napi = list_first_entry(&oldsd->poll_list,
-<<<<<<< HEAD
-							struct napi_struct,
-							poll_list);
-=======
 							    struct napi_struct,
 							    poll_list);
->>>>>>> f1178e99
 
 		list_del_init(&napi->poll_list);
 		if (napi->poll == process_backlog)
