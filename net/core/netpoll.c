/*
 * Common framework for low-level network console, dump, and debugger code
 *
 * Sep 8 2003  Matt Mackall <mpm@selenic.com>
 *
 * based on the netconsole code from:
 *
 * Copyright (C) 2001  Ingo Molnar <mingo@redhat.com>
 * Copyright (C) 2002  Red Hat, Inc.
 */

<<<<<<< HEAD
/*******************************************************************************************
Copyright 2010 Broadcom Corporation.  All rights reserved.

Unless you and Broadcom execute a separate written software license agreement governing use
of this software, this software is licensed to you under the terms of the GNU General Public
License version 2, available at http://www.gnu.org/copyleft/gpl.html (the "GPL").

Notwithstanding the above, under no circumstances may you combine this software in any way
with any other Broadcom software provided under a license other than the GPL, without
Broadcom's express prior written consent.
*******************************************************************************************/
=======
#define pr_fmt(fmt) KBUILD_MODNAME ": " fmt
>>>>>>> 90adfd2b

#include <linux/moduleparam.h>
#include <linux/netdevice.h>
#include <linux/etherdevice.h>
#include <linux/string.h>
#include <linux/if_arp.h>
#include <linux/inetdevice.h>
#include <linux/inet.h>
#include <linux/interrupt.h>
#include <linux/netpoll.h>
#include <linux/sched.h>
#include <linux/delay.h>
#include <linux/rcupdate.h>
#include <linux/workqueue.h>
#include <linux/slab.h>
#include <linux/export.h>
#include <net/tcp.h>
#include <net/udp.h>
#include <asm/unaligned.h>
#include <trace/events/napi.h>
#ifdef CONFIG_BRCM_NETCONSOLE
#include "../../drivers/usb/gadget/u_ether.h"
#include "../../drivers/usb/gadget/rndis.h"
#endif

/*
 * We maintain a small pool of fully-sized skbs, to make sure the
 * message gets out even in extreme OOM situations.
 */
#ifdef CONFIG_BRCM_NETCONSOLE
#define MAX_UDP_CHUNK 1400
#else
#define MAX_UDP_CHUNK 1460
#endif
#define MAX_SKBS 128
#define MAX_QUEUE_DEPTH (MAX_SKBS / 2)

static struct sk_buff_head skb_pool;

static atomic_t trapped;

#define USEC_PER_POLL	50
#define NETPOLL_RX_ENABLED  1
#define NETPOLL_RX_DROP     2

<<<<<<< HEAD
#ifdef CONFIG_BRCM_NETCONSOLE
#define MAX_SKB_SIZE \
		(MAX_UDP_CHUNK + sizeof(struct udphdr) + \
				sizeof(struct iphdr) + sizeof(struct ethhdr) + \
				sizeof (struct rndis_packet_msg_type))
#else
#define MAX_SKB_SIZE \
		(MAX_UDP_CHUNK + sizeof(struct udphdr) + \
				sizeof(struct iphdr) + sizeof(struct ethhdr))
#endif
=======
#define MAX_SKB_SIZE							\
	(sizeof(struct ethhdr) +					\
	 sizeof(struct iphdr) +						\
	 sizeof(struct udphdr) +					\
	 MAX_UDP_CHUNK)
>>>>>>> 90adfd2b

static void zap_completion_queue(void);
static void arp_reply(struct sk_buff *skb);

static unsigned int carrier_timeout = 4;
module_param(carrier_timeout, uint, 0644);

<<<<<<< HEAD
static DEFINE_SPINLOCK(txq_lock);
static struct workqueue_struct *brcm_tx_work_q;
=======
#define np_info(np, fmt, ...)				\
	pr_info("%s: " fmt, np->name, ##__VA_ARGS__)
#define np_err(np, fmt, ...)				\
	pr_err("%s: " fmt, np->name, ##__VA_ARGS__)
#define np_notice(np, fmt, ...)				\
	pr_notice("%s: " fmt, np->name, ##__VA_ARGS__)
>>>>>>> 90adfd2b

static void queue_process(struct work_struct *work)
{
	struct netpoll_info *npinfo =
		container_of(work, struct netpoll_info, tx_work.work);
	struct sk_buff *skb;
	unsigned long flags;

	spin_lock(&txq_lock);
	while ((skb = skb_dequeue(&npinfo->txq))) {
		struct net_device *dev = skb->dev;
		const struct net_device_ops *ops = dev->netdev_ops;
		struct netdev_queue *txq;

		if (!netif_device_present(dev) || !netif_running(dev) || !netif_carrier_ok(dev)) {
			__kfree_skb(skb);
			continue;
		}

		txq = netdev_get_tx_queue(dev, skb_get_queue_mapping(skb));

		local_irq_save(flags);
		__netif_tx_lock(txq, smp_processor_id());
		if (netif_xmit_frozen_or_stopped(txq) ||
		    ops->ndo_start_xmit(skb, dev) != NETDEV_TX_OK) {
			skb_queue_head(&npinfo->txq, skb);
			__netif_tx_unlock(txq);
			local_irq_restore(flags);
			spin_unlock(&txq_lock);
			queue_delayed_work(brcm_tx_work_q,
				&npinfo->tx_work, 0);
			return;
		}
		__netif_tx_unlock(txq);
		local_irq_restore(flags);
	}
	spin_unlock(&txq_lock);
}

static __sum16 checksum_udp(struct sk_buff *skb, struct udphdr *uh,
			    unsigned short ulen, __be32 saddr, __be32 daddr)
{
	__wsum psum;

	if (uh->check == 0 || skb_csum_unnecessary(skb))
		return 0;

	psum = csum_tcpudp_nofold(saddr, daddr, ulen, IPPROTO_UDP, 0);

	if (skb->ip_summed == CHECKSUM_COMPLETE &&
	    !csum_fold(csum_add(psum, skb->csum)))
		return 0;

	skb->csum = psum;

	return __skb_checksum_complete(skb);
}

/*
 * Check whether delayed processing was scheduled for our NIC. If so,
 * we attempt to grab the poll lock and use ->poll() to pump the card.
 * If this fails, either we've recursed in ->poll() or it's already
 * running on another CPU.
 *
 * Note: we don't mask interrupts with this lock because we're using
 * trylock here and interrupts are already disabled in the softirq
 * case. Further, we test the poll_owner to avoid recursion on UP
 * systems where the lock doesn't exist.
 *
 * In cases where there is bi-directional communications, reading only
 * one message at a time can lead to packets being dropped by the
 * network adapter, forcing superfluous retries and possibly timeouts.
 * Thus, we set our budget to greater than 1.
 */
static int poll_one_napi(struct netpoll_info *npinfo,
			 struct napi_struct *napi, int budget)
{
	int work;

	/* net_rx_action's ->poll() invocations and our's are
	 * synchronized by this test which is only made while
	 * holding the napi->poll_lock.
	 */
	if (!test_bit(NAPI_STATE_SCHED, &napi->state))
		return budget;

	npinfo->rx_flags |= NETPOLL_RX_DROP;
	atomic_inc(&trapped);
	set_bit(NAPI_STATE_NPSVC, &napi->state);

	work = napi->poll(napi, budget);
	trace_napi_poll(napi);

	clear_bit(NAPI_STATE_NPSVC, &napi->state);
	atomic_dec(&trapped);
	npinfo->rx_flags &= ~NETPOLL_RX_DROP;

	return budget - work;
}

static void poll_napi(struct net_device *dev)
{
	struct napi_struct *napi;
	int budget = 16;

	list_for_each_entry(napi, &dev->napi_list, dev_list) {
		if (napi->poll_owner != smp_processor_id() &&
		    spin_trylock(&napi->poll_lock)) {
			budget = poll_one_napi(dev->npinfo, napi, budget);
			spin_unlock(&napi->poll_lock);

			if (!budget)
				break;
		}
	}
}

static void service_arp_queue(struct netpoll_info *npi)
{
	if (npi) {
		struct sk_buff *skb;

		while ((skb = skb_dequeue(&npi->arp_tx)))
			arp_reply(skb);
	}
}

static void netpoll_poll_dev(struct net_device *dev)
{
	const struct net_device_ops *ops;

	if (!dev || !netif_running(dev))
		return;

	ops = dev->netdev_ops;
	if (!ops->ndo_poll_controller)
		return;

	/* Process pending work on NIC */
	ops->ndo_poll_controller(dev);

	poll_napi(dev);

	if (dev->flags & IFF_SLAVE) {
		if (dev->npinfo) {
			struct net_device *bond_dev = dev->master;
			struct sk_buff *skb;
			while ((skb = skb_dequeue(&dev->npinfo->arp_tx))) {
				skb->dev = bond_dev;
				skb_queue_tail(&bond_dev->npinfo->arp_tx, skb);
			}
		}
	}

	service_arp_queue(dev->npinfo);

	zap_completion_queue();
}
<<<<<<< HEAD

void netpoll_poll(struct netpoll *np)
{
	netpoll_poll_dev(np->dev);
}
=======
>>>>>>> 90adfd2b

/**
 * static void __refill_skbs(struct sk_buff *skb) - put the skb buf back to queue to reuse
 *
 */
static void __refill_skbs(struct sk_buff *skb)
{
	unsigned long flags;

	spin_lock_irqsave(&skb_pool.lock, flags);

		if (skb)
			__skb_queue_tail(&skb_pool, skb);
		else printk("Can not refill the skb buffer....\n");
		/* printk("@%d",skb_pool.qlen); */
	spin_unlock_irqrestore(&skb_pool.lock, flags);
}

/**
 * unsigned char netpoll_free_skbs(struct sk_buff *skb) - Obtain the available buffer
 *
 * @return the number bytes of free memory buffer
 */

int netpoll_free_memory(void)
{
	unsigned char free_skbs;
	unsigned long flags;

	spin_lock_irqsave(&skb_pool.lock, flags);
	free_skbs = skb_queue_len(&skb_pool);
	spin_unlock_irqrestore(&skb_pool.lock, flags);
	return free_skbs<<10;
}

/**
 * void netpoll_recycle_skbs(struct sk_buff *skb) - recycle the skb buf for the logging to avoid to run out of memory
 *
 */

void netpoll_recycle_skbs(struct sk_buff *skb)
{
	__refill_skbs(skb);
}

/**
 * unsigned short netpoll_skb_size(void) - the whole skb size which includes the memory buffer for the logging data.
 *
 */
unsigned short netpoll_skb_size(void)
{
	return 	MAX_SKB_SIZE;
}

/**
 * static void reserve_skbs_list(void) - reserve the skb buf list with allocated memory buffer for the logging data at beginning.
 *
 */
static void reserve_skbs_list(void)
{
	struct sk_buff *skb;
	unsigned long flags;

	printk("reserve_skbs_list \n");

	spin_lock_irqsave(&skb_pool.lock, flags);
	while (skb_pool.qlen < MAX_SKBS) {
		skb = alloc_skb(MAX_SKB_SIZE, GFP_ATOMIC);
		if (!skb)
			break;
		__skb_queue_tail(&skb_pool, skb);
	}
	spin_unlock_irqrestore(&skb_pool.lock, flags);
}

static void zap_completion_queue(void)
{
	unsigned long flags;
	struct softnet_data *sd = &get_cpu_var(softnet_data);

	if (sd->completion_queue) {
		struct sk_buff *clist;

		local_irq_save(flags);
		clist = sd->completion_queue;
		sd->completion_queue = NULL;
		local_irq_restore(flags);

		while (clist != NULL) {
			struct sk_buff *skb = clist;
			clist = clist->next;
			if (skb->destructor) {
				atomic_inc(&skb->users);
				dev_kfree_skb_any(skb); /* put this one back */
			} else {
				__kfree_skb(skb);
			}
		}
	}

	put_cpu_var(softnet_data);
}

static struct sk_buff *find_skb(struct netpoll *np, int len, int reserve)
{
	int count = 0;
	struct sk_buff *skb;

	zap_completion_queue();
repeat:

	skb = skb_dequeue(&skb_pool);
	/* printk("!%d",skb_pool.qlen); */
	if (!skb) {
		if (++count < 10) {
			netpoll_poll_dev(np->dev);
			goto repeat;
		}
		printk("find_skb: out of memory..................\n");
		return NULL;
	}

	atomic_set(&skb->users, 1);
	skb_reserve(skb, reserve);
	return skb;
}

static int netpoll_owner_active(struct net_device *dev)
{
	struct napi_struct *napi;

	list_for_each_entry(napi, &dev->napi_list, dev_list) {
		if (napi->poll_owner == smp_processor_id())
			return 1;
	}
	return 0;
}

void netpoll_send_skb_on_dev(struct netpoll *np, struct sk_buff *skb,
			     struct net_device *dev)
{
	int status = NETDEV_TX_BUSY;
	unsigned long tries;
	const struct net_device_ops *ops = dev->netdev_ops;
	/* It is up to the caller to keep npinfo alive. */
	struct netpoll_info *npinfo = np->dev->npinfo;

	if (!npinfo || !netif_running(dev) || !netif_device_present(dev) || !netif_carrier_ok(dev)) {
		__kfree_skb(skb);
		return;
	}

	/* don't get messages out of order, and no recursion */
	if (skb_queue_len(&npinfo->txq) == 0 && !netpoll_owner_active(dev)) {
		struct netdev_queue *txq;
		unsigned long flags;

		if (spin_is_locked(&txq_lock)) {
			skb_queue_tail(&npinfo->txq, skb);
			return;
		}

		txq = netdev_get_tx_queue(dev, skb_get_queue_mapping(skb));

		local_irq_save(flags);
		/* try until next clock tick */
		for (tries = jiffies_to_usecs(1)/USEC_PER_POLL;
		     tries > 0; --tries) {
			if (__netif_tx_trylock(txq)) {
				if (!netif_xmit_stopped(txq)) {
					status = ops->ndo_start_xmit(skb, dev);
					if (status == NETDEV_TX_OK)
						txq_trans_update(txq);
				}
				__netif_tx_unlock(txq);

				if (status == NETDEV_TX_OK)
					break;

			}

			/* tickle device maybe there is some cleanup */
			netpoll_poll_dev(np->dev);

			udelay(USEC_PER_POLL);
		}

		WARN_ONCE(!irqs_disabled(),
			"netpoll_send_skb(): %s enabled interrupts in poll (%pF)\n",
			dev->name, ops->ndo_start_xmit);

		local_irq_restore(flags);
	}

	if (status != NETDEV_TX_OK) {
		skb_queue_tail(&npinfo->txq, skb);
		if (!spin_is_locked(&txq_lock))
			queue_delayed_work(brcm_tx_work_q, &npinfo->tx_work, 0);
	}
}
EXPORT_SYMBOL(netpoll_send_skb_on_dev);

void netpoll_send_udp(struct netpoll *np, const char *msg, int len)
{
	int total_len, eth_len, ip_len, udp_len;
	struct sk_buff *skb;
	struct udphdr *udph;
	struct iphdr *iph;
	struct ethhdr *eth;
	static unsigned short iph_id = 0x1234;
	struct net_device *dev = np->dev;
	struct netpoll_info *npinfo = np->dev->npinfo;
	struct rndis_packet_msg_type *rndis_header;

	if (!npinfo || !netif_running(dev) || !netif_device_present(dev) || !netif_carrier_ok(dev))
		return;

	iph_id++;
	udp_len = len + sizeof(*udph);
	ip_len = eth_len = udp_len + sizeof(*iph);
	total_len = eth_len + ETH_HLEN + NET_IP_ALIGN
#ifdef CONFIG_BRCM_NETCONSOLE
		+ sizeof (struct rndis_packet_msg_type) /* reserved for the RNDIS header */
#endif
	;

	skb = find_skb(np, total_len, total_len - len);
	if (!skb)
		return;

	skb_copy_to_linear_data(skb, msg, len);
	skb->len += len;

	skb_push(skb, sizeof(*udph));
	skb_reset_transport_header(skb);
	udph = udp_hdr(skb);
	udph->source = htons(np->local_port);
	udph->dest = htons(np->remote_port);
	udph->len = htons(udp_len);
	udph->check = 0;
	udph->check = csum_tcpudp_magic(np->local_ip,
					np->remote_ip,
					udp_len, IPPROTO_UDP,
					csum_partial(udph, udp_len, 0));
	if (udph->check == 0)
		udph->check = CSUM_MANGLED_0;

	skb_push(skb, sizeof(*iph));
	skb_reset_network_header(skb);
	iph = ip_hdr(skb);

	/* iph->version = 4; iph->ihl = 5; */
	put_unaligned(0x45, (unsigned char *)iph);
	iph->tos      = 0;
	put_unaligned(htons(ip_len), &(iph->tot_len));
	iph->id       = 0;
	iph->frag_off = 0;
	iph->ttl      = 64;
	iph->protocol = IPPROTO_UDP;
	iph->check    = 0;
	put_unaligned(np->local_ip, &(iph->saddr));
	put_unaligned(np->remote_ip, &(iph->daddr));
	iph->check    = ip_fast_csum((unsigned char *)iph, iph->ihl);

	eth = (struct ethhdr *) skb_push(skb, ETH_HLEN);
	skb_reset_mac_header(skb);
	skb->protocol = eth->h_proto = htons(ETH_P_IP);
	memcpy(eth->h_source, np->dev->dev_addr, ETH_ALEN);
	memcpy(eth->h_dest, np->remote_mac, ETH_ALEN);
	/* Add RNDIS header here so we do not need to deal with on the ethernet driver */
#ifdef CONFIG_BRCM_NETCONSOLE
	rndis_header = (void *) skb_push (skb, sizeof *rndis_header);
	memset (rndis_header, 0, sizeof *rndis_header);
	rndis_header->MessageType = __constant_cpu_to_le32(REMOTE_NDIS_PACKET_MSG);
	rndis_header->MessageLength = cpu_to_le32(skb->len);
	rndis_header->DataOffset = __constant_cpu_to_le32 (36);
	rndis_header->DataLength = cpu_to_le32(skb->len - sizeof *rndis_header);
#endif
	skb->signature = SKB_NETPOLL_SIGNATURE;
	skb->dev = np->dev;

	netpoll_send_skb(np, skb);
}

static void arp_reply(struct sk_buff *skb)
{
	struct netpoll_info *npinfo = skb->dev->npinfo;
	struct arphdr *arp;
	unsigned char *arp_ptr;
	int size, type = ARPOP_REPLY, ptype = ETH_P_ARP;
	__be32 sip, tip;
	unsigned char *sha;
	struct sk_buff *send_skb;
	struct netpoll *np, *tmp;
	unsigned long flags;
	int hlen, tlen;
	int hits = 0;

	if (list_empty(&npinfo->rx_np))
		return;

	/* Before checking the packet, we do some early
	   inspection whether this is interesting at all */
	spin_lock_irqsave(&npinfo->rx_lock, flags);
	list_for_each_entry_safe(np, tmp, &npinfo->rx_np, rx) {
		if (np->dev == skb->dev)
			hits++;
	}
	spin_unlock_irqrestore(&npinfo->rx_lock, flags);

	/* No netpoll struct is using this dev */
	if (!hits)
		return;

	/* No arp on this interface */
	if (skb->dev->flags & IFF_NOARP)
		return;

	if (!pskb_may_pull(skb, arp_hdr_len(skb->dev)))
		return;

	skb_reset_network_header(skb);
	skb_reset_transport_header(skb);
	arp = arp_hdr(skb);

	if ((arp->ar_hrd != htons(ARPHRD_ETHER) &&
	     arp->ar_hrd != htons(ARPHRD_IEEE802)) ||
	    arp->ar_pro != htons(ETH_P_IP) ||
	    arp->ar_op != htons(ARPOP_REQUEST))
		return;

	arp_ptr = (unsigned char *)(arp+1);
	/* save the location of the src hw addr */
	sha = arp_ptr;
	arp_ptr += skb->dev->addr_len;
	memcpy(&sip, arp_ptr, 4);
	arp_ptr += 4;
	/* If we actually cared about dst hw addr,
	   it would get copied here */
	arp_ptr += skb->dev->addr_len;
	memcpy(&tip, arp_ptr, 4);

	/* Should we ignore arp? */
	if (ipv4_is_loopback(tip) || ipv4_is_multicast(tip))
		return;

	size = arp_hdr_len(skb->dev);

	spin_lock_irqsave(&npinfo->rx_lock, flags);
	list_for_each_entry_safe(np, tmp, &npinfo->rx_np, rx) {
		if (tip != np->local_ip)
			continue;

		hlen = LL_RESERVED_SPACE(np->dev);
		tlen = np->dev->needed_tailroom;
		send_skb = find_skb(np, size + hlen + tlen, hlen);
		if (!send_skb)
			continue;

		skb_reset_network_header(send_skb);
		arp = (struct arphdr *) skb_put(send_skb, size);
		send_skb->dev = skb->dev;
		send_skb->protocol = htons(ETH_P_ARP);

		/* Fill the device header for the ARP frame */
		if (dev_hard_header(send_skb, skb->dev, ptype,
				    sha, np->dev->dev_addr,
				    send_skb->len) < 0) {
			kfree_skb(send_skb);
			continue;
		}

		/*
		 * Fill out the arp protocol part.
		 *
		 * we only support ethernet device type,
		 * which (according to RFC 1390) should
		 * always equal 1 (Ethernet).
		 */

		arp->ar_hrd = htons(np->dev->type);
		arp->ar_pro = htons(ETH_P_IP);
		arp->ar_hln = np->dev->addr_len;
		arp->ar_pln = 4;
		arp->ar_op = htons(type);

		arp_ptr = (unsigned char *)(arp + 1);
		memcpy(arp_ptr, np->dev->dev_addr, np->dev->addr_len);
		arp_ptr += np->dev->addr_len;
		memcpy(arp_ptr, &tip, 4);
		arp_ptr += 4;
		memcpy(arp_ptr, sha, np->dev->addr_len);
		arp_ptr += np->dev->addr_len;
		memcpy(arp_ptr, &sip, 4);

		netpoll_send_skb(np, send_skb);

		/* If there are several rx_hooks for the same address,
		   we're fine by sending a single reply */
		break;
	}
	spin_unlock_irqrestore(&npinfo->rx_lock, flags);
}

int __netpoll_rx(struct sk_buff *skb)
{
	int proto, len, ulen;
	int hits = 0;
	const struct iphdr *iph;
	struct udphdr *uh;
	struct netpoll_info *npinfo = skb->dev->npinfo;
	struct netpoll *np, *tmp;

	if (list_empty(&npinfo->rx_np))
		goto out;

	if (skb->dev->type != ARPHRD_ETHER)
		goto out;

	/* check if netpoll clients need ARP */
	if (skb->protocol == htons(ETH_P_ARP) &&
	    atomic_read(&trapped)) {
		skb_queue_tail(&npinfo->arp_tx, skb);
		return 1;
	}

	proto = ntohs(eth_hdr(skb)->h_proto);
	if (proto != ETH_P_IP)
		goto out;
	if (skb->pkt_type == PACKET_OTHERHOST)
		goto out;
	if (skb_shared(skb))
		goto out;

	if (!pskb_may_pull(skb, sizeof(struct iphdr)))
		goto out;
	iph = (struct iphdr *)skb->data;
	if (iph->ihl < 5 || iph->version != 4)
		goto out;
	if (!pskb_may_pull(skb, iph->ihl*4))
		goto out;
	iph = (struct iphdr *)skb->data;
	if (ip_fast_csum((u8 *)iph, iph->ihl) != 0)
		goto out;

	len = ntohs(iph->tot_len);
	if (skb->len < len || len < iph->ihl*4)
		goto out;

	/*
	 * Our transport medium may have padded the buffer out.
	 * Now We trim to the true length of the frame.
	 */
	if (pskb_trim_rcsum(skb, len))
		goto out;

	iph = (struct iphdr *)skb->data;
	if (iph->protocol != IPPROTO_UDP)
		goto out;

	len -= iph->ihl*4;
	uh = (struct udphdr *)(((char *)iph) + iph->ihl*4);
	ulen = ntohs(uh->len);

	if (ulen != len)
		goto out;
	if (checksum_udp(skb, uh, ulen, iph->saddr, iph->daddr))
		goto out;

	list_for_each_entry_safe(np, tmp, &npinfo->rx_np, rx) {
		if (np->local_ip && np->local_ip != iph->daddr)
			continue;
		if (np->remote_ip && np->remote_ip != iph->saddr)
			continue;
		if (np->local_port && np->local_port != ntohs(uh->dest))
			continue;

		np->rx_hook(np, ntohs(uh->source),
			       (char *)(uh+1),
			       ulen - sizeof(struct udphdr));
		hits++;
	}

	if (!hits)
		goto out;

	kfree_skb(skb);
	return 1;

out:
	if (atomic_read(&trapped)) {
		kfree_skb(skb);
		return 1;
	}

	return 0;
}

void netpoll_print_options(struct netpoll *np)
{
	np_info(np, "local port %d\n", np->local_port);
	np_info(np, "local IP %pI4\n", &np->local_ip);
	np_info(np, "interface '%s'\n", np->dev_name);
	np_info(np, "remote port %d\n", np->remote_port);
	np_info(np, "remote IP %pI4\n", &np->remote_ip);
	np_info(np, "remote ethernet address %pM\n", np->remote_mac);
}

int netpoll_parse_options(struct netpoll *np, char *opt)
{
	char *cur=opt, *delim;

	if (*cur != '@') {
		if ((delim = strchr(cur, '@')) == NULL)
			goto parse_failed;
		*delim = 0;
		np->local_port = simple_strtol(cur, NULL, 10);
		cur = delim;
	}
	cur++;

	if (*cur != '/') {
		if ((delim = strchr(cur, '/')) == NULL)
			goto parse_failed;
		*delim = 0;
		np->local_ip = in_aton(cur);
		cur = delim;
	}
	cur++;

	if (*cur != ',') {
		/* parse out dev name */
		if ((delim = strchr(cur, ',')) == NULL)
			goto parse_failed;
		*delim = 0;
		strlcpy(np->dev_name, cur, sizeof(np->dev_name));
		cur = delim;
	}
	cur++;

	if (*cur != '@') {
		/* dst port */
		if ((delim = strchr(cur, '@')) == NULL)
			goto parse_failed;
		*delim = 0;
		if (*cur == ' ' || *cur == '\t')
			np_info(np, "warning: whitespace is not allowed\n");
		np->remote_port = simple_strtol(cur, NULL, 10);
		cur = delim;
	}
	cur++;

	/* dst ip */
	if ((delim = strchr(cur, '/')) == NULL)
		goto parse_failed;
	*delim = 0;
	np->remote_ip = in_aton(cur);
	cur = delim + 1;

	if (*cur != 0) {
		/* MAC address */
		if (!mac_pton(cur, np->remote_mac))
			goto parse_failed;
	}

	netpoll_print_options(np);

	return 0;

 parse_failed:
	np_info(np, "couldn't parse config at '%s'!\n", cur);
	return -1;
}

int __netpoll_setup(struct netpoll *np)
{
	struct net_device *ndev = np->dev;
	struct netpoll_info *npinfo;
	const struct net_device_ops *ops;
	unsigned long flags;
	int err;


	if ((ndev->priv_flags & IFF_DISABLE_NETPOLL) ||
	    !ndev->netdev_ops->ndo_poll_controller) {
		np_err(np, "%s doesn't support polling, aborting\n",
		       np->dev_name);
		err = -ENOTSUPP;
		goto out;
	}

	if (!ndev->npinfo) {
		npinfo = kmalloc(sizeof(*npinfo), GFP_KERNEL);
		if (!npinfo) {
			err = -ENOMEM;
			goto out;
		}

		npinfo->rx_flags = 0;
		INIT_LIST_HEAD(&npinfo->rx_np);

		spin_lock_init(&npinfo->rx_lock);
		skb_queue_head_init(&npinfo->arp_tx);
		skb_queue_head_init(&npinfo->txq);
		INIT_DELAYED_WORK(&npinfo->tx_work, queue_process);
		brcm_tx_work_q = create_workqueue("netpoll-txq");

		if (brcm_tx_work_q == NULL)
			pr_err("brcm_tx_work_q is failed to be created!");

		atomic_set(&npinfo->refcnt, 1);

		ops = np->dev->netdev_ops;
		if (ops->ndo_netpoll_setup) {
			err = ops->ndo_netpoll_setup(ndev, npinfo);
			if (err)
				goto free_npinfo;
		}
	} else {
		npinfo = ndev->npinfo;
		atomic_inc(&npinfo->refcnt);
	}

	npinfo->netpoll = np;

	if (np->rx_hook) {
		spin_lock_irqsave(&npinfo->rx_lock, flags);
		npinfo->rx_flags |= NETPOLL_RX_ENABLED;
		list_add_tail(&np->rx, &npinfo->rx_np);
		spin_unlock_irqrestore(&npinfo->rx_lock, flags);
	}

	/* last thing to do is link it to the net device structure */
	rcu_assign_pointer(ndev->npinfo, npinfo);

	return 0;

free_npinfo:
	kfree(npinfo);
out:
	return err;
}
EXPORT_SYMBOL_GPL(__netpoll_setup);

int netpoll_setup(struct netpoll *np)
{
	struct net_device *ndev = NULL;
	struct in_device *in_dev;
	int err;

	/* coverity fix */
	if (strnlen(np->dev_name, IFNAMSIZ))
		ndev = dev_get_by_name(&init_net, np->dev_name);
	if (!ndev) {
		np_err(np, "%s doesn't exist, aborting\n", np->dev_name);
		return -ENODEV;
	}

	if (ndev->master) {
		np_err(np, "%s is a slave device, aborting\n", np->dev_name);
		err = -EBUSY;
		goto put;
	}

#if 0 /* for Android CTS test */
	if (!netif_running(ndev)) {
		unsigned long atmost, atleast;

		np_info(np, "device %s not up yet, forcing it\n", np->dev_name);

		rtnl_lock();
		err = dev_open(ndev);
		rtnl_unlock();

		if (err) {
			np_err(np, "failed to open %s\n", ndev->name);
			goto put;
		}

		atleast = jiffies + HZ/10;
		atmost = jiffies + carrier_timeout * HZ;
		while (!netif_carrier_ok(ndev)) {
			if (time_after(jiffies, atmost)) {
				np_notice(np, "timeout waiting for carrier\n");
				break;
			}
			msleep(1);
		}

		/* If carrier appears to come up instantly, we don't
		 * trust it and pause so that we don't pump all our
		 * queued console messages into the bitbucket.
		 */

		if (time_before(jiffies, atleast)) {
			np_notice(np, "carrier detect appears untrustworthy, waiting 4 seconds\n");
			msleep(4000);
		}
	}
#endif

	if (!np->local_ip) {
		rcu_read_lock();
		in_dev = __in_dev_get_rcu(ndev);

		if (!in_dev || !in_dev->ifa_list) {
			rcu_read_unlock();
			np_err(np, "no IP address for %s, aborting\n",
			       np->dev_name);
			err = -EDESTADDRREQ;
			goto put;
		}

		np->local_ip = in_dev->ifa_list->ifa_local;
		rcu_read_unlock();
		np_info(np, "local IP %pI4\n", &np->local_ip);
	}

	np->dev = ndev;

	rtnl_lock();
	err = __netpoll_setup(np);
	rtnl_unlock();

	if (err)
		goto put;

	return 0;

put:
	dev_put(ndev);
	return err;
}

static int __init netpoll_init(void)
{
	skb_queue_head_init(&skb_pool);
	/* preallocate skb buffers */
	reserve_skbs_list();
	return 0;
}
core_initcall(netpoll_init);

void __netpoll_cleanup(struct netpoll *np)
{
	struct netpoll_info *npinfo;
	unsigned long flags;

	npinfo = np->dev->npinfo;
	if (!npinfo)
		return;

	if (!list_empty(&npinfo->rx_np)) {
		spin_lock_irqsave(&npinfo->rx_lock, flags);
		list_del(&np->rx);
		if (list_empty(&npinfo->rx_np))
			npinfo->rx_flags &= ~NETPOLL_RX_ENABLED;
		spin_unlock_irqrestore(&npinfo->rx_lock, flags);
	}

	if (atomic_dec_and_test(&npinfo->refcnt)) {
		const struct net_device_ops *ops;

		ops = np->dev->netdev_ops;
		if (ops->ndo_netpoll_cleanup)
			ops->ndo_netpoll_cleanup(np->dev);

		RCU_INIT_POINTER(np->dev->npinfo, NULL);

		/* avoid racing with NAPI reading npinfo */
#ifndef CONFIG_ARCH_ISLAND
		synchronize_rcu_bh();
#endif
		skb_queue_purge(&npinfo->arp_tx);
		skb_queue_purge(&npinfo->txq);
		cancel_delayed_work_sync(&npinfo->tx_work);
		flush_workqueue(brcm_tx_work_q);
		destroy_workqueue(brcm_tx_work_q);
		/* clean after last, unfinished work */
		__skb_queue_purge(&npinfo->txq);

		kfree(npinfo);
	}
}
EXPORT_SYMBOL_GPL(__netpoll_cleanup);

void netpoll_cleanup(struct netpoll *np)
{
	if (!np->dev)
		return;

	pr_info("%s\n", __func__);

	rtnl_lock();
	__netpoll_cleanup(np);
	rtnl_unlock();

	dev_put(np->dev);
	np->dev = NULL;
}

int netpoll_trap(void)
{
	return atomic_read(&trapped);
}

void netpoll_set_trap(int trap)
{
	if (trap)
		atomic_inc(&trapped);
	else
		atomic_dec(&trapped);
}
EXPORT_SYMBOL(netpoll_set_trap);
EXPORT_SYMBOL(netpoll_trap);
EXPORT_SYMBOL(netpoll_print_options);
EXPORT_SYMBOL(netpoll_parse_options);
EXPORT_SYMBOL(netpoll_setup);
EXPORT_SYMBOL(netpoll_cleanup);
EXPORT_SYMBOL(netpoll_send_udp);
EXPORT_SYMBOL(netpoll_free_memory);
EXPORT_SYMBOL(netpoll_poll_dev);
EXPORT_SYMBOL(netpoll_poll);<|MERGE_RESOLUTION|>--- conflicted
+++ resolved
@@ -9,7 +9,6 @@
  * Copyright (C) 2002  Red Hat, Inc.
  */
 
-<<<<<<< HEAD
 /*******************************************************************************************
 Copyright 2010 Broadcom Corporation.  All rights reserved.
 
@@ -21,9 +20,6 @@
 with any other Broadcom software provided under a license other than the GPL, without
 Broadcom's express prior written consent.
 *******************************************************************************************/
-=======
-#define pr_fmt(fmt) KBUILD_MODNAME ": " fmt
->>>>>>> 90adfd2b
 
 #include <linux/moduleparam.h>
 #include <linux/netdevice.h>
@@ -69,7 +65,6 @@
 #define NETPOLL_RX_ENABLED  1
 #define NETPOLL_RX_DROP     2
 
-<<<<<<< HEAD
 #ifdef CONFIG_BRCM_NETCONSOLE
 #define MAX_SKB_SIZE \
 		(MAX_UDP_CHUNK + sizeof(struct udphdr) + \
@@ -80,13 +75,6 @@
 		(MAX_UDP_CHUNK + sizeof(struct udphdr) + \
 				sizeof(struct iphdr) + sizeof(struct ethhdr))
 #endif
-=======
-#define MAX_SKB_SIZE							\
-	(sizeof(struct ethhdr) +					\
-	 sizeof(struct iphdr) +						\
-	 sizeof(struct udphdr) +					\
-	 MAX_UDP_CHUNK)
->>>>>>> 90adfd2b
 
 static void zap_completion_queue(void);
 static void arp_reply(struct sk_buff *skb);
@@ -94,17 +82,8 @@
 static unsigned int carrier_timeout = 4;
 module_param(carrier_timeout, uint, 0644);
 
-<<<<<<< HEAD
 static DEFINE_SPINLOCK(txq_lock);
 static struct workqueue_struct *brcm_tx_work_q;
-=======
-#define np_info(np, fmt, ...)				\
-	pr_info("%s: " fmt, np->name, ##__VA_ARGS__)
-#define np_err(np, fmt, ...)				\
-	pr_err("%s: " fmt, np->name, ##__VA_ARGS__)
-#define np_notice(np, fmt, ...)				\
-	pr_notice("%s: " fmt, np->name, ##__VA_ARGS__)
->>>>>>> 90adfd2b
 
 static void queue_process(struct work_struct *work)
 {
@@ -263,14 +242,11 @@
 
 	zap_completion_queue();
 }
-<<<<<<< HEAD
 
 void netpoll_poll(struct netpoll *np)
 {
 	netpoll_poll_dev(np->dev);
 }
-=======
->>>>>>> 90adfd2b
 
 /**
  * static void __refill_skbs(struct sk_buff *skb) - put the skb buf back to queue to reuse
