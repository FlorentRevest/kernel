/*****************************************************************************
*
* Kona generic clock framework
*
* Copyright 2010 Broadcom Corporation.  All rights reserved.
*
* Unless you and Broadcom execute a separate written software license
* agreement governing use of this software, this software is licensed to you
* under the terms of the GNU General Public License version 2, available at
* http://www.broadcom.com/licenses/GPLv2.php (the "GPL").
*
* Notwithstanding the above, under no circumstances may you combine this
* software in any way with any other Broadcom software provided under a
* license other than the GPL, without Broadcom's express prior written
* consent.
*****************************************************************************/

#include <linux/module.h>
#include <linux/kernel.h>
#include <linux/device.h>
#include <linux/list.h>
#include <linux/errno.h>
#include <linux/err.h>
#include <linux/string.h>
#include <linux/delay.h>
#include <linux/clk.h>
#include <linux/spinlock.h>
#include <linux/io.h>
#include <linux/clkdev.h>
#include <asm/clkdev.h>
#include <plat/clock.h>
#include <asm/io.h>
#include<plat/pi_mgr.h>

#ifdef CONFIG_SMP
#include <asm/cpu.h>
#endif

#ifdef CONFIG_DEBUG_FS
#include <linux/debugfs.h>
#include <linux/seq_file.h>
#endif

/* global spinlock for clock API */
static DEFINE_SPINLOCK(clk_lock);

int clk_debug = 0;

/*clk_dfs_request_update -  action*/
enum
{
	CLK_STATE_CHANGE,  /*param = 1 => enable. param =0 => disable*/
	CLK_RATE_CHANGE /*param = rate*/
};

/*fwd declarations....*/
static int __clk_enable(struct clk *clk);
static void __clk_disable(struct clk *clk);
static int __pll_clk_enable(struct clk *clk);
static int __pll_chnl_clk_enable(struct clk *clk);
static int peri_clk_set_voltage_lvl(struct peri_clk * peri_clk, int voltage_lvl);
#ifdef CONFIG_KONA_PI_MGR
static int clk_dfs_request_update(struct clk* clk, u32 action, u32 param);
#endif
static int ccu_init_state_save_buf(struct ccu_clk * ccu_clk);

static int __ccu_clk_init(struct clk *clk)
{
	struct ccu_clk * ccu_clk;
	int ret = 0;
	ccu_clk = to_ccu_clk(clk);

	clk_dbg("%s - %s\n",__func__, clk->name);

	CCU_PI_ENABLE(ccu_clk,1);

	INIT_LIST_HEAD(&ccu_clk->clk_list);

	/*
	 Initilize CCU context save buf if CCU state save parameters
	 are defined for this CCU.
	*/
	if(ccu_clk->ccu_state_save)
		ccu_init_state_save_buf(ccu_clk);

	if(clk->ops && clk->ops->init)
		ret = clk->ops->init(clk);

	CCU_PI_ENABLE(ccu_clk,0);

	return ret;
}

static int __peri_clk_init(struct clk *clk)
{
	struct peri_clk * peri_clk;
	int ret = 0;

	clk_dbg("%s, clock name: %s \n",__func__, clk->name);

	peri_clk = to_peri_clk(clk);
	BUG_ON(peri_clk->ccu_clk == NULL);

	CCU_PI_ENABLE(peri_clk->ccu_clk,1);

	/*Add DSF request */
#ifdef CONFIG_KONA_PI_MGR
	if(peri_clk->clk_dfs)
	{
		BUG_ON(peri_clk->ccu_clk->pi_id == -1);
		peri_clk->dfs_node = pi_mgr_dfs_add_request_ex((char*)clk->name,
					peri_clk->ccu_clk->pi_id,PI_MGR_DFS_MIN_VALUE,PI_MGR_DFS_WIEGHTAGE_NONE);
	}
#endif

	if(clk->ops && clk->ops->init)
		ret = clk->ops->init(clk);

	INIT_LIST_HEAD(&clk->list);
	list_add(&clk->list, &peri_clk->ccu_clk->clk_list);



	CCU_PI_ENABLE(peri_clk->ccu_clk,0);
	return ret;
}

static int __bus_clk_init(struct clk *clk)
{
	int ret = 0;
	struct bus_clk * bus_clk;

	bus_clk = to_bus_clk(clk);
	BUG_ON(bus_clk->ccu_clk == NULL);

	clk_dbg("%s - %s\n", __func__, clk->name);

	CCU_PI_ENABLE(bus_clk->ccu_clk,1);

	/*Add DSF request */
#ifdef CONFIG_KONA_PI_MGR
	if(bus_clk->clk_dfs)
	{
		BUG_ON(bus_clk->ccu_clk->pi_id == -1);
		bus_clk->dfs_node = pi_mgr_dfs_add_request_ex((char*)clk->name,
					bus_clk->ccu_clk->pi_id,PI_MGR_DFS_MIN_VALUE,PI_MGR_DFS_WIEGHTAGE_NONE);
	}
#endif

	if(clk->ops && clk->ops->init)
		ret = clk->ops->init(clk);

	CCU_PI_ENABLE(bus_clk->ccu_clk,0);

	INIT_LIST_HEAD(&clk->list);
	list_add(&clk->list, &bus_clk->ccu_clk->clk_list);

	return ret;
}

static int __ref_clk_init(struct clk* clk)
{
	struct ref_clk * ref_clk;
	int ret = 0;

	BUG_ON(clk->clk_type != CLK_TYPE_REF);
	ref_clk = to_ref_clk(clk);
	BUG_ON(ref_clk->ccu_clk == NULL);

	clk_dbg("%s, clock name: %s \n",__func__, clk->name);


	CCU_PI_ENABLE(ref_clk->ccu_clk,1);

	if(clk->ops && clk->ops->init)
		ret = clk->ops->init(clk);

	CCU_PI_ENABLE(ref_clk->ccu_clk,0);
	INIT_LIST_HEAD(&clk->list);
	list_add(&clk->list, &ref_clk->ccu_clk->clk_list);

	return ret;
}

static int __pll_clk_init(struct clk *clk)
{
	struct pll_clk * pll_clk;
	int ret = 0;

	clk_dbg("%s, clock name: %s \n",__func__, clk->name);
	BUG_ON(clk->clk_type != CLK_TYPE_PLL);
	pll_clk = to_pll_clk(clk);
	BUG_ON(pll_clk->ccu_clk == NULL);

	CCU_PI_ENABLE(pll_clk->ccu_clk,1);

	if(clk->ops && clk->ops->init)
		ret = clk->ops->init(clk);

	if(CLK_FLG_ENABLED(clk,ENABLE_ON_INIT))
	{
		__pll_clk_enable(clk);
	}

	else if(CLK_FLG_ENABLED(clk,DISABLE_ON_INIT))
	{
		if(clk->ops->enable)
		{
			clk->ops->enable(clk, 0);
		}
	}
	INIT_LIST_HEAD(&clk->list);
	list_add(&clk->list, &pll_clk->ccu_clk->clk_list);

	CCU_PI_ENABLE(pll_clk->ccu_clk,0);
	return ret;
}

static int __pll_chnl_clk_init(struct clk *clk)
{
	struct pll_chnl_clk * pll_chnl_clk;
	int ret = 0;

	clk_dbg("%s, clock name: %s \n",__func__, clk->name);

	BUG_ON(clk->clk_type != CLK_TYPE_PLL_CHNL);
	pll_chnl_clk = to_pll_chnl_clk(clk);
	BUG_ON(pll_chnl_clk->ccu_clk == NULL);

	CCU_PI_ENABLE(pll_chnl_clk->ccu_clk,1);

	if(clk->ops && clk->ops->init)
		ret = clk->ops->init(clk);

	INIT_LIST_HEAD(&clk->list);
	list_add(&clk->list, &pll_chnl_clk->ccu_clk->clk_list);

	if(CLK_FLG_ENABLED(clk,ENABLE_ON_INIT))
	{
		__pll_chnl_clk_enable(clk);
	}

	else if(CLK_FLG_ENABLED(clk,DISABLE_ON_INIT))
	{
		if(clk->ops->enable)
		{
			clk->ops->enable(clk, 0);
		}
	}

	CCU_PI_ENABLE(pll_chnl_clk->ccu_clk,0);
	return ret;
}


static int __clk_init(struct clk *clk)
{
	int ret = 0;
	clk_dbg("%s - %s clk->init = %d clk->clk_type = %d\n", __func__, clk->name,clk->init,clk->clk_type);
	if(!clk->init)
	{
		switch(clk->clk_type)
		{
		case CLK_TYPE_CCU:
			ret = __ccu_clk_init(clk);
			break;

		case CLK_TYPE_PERI:
			ret = __peri_clk_init(clk);
			break;

		case CLK_TYPE_BUS:
			ret = __bus_clk_init(clk);
			break;

		case CLK_TYPE_REF:
			ret = __ref_clk_init(clk);
			break;

		case CLK_TYPE_PLL:
			ret = __pll_clk_init(clk);
			break;

		case CLK_TYPE_PLL_CHNL:
			ret = __pll_chnl_clk_init(clk);
			break;

		default:
			clk_dbg("%s - %s: unknown clk_type\n",__func__, clk->name);
			if(clk->ops && clk->ops->init)
				ret = clk->ops->init(clk);
			break;
		}
		clk->init = 1;
	}
	return ret;
}

int clk_init(struct clk *clk)
{
	int ret = 0;
	unsigned long flags;

	if(IS_ERR_OR_NULL(clk))
		return -EINVAL;

	clk_dbg("%s - %s\n", __func__, clk->name);
	spin_lock_irqsave(&clk_lock, flags);
	ret = __clk_init(clk);
	spin_unlock_irqrestore(&clk_lock, flags);

	return ret;
}
EXPORT_SYMBOL(clk_init);

static int __clk_reset(struct clk *clk)
{
	int ret = 0;

	if(!clk)
		return -EINVAL;

	if(!clk->ops || !clk->ops->reset)
		return -EINVAL;
	clk_dbg("%s - %s\n",__func__, clk->name);
	ret = clk->ops->reset(clk);

	return ret;
}

int clk_reset(struct clk *clk)
{
	int ret;
	unsigned long flags;

	if(IS_ERR_OR_NULL(clk))
		return -EINVAL;

	spin_lock_irqsave(&clk_lock, flags);
	ret = __clk_reset(clk);
	spin_unlock_irqrestore(&clk_lock, flags);

	return ret;
}
EXPORT_SYMBOL(clk_reset);

static int __ccu_clk_enable(struct clk *clk)
{
	int ret = 0;
	struct ccu_clk * ccu_clk;
	clk_dbg("%s ccu name:%s\n",__func__, clk->name);

	BUG_ON(clk->clk_type != CLK_TYPE_CCU);
	ccu_clk = to_ccu_clk(clk);

	/*enable PI*/
#ifdef CONFIG_KONA_PI_MGR
	if(ccu_clk->pi_id != -1)
	{
		struct pi* pi = pi_mgr_get(ccu_clk->pi_id);

		BUG_ON(!pi);
		pi_enable(pi,1);
	}
#endif

	if(clk->use_cnt++ == 0)
	{
		if(clk->ops && clk->ops->enable)
		{
			ret = clk->ops->enable(clk,1);
		}
	}
	return ret;
}

static int __peri_clk_enable(struct clk *clk)
{
	struct peri_clk * peri_clk;
	int inx;
	int ret = 0;
	struct clk* src_clk;

	clk_dbg("%s clock name: %s \n",__func__, clk->name);

	BUG_ON(clk->clk_type != CLK_TYPE_PERI);
	peri_clk = to_peri_clk(clk);
	BUG_ON(!peri_clk->ccu_clk);

	if(!(clk->flags & DONOT_NOTIFY_STATUS_TO_CCU) && !(clk->flags & AUTO_GATE))
	{
		clk_dbg("%s: peri clock %s enable CCU\n",__func__, clk->name);
		__ccu_clk_enable(&peri_clk->ccu_clk->clk);
	}

	/*Make sure that all dependent & src clks are enabled/disabled*/
	for (inx = 0; inx < MAX_DEP_CLKS && clk->dep_clks[inx]; inx++)
	{
		clk_dbg("%s, Enabling dependant clock %s \n",__func__,
		        clk->dep_clks[inx]->name);

		__clk_enable(clk->dep_clks[inx]);
	}

	/*Enable src clock, if valid*/
	if(PERI_SRC_CLK_VALID(peri_clk))
	{
		src_clk = GET_PERI_SRC_CLK(peri_clk);
		BUG_ON(!src_clk);
		clk_dbg("%s, after enabling source clock %s\n",__func__,src_clk->name);
		__clk_enable(src_clk);
	}

	clk_dbg("%s:%s use count = %d\n",__func__,clk->name,peri_clk->clk.use_cnt);

	/*Increment usage count... return if already enabled*/
	if(clk->use_cnt++ == 0)
	{
		CCU_PI_ENABLE(peri_clk->ccu_clk,1);
		/*Update DFS request before enabling the clock */
#ifdef CONFIG_KONA_PI_MGR
		if(peri_clk->clk_dfs && peri_clk->dfs_node)
		{
			clk_dfs_request_update(clk, CLK_STATE_CHANGE,1);
		}
#endif
		if(CLK_FLG_ENABLED(clk,ENABLE_HVT))
			peri_clk_set_voltage_lvl(peri_clk,VLT_HIGH);

		if(clk->ops && clk->ops->enable)
			ret = clk->ops->enable(clk,1);

		CCU_PI_ENABLE(peri_clk->ccu_clk,0);
	}

	return ret;
}

static int __bus_clk_enable(struct clk *clk)
{
	struct bus_clk *bus_clk;
	int inx;
	int ret = 0;

	BUG_ON(clk->clk_type != CLK_TYPE_BUS);

	clk_dbg("%s : %s use cnt= %d\n",__func__,clk->name,  clk->use_cnt);

	bus_clk = to_bus_clk(clk);

	BUG_ON(bus_clk->ccu_clk == NULL);

	if(!(clk->flags & AUTO_GATE) && (clk->flags & NOTIFY_STATUS_TO_CCU))
	{
		clk_dbg("%s: bus clock %s incrementing CCU count\n",__func__, clk->name);
		__ccu_clk_enable(&bus_clk->ccu_clk->clk);
	}

	/*Make sure that all dependent & src clks are enabled/disabled*/
	for (inx = 0; inx < MAX_DEP_CLKS && clk->dep_clks[inx]; inx++)
	{
		clk_dbg("%s, Enabling dependant clock %s \n",__func__,
		        clk->dep_clks[inx]->name);
		__clk_enable(clk->dep_clks[inx]);
	}

	if(bus_clk->src_clk)
	{
		clk_dbg("%s src clock %s enable \n", __func__, bus_clk->src_clk->name);
		__clk_enable(bus_clk->src_clk);
	}

	/*Increment usage count... return if already enabled*/
	if(clk->use_cnt++ == 0)
	{
		CCU_PI_ENABLE(bus_clk->ccu_clk,1);
		/*Update DFS request before enabling the clock */
#ifdef CONFIG_KONA_PI_MGR
		if(bus_clk->clk_dfs && bus_clk->dfs_node)
		{
			clk_dfs_request_update(clk, CLK_STATE_CHANGE,1);
		}
#endif
		if(clk->ops && clk->ops->enable)
			ret = clk->ops->enable(clk,1);

		CCU_PI_ENABLE(bus_clk->ccu_clk,0);
	}
	return ret;

}

static int __ref_clk_enable(struct clk *clk)
{
	int ret = 0;
	struct ref_clk * ref_clk;

	BUG_ON(clk->clk_type != CLK_TYPE_REF);
	ref_clk = to_ref_clk(clk);

	if(clk->use_cnt++ == 0)
	{
		CCU_PI_ENABLE(ref_clk->ccu_clk,1);
		if(clk->ops && clk->ops->enable)
			ret = clk->ops->enable(clk,1);

		CCU_PI_ENABLE(ref_clk->ccu_clk,0);
	}
	return ret;
}

static int __pll_clk_enable(struct clk *clk)
{
	int ret = 0;
	struct pll_clk * pll_clk;

	BUG_ON(clk->clk_type != CLK_TYPE_PLL);
	pll_clk = to_pll_clk(clk);

	if(clk->use_cnt++ == 0)
	{
		CCU_PI_ENABLE(pll_clk->ccu_clk,1);
		if(clk->ops && clk->ops->enable)
			ret = clk->ops->enable(clk,1);

		CCU_PI_ENABLE(pll_clk->ccu_clk,0);
	}
	return ret;
}

static int __pll_chnl_clk_enable(struct clk *clk)
{
	int ret = 0;
	struct pll_chnl_clk * pll_chnl_clk;

	BUG_ON(clk->clk_type != CLK_TYPE_PLL_CHNL);
	pll_chnl_clk = to_pll_chnl_clk(clk);

	__pll_clk_enable(&pll_chnl_clk->pll_clk->clk);

	if(clk->use_cnt++ == 0)
	{
		CCU_PI_ENABLE(pll_chnl_clk->ccu_clk,1);
		if(clk->ops && clk->ops->enable)
			ret = clk->ops->enable(clk,1);

		CCU_PI_ENABLE(pll_chnl_clk->ccu_clk,0);
	}
	return ret;
}

int __clk_enable(struct clk *clk)
{
	int ret = 0;
	clk_dbg("%s - %s\n",__func__, clk->name);
	switch(clk->clk_type)
	{
	case CLK_TYPE_CCU:
		ret = __ccu_clk_enable(clk);
		break;

	case CLK_TYPE_PERI:
		ret = __peri_clk_enable(clk);
		break;

	case CLK_TYPE_BUS:
		ret = __bus_clk_enable(clk);
		break;

	case CLK_TYPE_REF:
		ret = __ref_clk_enable(clk);
		break;

	case CLK_TYPE_PLL:
		ret = __pll_clk_enable(clk);
		break;

	case CLK_TYPE_PLL_CHNL:
		ret = __pll_chnl_clk_enable(clk);
		break;

	default:
		clk_dbg("%s - %s: unknown clk_type\n",__func__, clk->name);
		if(clk->ops && clk->ops->enable)
			ret = clk->ops->enable(clk,1);
		else
		{
			clk_dbg("%s - %s: unknown clk_type & func ptr == NULL \n",__func__, clk->name);
		}
		break;
	}
	return ret;
}

int clk_enable(struct clk *clk)
{
	int ret;
	unsigned long flags;

	if(IS_ERR_OR_NULL(clk))
		return -EINVAL;

	spin_lock_irqsave(&clk_lock, flags);
	ret = __clk_enable(clk);
	spin_unlock_irqrestore(&clk_lock, flags);

	return ret;
}
EXPORT_SYMBOL(clk_enable);

static int __ccu_clk_disable(struct clk *clk)
{
	int ret = 0;
	struct ccu_clk * ccu_clk;
	clk_dbg("%s ccu name:%s\n",__func__, clk->name);

	BUG_ON(clk->clk_type != CLK_TYPE_CCU);
	ccu_clk = to_ccu_clk(clk);
	if(clk->use_cnt && --clk->use_cnt == 0)
	{
		if(clk->ops && clk->ops->enable)
		{
			ret = clk->ops->enable(clk,0);
		}
	}
	/*disable PI*/
	#ifdef CONFIG_KONA_PI_MGR
	if(ccu_clk->pi_id != -1)
	{
		struct pi* pi = pi_mgr_get(ccu_clk->pi_id);

		BUG_ON(!pi);
		pi_enable(pi,0);
	}
#endif

	return ret;
}

static int __peri_clk_disable(struct clk *clk)
{
	struct peri_clk * peri_clk;
	int inx;
	struct clk* src_clk;
	int ret = 0;

	BUG_ON(clk->clk_type != CLK_TYPE_PERI);

	peri_clk = to_peri_clk(clk);
	clk_dbg("%s: clock name: %s \n",__func__, clk->name);

	BUG_ON(!peri_clk->ccu_clk);

	/*decrment usage count... return if already disabled or usage count is non-zero*/
	if(clk->use_cnt && --clk->use_cnt == 0)
	{
		CCU_PI_ENABLE(peri_clk->ccu_clk,1);

		if(clk->ops && clk->ops->enable)
			ret = clk->ops->enable(clk,0);

		if(clk->flags & ENABLE_HVT)
			peri_clk_set_voltage_lvl(peri_clk,VLT_NORMAL);

		/*update DFS request*/

#ifdef CONFIG_KONA_PI_MGR
		if(peri_clk->clk_dfs && peri_clk->dfs_node)
		{
			clk_dfs_request_update(clk, CLK_STATE_CHANGE,0);
		}
#endif

		CCU_PI_ENABLE(peri_clk->ccu_clk,0);
	}

	/*Make sure that all dependent & src clks are disabled*/
	for (inx = 0; inx < MAX_DEP_CLKS && clk->dep_clks[inx]; inx++)
	{
		clk_dbg("%s, Disabling dependant clock %s \n",__func__,
				clk->dep_clks[inx]->name);
		__clk_disable(clk->dep_clks[inx]);
	}

	if(PERI_SRC_CLK_VALID(peri_clk))
	{
		src_clk = GET_PERI_SRC_CLK(peri_clk);
		BUG_ON(!src_clk);
		clk_dbg("%s, disabling source clock \n",__func__);

		__clk_disable(src_clk);
	}

	if(!(clk->flags & DONOT_NOTIFY_STATUS_TO_CCU) && !(clk->flags& AUTO_GATE))
	{
	    clk_dbg("%s: peri clock %s decrementing CCU count\n",__func__, clk->name);
		__ccu_clk_disable(&peri_clk->ccu_clk->clk);
	}
	return ret;
}

static int __bus_clk_disable(struct clk *clk)
{
	struct bus_clk *bus_clk;
	int ret = 0;
	int inx;

	BUG_ON(clk->clk_type != CLK_TYPE_BUS);

	clk_dbg("%s : %s use cnt= %d\n",__func__,clk->name,	clk->use_cnt);

	bus_clk = to_bus_clk(clk);
	BUG_ON(bus_clk->ccu_clk == NULL);

	/*decrment usage count... return if already disabled or usage count is non-zero*/
	if(clk->use_cnt && --clk->use_cnt == 0)
	{
		CCU_PI_ENABLE(bus_clk->ccu_clk,1);

		if(clk->ops && clk->ops->enable)
			ret = clk->ops->enable(clk,0);

		/*update DFS request*/
#ifdef CONFIG_KONA_PI_MGR
		if(bus_clk->clk_dfs && bus_clk->dfs_node)
		{
			clk_dfs_request_update(clk, CLK_STATE_CHANGE,0);
		}
#endif

		CCU_PI_ENABLE(bus_clk->ccu_clk,0);
	}

	/*Disable dependent & src clks */
	for (inx = 0; inx < MAX_DEP_CLKS && clk->dep_clks[inx]; inx++)
	{
		clk_dbg("%s, Disabling dependant clock %s \n",__func__,
		        clk->dep_clks[inx]->name);
		__clk_disable(clk->dep_clks[inx]);
	}

	if(bus_clk->src_clk)
	{
		clk_dbg("%s src clock %s disable \n", __func__, bus_clk->src_clk->name);
		__clk_disable(bus_clk->src_clk);
	}

	if(!(clk->flags & AUTO_GATE) && (clk->flags & NOTIFY_STATUS_TO_CCU))
	{
		clk_dbg("%s: bus clock %s decrementing CCU count\n",__func__, clk->name);
		__ccu_clk_disable(&bus_clk->ccu_clk->clk);
	}

	return ret;
}

static int __ref_clk_disable(struct clk *clk)
{
	int ret = 0;
	struct ref_clk * ref_clk;

	BUG_ON(clk->clk_type != CLK_TYPE_REF);
	ref_clk = to_ref_clk(clk);

	if(clk->use_cnt && --clk->use_cnt == 0)
	{
		CCU_PI_ENABLE(ref_clk->ccu_clk,1);
		if(clk->ops && clk->ops->enable)
			ret = clk->ops->enable(clk,0);

		CCU_PI_ENABLE(ref_clk->ccu_clk,0);
	}
	return ret;
}


static int __pll_clk_disable(struct clk *clk)
{
	int ret = 0;
	struct pll_clk * pll_clk;

	BUG_ON(clk->clk_type != CLK_TYPE_PLL);
	pll_clk = to_pll_clk(clk);

	if(clk->use_cnt && --clk->use_cnt == 0)
	{
		CCU_PI_ENABLE(pll_clk->ccu_clk,1);
		if(clk->ops && clk->ops->enable)
			ret = clk->ops->enable(clk,0);

		CCU_PI_ENABLE(pll_clk->ccu_clk,0);
	}
	return ret;
}

static int __pll_chnl_clk_disable(struct clk *clk)
{
	int ret = 0;
	struct pll_chnl_clk * pll_chnl_clk;

	BUG_ON(clk->clk_type != CLK_TYPE_PLL_CHNL);
	pll_chnl_clk = to_pll_chnl_clk(clk);

	if(clk->use_cnt && --clk->use_cnt == 0)
	{
		CCU_PI_ENABLE(pll_chnl_clk->ccu_clk,1);
		if(clk->ops && clk->ops->enable)
			ret = clk->ops->enable(clk,0);

		CCU_PI_ENABLE(pll_chnl_clk->ccu_clk,0);
	}
	__pll_clk_disable(&pll_chnl_clk->pll_clk->clk);
	return ret;
}

static void __clk_disable(struct clk *clk)
{
	int ret = 0;
	clk_dbg("%s - %s\n",__func__, clk->name);
	/**Return if the clk is already in disabled state*/
	if(clk->use_cnt == 0)
		return;

	switch(clk->clk_type)
	{
	case CLK_TYPE_CCU:
		ret = __ccu_clk_disable(clk);
		break;

	case CLK_TYPE_PERI:
		ret = __peri_clk_disable(clk);
		break;

	case CLK_TYPE_BUS:
		ret = __bus_clk_disable(clk);
		break;

	case CLK_TYPE_REF:
		ret = __ref_clk_disable(clk);
		break;

	case CLK_TYPE_PLL:
		ret = __pll_clk_disable(clk);
		break;

	case CLK_TYPE_PLL_CHNL:
		ret = __pll_chnl_clk_disable(clk);
		break;

	default:
		clk_dbg("%s - %s: unknown clk_type\n",__func__, clk->name);
		if(clk->ops && clk->ops->enable)
			ret = clk->ops->enable(clk,0);
		else
		{
			clk_dbg("%s - %s: unknown clk_type & func ptr == NULL \n",__func__, clk->name);
		}
		break;
	}
}

void clk_disable(struct clk *clk)
{
	unsigned long flags;

	if(IS_ERR_OR_NULL(clk))
		return;

	spin_lock_irqsave(&clk_lock, flags);
	__clk_disable(clk);
	spin_unlock_irqrestore(&clk_lock, flags);
}
EXPORT_SYMBOL(clk_disable);

static unsigned long __ccu_clk_get_rate(struct clk *clk)
{
	unsigned long rate = 0;
	struct ccu_clk * ccu_clk;

	BUG_ON(clk->clk_type != CLK_TYPE_CCU);
	ccu_clk = to_ccu_clk(clk);

	CCU_PI_ENABLE(ccu_clk,1);
	if(clk->ops && clk->ops->get_rate)
		rate = clk->ops->get_rate(clk);

	CCU_PI_ENABLE(ccu_clk,0);

	return rate;
}

static unsigned long __peri_clk_get_rate(struct clk *clk)
{
	unsigned long rate = 0;
	struct peri_clk * peri_clk;

	BUG_ON(clk->clk_type != CLK_TYPE_PERI);
	peri_clk = to_peri_clk(clk);

	CCU_PI_ENABLE(peri_clk->ccu_clk,1);

	if(clk->ops && clk->ops->get_rate)
		rate = clk->ops->get_rate(clk);

	CCU_PI_ENABLE(peri_clk->ccu_clk,0);

	return rate;
}

static unsigned long __bus_clk_get_rate(struct clk *clk)
{
	unsigned long rate = 0;
	struct bus_clk * bus_clk;

	BUG_ON(clk->clk_type != CLK_TYPE_BUS);
	bus_clk = to_bus_clk(clk);

	CCU_PI_ENABLE(bus_clk->ccu_clk,1);
	if(clk->ops && clk->ops->get_rate)
		rate = clk->ops->get_rate(clk);

	CCU_PI_ENABLE(bus_clk->ccu_clk,0);

	return rate;
}

static unsigned long __ref_clk_get_rate(struct clk *clk)
{
	unsigned long rate = 0;
	struct ref_clk * ref_clk;

	BUG_ON(clk->clk_type != CLK_TYPE_REF);
	ref_clk = to_ref_clk(clk);

	CCU_PI_ENABLE(ref_clk->ccu_clk,1);
	if(clk->ops && clk->ops->get_rate)
		rate = clk->ops->get_rate(clk);

	CCU_PI_ENABLE(ref_clk->ccu_clk,0);

	return rate;
}

static unsigned long __pll_clk_get_rate(struct clk *clk)
{
	unsigned long rate = 0;
	struct pll_clk * pll_clk;

	BUG_ON(clk->clk_type != CLK_TYPE_PLL);
	pll_clk = to_pll_clk(clk);

	CCU_PI_ENABLE(pll_clk->ccu_clk,1);

	if(clk->ops && clk->ops->get_rate)
		rate = clk->ops->get_rate(clk);

	CCU_PI_ENABLE(pll_clk->ccu_clk,0);

	return rate;
}

static unsigned long __pll_chnl_clk_get_rate(struct clk *clk)
{
	unsigned long rate = 0;
	struct pll_chnl_clk * pll_chnl_clk;

	BUG_ON(clk->clk_type != CLK_TYPE_PLL_CHNL);
	pll_chnl_clk = to_pll_chnl_clk(clk);

	CCU_PI_ENABLE(pll_chnl_clk->ccu_clk,1);

	if(clk->ops && clk->ops->get_rate)
		rate = clk->ops->get_rate(clk);

	CCU_PI_ENABLE(pll_chnl_clk->ccu_clk,0);

	return rate;
}


static unsigned long __clk_get_rate(struct clk *clk)
{
	unsigned long rate = 0;
	clk_dbg("%s - %s\n",__func__, clk->name);
	switch(clk->clk_type)
	{
	case CLK_TYPE_CCU:
		rate = __ccu_clk_get_rate(clk);
		break;

	case CLK_TYPE_PERI:
		rate = __peri_clk_get_rate(clk);
		break;

	case CLK_TYPE_BUS:
		rate = __bus_clk_get_rate(clk);
		break;

	case CLK_TYPE_REF:
		rate = __ref_clk_get_rate(clk);
		break;

	case CLK_TYPE_PLL:
		rate = __pll_clk_get_rate(clk);
		break;

	case CLK_TYPE_PLL_CHNL:
		rate = __pll_chnl_clk_get_rate(clk);
		break;

	default:
		clk_dbg("%s - %s: unknown clk_type\n",__func__, clk->name);
		if(clk->ops && clk->ops->get_rate)
			rate = clk->ops->get_rate(clk);
		else
		{
			clk_dbg("%s - %s: unknown clk_type & func ptr == NULL \n",__func__, clk->name);
		}
		break;
	}

	return rate;
}

unsigned long clk_get_rate(struct clk *clk)
{
	unsigned long flags, rate;

	if(IS_ERR_OR_NULL(clk) || !clk->ops || !clk->ops->get_rate)
		return -EINVAL;

	spin_lock_irqsave(&clk_lock, flags);
	rate = __clk_get_rate(clk);
	spin_unlock_irqrestore(&clk_lock, flags);
	return rate;
}
EXPORT_SYMBOL(clk_get_rate);


static long __ccu_clk_round_rate(struct clk *clk, unsigned long rate)
{
	long actual = 0;
	struct ccu_clk * ccu_clk;

	BUG_ON(clk->clk_type != CLK_TYPE_CCU);
	ccu_clk = to_ccu_clk(clk);

	CCU_PI_ENABLE(ccu_clk,1);
	if(clk->ops && clk->ops->round_rate)
		actual = clk->ops->round_rate(clk,rate);

	CCU_PI_ENABLE(ccu_clk,0);

	return actual;
}

static long __peri_clk_round_rate(struct clk *clk, unsigned long rate)
{
	long actual = 0;
	struct peri_clk * peri_clk;

	BUG_ON(clk->clk_type != CLK_TYPE_PERI);
	peri_clk = to_peri_clk(clk);

	CCU_PI_ENABLE(peri_clk->ccu_clk,1);

	if(clk->ops && clk->ops->round_rate)
		actual = clk->ops->round_rate(clk,rate);

	CCU_PI_ENABLE(peri_clk->ccu_clk,0);

	return actual;
}

static long __bus_clk_round_rate(struct clk *clk, unsigned long rate)
{
	long actual = 0;
	struct bus_clk * bus_clk;

	BUG_ON(clk->clk_type != CLK_TYPE_BUS);
	bus_clk = to_bus_clk(clk);

	CCU_PI_ENABLE(bus_clk->ccu_clk,1);
	if(clk->ops && clk->ops->round_rate)
		actual = clk->ops->round_rate(clk,rate);

	CCU_PI_ENABLE(bus_clk->ccu_clk,0);

	return actual;
}

static unsigned long __ref_clk_round_rate(struct clk *clk, unsigned long rate)
{
	long actual = 0;
	struct ref_clk * ref_clk;

	BUG_ON(clk->clk_type != CLK_TYPE_REF);
	ref_clk = to_ref_clk(clk);

	CCU_PI_ENABLE(ref_clk->ccu_clk,1);
	if(clk->ops && clk->ops->round_rate)
		actual = clk->ops->round_rate(clk,rate);

	CCU_PI_ENABLE(ref_clk->ccu_clk,0);

	return actual;
}

static unsigned long __pll_clk_round_rate(struct clk *clk, unsigned long rate)
{
	long actual = 0;
	struct pll_clk * pll_clk;

	BUG_ON(clk->clk_type != CLK_TYPE_PLL);
	pll_clk = to_pll_clk(clk);

	CCU_PI_ENABLE(pll_clk->ccu_clk,1);
	if(clk->ops && clk->ops->round_rate)
		actual = clk->ops->round_rate(clk,rate);

	CCU_PI_ENABLE(pll_clk->ccu_clk,0);

	return actual;
}

static unsigned long __pll_chnl_clk_round_rate(struct clk *clk, unsigned long rate)
{
	long actual = 0;
	struct pll_chnl_clk * pll_chnl_clk;

	BUG_ON(clk->clk_type != CLK_TYPE_PLL_CHNL);
	pll_chnl_clk = to_pll_chnl_clk(clk);

	CCU_PI_ENABLE(pll_chnl_clk->ccu_clk,1);
	if(clk->ops && clk->ops->round_rate)
		actual = clk->ops->round_rate(clk,rate);

	CCU_PI_ENABLE(pll_chnl_clk->ccu_clk,0);

	return actual;
}


static long __clk_round_rate(struct clk *clk, unsigned long rate)
{
	long actual = 0;
	clk_dbg("%s - %s\n",__func__, clk->name);
	switch(clk->clk_type)
	{
	case CLK_TYPE_CCU:
		actual = __ccu_clk_round_rate(clk, rate);
		break;

	case CLK_TYPE_PERI:
		actual = __peri_clk_round_rate(clk, rate);
		break;

	case CLK_TYPE_BUS:
		actual = __bus_clk_round_rate(clk, rate);
		break;

	case CLK_TYPE_REF:
		actual = __ref_clk_round_rate(clk, rate);
		break;

	case CLK_TYPE_PLL:
		actual = __pll_clk_round_rate(clk, rate);
		break;

	case CLK_TYPE_PLL_CHNL:
		actual = __pll_chnl_clk_round_rate(clk, rate);
		break;

	default:
		clk_dbg("%s - %s: unknown clk_type\n",__func__, clk->name);
		if(clk->ops && clk->ops->round_rate)
			actual = clk->ops->round_rate(clk, rate);
		else
		{
			clk_dbg("%s - %s: unknown clk_type & func ptr == NULL \n",__func__, clk->name);
		}
		break;
	}

	return actual;
}


long clk_round_rate(struct clk *clk, unsigned long rate)
{
	unsigned long flags, actual;

	if(IS_ERR_OR_NULL(clk) || !clk->ops || !clk->ops->round_rate)
		return -EINVAL;

	spin_lock_irqsave(&clk_lock, flags);
	actual = __clk_round_rate(clk, rate);
	spin_unlock_irqrestore(&clk_lock, flags);

	return actual;
}
EXPORT_SYMBOL(clk_round_rate);


static long __ccu_clk_set_rate(struct clk *clk, unsigned long rate)
{
	long ret = 0;
	struct ccu_clk * ccu_clk;

	BUG_ON(clk->clk_type != CLK_TYPE_CCU);
	ccu_clk = to_ccu_clk(clk);

	CCU_PI_ENABLE(ccu_clk,1);
	if(clk->ops && clk->ops->set_rate)
		ret = clk->ops->set_rate(clk, rate);

	CCU_PI_ENABLE(ccu_clk,0);

	return ret;
}

static long __peri_clk_set_rate(struct clk *clk, unsigned long rate)
{
	long ret = 0;
	struct peri_clk * peri_clk;

	BUG_ON(clk->clk_type != CLK_TYPE_PERI);
	peri_clk = to_peri_clk(clk);

	CCU_PI_ENABLE(peri_clk->ccu_clk,1);

	if(clk->ops && clk->ops->set_rate)
		ret = clk->ops->set_rate(clk, rate);

#ifdef CONFIG_KONA_PI_MGR
		if(peri_clk->clk_dfs && peri_clk->dfs_node)
		{
		    clk_dfs_request_update(clk, CLK_RATE_CHANGE,__clk_get_rate(clk));
		}
#endif

	CCU_PI_ENABLE(peri_clk->ccu_clk,0);

	return ret;
}

static long __bus_clk_set_rate(struct clk *clk, unsigned long rate)
{
	long ret = 0;
	struct bus_clk * bus_clk;

	BUG_ON(clk->clk_type != CLK_TYPE_BUS);
	bus_clk = to_bus_clk(clk);

	CCU_PI_ENABLE(bus_clk->ccu_clk,1);
	if(clk->ops && clk->ops->set_rate)
		ret = clk->ops->set_rate(clk, rate);


	CCU_PI_ENABLE(bus_clk->ccu_clk,0);

	return ret;
}

static unsigned long __ref_clk_set_rate(struct clk *clk, unsigned long rate)
{
	long ret = 0;
	struct ref_clk * ref_clk;

	BUG_ON(clk->clk_type != CLK_TYPE_REF);
	ref_clk = to_ref_clk(clk);

	CCU_PI_ENABLE(ref_clk->ccu_clk,1);
	if(clk->ops && clk->ops->set_rate)
		ret = clk->ops->set_rate(clk, rate);

	CCU_PI_ENABLE(ref_clk->ccu_clk,0);

	return ret;
}


static unsigned long __pll_clk_set_rate(struct clk *clk, unsigned long rate)
{
	long ret = 0;
	struct pll_clk * pll_clk;

	BUG_ON(clk->clk_type != CLK_TYPE_PLL);
	pll_clk = to_pll_clk(clk);

	CCU_PI_ENABLE(pll_clk->ccu_clk,1);
	if(clk->ops && clk->ops->set_rate)
		ret = clk->ops->set_rate(clk, rate);

	CCU_PI_ENABLE(pll_clk->ccu_clk,0);

	return ret;
}

static unsigned long __pll_chnl_clk_set_rate(struct clk *clk, unsigned long rate)
{
	long ret = 0;
	struct pll_chnl_clk * pll_chnl_clk;

	BUG_ON(clk->clk_type != CLK_TYPE_PLL_CHNL);
	pll_chnl_clk = to_pll_chnl_clk(clk);

	CCU_PI_ENABLE(pll_chnl_clk->ccu_clk,1);
	if(clk->ops && clk->ops->set_rate)
		ret = clk->ops->set_rate(clk, rate);

	CCU_PI_ENABLE(pll_chnl_clk->ccu_clk,0);

	return ret;
}


static long __clk_set_rate(struct clk *clk, unsigned long rate)
{
	long ret = 0;
	clk_dbg("%s - %s\n",__func__, clk->name);
	switch(clk->clk_type)
	{
	case CLK_TYPE_CCU:
		ret = __ccu_clk_set_rate(clk, rate);
		break;

	case CLK_TYPE_PERI:
		ret = __peri_clk_set_rate(clk, rate);
		break;

	case CLK_TYPE_BUS:
		ret = __bus_clk_set_rate(clk, rate);
		break;

	case CLK_TYPE_REF:
		ret = __ref_clk_set_rate(clk, rate);
		break;

	case CLK_TYPE_PLL:
		ret = __pll_clk_set_rate(clk, rate);
		break;

	case CLK_TYPE_PLL_CHNL:
		ret = __pll_chnl_clk_set_rate(clk, rate);
		break;

	default:
		clk_dbg("%s - %s: unknown clk_type\n",__func__, clk->name);
		if(clk->ops && clk->ops->set_rate)
			ret = clk->ops->set_rate(clk, rate);
		else
		{
			clk_dbg("%s - %s: unknown clk_type & func ptr == NULL \n",__func__, clk->name);
		}
		break;
	}
	return ret;
}


int clk_set_rate(struct clk *clk, unsigned long rate)
{
	unsigned long flags;
	int ret;

	if(IS_ERR_OR_NULL(clk) || !clk->ops || !clk->ops->set_rate)
		return -EINVAL;

	spin_lock_irqsave(&clk_lock, flags);
	ret = __clk_set_rate(clk, rate);
	spin_unlock_irqrestore(&clk_lock, flags);

	return 0;
}
EXPORT_SYMBOL(clk_set_rate);

int clk_is_enabled(struct clk* clk)
{
	return (!!clk->use_cnt);
}

#ifdef CONFIG_KONA_PI_MGR
int clk_dfs_request_update(struct clk* clk, u32 action, u32 param)
{
	struct clk_dfs* clk_dfs;
	struct pi_mgr_dfs_node* dfs_node;
	struct dfs_rate_thold* thold = NULL;

	if(clk->clk_type == CLK_TYPE_PERI)
	{
		struct peri_clk* peri_clk;
		peri_clk = to_peri_clk(clk);
		clk_dfs = peri_clk->clk_dfs;
		dfs_node = peri_clk->dfs_node;
	}
	else if(clk->clk_type == CLK_TYPE_BUS)
	{
		struct bus_clk* bus_clk;
		bus_clk = to_bus_clk(clk);
		clk_dfs = bus_clk->clk_dfs;
		dfs_node = bus_clk->dfs_node;
	}
	else
		BUG();

	BUG_ON(!clk_dfs || !dfs_node);

	switch(clk_dfs->dfs_policy)
	{
	case CLK_DFS_POLICY_STATE:
		if(action == CLK_STATE_CHANGE)
		{
			if(param) /*enable ?*/
			{

				pi_mgr_dfs_request_update_ex(dfs_node,clk_dfs->policy_param,
							(clk_dfs->policy_param == PI_MGR_DFS_MIN_VALUE) ?
							PI_MGR_DFS_WIEGHTAGE_NONE: clk_dfs->opp_weightage[clk_dfs->policy_param]);
			}
			else
			{
				pi_mgr_dfs_request_update_ex(dfs_node,PI_MGR_DFS_MIN_VALUE,
							PI_MGR_DFS_WIEGHTAGE_NONE);
			}
		}
		break;

	case CLK_DFS_POLICY_RATE:
		if(action == CLK_STATE_CHANGE && param == 0)
		{
			pi_mgr_dfs_request_update_ex(dfs_node,PI_MGR_DFS_MIN_VALUE,
							PI_MGR_DFS_WIEGHTAGE_NONE);

		}
		else
		{
			u32 rate = 0,inx;
			if(action == CLK_STATE_CHANGE) /*enable*/
				rate = __clk_get_rate(clk);
			else if(action == CLK_RATE_CHANGE)
			{
				if(!clk_is_enabled(clk))
					return 0;
				rate = param;
			}
			else
				BUG();

			thold = (struct dfs_rate_thold*)clk_dfs->policy_param;
			for(inx = 0; inx < PI_OPP_MAX; inx++)
			{
				if(rate <= thold[inx].rate_thold ||
						thold[inx].rate_thold == -1)
				{
					break;
				}

			}
			BUG_ON(inx == PI_OPP_MAX);
			pi_mgr_dfs_request_update_ex(dfs_node,thold[inx].opp,
							(thold[inx].opp == PI_MGR_DFS_MIN_VALUE) ?
							PI_MGR_DFS_WIEGHTAGE_NONE: clk_dfs->opp_weightage[thold[inx].opp]);

		}
		break;
	default:
		return -EINVAL;
	}
	return 0;
}

#endif /*CONFIG_KONA_PI_MGR*/

int ccu_init_state_save_buf(struct ccu_clk * ccu_clk)
{
	int ret = 0;
	int i;

	struct ccu_state_save *ccu_state_save = ccu_clk->ccu_state_save;
	if(!ccu_state_save)
		return ret;

	ccu_state_save->num_reg = 0;
	for(i = 0; i < ccu_state_save->reg_set_count; i++)
	{
		BUG_ON(ccu_state_save->reg_save[i].offset_end <
				ccu_state_save->reg_save[i].offset_start);
		ccu_state_save->num_reg +=
			(ccu_state_save->reg_save[i].offset_end -
				ccu_state_save->reg_save[i].offset_start + sizeof(u32))/sizeof(u32);
	}
	clk_dbg("%s:num_reg = %d\n",__func__, ccu_state_save->num_reg);
	/*Allocate memory for cotext save buf if a valid
	buffer is not passed from mach
	*/
	if(!ccu_state_save->save_buf)
	{
		/*Add one byte to store save flag*/
		ccu_state_save->save_buf = kzalloc(sizeof(u32)*(ccu_state_save->num_reg+1),
					GFP_KERNEL);
		if(!ccu_state_save->save_buf)
			ret = -ENOMEM;
	}

	/*Set save flag to false by default*/
	if(!ret)
		ccu_state_save->save_buf[ccu_state_save->num_reg] = 0;
	return ret;
}


int clk_register(struct clk_lookup *clk_lkup,int num_clks)
{
    int ret = 0;
	int i;

	for(i = 0; i < num_clks; i++)
	{
		clkdev_add(&clk_lkup[i]);
		clk_dbg("clock registered - %s\n",clk_lkup[i].clk->name);
	}
	for(i = 0; i < num_clks; i++)
	{
		ret |= clk_init(clk_lkup[i].clk);
		if(ret)
			pr_info("%s: clk %s init failed !!!\n",__func__,
					clk_lkup[i].clk->name);
	}
	return ret;
}
EXPORT_SYMBOL(clk_register);

int ccu_reset_write_access_enable(struct ccu_clk* ccu_clk, int enable)
{
	if(IS_ERR_OR_NULL(ccu_clk) || !ccu_clk->ccu_ops || !ccu_clk->ccu_ops->rst_write_access)
		return -EINVAL;
	return ccu_clk->ccu_ops->rst_write_access(ccu_clk, enable);
}
EXPORT_SYMBOL(ccu_reset_write_access_enable);

/*CCU reset access functions */
static int ccu_rst_write_access_enable(struct ccu_clk* ccu_clk, int enable)
{
	u32 reg_val = 0;

	reg_val = CLK_WR_ACCESS_PASSWORD << CLK_WR_PASSWORD_SHIFT;
	if(enable)
	{
		if(ccu_clk->rst_write_access_en_count++ != 0)
			return 0;
		reg_val |= CLK_WR_ACCESS_EN;
	}
	else if(ccu_clk->rst_write_access_en_count == 0 || --ccu_clk->rst_write_access_en_count != 0)
		return 0;
	writel(reg_val, ccu_clk->ccu_reset_mgr_base + ccu_clk->reset_wr_access_offset);

	reg_val = readl(ccu_clk->ccu_reset_mgr_base + ccu_clk->reset_wr_access_offset);
	clk_dbg("rst mgr access %s: reg value: %08x\n", enable?"enabled":"disabled", reg_val);

	return 0;
}

int ccu_write_access_enable(struct ccu_clk* ccu_clk, int enable)
{
	int ret;
	if(IS_ERR_OR_NULL(ccu_clk) || !ccu_clk->ccu_ops || !ccu_clk->ccu_ops->write_access)
		return -EINVAL;
	CCU_PI_ENABLE(ccu_clk,1);
	ret =  ccu_clk->ccu_ops->write_access(ccu_clk, enable);
	CCU_PI_ENABLE(ccu_clk,0);
	return ret;
}
EXPORT_SYMBOL(ccu_write_access_enable);

int ccu_policy_engine_resume(struct ccu_clk* ccu_clk, int load_type)
{
	int ret;
	if(IS_ERR_OR_NULL(ccu_clk) || !ccu_clk->ccu_ops || !ccu_clk->ccu_ops->policy_engine_resume)
		return -EINVAL;
	CCU_PI_ENABLE(ccu_clk,1);
	ret = ccu_clk->ccu_ops->policy_engine_resume(ccu_clk, load_type);
	CCU_PI_ENABLE(ccu_clk,0);
	return ret;
}
EXPORT_SYMBOL(ccu_policy_engine_resume);

int ccu_policy_engine_stop(struct ccu_clk* ccu_clk)
{
	int ret;
	if(IS_ERR_OR_NULL(ccu_clk) || !ccu_clk->ccu_ops || !ccu_clk->ccu_ops->policy_engine_stop)
		return -EINVAL;
	CCU_PI_ENABLE(ccu_clk,1);
	ret =  ccu_clk->ccu_ops->policy_engine_stop(ccu_clk);
	CCU_PI_ENABLE(ccu_clk,0);
	return ret;

}
EXPORT_SYMBOL(ccu_policy_engine_stop);

int ccu_set_policy_ctrl(struct ccu_clk* ccu_clk, int pol_ctrl_id, int action)
{
	int ret;
	if(IS_ERR_OR_NULL(ccu_clk) || !ccu_clk->ccu_ops || !ccu_clk->ccu_ops->set_policy_ctrl)
		return -EINVAL;
	CCU_PI_ENABLE(ccu_clk,1);
	ret = ccu_clk->ccu_ops->set_policy_ctrl(ccu_clk, pol_ctrl_id, action);
	CCU_PI_ENABLE(ccu_clk,0);
	return ret;

}
EXPORT_SYMBOL(ccu_set_policy_ctrl);

int ccu_int_enable(struct ccu_clk* ccu_clk, int int_type, int enable)
{
	int ret;
	if(IS_ERR_OR_NULL(ccu_clk) || !ccu_clk->ccu_ops || !ccu_clk->ccu_ops->int_enable)
		return -EINVAL;
	CCU_PI_ENABLE(ccu_clk,1);
	ret = ccu_clk->ccu_ops->int_enable(ccu_clk, int_type, enable);
	CCU_PI_ENABLE(ccu_clk,0);
	return ret;
}
EXPORT_SYMBOL(ccu_int_enable);

int ccu_int_status_clear(struct ccu_clk* ccu_clk,int int_type)
{
	int ret;
	if(IS_ERR_OR_NULL(ccu_clk) || !ccu_clk->ccu_ops || !ccu_clk->ccu_ops->int_status_clear)
		return -EINVAL;
	CCU_PI_ENABLE(ccu_clk,1);
	ret =  ccu_clk->ccu_ops->int_status_clear(ccu_clk, int_type);
	CCU_PI_ENABLE(ccu_clk,0);
	return ret;
}
EXPORT_SYMBOL(ccu_int_status_clear);

int ccu_set_freq_policy(struct ccu_clk* ccu_clk, int policy_id, int freq_id)
{
	int ret;
	if(IS_ERR_OR_NULL(ccu_clk) || !ccu_clk->ccu_ops || !ccu_clk->ccu_ops->set_freq_policy)
		return -EINVAL;
	CCU_PI_ENABLE(ccu_clk,1);
	ret = ccu_clk->ccu_ops->set_freq_policy(ccu_clk, policy_id, freq_id);
	CCU_PI_ENABLE(ccu_clk,0);
	return ret;

}
EXPORT_SYMBOL(ccu_set_freq_policy);

int ccu_get_freq_policy(struct ccu_clk * ccu_clk, int policy_id)
{
	int ret;
	if(IS_ERR_OR_NULL(ccu_clk) || !ccu_clk->ccu_ops || !ccu_clk->ccu_ops->get_freq_policy)
		return -EINVAL;
	CCU_PI_ENABLE(ccu_clk,1);
	ret = ccu_clk->ccu_ops->get_freq_policy(ccu_clk, policy_id);
	CCU_PI_ENABLE(ccu_clk,0);
	return ret;
}
EXPORT_SYMBOL(ccu_get_freq_policy);

int ccu_set_peri_voltage(struct ccu_clk * ccu_clk, int peri_volt_id, u8 voltage)
{
	int ret;
	if(IS_ERR_OR_NULL(ccu_clk) || !ccu_clk->ccu_ops || !ccu_clk->ccu_ops->set_peri_voltage)
		return -EINVAL;
	CCU_PI_ENABLE(ccu_clk,1);
	ret = ccu_clk->ccu_ops->set_peri_voltage(ccu_clk, peri_volt_id, voltage);
	CCU_PI_ENABLE(ccu_clk,0);
	return ret;

}
EXPORT_SYMBOL(ccu_set_peri_voltage);

int ccu_set_voltage(struct ccu_clk * ccu_clk, int volt_id, u8 voltage)
{
	int ret;
	if(IS_ERR_OR_NULL(ccu_clk) || !ccu_clk->ccu_ops || !ccu_clk->ccu_ops->set_voltage)
		return -EINVAL;
	CCU_PI_ENABLE(ccu_clk,1);
	ret = ccu_clk->ccu_ops->set_voltage(ccu_clk, volt_id, voltage);
	CCU_PI_ENABLE(ccu_clk,0);
	return ret;

}
EXPORT_SYMBOL(ccu_set_voltage);

int ccu_set_active_policy(struct ccu_clk * ccu_clk, u32 policy)
{
	int ret;
	if(IS_ERR_OR_NULL(ccu_clk) || !ccu_clk->ccu_ops || !ccu_clk->ccu_ops->set_active_policy)
		return -EINVAL;
	CCU_PI_ENABLE(ccu_clk,1);
	ret = ccu_clk->ccu_ops->set_active_policy(ccu_clk, policy);
	CCU_PI_ENABLE(ccu_clk,0);
	return ret;

}
EXPORT_SYMBOL(ccu_set_active_policy);

int ccu_get_active_policy(struct ccu_clk * ccu_clk)
{
	int ret;
	if(IS_ERR_OR_NULL(ccu_clk) || !ccu_clk->ccu_ops || !ccu_clk->ccu_ops->get_active_policy)
		return -EINVAL;
	CCU_PI_ENABLE(ccu_clk,1);
	ret = ccu_clk->ccu_ops->get_active_policy(ccu_clk);
	CCU_PI_ENABLE(ccu_clk,0);
	return ret;
}
EXPORT_SYMBOL(ccu_get_active_policy);

int ccu_save_state(struct ccu_clk * ccu_clk, int save)
{
	int ret;
	if(IS_ERR_OR_NULL(ccu_clk) || !ccu_clk->ccu_ops || !ccu_clk->ccu_ops->save_state)
		return -EINVAL;
	CCU_PI_ENABLE(ccu_clk,1);
	ret = ccu_clk->ccu_ops->save_state(ccu_clk, save);
	CCU_PI_ENABLE(ccu_clk,0);
	return ret;
}
EXPORT_SYMBOL(ccu_save_state);

/*CCU access functions */
static int ccu_clk_write_access_enable(struct ccu_clk* ccu_clk, int enable)
{
	u32 reg_val = 0;


	reg_val = CLK_WR_ACCESS_PASSWORD << CLK_WR_PASSWORD_SHIFT;

	if(enable)
	{
		if(ccu_clk->write_access_en_count++ != 0)
			return 0;
		reg_val |= CLK_WR_ACCESS_EN;
	}
	else if(ccu_clk->write_access_en_count == 0 || --ccu_clk->write_access_en_count != 0)
		return 0;
	writel(reg_val, CCU_WR_ACCESS_REG(ccu_clk));

	return 0;
}

static int ccu_clk_policy_engine_resume(struct ccu_clk* ccu_clk, int load_type)
{
	u32 reg_val = 0;

	if(ccu_clk->pol_engine_dis_cnt == 0)
		return 0; /*Already in running state ??*/

	else if(--ccu_clk->pol_engine_dis_cnt != 0)
		return 0; /*disable count is non-zero */

	/*Set trigger*/
	reg_val = readl(CCU_POLICY_CTRL_REG(ccu_clk));
	if(load_type == CCU_LOAD_ACTIVE)
		reg_val |= CCU_POLICY_CTL_ATL << CCU_POLICY_CTL_GO_ATL_SHIFT;
	else
		reg_val &= ~(CCU_POLICY_CTL_ATL << CCU_POLICY_CTL_GO_ATL_SHIFT);
	reg_val |= CCU_POLICY_CTL_GO_TRIG << CCU_POLICY_CTL_GO_SHIFT;

	writel(reg_val,CCU_POLICY_CTRL_REG(ccu_clk));
	while(readl(CCU_POLICY_CTRL_REG(ccu_clk)) & CCU_POLICY_CTL_GO_MASK) ;

	reg_val = readl(CCU_POLICY_CTRL_REG(ccu_clk));
	if((load_type == CCU_LOAD_TARGET) && (reg_val & CCU_POLICY_CTL_TGT_VLD_MASK))
	{
		reg_val |= CCU_POLICY_CTL_TGT_VLD << CCU_POLICY_CTL_TGT_VLD_SHIFT;
		writel(reg_val,CCU_POLICY_CTRL_REG(ccu_clk));
	}

	return 0;
}

static int ccu_clk_policy_engine_stop(struct ccu_clk* ccu_clk)
{
	u32 reg_val = 0;

	if(ccu_clk->pol_engine_dis_cnt++ != 0)
		return 0; /*Already in disabled state */

	reg_val = (CCU_POLICY_OP_EN < CCU_POLICY_CONFIG_EN_SHIFT);
	writel(reg_val,CCU_LVM_EN_REG(ccu_clk));
	while(readl(CCU_LVM_EN_REG(ccu_clk)) & CCU_POLICY_CONFIG_EN_MASK) ;

	return 0;
}

static int ccu_clk_set_policy_ctrl(struct ccu_clk* ccu_clk, int pol_ctrl_id, int action)
{
	u32 reg_val = 0;
	u32 shift;

	switch(pol_ctrl_id)
	{
	case POLICY_CTRL_GO:
		shift = CCU_POLICY_CTL_GO_SHIFT;
		break;
	case POLICY_CTRL_GO_AC:
		shift = CCU_POLICY_CTL_GO_AC_SHIFT;
		break;
	case POLICY_CTRL_GO_ATL:
		shift = CCU_POLICY_CTL_GO_ATL_SHIFT;
		break;
	case POLICY_CTRL_TGT_VLD:
		shift = CCU_POLICY_CTL_TGT_VLD_SHIFT;
		break;
	default:
		return -EINVAL;
	}
	reg_val = readl(CCU_POLICY_CTRL_REG(ccu_clk));
	reg_val |= action << shift;

	writel(reg_val,CCU_POLICY_CTRL_REG(ccu_clk));
	return 0;
}

static int ccu_clk_int_enable(struct ccu_clk* ccu_clk, int int_type, int enable)
{
	u32 reg_val = 0;
	u32 shift;

	if(int_type == ACT_INT)
		shift = CCU_ACT_INT_SHIFT;
	else if(int_type == TGT_INT)
		shift = CCU_TGT_INT_SHIFT;
	else
		return -EINVAL;

	reg_val = readl(CCU_INT_EN_REG(ccu_clk));

	if(enable)
		reg_val |= (CCU_INT_EN << shift);
	else
		reg_val &= ~(CCU_INT_EN << shift);

	writel(reg_val,CCU_INT_EN_REG(ccu_clk));
	return 0;
}

static int ccu_clk_int_status_clear(struct ccu_clk* ccu_clk,int int_type)
{
	u32 reg_val = 0;
	u32 shift;

	if(int_type == ACT_INT)
		shift = CCU_ACT_INT_SHIFT;
	else if(int_type == TGT_INT)
		shift = CCU_TGT_INT_SHIFT;
	else
		return -EINVAL;

	reg_val = readl(CCU_INT_STATUS_REG(ccu_clk));
	reg_val |= (CCU_INT_STATUS_CLR << shift);
	writel(reg_val,CCU_INT_STATUS_REG(ccu_clk));

	return 0;
}

static int ccu_clk_set_freq_policy(struct ccu_clk* ccu_clk, int policy_id, int freq_id)
{
	u32 reg_val = 0;
	u32 shift;

	clk_dbg("%s:%s ccu , freq_id = %d policy_id = %d\n",__func__,
	        ccu_clk->clk.name,freq_id,policy_id);

	if(freq_id >= ccu_clk->freq_count)
		return -EINVAL;

	switch(policy_id)
	{
	case CCU_POLICY0:
		shift = CCU_FREQ_POLICY0_SHIFT;
		break;
	case CCU_POLICY1:
		shift = CCU_FREQ_POLICY1_SHIFT;
		break;
	case CCU_POLICY2:
		shift = CCU_FREQ_POLICY2_SHIFT;
		break;
	case CCU_POLICY3:
		shift = CCU_FREQ_POLICY3_SHIFT;
		break;
	default:
		return -EINVAL;
	}

	reg_val = readl(CCU_POLICY_FREQ_REG(ccu_clk));
	clk_dbg("%s: reg_val:%08x shift:%d\n",__func__, reg_val, shift);
	reg_val &= ~(CCU_FREQ_POLICY_MASK << shift);

	reg_val |= freq_id << shift;

	ccu_write_access_enable(ccu_clk,true);
	ccu_policy_engine_stop(ccu_clk);

	writel(reg_val, CCU_POLICY_FREQ_REG(ccu_clk));
	ccu_policy_engine_resume(ccu_clk,
	                         ccu_clk->clk.flags & CCU_TARGET_LOAD ? CCU_LOAD_TARGET : CCU_LOAD_ACTIVE);
	ccu_write_access_enable(ccu_clk,false);

	return 0;
}

static int ccu_clk_get_freq_policy(struct ccu_clk * ccu_clk, int policy_id)
{
	u32 shift, reg_val;

	switch(policy_id)
	{
	case CCU_POLICY0:
		shift = CCU_FREQ_POLICY0_SHIFT;
		break;
	case CCU_POLICY1:
		shift = CCU_FREQ_POLICY1_SHIFT;
		break;
	case CCU_POLICY2:
		shift = CCU_FREQ_POLICY2_SHIFT;
		break;
	case CCU_POLICY3:
		shift = CCU_FREQ_POLICY3_SHIFT;
		break;
	default:
		return CCU_FREQ_INVALID;

	}
	reg_val = readl(CCU_POLICY_FREQ_REG(ccu_clk));
	clk_dbg("%s: reg_val:%08x shift:%d\n",__func__, reg_val, shift);

	return ((reg_val >> shift) & CCU_FREQ_POLICY_MASK);
}

static int ccu_clk_set_peri_voltage(struct ccu_clk * ccu_clk, int peri_volt_id, u8 voltage)
{

	u32 shift, reg_val;

	if(peri_volt_id == VLT_NORMAL)
	{
		shift = CCU_PERI_VLT_NORM_SHIFT;
		ccu_clk->volt_peri[0] = voltage & CCU_PERI_VLT_MASK;
	}
	else if(peri_volt_id == VLT_HIGH)
	{
		shift = CCU_PERI_VLT_HIGH_SHIFT;
		ccu_clk->volt_peri[1] = voltage & CCU_PERI_VLT_MASK;
	}
	else
		return -EINVAL;

	reg_val = readl(CCU_VLT_PERI_REG(ccu_clk));
	reg_val  = (reg_val & ~(CCU_PERI_VLT_MASK << shift)) |
	           ((voltage & CCU_PERI_VLT_MASK) << shift);

	writel(reg_val,CCU_VLT_PERI_REG(ccu_clk));

	return 0;
}

static int ccu_clk_set_voltage(struct ccu_clk * ccu_clk, int volt_id, u8 voltage)
{
	u32 shift, reg_val;
	u32 reg_addr;

	if(volt_id >= ccu_clk->freq_count)
		return -EINVAL;

	ccu_clk->freq_volt[volt_id] = voltage & CCU_VLT_MASK;
	switch(volt_id)
	{
	case CCU_VLT0:
		shift = CCU_VLT0_SHIFT;
		reg_addr = CCU_VLT0_3_REG(ccu_clk);
		break;
	case CCU_VLT1:
		shift = CCU_VLT1_SHIFT;
		reg_addr = CCU_VLT0_3_REG(ccu_clk);
		break;
	case CCU_VLT2:
		shift = CCU_VLT2_SHIFT;
		reg_addr = CCU_VLT0_3_REG(ccu_clk);
		break;
	case CCU_VLT3:
		shift = CCU_VLT3_SHIFT;
		reg_addr = CCU_VLT0_3_REG(ccu_clk);
		break;
	case CCU_VLT4:
		shift = CCU_VLT4_SHIFT;
		reg_addr = CCU_VLT4_7_REG(ccu_clk);
		break;
	case CCU_VLT5:
		shift = CCU_VLT5_SHIFT;
		reg_addr = CCU_VLT4_7_REG(ccu_clk);
		break;
	case CCU_VLT6:
		shift = CCU_VLT6_SHIFT;
		reg_addr = CCU_VLT4_7_REG(ccu_clk);
		break;
	case CCU_VLT7:
		shift = CCU_VLT7_SHIFT;
		reg_addr = CCU_VLT4_7_REG(ccu_clk);
		break;
	default:
		return -EINVAL;
	}
	reg_val =  readl(reg_addr);
	reg_val = (reg_val & ~(CCU_VLT_MASK << shift)) |
	          ((voltage & CCU_VLT_MASK) << shift);

	writel(reg_val, reg_addr);

	return 0;
}

static int ccu_policy_dbg_get_act_freqid(struct ccu_clk * ccu_clk)
{
	u32 reg_val;

	reg_val = readl(ccu_clk->ccu_clk_mgr_base + ccu_clk->policy_dbg_offset);
	reg_val = (reg_val >> ccu_clk->policy_dbg_act_freq_shift) & CCU_POLICY_DBG_FREQ_MASK;

	return (int)reg_val;
}

static int ccu_policy_dbg_get_act_policy(struct ccu_clk * ccu_clk)
{
	u32 reg_val;

	reg_val = readl(ccu_clk->ccu_clk_mgr_base + ccu_clk->policy_dbg_offset);
	reg_val = (reg_val >> ccu_clk->policy_dbg_act_policy_shift) & CCU_POLICY_DBG_POLICY_MASK;

	return (int)reg_val;
}

static int ccu_clk_set_active_policy(struct ccu_clk * ccu_clk, u32 policy)
{
	ccu_clk->active_policy = policy;
	return 0;
}

static int ccu_clk_get_active_policy(struct ccu_clk * ccu_clk)
{
#ifdef CONFIG_DEBUG_FS
	return ccu_policy_dbg_get_act_policy(ccu_clk);
#else
	return ccu_clk->active_policy;
#endif

}

/*Default function to save/restore CCU state
Caller should make sure that PI is in enabled state */
static int ccu_clk_save_state(struct ccu_clk * ccu_clk, int save)
{
	int ret = 0;
	int i, j;
	struct reg_save *reg_save;
	u32 buf_inx = 0;
	u32 reg_val;
	struct clk* clk = &ccu_clk->clk;
	struct ccu_state_save *ccu_state_save = ccu_clk->ccu_state_save;

	clk_dbg("%s: CCU: %s save = %d\n",__func__,clk->name, save);
	BUG_ON(!ccu_state_save);
	reg_save = ccu_state_save->reg_save;

	if(save)
	{
		for(i = 0; i < ccu_state_save->reg_set_count; i++, reg_save++)
		{

			for(j = reg_save->offset_start; j <= reg_save->offset_end; j += 4)
			{
				reg_val = readl(CCU_REG_ADDR(ccu_clk, j));
				clk_dbg("%s:save - off = %x,val = %x\n",__func__,j,reg_val);
				ccu_state_save->save_buf[buf_inx++] = reg_val;
			}
		}
		BUG_ON(buf_inx != ccu_state_save->num_reg);
		/*Set save_buf[num_reg] to 1 to indicate that buf entries are valid */
		ccu_state_save->save_buf[buf_inx] = 1;
	}
	else /*Restore*/
	{
		/*Error if the contxt buffer is not having valid data */
		BUG_ON(ccu_state_save->save_buf[ccu_state_save->num_reg] == 0);

		/* enable write access*/
		ccu_write_access_enable(ccu_clk,true);
		/*stop policy engine */
		ccu_policy_engine_stop(ccu_clk);

		/*Re-init CCU*/
		if(clk->ops && clk->ops->init)
			ret = clk->ops->init(clk);

		for(i = 0; i < ccu_state_save->reg_set_count; i++, reg_save++)
		{
			for(j = reg_save->offset_start; j <= reg_save->offset_end; j += 4)
			{
				reg_val = ccu_state_save->save_buf[buf_inx++];
				clk_dbg("%s:restore - off = %x,val = %x\n",__func__,j,reg_val);
				writel(reg_val,CCU_REG_ADDR(ccu_clk, j));
				clk_dbg("%s:restore - off = %x,nweval = %x\n",__func__,j,readl(CCU_REG_ADDR(ccu_clk, j)));
			}
		}
		BUG_ON(buf_inx != ccu_state_save->num_reg);
		/*Set save_buf[num_reg] to 0 to indicate that buf entries are restored */
		ccu_state_save->save_buf[buf_inx] = 0;
		/*Resume polic engine */
		ccu_policy_engine_resume(ccu_clk,
	         ccu_clk->clk.flags & CCU_TARGET_LOAD ? CCU_LOAD_TARGET : CCU_LOAD_ACTIVE);
		/* disable write access*/
		ccu_write_access_enable(ccu_clk, false);
	}
	clk_dbg("%s: done\n",__func__);
	return ret;
}

struct ccu_clk_ops gen_ccu_ops =
{
	.write_access = ccu_clk_write_access_enable,
	.rst_write_access = ccu_rst_write_access_enable,
	.policy_engine_resume = ccu_clk_policy_engine_resume,
	.policy_engine_stop = ccu_clk_policy_engine_stop,
	.set_policy_ctrl = ccu_clk_set_policy_ctrl,
	.int_enable = ccu_clk_int_enable,
	.int_status_clear = ccu_clk_int_status_clear,
	.set_freq_policy = ccu_clk_set_freq_policy,
	.get_freq_policy = ccu_clk_get_freq_policy,
	.set_peri_voltage = ccu_clk_set_peri_voltage,
	.set_voltage = ccu_clk_set_voltage,
	.set_active_policy = ccu_clk_set_active_policy,
	.get_active_policy = ccu_clk_get_active_policy,
	.save_state	= ccu_clk_save_state,
};

/*Generic ccu ops functions*/

static int ccu_clk_enable(struct clk *clk, int enable)
{
	int ret = 0;
	clk_dbg("%s enable: %d, ccu name:%s\n",__func__, enable, clk->name);

	BUG_ON(clk->clk_type != CLK_TYPE_CCU);
	return ret;
}


static int ccu_clk_init(struct clk* clk)
{
	struct ccu_clk * ccu_clk;
	int inx;
	u32 reg_val;

	clk_dbg("%s - %s\n",__func__, clk->name);
	BUG_ON(clk->clk_type != CLK_TYPE_CCU);

	ccu_clk = to_ccu_clk(clk);


	/* enable write access*/
	ccu_write_access_enable(ccu_clk,true);
	/*stop policy engine */
	ccu_policy_engine_stop(ccu_clk);

	/*Enabel ALL policy mask by default --  TBD- SHOULD WE DO THIS ????*/
	reg_val = CCU_POLICY_MASK_ENABLE_ALL_MASK;

	for(inx = CCU_POLICY0; inx <= CCU_POLICY3; inx++)
	{
		if(ccu_clk->policy_mask1_offset)
			writel(reg_val,(CCU_POLICY_MASK1_REG(ccu_clk) +  4 * inx));

		if(ccu_clk->policy_mask2_offset)
			writel(reg_val,(CCU_POLICY_MASK2_REG(ccu_clk) +  4 * inx));
	}

	BUG_ON(ccu_clk->freq_count > MAX_CCU_FREQ_COUNT);
	/*Init voltage table */
	for(inx = 0; inx < ccu_clk->freq_count; inx++)
	{
		ccu_set_voltage(ccu_clk,inx,ccu_clk->freq_volt[inx]);
	}
	/*PROC ccu doea not have the PERI voltage registers*/
	if(ccu_clk->vlt_peri_offset != 0)
	{
		/*Init peri voltage table  */
		for(inx = 0; inx < MAX_CCU_PERI_VLT_COUNT; inx++)
		{
			ccu_set_peri_voltage(ccu_clk,inx,ccu_clk->volt_peri[inx]);
		}
	}
	/*Init freq policy */
	for (inx = 0; inx < MAX_CCU_POLICY_COUNT; inx++)
	{
		BUG_ON(ccu_clk->freq_policy[inx] >= ccu_clk->freq_count);
		ccu_set_freq_policy(ccu_clk,inx,ccu_clk->freq_policy[inx]);
	}
	/*Set ATL & AC */
	if(clk->flags & CCU_TARGET_LOAD)
	{
		if(clk->flags & CCU_TARGET_AC)
			ccu_set_policy_ctrl(ccu_clk, POLICY_CTRL_GO_AC, CCU_AUTOCOPY_ON);
		ccu_policy_engine_resume(ccu_clk, CCU_LOAD_TARGET);
	}
	else
		ccu_policy_engine_resume(ccu_clk, CCU_LOAD_ACTIVE);
	/* disable write access*/
	ccu_write_access_enable(ccu_clk, false);

	return 0;
}

struct gen_clk_ops gen_ccu_clk_ops =
{
	.init           =       ccu_clk_init,
	.enable         =       ccu_clk_enable,
};


int peri_clk_set_policy_mask(struct peri_clk * peri_clk, int policy_id, int mask)
{
	u32 reg_val;
	u32 policy_offset = 0;

	clk_dbg("%s\n",__func__);
	if(!peri_clk->ccu_clk)
	{
		BUG_ON(1);
		return -EINVAL;
	}
	if(peri_clk->mask_set == 1)
	{
		policy_offset = peri_clk->ccu_clk->policy_mask1_offset;
	}
	else if(peri_clk->mask_set == 2)
	{
		policy_offset = peri_clk->ccu_clk->policy_mask2_offset;
	}
	else
		return -EINVAL;

	if(!policy_offset)
		return -EINVAL;


	policy_offset = policy_offset + (4 * policy_id);

	clk_dbg("%s offset: %08x, mask: %08x, bit_mask: %d\n",__func__, policy_offset, mask, peri_clk->policy_bit_mask);
	reg_val = readl(CCU_REG_ADDR(peri_clk->ccu_clk, policy_offset));
	if(mask)
		reg_val = SET_BIT_USING_MASK(reg_val, peri_clk->policy_bit_mask);
	else
		reg_val = RESET_BIT_USING_MASK(reg_val, peri_clk->policy_bit_mask);

	clk_dbg("%s writing %08x to %08x\n",__func__, reg_val,  peri_clk->ccu_clk->ccu_clk_mgr_base + policy_offset);
	writel(reg_val, CCU_REG_ADDR(peri_clk->ccu_clk, policy_offset));

	return 0;
}
EXPORT_SYMBOL(peri_clk_set_policy_mask);

static int peri_clk_get_policy_mask(struct peri_clk * peri_clk, int policy_id)
{
	u32 policy_offset = 0;
	u32 reg_val;

	if(!peri_clk->ccu_clk)
	{
		BUG_ON(1);
		return -EINVAL;
	}
	BUG_ON(policy_id < CCU_POLICY0 || policy_id > CCU_POLICY3);
	if(peri_clk->mask_set == 1)
	{
		if(!peri_clk->ccu_clk->policy_mask1_offset)
			return -EINVAL;
		policy_offset = peri_clk->ccu_clk->policy_mask1_offset;
	}
	else if(peri_clk->mask_set == 2)
	{
		if(!peri_clk->ccu_clk->policy_mask2_offset)
			return -EINVAL;
		policy_offset = peri_clk->ccu_clk->policy_mask2_offset;
	}
	else
		return -EINVAL;

	policy_offset = policy_offset + 4 * policy_id;

	reg_val = readl(CCU_REG_ADDR(peri_clk->ccu_clk, policy_offset));
	return GET_BIT_USING_MASK(reg_val, peri_clk->policy_bit_mask);

}
EXPORT_SYMBOL(peri_clk_get_policy_mask);

static int peri_clk_get_gating_ctrl(struct peri_clk * peri_clk)
{
	u32 reg_val;

	if(!peri_clk->clk_gate_offset || !peri_clk->gating_sel_mask)
		return -EINVAL;

	BUG_ON(!peri_clk->ccu_clk);
	CCU_PI_ENABLE(peri_clk->ccu_clk,1);
	reg_val = readl(CCU_REG_ADDR(peri_clk->ccu_clk, peri_clk->clk_gate_offset));
	CCU_PI_ENABLE(peri_clk->ccu_clk,0);

	return GET_BIT_USING_MASK(reg_val, peri_clk->gating_sel_mask);
}
EXPORT_SYMBOL(peri_clk_get_gating_ctrl);

static int peri_clk_set_gating_ctrl(struct peri_clk * peri_clk, int gating_ctrl)
{
	u32 reg_val;

	if(gating_ctrl != CLK_GATING_AUTO && gating_ctrl != CLK_GATING_SW)
		return -EINVAL;
	if(!peri_clk->clk_gate_offset || !peri_clk->gating_sel_mask)
		return -EINVAL;

	reg_val = readl(CCU_REG_ADDR(peri_clk->ccu_clk, peri_clk->clk_gate_offset));
	if(gating_ctrl == CLK_GATING_SW)
		reg_val = SET_BIT_USING_MASK(reg_val, peri_clk->gating_sel_mask);
	else
		reg_val = RESET_BIT_USING_MASK(reg_val, peri_clk->gating_sel_mask);

	writel(reg_val, CCU_REG_ADDR(peri_clk->ccu_clk, peri_clk->clk_gate_offset));

	return 0;
}
EXPORT_SYMBOL(peri_clk_set_gating_ctrl);

int peri_clk_set_hw_gating_ctrl(struct clk *clk, int gating_ctrl)
{
	int ret = 0;
	struct peri_clk *peri_clk;
	if(clk->clk_type != CLK_TYPE_PERI)
	{
		BUG_ON(1);
		return -EPERM;
	}
	peri_clk = to_peri_clk(clk);
	ret = peri_clk_set_gating_ctrl(peri_clk, gating_ctrl);

	return(ret);
}
EXPORT_SYMBOL(peri_clk_set_hw_gating_ctrl);

static int peri_clk_get_pll_select(struct peri_clk * peri_clk)
{
	u32 reg_val;

	if(!peri_clk->clk_div.pll_select_offset || !peri_clk->clk_div.pll_select_mask)
		return -EINVAL;

	reg_val = readl(CCU_REG_ADDR(peri_clk->ccu_clk, peri_clk->clk_div.pll_select_offset));

	return GET_VAL_USING_MASK_SHIFT(reg_val,
	                                peri_clk->clk_div.pll_select_mask, peri_clk->clk_div.pll_select_shift);
}
EXPORT_SYMBOL(peri_clk_get_pll_select);

int peri_clk_set_pll_select(struct peri_clk * peri_clk, int source)
{
	u32 reg_val;
	if(!peri_clk->clk_div.pll_select_offset ||
	   !peri_clk->clk_div.pll_select_mask || source >= peri_clk->src_clk.count)
		return -EINVAL;

	reg_val = readl(CCU_REG_ADDR(peri_clk->ccu_clk, peri_clk->clk_div.pll_select_offset));
	reg_val = SET_VAL_USING_MASK_SHIFT(reg_val, peri_clk->clk_div.pll_select_mask,
	                                   peri_clk->clk_div.pll_select_shift, source);
	writel(reg_val, CCU_REG_ADDR(peri_clk->ccu_clk, peri_clk->clk_div.pll_select_offset));

	return 0;
}
EXPORT_SYMBOL(peri_clk_set_pll_select);

int peri_clk_hyst_enable(struct peri_clk * peri_clk, int enable, int delay)
{
	u32 reg_val;

	if(!peri_clk->clk_gate_offset || !peri_clk->hyst_val_mask || !peri_clk->hyst_en_mask)
		return -EINVAL;

	if(enable)
	{
		if(delay != CLK_HYST_LOW && delay != CLK_HYST_HIGH)
			return -EINVAL;
	}

	reg_val = readl(CCU_REG_ADDR(peri_clk->ccu_clk, peri_clk->clk_gate_offset));

	if(enable)
	{
		reg_val = SET_BIT_USING_MASK(reg_val, peri_clk->hyst_en_mask);
		if(delay == CLK_HYST_HIGH)
			reg_val = SET_BIT_USING_MASK(reg_val, peri_clk->hyst_val_mask);
		else
			reg_val = RESET_BIT_USING_MASK(reg_val, peri_clk->hyst_val_mask);
	}
	else
		reg_val = RESET_BIT_USING_MASK(reg_val, peri_clk->hyst_en_mask);

	writel(reg_val, CCU_REG_ADDR(peri_clk->ccu_clk, peri_clk->clk_gate_offset));
	return 0;
}
EXPORT_SYMBOL(peri_clk_hyst_enable);

static int peri_clk_get_gating_status(struct peri_clk * peri_clk)
{
	u32 reg_val;

	BUG_ON(!peri_clk->ccu_clk);
	if(!peri_clk->clk_gate_offset || !peri_clk->stprsts_mask)
		return -EINVAL;
	CCU_PI_ENABLE(peri_clk->ccu_clk,1);
	reg_val = readl(CCU_REG_ADDR(peri_clk->ccu_clk, peri_clk->clk_gate_offset));
	CCU_PI_ENABLE(peri_clk->ccu_clk,0);

	return GET_BIT_USING_MASK(reg_val, peri_clk->stprsts_mask);
}

static int peri_clk_get_enable_bit(struct peri_clk * peri_clk)
{
	u32 reg_val;

	BUG_ON(!peri_clk->ccu_clk);
	if(!peri_clk->clk_gate_offset || !peri_clk->clk_en_mask)
		return -EINVAL;
	CCU_PI_ENABLE(peri_clk->ccu_clk,1);
	reg_val = readl(CCU_REG_ADDR(peri_clk->ccu_clk, peri_clk->clk_gate_offset));
	CCU_PI_ENABLE(peri_clk->ccu_clk,0);

	return GET_BIT_USING_MASK(reg_val, peri_clk->clk_en_mask);
}

static int peri_clk_set_voltage_lvl(struct peri_clk * peri_clk, int voltage_lvl)
{
	u32 reg_val;

	if(!peri_clk->clk_gate_offset || !peri_clk->volt_lvl_mask)
		return -EINVAL;
	if(voltage_lvl != VLT_NORMAL && voltage_lvl != VLT_HIGH)
		return -EINVAL;

	reg_val = readl(CCU_REG_ADDR(peri_clk->ccu_clk, peri_clk->clk_gate_offset));
	if(voltage_lvl == VLT_HIGH)
		reg_val = SET_BIT_USING_MASK(reg_val, peri_clk->volt_lvl_mask);
	else
		reg_val = RESET_BIT_USING_MASK(reg_val, peri_clk->volt_lvl_mask);

	writel(reg_val, CCU_REG_ADDR(peri_clk->ccu_clk, peri_clk->clk_gate_offset));

	return 0;
}

static int peri_clk_enable(struct clk* clk, int enable)
{
	u32 reg_val;
	struct peri_clk * peri_clk;
	int insurance;
	clk_dbg("%s:%d, clock name: %s \n",__func__,enable, clk->name);

	BUG_ON(clk->clk_type != CLK_TYPE_PERI);
	peri_clk = to_peri_clk(clk);

	BUG_ON(!peri_clk->ccu_clk || (peri_clk->clk_gate_offset == 0));

	if(clk->flags & AUTO_GATE || !peri_clk->clk_en_mask)
	{
		clk_dbg("%s:%s: is auto gated or no enable bit\n",__func__, clk->name);
		return 0;
	}

	/*enable write access*/
	ccu_write_access_enable(peri_clk->ccu_clk, true);

	reg_val = readl(CCU_REG_ADDR(peri_clk->ccu_clk,peri_clk->clk_gate_offset));
	clk_dbg("%s, Before change clk_gate reg value: %08x  \n",__func__, reg_val);
	if(enable)
		reg_val = reg_val | peri_clk->clk_en_mask;
	else
		reg_val = reg_val & ~peri_clk->clk_en_mask;
	clk_dbg("%s, writing %08x to clk_gate reg\n",__func__, reg_val);
	writel(reg_val, CCU_REG_ADDR(peri_clk->ccu_clk, peri_clk->clk_gate_offset));

	clk_dbg("%s:%s clk before stprsts start\n",__func__,clk->name);
	insurance = 0;
	if(enable)
	{
		do
		{
			udelay(1);
			reg_val = readl(CCU_REG_ADDR(peri_clk->ccu_clk, peri_clk->clk_gate_offset));
			insurance++;
		} while(!(GET_BIT_USING_MASK(reg_val, peri_clk->stprsts_mask)) && insurance < 1000);
	}
	else
	{
		do
		{
			udelay(1);
			reg_val = readl(CCU_REG_ADDR(peri_clk->ccu_clk, peri_clk->clk_gate_offset));
			insurance++;
		} while((GET_BIT_USING_MASK(reg_val, peri_clk->stprsts_mask)) && insurance < 1000);
	}
	WARN_ON(insurance >= 1000);
	clk_dbg("%s:%s clk after stprsts start\n",__func__,clk->name);
	clk_dbg("%s, %s is %s..! \n",__func__, clk->name, enable ? "enabled" : "disabled");

	/* disable write access*/
	ccu_write_access_enable(peri_clk->ccu_clk,false);

	clk_dbg("*************%s: peri clock %s count after %s : %d ***************\n",
	        __func__, clk->name, enable ? "enable" : "disable", clk->use_cnt);

	return 0;
}

static u32 compute_rate(u32 rate, u32 div, u32 dither,u32 max_dither,u32 pre_div)
{
	u32 res  = rate;
	res /= (pre_div+1);
	/* rate/(X + 1 + Y / 2^n)
	   = (rate*2^n) / (2^n(X+1) + Y)
	   ==> 2^n = max_dither+1 */
	clk_dbg("%s:src_rate = %d,div = %d, dither = %d,Max_dither = %d,pre_div = %d\n",
	        __func__, rate, div, dither, max_dither, pre_div);
	res = ((res/100)*(max_dither + 1))/ (((max_dither + 1)*(div+1)) + dither);
	clk_dbg("%s:result = %d\n",__func__,res);
	return res*100;

}


static u32 peri_clk_calculate_div(struct peri_clk * peri_clk, u32 rate, u32* div,int* pre_div, int * src_clk_inx)
{
	u32 s,src = 0;
	u32 d,div_int = 0;
	u32 d_d,div_frac = 0;
	u32 pd, pre_d = 0;
	u32 diff = 0xFFFFFFFF;
	u32 temp_rate, temp_diff;
	u32 new_rate = 0;
	u32 src_clk_rate;

	u32 max_div = 0;
	u32 max_diether = 0;
	u32 max_pre_div = 0;
	struct clk_div* clk_div = &peri_clk->clk_div;
	struct src_clk* src_clk = &peri_clk->src_clk;


	if(clk_div->div_offset && clk_div->div_mask)
		max_div = clk_div->div_mask >> clk_div->div_shift;
	max_div = max_div >> clk_div->diether_bits;
	max_diether = ~(0xFFFFFFFF << clk_div->diether_bits);

	if(clk_div->pre_div_offset && clk_div->pre_div_mask)
		max_pre_div = clk_div->pre_div_mask >> clk_div->pre_div_shift;

	for(s = 0;s < src_clk->count; s++)
	{
		d	= 0;
		d_d	= 0;
		pd	= 0;

		BUG_ON(src_clk->clk[s]->ops == NULL ||
			src_clk->clk[s]->ops->get_rate == NULL);
		src_clk_rate =  src_clk->clk[s]->ops->get_rate(src_clk->clk[s]);

		if(rate > src_clk_rate)
			continue;

		else if(src_clk_rate == rate)
		{
			src = s;
			div_int = d;
			div_frac = d_d;
			pre_d = pd;
			new_rate = rate;
			diff = 0;
			break;
		}

		for(; d <= max_div; d++)
		{
			d_d = 0;
			pd = 0;

			temp_rate = compute_rate(src_clk_rate, d, d_d, max_diether, pd);
			if(temp_rate == rate)
			{
				src = s;
				div_int = d;
				div_frac = d_d;
				pre_d = pd;
				new_rate = rate;
				diff = 0;
				goto exit;
			}

			temp_diff = abs(temp_rate - rate);
			if(temp_diff < diff)
			{
				diff = temp_diff;
				src = s;
				div_int = d;
				div_frac = d_d;
				pre_d = pd;
				new_rate = temp_rate;
			}
			else if(temp_rate < rate && temp_diff > diff)
				break;

			for(; pd <= max_pre_div; pd++)
			{
				d_d = 0;

				temp_rate = compute_rate(src_clk_rate, d, d_d, max_diether, pd);
				if(temp_rate == rate)
				{
					src = s;
					div_int = d;
					div_frac = d_d;
					pre_d = pd;
					new_rate = rate;
					diff = 0;
					goto exit;
				}

				temp_diff = abs(temp_rate - rate);
				if(temp_diff < diff)
				{
					diff = temp_diff;
					src = s;
					div_int = d;
					div_frac = d_d;
					pre_d = pd;
					new_rate = temp_rate;
				}
				else if(temp_rate < rate && temp_diff > diff)
					break;

				for(d_d = 1; d_d <= max_diether; d_d++)
				{
					temp_rate = compute_rate(src_clk_rate, d, d_d, max_diether, pd);
					if(temp_rate == rate)
					{
						src = s;
						div_int = d;
						div_frac = d_d;
						pre_d = pd;
						new_rate = rate;
						diff = 0;
						goto exit;
					}

					temp_diff = abs(temp_rate - rate);
					if(temp_diff < diff)
					{
						diff = temp_diff;
						src = s;
						div_int = d;
						div_frac = d_d;
						pre_d = pd;
						new_rate = temp_rate;
					}
					else if(temp_rate < rate && temp_diff > diff)
						break;

				}

			}

		}
	}

exit:

	if(div)
	{
		*div = div_int;
		clk_dbg("div: %08x\n", *div);
		if(max_diether)
			*div = ((*div) << clk_div->diether_bits) | div_frac;
		clk_dbg("div: %08x, div_frac:%08x\n", *div, div_frac);
	}
	if(pre_div)
		*pre_div = pre_d;

	if(src_clk_inx)
		*src_clk_inx = src;

	return new_rate;

}

static int peri_clk_set_rate(struct clk* clk, u32 rate)
{
	struct peri_clk * peri_clk;
	u32 new_rate, reg_val;
	u32 div, pre_div, src;
	struct clk_div* clk_div;
	int insurance;

	if(clk->clk_type != CLK_TYPE_PERI)
		return -EPERM;

	peri_clk = to_peri_clk(clk);

	clk_dbg("%s : %s\n",
	        __func__, clk->name);

	if(CLK_FLG_ENABLED(clk,RATE_FIXED))
	{
		clk_dbg("%s : %s - fixed rate clk...rate cannot be changed\n",
		        __func__, clk->name);
		return -EINVAL;

	}
	/*Clock should be in enabled state to set the rate,.
	trigger won't work otherwise
	*/
	__peri_clk_enable(clk);
	clk_div = &peri_clk->clk_div;
	new_rate = peri_clk_calculate_div(peri_clk,rate,&div,&pre_div,&src);

	if(abs(rate - new_rate) > CLK_RATE_MAX_DIFF)
	{
		clk_dbg("%s : %s - rate(%d) not supported\n",
		        __func__, clk->name,rate);
		/* Disable clock to compensate enable call before set rate */
		__peri_clk_disable(clk);
		return -EINVAL;
	}
	clk_dbg("%s clock name %s, src_rate %u sel %d div %u pre_div %u new_rate %u\n",
	        __func__, clk->name, peri_clk->src_clk.clk[src]->rate, src, div, pre_div, new_rate);


	/* enable write access*/
	ccu_write_access_enable(peri_clk->ccu_clk, true);

	/*Write DIV*/
	reg_val = readl(CCU_REG_ADDR(peri_clk->ccu_clk, clk_div->div_offset));
	reg_val = SET_VAL_USING_MASK_SHIFT(reg_val, clk_div->div_mask, clk_div->div_shift, div);
	clk_dbg("reg_val: %08x, div_offset:%08x, div_mask:%08x, div_shift:%08x, div:%08x\n",
	        reg_val, clk_div->div_offset, clk_div->div_mask, clk_div->div_shift, div);
	writel(reg_val, CCU_REG_ADDR(peri_clk->ccu_clk, clk_div->div_offset));

	if(clk_div->pre_div_offset && clk_div->pre_div_mask)
	{
		reg_val = readl(CCU_REG_ADDR(peri_clk->ccu_clk, clk_div->pre_div_offset));
		reg_val = SET_VAL_USING_MASK_SHIFT(reg_val, clk_div->pre_div_mask, clk_div->pre_div_shift, pre_div);
		writel(reg_val, CCU_REG_ADDR(peri_clk->ccu_clk, clk_div->pre_div_offset));
	}
	/*set the source clock selected */
	peri_clk_set_pll_select(peri_clk, src);

	clk_dbg("Before trigger clock \n");
	if(clk_div->div_trig_offset && clk_div->div_trig_mask)
	{
		reg_val = readl(CCU_REG_ADDR(peri_clk->ccu_clk, clk_div->div_trig_offset));
		clk_dbg("DIV: tigger offset: %08x, reg_value: %08x trig_mask:%08x\n",
		        clk_div->div_trig_offset, reg_val, clk_div->div_trig_mask);
		reg_val = SET_BIT_USING_MASK(reg_val, clk_div->div_trig_mask);
		writel(reg_val, CCU_REG_ADDR(peri_clk->ccu_clk, clk_div->div_trig_offset));
		insurance = 0;
		do
		{
			reg_val = readl(CCU_REG_ADDR(peri_clk->ccu_clk, clk_div->div_trig_offset));
			clk_dbg("reg_val: %08x, trigger bit: %08x\n", reg_val, GET_BIT_USING_MASK(reg_val, clk_div->div_trig_mask));
			insurance++;
		}
		while((GET_BIT_USING_MASK(reg_val, clk_div->div_trig_mask)) && insurance < 1000);
		WARN_ON(insurance >= 1000);
	}
	if(clk_div->prediv_trig_offset && clk_div->prediv_trig_mask)
	{
		reg_val = readl(CCU_REG_ADDR(peri_clk->ccu_clk, clk_div->prediv_trig_offset));
		clk_dbg("PERDIV: tigger offset: %08x, reg_value: %08x trig_mask:%08x\n",
		        clk_div->div_trig_offset, reg_val, clk_div->div_trig_mask);
		reg_val = SET_BIT_USING_MASK(reg_val, clk_div->prediv_trig_mask);
		writel(reg_val, CCU_REG_ADDR(peri_clk->ccu_clk, clk_div->prediv_trig_offset));
		insurance = 0;
		do
		{
			reg_val = readl(CCU_REG_ADDR(peri_clk->ccu_clk, clk_div->prediv_trig_offset));
			clk_dbg("reg_val: %08x, trigger bit: %08x\n", reg_val, GET_BIT_USING_MASK(reg_val, clk_div->prediv_trig_mask));
			insurance++;
		}
		while((GET_BIT_USING_MASK(reg_val, clk_div->prediv_trig_mask)) && insurance < 1000);
		WARN_ON(insurance >= 1000);
	}
	/* disable write access*/
	ccu_write_access_enable(peri_clk->ccu_clk,false);
	/* Disable clock to compensate enable call before set rate */
	__peri_clk_disable(clk);

	clk_dbg("clock set rate done \n");
	return 0;
}

static int peri_clk_init(struct clk* clk)
{
	struct peri_clk * peri_clk;
	struct src_clk * src_clks;
	int inx;

	BUG_ON(clk->clk_type != CLK_TYPE_PERI);
	peri_clk = to_peri_clk(clk);

	BUG_ON(peri_clk->ccu_clk == NULL);

		clk_dbg("%s, clock name: %s \n",__func__, clk->name);

	/* enable write access*/
	ccu_write_access_enable(peri_clk->ccu_clk, true);

	/*Init dependent clocks ....*/
	for (inx = 0; inx < MAX_DEP_CLKS && clk->dep_clks[inx]; inx++)
	{
		clk_dbg("%s dep clock %s init \n", __func__, clk->dep_clks[inx]->name);
		__clk_init(clk->dep_clks[inx]);
	}
	/*Init source clocks */
	/*enable/disable src clk*/
	BUG_ON(!PERI_SRC_CLK_VALID(peri_clk) && peri_clk->clk_div.pll_select_offset);


	if(PERI_SRC_CLK_VALID(peri_clk))
	{
		src_clks = &peri_clk->src_clk;
		for(inx =0; inx < src_clks->count; inx++)
		{
			clk_dbg("%s src clock %s init \n", __func__, src_clks->clk[inx]->name);
			__clk_init(src_clks->clk[inx]);
		}
		/*set the default src clock*/
		BUG_ON(peri_clk->src_clk.src_inx >= peri_clk->src_clk.count);
		peri_clk_set_pll_select(peri_clk,peri_clk->src_clk.src_inx);
	}


	peri_clk_set_voltage_lvl(peri_clk,VLT_NORMAL);
	peri_clk_hyst_enable(peri_clk,HYST_ENABLE & clk->flags,
	                     (clk->flags & HYST_HIGH) ? CLK_HYST_HIGH : CLK_HYST_LOW);

	if(clk->flags & AUTO_GATE)
		peri_clk_set_gating_ctrl(peri_clk, CLK_GATING_AUTO);
	else
		peri_clk_set_gating_ctrl(peri_clk, CLK_GATING_SW);

	clk_dbg("%s: before setting the mask\n",__func__);
	/*This is temporary, if PM initializes the policy mask of each clock then
	 * this can be removed. */
	/*stop policy engine */
	ccu_policy_engine_stop(peri_clk->ccu_clk);
	peri_clk_set_policy_mask(peri_clk, CCU_POLICY0, peri_clk->policy_mask_init[0]);
	peri_clk_set_policy_mask(peri_clk, CCU_POLICY1, peri_clk->policy_mask_init[1]);
	peri_clk_set_policy_mask(peri_clk, CCU_POLICY2, peri_clk->policy_mask_init[2]);
	peri_clk_set_policy_mask(peri_clk, CCU_POLICY3, peri_clk->policy_mask_init[3]);
	/*start policy engine */
	ccu_policy_engine_resume(peri_clk->ccu_clk, CCU_LOAD_ACTIVE);

	BUG_ON(CLK_FLG_ENABLED(clk,ENABLE_ON_INIT) && CLK_FLG_ENABLED(clk,DISABLE_ON_INIT));

	if(CLK_FLG_ENABLED(clk,ENABLE_ON_INIT))
	{
		__peri_clk_enable(clk);
	}

	else if(CLK_FLG_ENABLED(clk,DISABLE_ON_INIT))
	{
		if(clk->ops->enable)
		{
			clk->ops->enable(clk, 0);
		}
	}

	/* Disable write access*/
	ccu_write_access_enable(peri_clk->ccu_clk, false);

	clk_dbg("*************%s: peri clock %s count after init %d **************\n",
	        __func__, clk->name, clk->use_cnt);

	return 0;
}

static unsigned long peri_clk_round_rate(struct clk *clk, unsigned long rate)
{
	u32 new_rate;
	struct peri_clk *peri_clk;
	struct clk_div *clk_div;

	if(clk->clk_type != CLK_TYPE_PERI)
		return -EPERM;

	peri_clk = to_peri_clk(clk);

	clk_div = &peri_clk->clk_div;

	new_rate = peri_clk_calculate_div(peri_clk,rate,NULL,NULL,NULL);
	clk_dbg("%s:rate = %d\n", __func__, new_rate);

	return new_rate;
}

static unsigned long peri_clk_get_rate(struct clk *clk)
{
	struct peri_clk *peri_clk;
	int sel = -1;
	u32 div = 0, pre_div = 0;
	u32 reg_val = 0;
	u32 max_diether;
	struct clk_div *clk_div;
	u32 parent_rate, dither = 0;
	struct clk* src_clk;

	BUG_ON(clk->clk_type != CLK_TYPE_PERI);

	peri_clk = to_peri_clk(clk);

	if(CLK_FLG_ENABLED(clk,RATE_FIXED))
	{
		clk_dbg("%s : %s - fixed rate clk...\n",
		        __func__, clk->name);
		return clk->rate;

	}

	clk_div = &peri_clk->clk_div;
	if(clk_div->div_offset && clk_div->div_mask)
	{
		reg_val = readl(CCU_REG_ADDR(peri_clk->ccu_clk, clk_div->div_offset));
		clk_dbg("div_offset:%08x reg_val:%08x \n", clk_div->div_offset, reg_val);
		div = GET_VAL_USING_MASK_SHIFT(reg_val, clk_div->div_mask, clk_div->div_shift);
	}
	if(clk_div->diether_bits)
	{
		clk_dbg("div:%u, dither mask: %08x", div, ~(0xFFFFFFFF << clk_div->diether_bits));
		dither = div & ~(0xFFFFFFFF << clk_div->diether_bits);
		div = div >> clk_div->diether_bits;
		clk_dbg("dither: %u div : %u\n", dither, div);
	}
	if(clk_div->pre_div_offset && clk_div->pre_div_mask)
	{
		reg_val = readl(CCU_REG_ADDR(peri_clk->ccu_clk, clk_div->pre_div_offset));
		pre_div = GET_VAL_USING_MASK_SHIFT(reg_val, clk_div->pre_div_mask, clk_div->pre_div_shift);
		clk_dbg("pre div : %u\n", pre_div);
	}
	if(clk_div->pll_select_offset && clk_div->pll_select_mask)
	{
		reg_val = readl(CCU_REG_ADDR(peri_clk->ccu_clk, clk_div->pll_select_offset));
		sel = GET_VAL_USING_MASK_SHIFT(reg_val, clk_div->pll_select_mask, clk_div->pll_select_shift);
		clk_dbg("pll_sel : %u\n", sel);
	}

	BUG_ON(sel >= peri_clk->src_clk.count);
	/*For clocks which doesnt have PLL select value, sel will be -1*/
	if (sel >= 0)
	    peri_clk->src_clk.src_inx = sel;
	src_clk = GET_PERI_SRC_CLK(peri_clk);
	BUG_ON(!src_clk || !src_clk->ops || !src_clk->ops->get_rate);
	parent_rate = src_clk->ops->get_rate(src_clk);
	max_diether = ~(0xFFFFFFFF << clk_div->diether_bits);

	clk->rate = compute_rate(parent_rate, div, dither, max_diether, pre_div);

	clk_dbg("%s clock name %s, src_rate %u sel %d div %u pre_div %u dither %u rate %u\n",
	        __func__, clk->name, peri_clk->src_clk.clk[sel]->rate, sel, div, pre_div, dither, clk->rate);
	return clk->rate;
}

static int peri_clk_reset(struct clk* clk)
{
	u32 reg_val;
	struct peri_clk * peri_clk;

	if(clk->clk_type != CLK_TYPE_PERI)
	{
		BUG_ON(1);
		return -EPERM;
	}

	peri_clk = to_peri_clk(clk);
	clk_dbg("%s -- %s to be reset\n", __func__, clk->name);

	BUG_ON(!peri_clk->ccu_clk);
	if (!peri_clk->soft_reset_offset || !peri_clk->clk_reset_mask)
	    return -EPERM;

	CCU_PI_ENABLE(peri_clk->ccu_clk,1);

	/* enable write access*/
	ccu_reset_write_access_enable(peri_clk->ccu_clk, true);

	reg_val = readl(peri_clk->ccu_clk->ccu_reset_mgr_base + peri_clk->soft_reset_offset);
	clk_dbg("reset offset: %08x, reg_val: %08x\n",
		(peri_clk->ccu_clk->ccu_reset_mgr_base + peri_clk->soft_reset_offset), reg_val);
	reg_val = reg_val & ~peri_clk->clk_reset_mask;
	clk_dbg("writing reset value: %08x\n", reg_val);
	writel(reg_val, peri_clk->ccu_clk->ccu_reset_mgr_base + peri_clk->soft_reset_offset);

	udelay(10);

	reg_val = reg_val | peri_clk->clk_reset_mask;
	clk_dbg("writing reset release value: %08x\n", reg_val);

	writel(reg_val, peri_clk->ccu_clk->ccu_reset_mgr_base + peri_clk->soft_reset_offset);

	ccu_reset_write_access_enable(peri_clk->ccu_clk, false);

	CCU_PI_ENABLE(peri_clk->ccu_clk,0);

	return 0;
}

struct gen_clk_ops gen_peri_clk_ops =
{
	.init           =       peri_clk_init,
	.enable         =       peri_clk_enable,
	.set_rate       =       peri_clk_set_rate,
	.get_rate       =       peri_clk_get_rate,
	.round_rate     =       peri_clk_round_rate,
	.reset			=		peri_clk_reset,
};


int bus_clk_get_gating_ctrl(struct bus_clk * bus_clk)
{
	u32 reg_val;

	if(!bus_clk->clk_gate_offset || !bus_clk->gating_sel_mask)
		return -EINVAL;

	BUG_ON(!bus_clk->ccu_clk);
	CCU_PI_ENABLE(bus_clk->ccu_clk,1);
	reg_val = readl(CCU_REG_ADDR(bus_clk->ccu_clk, bus_clk->clk_gate_offset));
	CCU_PI_ENABLE(bus_clk->ccu_clk,0);

	return GET_BIT_USING_MASK(reg_val, bus_clk->gating_sel_mask);
}
EXPORT_SYMBOL(bus_clk_get_gating_ctrl);

static int bus_clk_set_gating_ctrl(struct bus_clk * bus_clk, int gating_ctrl)
{
	u32 reg_val;

	if(!bus_clk->clk_gate_offset || !bus_clk->gating_sel_mask)
		return -EINVAL;

	if(gating_ctrl != CLK_GATING_AUTO && gating_ctrl != CLK_GATING_SW)
		return -EINVAL;

	reg_val = readl(CCU_REG_ADDR(bus_clk->ccu_clk, bus_clk->clk_gate_offset));
	if(CLK_GATING_SW == gating_ctrl)
		reg_val = SET_BIT_USING_MASK(reg_val, bus_clk->gating_sel_mask);
	else
		reg_val = RESET_BIT_USING_MASK(reg_val, bus_clk->gating_sel_mask);
	writel(reg_val, CCU_REG_ADDR(bus_clk->ccu_clk, bus_clk->clk_gate_offset));

	return 0;
}
EXPORT_SYMBOL(bus_clk_set_gating_ctrl);

static int bus_clk_get_gating_status(struct bus_clk *bus_clk)
{
	u32 reg_val;

	BUG_ON(!bus_clk->ccu_clk);
	if(!bus_clk->clk_gate_offset || !bus_clk->stprsts_mask)
		return -EINVAL;
	CCU_PI_ENABLE(bus_clk->ccu_clk,1);
	reg_val = readl(CCU_REG_ADDR(bus_clk->ccu_clk, bus_clk->clk_gate_offset));
	CCU_PI_ENABLE(bus_clk->ccu_clk,0);

	return GET_BIT_USING_MASK(reg_val, bus_clk->stprsts_mask);
}
EXPORT_SYMBOL(bus_clk_get_gating_status);

static int bus_clk_get_enable_bit(struct bus_clk *bus_clk)
{
	u32 reg_val;

	BUG_ON(!bus_clk->ccu_clk);
	if(!bus_clk->clk_gate_offset || !bus_clk->clk_en_mask)
		return -EINVAL;
	CCU_PI_ENABLE(bus_clk->ccu_clk,1);
	reg_val = readl(CCU_REG_ADDR(bus_clk->ccu_clk, bus_clk->clk_gate_offset));
	CCU_PI_ENABLE(bus_clk->ccu_clk,0);

	return GET_BIT_USING_MASK(reg_val, bus_clk->clk_en_mask);
}

static int bus_clk_hyst_enable(struct bus_clk * bus_clk, int enable, int delay)
{
	u32 reg_val;

	if(!bus_clk->clk_gate_offset || !bus_clk->hyst_val_mask || !bus_clk->hyst_en_mask)
		return -EINVAL;

	if(enable)
	{
		if(delay != CLK_HYST_LOW && delay != CLK_HYST_HIGH)
			return -EINVAL;
	}

	reg_val = readl(CCU_REG_ADDR(bus_clk->ccu_clk, bus_clk->clk_gate_offset));

	if(enable)
	{
		reg_val = SET_BIT_USING_MASK(reg_val, bus_clk->hyst_en_mask);
		if(delay == CLK_HYST_HIGH)
			reg_val = SET_BIT_USING_MASK(reg_val, bus_clk->hyst_val_mask);
		else
			reg_val = RESET_BIT_USING_MASK(reg_val, bus_clk->hyst_val_mask);
	}
	else
		reg_val = RESET_BIT_USING_MASK(reg_val, bus_clk->hyst_en_mask);

	writel(reg_val, CCU_REG_ADDR(bus_clk->ccu_clk, bus_clk->clk_gate_offset));
	return 0;
}
EXPORT_SYMBOL(bus_clk_hyst_enable);

/* bus clocks */
static int bus_clk_enable(struct clk *clk, int enable)
{
	struct bus_clk *bus_clk;
	u32 reg_val;
	int insurance;

	BUG_ON(clk->clk_type != CLK_TYPE_BUS);

	clk_dbg("%s -- %s to be %s\n", __func__, clk->name, enable ? "enabled" : "disabled");

	bus_clk = to_bus_clk(clk);

	if((bus_clk->clk_gate_offset == 0) || (bus_clk->clk_en_mask == 0))
		return -EPERM;


	if(clk->flags & AUTO_GATE)
	{
		clk_dbg("%s:%s: is auto gated\n",__func__, clk->name);
		return 0;
	}

	/* enable write access*/
	ccu_write_access_enable(bus_clk->ccu_clk, true);


	reg_val = readl(CCU_REG_ADDR(bus_clk->ccu_clk, bus_clk->clk_gate_offset));
	clk_dbg("gate offset: %08x, reg_val: %08x, enable:%u\n", bus_clk->clk_gate_offset, reg_val, enable);
	if(enable)
		reg_val = reg_val | bus_clk->clk_en_mask;
	else
		reg_val = reg_val & ~bus_clk->clk_en_mask;
	clk_dbg("%s, writing %08x to clk_gate reg %08x\n",__func__, reg_val,
	        (bus_clk->ccu_clk->ccu_clk_mgr_base+ bus_clk->clk_gate_offset));
	writel(reg_val, CCU_REG_ADDR(bus_clk->ccu_clk, bus_clk->clk_gate_offset));

	clk_dbg("%s:%s clk before stprsts start\n",__func__,clk->name);
	insurance = 0;
	if(enable)
	{
		do
		{
			reg_val = readl(CCU_REG_ADDR(bus_clk->ccu_clk, bus_clk->clk_gate_offset));
			insurance++;
		} while(!(GET_BIT_USING_MASK(reg_val, bus_clk->stprsts_mask)) && insurance < 1000);

	}
	else
	{
		do {
			reg_val = readl(CCU_REG_ADDR(bus_clk->ccu_clk, bus_clk->clk_gate_offset));
			insurance++;
		} while((GET_BIT_USING_MASK(reg_val, bus_clk->stprsts_mask)) && insurance < 1000);
	}
	WARN_ON(insurance >= 1000);

	clk_dbg("%s:%s clk after stprsts start\n",__func__,clk->name);
	clk_dbg("%s -- %s is %s\n", __func__, clk->name, enable ? "enabled" : "disabled");
	/* disable write access*/
	ccu_write_access_enable(bus_clk->ccu_clk, false);


	clk_dbg("*************%s: bus clock %s count after %s : %d ***************\n",
	        __func__, clk->name, enable ? "enable" : "disable", clk->use_cnt);
	return 0;
}

static unsigned long bus_clk_get_rate(struct clk *c)
{
	struct bus_clk *bus_clk = to_bus_clk(c);
	struct ccu_clk *ccu_clk;
	int current_policy;
	int freq_id;

	BUG_ON(!bus_clk->ccu_clk);
	ccu_clk= bus_clk->ccu_clk;

	if(bus_clk->freq_tbl_index == -1)
	{
		if(!bus_clk->src_clk || !bus_clk->src_clk->ops || !bus_clk->src_clk->ops->get_rate)
		{
			clk_dbg("This bus clock freq depends on internal dividers\n");
			c->rate = 0;
			goto ret;
		}
		c->rate =  bus_clk->src_clk->ops->get_rate(bus_clk->src_clk);
		goto ret;
	}
	current_policy = ccu_get_active_policy(ccu_clk);

	freq_id = ccu_get_freq_policy(ccu_clk, current_policy);
	clk_dbg("current_policy: %d freq_id %d freq_tbl_index :%d\n",
	        current_policy, freq_id, bus_clk->freq_tbl_index);
	c->rate = ccu_clk->freq_tbl[freq_id][bus_clk->freq_tbl_index];
ret:
	clk_dbg("clock rate: %ld\n", (long int)c->rate);

	return c->rate;
}

static int bus_clk_init(struct clk *clk)
{
	struct bus_clk * bus_clk;
	int inx;

	BUG_ON(clk->clk_type != CLK_TYPE_BUS);

	bus_clk = to_bus_clk(clk);
	BUG_ON(bus_clk->ccu_clk == NULL);

	clk_dbg("%s - %s\n", __func__, clk->name);

	/* Enable write access*/
	ccu_write_access_enable(bus_clk->ccu_clk, true);

	clk_dbg("%s init dep clks -- %s\n", __func__, clk->name);
	/*Init dependent clocks, if any*/
	for (inx = 0; inx < MAX_DEP_CLKS && clk->dep_clks[inx]; inx++)
	{
		clk_dbg("%s Dependant clock %s init \n", __func__, clk->dep_clks[inx]->name);
		__clk_init(clk->dep_clks[inx]);
	}

	clk_dbg("%s init src clks -- %s\n", __func__, clk->name);
	/*Init src clk, if any */
	if(bus_clk->src_clk)
	{
		clk_dbg("%s src clock %s init \n", __func__, bus_clk->src_clk->name);
		__clk_init(bus_clk->src_clk);
	}


	if(bus_clk->hyst_val_mask)
		bus_clk_hyst_enable(bus_clk,HYST_ENABLE & clk->flags,
		                    (clk->flags & HYST_HIGH) ? CLK_HYST_HIGH : CLK_HYST_LOW);

	if(clk->flags & AUTO_GATE)
		bus_clk_set_gating_ctrl(bus_clk, CLK_GATING_AUTO);
	else
		bus_clk_set_gating_ctrl(bus_clk, CLK_GATING_SW);

	BUG_ON(CLK_FLG_ENABLED(clk,ENABLE_ON_INIT) && CLK_FLG_ENABLED(clk,DISABLE_ON_INIT));

	if(CLK_FLG_ENABLED(clk,ENABLE_ON_INIT))
	{
		__bus_clk_enable(clk);
	}
	if(CLK_FLG_ENABLED(clk,DISABLE_ON_INIT))
	{
		if(clk->ops->enable)
		{
			clk->ops->enable(clk, 0);
		}
	}

	/* Disable write access*/
	ccu_write_access_enable(bus_clk->ccu_clk, false);
	clk_dbg("%s init complete\n", clk->name);
	clk_dbg("*************%s: bus clock %s count after init %d ***************\n",
	        __func__, clk->name, clk->use_cnt);

	return 0;
}

static int bus_clk_reset(struct clk *clk)
{
	struct bus_clk *bus_clk;
	u32 reg_val;

	if(clk->clk_type != CLK_TYPE_BUS)
	{
		BUG_ON(1);
		return -EPERM;
	}
	clk_dbg("%s -- %s to be reset\n", __func__, clk->name);

	bus_clk = to_bus_clk(clk);

	BUG_ON(!bus_clk->ccu_clk);
	if (!bus_clk->soft_reset_offset || !bus_clk->clk_reset_mask)
	    return -EPERM;

	CCU_PI_ENABLE(bus_clk->ccu_clk,1);

	/* enable write access*/
	ccu_reset_write_access_enable(bus_clk->ccu_clk, true);

	reg_val = readl(bus_clk->ccu_clk->ccu_reset_mgr_base + bus_clk->soft_reset_offset);

	clk_dbg("reset offset: %08x, reg_val: %08x\n",
		(bus_clk->ccu_clk->ccu_clk_mgr_base+bus_clk->soft_reset_offset), reg_val);
	reg_val = reg_val & ~bus_clk->clk_reset_mask;
	clk_dbg("writing reset val: %08x\n", reg_val);
	writel(reg_val, bus_clk->ccu_clk->ccu_reset_mgr_base + bus_clk->soft_reset_offset);

	udelay(10);

	reg_val = reg_val | bus_clk->clk_reset_mask;
	clk_dbg("writing reset release val: %08x\n", reg_val);
	writel(reg_val, bus_clk->ccu_clk->ccu_reset_mgr_base + bus_clk->soft_reset_offset);

	/* disable write access*/
	ccu_reset_write_access_enable(bus_clk->ccu_clk, false);

	CCU_PI_ENABLE(bus_clk->ccu_clk,0);

	return 0;
}


struct gen_clk_ops gen_bus_clk_ops =
{
	.init           =       bus_clk_init,
	.enable         =       bus_clk_enable,
	.get_rate       =       bus_clk_get_rate,
	.reset			=		bus_clk_reset,
};

static int ref_clk_get_gating_status(struct ref_clk *ref_clk)
{
	u32 reg_val;

	BUG_ON(!ref_clk->ccu_clk);
	if(!ref_clk->clk_gate_offset || !ref_clk->stprsts_mask)
		return -EINVAL;
	CCU_PI_ENABLE(ref_clk->ccu_clk,1);
	reg_val = readl(CCU_REG_ADDR(ref_clk->ccu_clk, ref_clk->clk_gate_offset));
	CCU_PI_ENABLE(ref_clk->ccu_clk,0);

	return GET_BIT_USING_MASK(reg_val, ref_clk->stprsts_mask);
}
EXPORT_SYMBOL(ref_clk_get_gating_status);

static int ref_clk_get_enable_bit(struct ref_clk *ref_clk)
{
	u32 reg_val;

	BUG_ON(!ref_clk->ccu_clk);
	if(!ref_clk->clk_gate_offset || !ref_clk->clk_en_mask)
		return -EINVAL;
	CCU_PI_ENABLE(ref_clk->ccu_clk,1);
	reg_val = readl(CCU_REG_ADDR(ref_clk->ccu_clk, ref_clk->clk_gate_offset));
	CCU_PI_ENABLE(ref_clk->ccu_clk,0);

	return GET_BIT_USING_MASK(reg_val, ref_clk->clk_en_mask);
}

static int ref_clk_get_gating_ctrl(struct ref_clk * ref_clk)
{
	u32 reg_val;

	if(!ref_clk->clk_gate_offset || !ref_clk->gating_sel_mask)
		return -EINVAL;

	BUG_ON(!ref_clk->ccu_clk);
	CCU_PI_ENABLE(ref_clk->ccu_clk,1);
	reg_val = readl(CCU_REG_ADDR(ref_clk->ccu_clk, ref_clk->clk_gate_offset));
	CCU_PI_ENABLE(ref_clk->ccu_clk,0);

	return GET_BIT_USING_MASK(reg_val, ref_clk->gating_sel_mask);
}
EXPORT_SYMBOL(ref_clk_get_gating_ctrl);

static int ref_clk_set_gating_ctrl(struct ref_clk * ref_clk, int gating_ctrl)
{
	u32 reg_val;

	if(gating_ctrl != CLK_GATING_AUTO && gating_ctrl != CLK_GATING_SW)
		return -EINVAL;
	if(!ref_clk->clk_gate_offset || !ref_clk->gating_sel_mask)
		return -EINVAL;

	reg_val = readl(CCU_REG_ADDR(ref_clk->ccu_clk,  ref_clk->clk_gate_offset));
	if(gating_ctrl == CLK_GATING_SW)
		reg_val = SET_BIT_USING_MASK(reg_val, ref_clk->gating_sel_mask);
	else
		reg_val = RESET_BIT_USING_MASK(reg_val, ref_clk->gating_sel_mask);

	writel(reg_val, CCU_REG_ADDR(ref_clk->ccu_clk, ref_clk->clk_gate_offset));

	return 0;
}
EXPORT_SYMBOL(ref_clk_set_gating_ctrl);


/* reference clocks */
unsigned long ref_clk_get_rate(struct clk *clk)
{
	if(clk->clk_type != CLK_TYPE_REF)
		return -EPERM;
	return clk->rate;
}

static int ref_clk_init(struct clk* clk)
{
	struct ref_clk * ref_clk;

	BUG_ON(clk->clk_type != CLK_TYPE_REF);
	ref_clk = to_ref_clk(clk);
	BUG_ON(ref_clk->ccu_clk == NULL);

	clk_dbg("%s, clock name: %s \n",__func__, clk->name);

	/* enable write access*/
	ccu_write_access_enable(ref_clk->ccu_clk, true);
	if(ref_clk_get_gating_status(ref_clk) == 1)
		clk->use_cnt = 1;

	if(clk->flags & AUTO_GATE)
		ref_clk_set_gating_ctrl(ref_clk, CLK_GATING_AUTO);
	else
		ref_clk_set_gating_ctrl(ref_clk, CLK_GATING_SW);

	clk_dbg("%s: before setting the mask\n",__func__);

	BUG_ON(CLK_FLG_ENABLED(clk,ENABLE_ON_INIT) && CLK_FLG_ENABLED(clk,DISABLE_ON_INIT));
	if(CLK_FLG_ENABLED(clk,ENABLE_ON_INIT))
	{
		__ref_clk_enable(clk);
	}

	else if(CLK_FLG_ENABLED(clk,DISABLE_ON_INIT))
	{
		if(clk->ops->enable)
		{
			clk->ops->enable(clk, 0);
		}
	}

	/* Disable write access*/
	ccu_write_access_enable(ref_clk->ccu_clk, false);

	return 0;
}

static int ref_clk_enable(struct clk *c, int enable)
{
	return 0;
}

struct gen_clk_ops gen_ref_clk_ops =
{
	.init           =       ref_clk_init,
	.enable         =       ref_clk_enable,
	.get_rate       =       ref_clk_get_rate,
};


static u32 compute_pll_vco_rate(u32 ndiv_int, u32 nfrac,u32 frac_div, u32 pdiv)
{
	unsigned long xtal = clock_get_xtal();
	u64 temp;
	/*
		vco_rate = 26Mhz*(ndiv_int + ndiv_frac/frac_div)/pdiv
		 = 26(*ndiv_int*frac_div + ndiv_frac)/(pdiv*frac_div)
	*/
	//clk_dbg("%s:pdiv = %x, nfrac = %x ndiv_int = %x\n", __func__, pdiv, nfrac, ndiv_int);
	temp = ((u64)(ndiv_int*frac_div + nfrac)*xtal);

	//clk_dbg("%s: temp = %llu\n",__func__,temp);
	do_div(temp, pdiv*frac_div);

	//clk_dbg("%s: after div temp = %llu\n",__func__,temp);
	return (unsigned long)temp;
}

static unsigned long compute_pll_vco_div(struct pll_clk* pll_clk, u32 rate,
					u32* pdiv, u32* ndiv_int, u32 *nfrac)
{
	u32 max_ndiv;
	u32 frac_div;
	u32 _pdiv = 1;
	u32 _ndiv_int, _nfrac;
	u32 temp_rate;
	u32 new_rate;
	unsigned long xtal = clock_get_xtal();
	u64 temp_frac;

	max_ndiv = pll_clk->ndiv_int_max;
	frac_div = 1 +
			(pll_clk->ndiv_frac_mask >> pll_clk->ndiv_frac_shift);

	_ndiv_int = rate/xtal; /*pdiv = 1*/

	if(_ndiv_int > max_ndiv)
		_ndiv_int = max_ndiv;

	temp_frac= ((u64)rate - (u64)_ndiv_int*xtal)*frac_div;
	do_div(temp_frac, xtal);

    _nfrac = (u32)temp_frac;

    _nfrac  &= (frac_div - 1);

<<<<<<< HEAD
    clk_dbg("_nfrac  = %x\n",_nfrac );
=======
>>>>>>> 804c9efb
    temp_rate = compute_pll_vco_rate(_ndiv_int,_nfrac,frac_div,_pdiv);

	if(temp_rate != rate)
	{
        for(; _nfrac  < frac_div; _nfrac++)
        {
            temp_rate = compute_pll_vco_rate(_ndiv_int,_nfrac,frac_div,_pdiv);
            if(temp_rate > rate)
            {
				u32 temp = compute_pll_vco_rate(_ndiv_int,_nfrac-1,frac_div,_pdiv);
				if(abs(temp_rate - rate) > abs(rate - temp))
				_nfrac--;
                 break;
            }
        }
	}

	new_rate = compute_pll_vco_rate(_ndiv_int,_nfrac,frac_div,_pdiv);
<<<<<<< HEAD
	clk_dbg("%s:new rate =  %u\n",__func__,new_rate);

	if(_ndiv_int == max_ndiv)
		_ndiv_int = 0;
	clk_dbg("%s:_ndiv_int = %x _nfrac = %x _pdiv = %x\n",
			__func__,_ndiv_int, _nfrac, _pdiv);
=======

	if(_ndiv_int == max_ndiv)
		_ndiv_int = 0;
>>>>>>> 804c9efb

	if(ndiv_int)
	*ndiv_int = _ndiv_int;

	if(nfrac)
		*nfrac = _nfrac;

	if(pdiv)
		*pdiv = _pdiv;
    return new_rate;
}

static unsigned long pll_clk_round_rate(struct clk *clk, unsigned long rate)
{
	u32 new_rate;
	struct pll_clk *pll_clk;

	if(clk->clk_type != CLK_TYPE_PLL)
		return -EPERM;

	pll_clk = to_pll_clk(clk);

		new_rate = compute_pll_vco_div(pll_clk, rate,
					NULL, NULL, NULL);

	clk_dbg("%s:rate = %d\n", __func__, new_rate);

	return new_rate;
}

static unsigned long pll_clk_get_rate(struct clk *clk)
{
	struct pll_clk *pll_clk;
	u32 reg_val = 0;
	u32 ndiv_int, nfrac, pdiv;
	u32 frac_div;

	BUG_ON(clk->clk_type != CLK_TYPE_PLL);

	pll_clk = to_pll_clk(clk);

	if(CLK_FLG_ENABLED(clk,RATE_FIXED))
	{
		clk_dbg("%s : %s - fixed rate clk...\n",
		        __func__, clk->name);
		return clk->rate;
	}
	reg_val = readl(CCU_REG_ADDR(pll_clk->ccu_clk,pll_clk->ndiv_frac_offset));
	nfrac =
		(reg_val & pll_clk->ndiv_frac_mask) >> pll_clk->ndiv_frac_shift;

	reg_val = readl(CCU_REG_ADDR(pll_clk->ccu_clk,pll_clk->pll_ctrl_offset));
	pdiv =
		(reg_val & pll_clk->pdiv_mask) >> pll_clk->pdiv_shift;
	ndiv_int =
		(reg_val & pll_clk->ndiv_int_mask) >> pll_clk->ndiv_int_shift;

	if(pdiv == 0)
		pdiv = pll_clk->pdiv_max;
	if(ndiv_int == 0)
		ndiv_int = pll_clk->ndiv_int_max;

	frac_div = 1 +
			(pll_clk->ndiv_frac_mask >> pll_clk->ndiv_frac_shift);
	return compute_pll_vco_rate(ndiv_int,nfrac,frac_div,pdiv);
}

static int pll_clk_set_rate(struct clk* clk, u32 rate)
{
	struct pll_clk * pll_clk;
	u32 new_rate, reg_val;
	u32 pll_cfg_ctrl = 0;
	int insurance;
	u32 ndiv_int, nfrac, pdiv;
	int inx;
	struct pll_cfg_ctrl_info* cfg_ctrl;
	if(clk->clk_type != CLK_TYPE_PLL)
		return -EPERM;

	pll_clk = to_pll_clk(clk);

	clk_dbg("%s : %s\n",
	        __func__, clk->name);

	if(CLK_FLG_ENABLED(clk,RATE_FIXED))
	{
		clk_dbg("%s : %s - fixed rate clk...rate cannot be changed\n",
		        __func__, clk->name);
		return -EINVAL;

	}
	new_rate = compute_pll_vco_div(pll_clk, rate,
					&pdiv, &ndiv_int, &nfrac);

<<<<<<< HEAD
	clk_dbg("%s:new_rate = %d rate = %d\n",__func__,new_rate,rate);
=======
>>>>>>> 804c9efb
	if(abs(new_rate-rate) > 100)
	{
		clk_dbg("%s : %s - rate(%d) not supported\n",
		        __func__, clk->name,rate);
		return -EINVAL;
	}

	/* enable write access*/
	ccu_write_access_enable(pll_clk->ccu_clk, true);

	/*Write pll_cfg_ctrl*/
	if(pll_clk->cfg_ctrl_info &&
			pll_clk->cfg_ctrl_info->thold_count)
	{
		cfg_ctrl = pll_clk->cfg_ctrl_info;
		for(inx = 0; inx < cfg_ctrl->thold_count; inx++)
		{
			if(cfg_ctrl->vco_thold[inx] == PLL_VCO_RATE_MAX
				|| new_rate < cfg_ctrl->vco_thold[inx])
			{
				pll_cfg_ctrl =
					cfg_ctrl->pll_config_value[inx];
				pll_cfg_ctrl <<= cfg_ctrl->pll_cfg_ctrl_shift;
				pll_cfg_ctrl &= cfg_ctrl->pll_cfg_ctrl_mask;
				break;
			}
		}
<<<<<<< HEAD
		clk_dbg("%s:pll_cfg_ctrl = %x\n",__func__,pll_cfg_ctrl);
=======
>>>>>>> 804c9efb
		if(inx != pll_clk->cfg_ctrl_info->thold_count)
		{
			writel(pll_cfg_ctrl,
				CCU_REG_ADDR(pll_clk->ccu_clk, cfg_ctrl->pll_cfg_ctrl_offset));
		}
	}
	/*Write nfrac*/
	reg_val = readl(CCU_REG_ADDR(pll_clk->ccu_clk,pll_clk->ndiv_frac_offset));
	reg_val &= ~pll_clk->ndiv_frac_mask;
	reg_val |= nfrac << pll_clk->ndiv_frac_shift;
	writel(reg_val,
		CCU_REG_ADDR(pll_clk->ccu_clk,pll_clk->ndiv_frac_offset));

	/*write nint & pdiv*/
	reg_val = readl(CCU_REG_ADDR(pll_clk->ccu_clk,pll_clk->pll_ctrl_offset));
	reg_val &= ~(pll_clk->pdiv_mask | pll_clk->ndiv_int_mask);
	reg_val |= (pdiv << pll_clk->pdiv_shift)
			| (ndiv_int << pll_clk->ndiv_int_shift)
			| pll_clk->soft_resetb_mask
			| pll_clk->soft_resetb_mask;

	writel(reg_val,
		CCU_REG_ADDR(pll_clk->ccu_clk,pll_clk->pll_ctrl_offset));

	/*Loop for lock bit only if the
		- PLL is AUTO GATED or
		- PLL is enabled */
	reg_val = readl(CCU_REG_ADDR(pll_clk->ccu_clk,pll_clk->pll_ctrl_offset));
	if(clk->flags & AUTO_GATE || ((reg_val & pll_clk->pwrdwn_mask) == 0))
	{
		insurance = 0;
		do
		{
			udelay(1);
			reg_val = readl(CCU_REG_ADDR(pll_clk->ccu_clk, pll_clk->pll_ctrl_offset));
			insurance++;
		} while(!(GET_BIT_USING_MASK(reg_val, pll_clk->pll_lock)) && insurance < 1000);
		WARN_ON(insurance >= 1000);
	}

	/* disable write access*/
	ccu_write_access_enable(pll_clk->ccu_clk,false);

	clk_dbg("clock set rate done \n");
	return 0;
}


static int pll_clk_enable(struct clk* clk, int enable)
{
	u32 reg_val;
	struct pll_clk * pll_clk;
	int insurance;
	clk_dbg("%s:%d, clock name: %s \n",__func__,enable, clk->name);

	BUG_ON(clk->clk_type != CLK_TYPE_PLL);
	pll_clk = to_pll_clk(clk);

	BUG_ON(!pll_clk->ccu_clk || (pll_clk->pll_ctrl_offset == 0));

	if(clk->flags & AUTO_GATE || !pll_clk->pwrdwn_mask)
	{
		clk_dbg("%s:%s: is auto gated or no enable bit\n",__func__, clk->name);
		return 0;
	}

	/*enable write access*/
	ccu_write_access_enable(pll_clk->ccu_clk, true);

	reg_val = readl(CCU_REG_ADDR(pll_clk->ccu_clk,pll_clk->pll_ctrl_offset));
	clk_dbg("%s, Before change pll_ctrl reg value: %08x  \n",__func__, reg_val);

	/*Return if sw_override bit is set ?*/
	if(!GET_BIT_USING_MASK(reg_val,pll_clk->idle_pwrdwn_sw_ovrride_mask))
	{
		if(enable)
		{
			reg_val &= ~pll_clk->pwrdwn_mask;
			reg_val |=  pll_clk->soft_post_resetb_mask|pll_clk->soft_resetb_mask;
		}
		else
			reg_val = reg_val | pll_clk->pwrdwn_mask;
		clk_dbg("%s, writing %08x to clk_gate reg\n",__func__, reg_val);
		writel(reg_val, CCU_REG_ADDR(pll_clk->ccu_clk, pll_clk->pll_ctrl_offset));

		if(enable)
		{
			insurance = 0;
			do
			{
				udelay(1);
				reg_val = readl(CCU_REG_ADDR(pll_clk->ccu_clk, pll_clk->pll_ctrl_offset));
				insurance++;
			} while(!(GET_BIT_USING_MASK(reg_val, pll_clk->pll_lock)) && insurance < 1000);
			WARN_ON(insurance >= 1000);
		}
		clk_dbg("%s, %s is %s..! \n",__func__, clk->name, enable ? "enabled" : "disabled");
	}

	/* disable write access*/
	ccu_write_access_enable(pll_clk->ccu_clk,false);

	clk_dbg("*************%s: pll clock %s count after %s : %d ***************\n",
	        __func__, clk->name, enable ? "enable" : "disable", clk->use_cnt);

	return 0;
}

static int pll_clk_init(struct clk* clk)
{
	struct pll_clk * pll_clk;
	u32 reg_val;

	BUG_ON(clk->clk_type != CLK_TYPE_PLL);
	pll_clk = to_pll_clk(clk);

	BUG_ON(pll_clk->ccu_clk == NULL);

	clk_dbg("%s, clock name: %s \n",__func__, clk->name);

	/* enable write access*/
	ccu_write_access_enable(pll_clk->ccu_clk, true);

	reg_val = readl(CCU_REG_ADDR(pll_clk->ccu_clk,pll_clk->pll_ctrl_offset));
	if(clk->flags & AUTO_GATE)
	{
		reg_val |= pll_clk->idle_pwrdwn_sw_ovrride_mask;
	}
	else
	{
		reg_val &= ~pll_clk->idle_pwrdwn_sw_ovrride_mask;
	}
	writel(reg_val,CCU_REG_ADDR(pll_clk->ccu_clk,pll_clk->pll_ctrl_offset));
	/* Disable write access*/
	ccu_write_access_enable(pll_clk->ccu_clk, false);

	clk_dbg("*************%s: peri clock %s count after init %d **************\n",
	        __func__, clk->name, clk->use_cnt);

	return 0;
}

static int pll_clk_get_lock_status(struct pll_clk* pll_clk)
{
    u32 reg_val;

    BUG_ON(!pll_clk->ccu_clk);
    if(!pll_clk->pll_ctrl_offset || !pll_clk->pll_lock)
	return -EINVAL;
    CCU_PI_ENABLE(pll_clk->ccu_clk,1);
    reg_val = readl(CCU_REG_ADDR(pll_clk->ccu_clk, pll_clk->pll_ctrl_offset));
    CCU_PI_ENABLE(pll_clk->ccu_clk,0);

    return GET_BIT_USING_MASK(reg_val, pll_clk->pll_lock);
}
static int pll_clk_get_pdiv(struct pll_clk* pll_clk)
{
    u32 reg_val;

    BUG_ON(!pll_clk->ccu_clk);
    if(!pll_clk->pll_ctrl_offset || !pll_clk->pdiv_mask)
	return -EINVAL;
    CCU_PI_ENABLE(pll_clk->ccu_clk,1);
    reg_val = readl(CCU_REG_ADDR(pll_clk->ccu_clk, pll_clk->pll_ctrl_offset));
    CCU_PI_ENABLE(pll_clk->ccu_clk,0);

    return GET_VAL_USING_MASK_SHIFT(reg_val, pll_clk->pdiv_mask, pll_clk->pdiv_shift);
}
static int pll_clk_get_ndiv_int(struct pll_clk* pll_clk)
{
    u32 reg_val;

    BUG_ON(!pll_clk->ccu_clk);
    if(!pll_clk->pll_ctrl_offset || !pll_clk->ndiv_int_mask)
	return -EINVAL;
    CCU_PI_ENABLE(pll_clk->ccu_clk,1);
    reg_val = readl(CCU_REG_ADDR(pll_clk->ccu_clk, pll_clk->pll_ctrl_offset));
    CCU_PI_ENABLE(pll_clk->ccu_clk,0);

    return GET_VAL_USING_MASK_SHIFT(reg_val, pll_clk->ndiv_int_mask, pll_clk->ndiv_int_shift);
}
static int pll_clk_get_ndiv_frac(struct pll_clk* pll_clk)
{
    u32 reg_val;

    BUG_ON(!pll_clk->ccu_clk);
    if(!pll_clk->ndiv_frac_offset || !pll_clk->ndiv_frac_mask)
	return -EINVAL;
    CCU_PI_ENABLE(pll_clk->ccu_clk,1);
    reg_val = readl(CCU_REG_ADDR(pll_clk->ccu_clk, pll_clk->ndiv_frac_offset));
    CCU_PI_ENABLE(pll_clk->ccu_clk,0);

    return GET_VAL_USING_MASK_SHIFT(reg_val, pll_clk->ndiv_frac_mask, pll_clk->ndiv_frac_shift);
}
static int pll_clk_get_idle_pwrdwn_sw_ovrride(struct pll_clk* pll_clk)
{
    u32 reg_val;

    BUG_ON(!pll_clk->ccu_clk);
    if(!pll_clk->pll_ctrl_offset || !pll_clk->idle_pwrdwn_sw_ovrride_mask)
	return -EINVAL;
    CCU_PI_ENABLE(pll_clk->ccu_clk,1);
    reg_val = readl(CCU_REG_ADDR(pll_clk->ccu_clk, pll_clk->pll_ctrl_offset));
    CCU_PI_ENABLE(pll_clk->ccu_clk,0);

    return GET_BIT_USING_MASK(reg_val, pll_clk->idle_pwrdwn_sw_ovrride_mask);
}
static int pll_clk_get_pwrdwn(struct pll_clk* pll_clk)
{
    u32 reg_val;

    BUG_ON(!pll_clk->ccu_clk);
    if(!pll_clk->pll_ctrl_offset || !pll_clk->pwrdwn_mask)
	return -EINVAL;
    CCU_PI_ENABLE(pll_clk->ccu_clk,1);
    reg_val = readl(CCU_REG_ADDR(pll_clk->ccu_clk, pll_clk->pll_ctrl_offset));
    CCU_PI_ENABLE(pll_clk->ccu_clk,0);

    return GET_BIT_USING_MASK(reg_val, pll_clk->pwrdwn_mask);
}

struct gen_clk_ops gen_pll_clk_ops =
{
	.init	        =       pll_clk_init,
	.enable         =       pll_clk_enable,
	.set_rate       =       pll_clk_set_rate,
	.get_rate       =       pll_clk_get_rate,
	.round_rate     =       pll_clk_round_rate,
};


static int pll_chnl_clk_enable(struct clk* clk, int enable)
{
	u32 reg_val;
	struct pll_chnl_clk * pll_chnl_clk;
	clk_dbg("%s:%d, clock name: %s \n",__func__,enable, clk->name);

	BUG_ON(clk->clk_type != CLK_TYPE_PLL_CHNL);
	pll_chnl_clk = to_pll_chnl_clk(clk);

	/*enable write access*/
	ccu_write_access_enable(pll_chnl_clk->ccu_clk, true);

	reg_val = readl(CCU_REG_ADDR(pll_chnl_clk->ccu_clk,pll_chnl_clk->cfg_reg_offset));
	clk_dbg("%s, Before change pll_cannnel_ctrl reg value: %08x  \n",__func__, reg_val);

	if(enable)
	{
			reg_val &= ~pll_chnl_clk->out_en_mask;
			reg_val |=  pll_chnl_clk->load_en_mask;
	}
	else
		reg_val = reg_val | pll_chnl_clk->out_en_mask;

	clk_dbg("%s, writing %08x to pll_cannnel_ctrl reg\n",__func__, reg_val);
	writel(reg_val, CCU_REG_ADDR(pll_chnl_clk->ccu_clk, pll_chnl_clk->cfg_reg_offset));

	/* disable write access*/
	ccu_write_access_enable(pll_chnl_clk->ccu_clk,false);

	clk_dbg("*************%s: pll channrl clock %s count after %s : %d ***************\n",
	        __func__, clk->name, enable ? "enable" : "disable", clk->use_cnt);

	return 0;
}

static unsigned long pll_chnl_clk_round_rate(struct clk *clk, unsigned long rate)
{
	u32 new_rate;
	u32 vco_rate;
	u32 mdiv;
	struct pll_chnl_clk *pll_chnl_clk;

	if(clk->clk_type != CLK_TYPE_PLL_CHNL)
		return 0;

	pll_chnl_clk = to_pll_chnl_clk(clk);

	vco_rate = __pll_clk_get_rate(&pll_chnl_clk->pll_clk->clk);

	if(vco_rate < rate || rate == 0)
		return 0;

	mdiv = 	vco_rate/rate;

	if(mdiv > pll_chnl_clk->mdiv_max)
		mdiv = pll_chnl_clk->mdiv_max;
	new_rate = vco_rate/mdiv;
<<<<<<< HEAD
	clk_dbg("%s:rate = %d\n", __func__, new_rate);
=======
>>>>>>> 804c9efb

	return new_rate;
}

static unsigned long pll_chnl_clk_get_rate(struct clk *clk)
{
	struct pll_chnl_clk *pll_chnl_clk;
	u32 mdiv;
	u32 reg_val;
	u32 vco_rate;
	BUG_ON(clk->clk_type != CLK_TYPE_PLL_CHNL);

	pll_chnl_clk = to_pll_chnl_clk(clk);

	reg_val = readl(CCU_REG_ADDR(pll_chnl_clk->ccu_clk,pll_chnl_clk->cfg_reg_offset));
	mdiv =
		(reg_val & pll_chnl_clk->mdiv_mask) >> pll_chnl_clk->mdiv_shift;
	if(mdiv == 0)
		mdiv = pll_chnl_clk->mdiv_max;
	vco_rate = __pll_clk_get_rate(&pll_chnl_clk->pll_clk->clk);
<<<<<<< HEAD
	clk_dbg("%s:vco_rate = %x, mdiv = %x reg_val - %x\n", __func__,
		vco_rate,mdiv,reg_val);
=======
>>>>>>> 804c9efb
	return (vco_rate/mdiv);
}

static int pll_chnl_clk_set_rate(struct clk* clk, u32 rate)
{
	u32 reg_val;
	u32 vco_rate;
	u32 mdiv;
	struct pll_chnl_clk *pll_chnl_clk;

	if(clk->clk_type != CLK_TYPE_PLL_CHNL)
		return 0;

	clk_dbg("%s : %s\n",
	        __func__, clk->name);


	pll_chnl_clk = to_pll_chnl_clk(clk);

	vco_rate = __pll_clk_get_rate(&pll_chnl_clk->pll_clk->clk);

	if(vco_rate < rate || rate == 0)
	{
		clk_dbg("%s : invalid rate : %d\n",
	        __func__, rate);
		return -EINVAL;
	}

	mdiv = 	vco_rate/rate;

	if(mdiv == 0)
		mdiv++;
	if(abs(rate - vco_rate/mdiv) > abs(rate - vco_rate/(mdiv+1)))
		mdiv++;
	if(mdiv > pll_chnl_clk->mdiv_max)
		mdiv = pll_chnl_clk->mdiv_max;

	if(abs(rate - vco_rate/mdiv) > 100)
	{
		clk_dbg("%s : invalid rate : %d\n",
	        __func__, rate);
		return -EINVAL;
	}

	/* enable write access*/
	ccu_write_access_enable(pll_chnl_clk->ccu_clk, true);

	/*Write mdiv*/
	if(mdiv == pll_chnl_clk->mdiv_max)
		mdiv = 0;

	reg_val = readl(CCU_REG_ADDR(pll_chnl_clk->ccu_clk,pll_chnl_clk->cfg_reg_offset));
	reg_val &= ~pll_chnl_clk->mdiv_mask;
	reg_val |= mdiv << pll_chnl_clk->mdiv_shift | pll_chnl_clk->load_en_mask;

	writel(reg_val,CCU_REG_ADDR(pll_chnl_clk->ccu_clk,pll_chnl_clk->cfg_reg_offset));

	/* disable write access*/
	ccu_write_access_enable(pll_chnl_clk->ccu_clk,false);

	clk_dbg("clock set rate done \n");
	return 0;
}

static int pll_chnl_clk_init(struct clk* clk)
{
	struct pll_chnl_clk * pll_chnl_clk;
	clk_dbg("%s, clock name: %s \n",__func__, clk->name);

	BUG_ON(clk->clk_type != CLK_TYPE_PLL_CHNL);
	pll_chnl_clk = to_pll_chnl_clk(clk);

	BUG_ON(!pll_chnl_clk->ccu_clk ||
				!pll_chnl_clk->pll_clk || !pll_chnl_clk->cfg_reg_offset);
	return 0;
}
static int pll_chnl_clk_get_mdiv(struct pll_chnl_clk* pll_chnl_clk)
{
    u32 reg_val;

    BUG_ON(!pll_chnl_clk->ccu_clk);
    if(!pll_chnl_clk->cfg_reg_offset || !pll_chnl_clk->mdiv_mask)
	return -EINVAL;
    CCU_PI_ENABLE(pll_chnl_clk->ccu_clk,1);
    reg_val = readl(CCU_REG_ADDR(pll_chnl_clk->ccu_clk, pll_chnl_clk->cfg_reg_offset));
    CCU_PI_ENABLE(pll_chnl_clk->ccu_clk,0);

    return GET_VAL_USING_MASK_SHIFT(reg_val, pll_chnl_clk->mdiv_mask, pll_chnl_clk->mdiv_shift);
}
static int pll_chnl_clk_get_enb_clkout(struct pll_chnl_clk* pll_chnl_clk)
{
    u32 reg_val;

    BUG_ON(!pll_chnl_clk->ccu_clk);
    if(!pll_chnl_clk->cfg_reg_offset || !pll_chnl_clk->out_en_mask)
	return -EINVAL;
    CCU_PI_ENABLE(pll_chnl_clk->ccu_clk,1);
    reg_val = readl(CCU_REG_ADDR(pll_chnl_clk->ccu_clk, pll_chnl_clk->cfg_reg_offset));
    CCU_PI_ENABLE(pll_chnl_clk->ccu_clk,0);

    return GET_BIT_USING_MASK(reg_val, pll_chnl_clk->out_en_mask);
}

struct gen_clk_ops gen_pll_chnl_clk_ops =
{
	.init	        =       pll_chnl_clk_init,
	.enable         =       pll_chnl_clk_enable,
	.set_rate       =       pll_chnl_clk_set_rate,
	.get_rate       =       pll_chnl_clk_get_rate,
	.round_rate     =       pll_chnl_clk_round_rate,
};


static unsigned long core_clk_get_rate(struct clk *clk)
{
	struct core_clk *core_clk;
	u32 freq_id;
	u32 pll_chnl;
	BUG_ON(clk->clk_type != CLK_TYPE_CORE);

	core_clk = to_core_clk(clk);
	/**/
	freq_id = ccu_get_freq_policy(core_clk->ccu_clk,core_clk->active_policy);

	if(freq_id < core_clk->num_pre_def_freq)
	{
		return core_clk->pre_def_freq[freq_id];
	}
	pll_chnl = freq_id - core_clk->num_pre_def_freq;

	BUG_ON(pll_chnl >= core_clk->num_chnls);

	return __pll_chnl_clk_get_rate(&core_clk->pll_chnl_clk[pll_chnl]->clk);
}

/**
 * core_clk_freq_scale - "old * mult / div" calculation for large values (32-bit-arch safe)
 * @old:   old value
 * @div:   divisor
 * @mult:  multiplier
 *
 *
 *    new = old * mult / div
 */
static inline unsigned long core_clk_freq_scale(unsigned long old, u_int div, u_int mult)
{
#if BITS_PER_LONG == 32

	u64 result = ((u64) old) * ((u64) mult);
	do_div(result, div);
	return (unsigned long) result;

#elif BITS_PER_LONG == 64

	unsigned long result = old * ((u64) mult);
	result /= div;
	return result;

#endif
};

static int core_clk_set_rate(struct clk* clk, u32 rate)
{
	u32 vco_rate;
	u32 div;
	struct core_clk *core_clk;
	static u32 l_p_j_ref = 0;
	static u32 l_p_j_ref_freq = 0;
	int ret;

	if(clk->clk_type != CLK_TYPE_CORE || rate == 0)
		return -EINVAL;

	clk_dbg("%s : %s\n",
	        __func__, clk->name);

	core_clk = to_core_clk(clk);
	vco_rate = __pll_clk_get_rate(&core_clk->pll_clk->clk);
    div = vco_rate/rate;
	if(l_p_j_ref == 0 && (clk->flags & UPDATE_LPJ))
	{
		BUG_ON(!clk->ops->get_rate);
#ifdef CONFIG_SMP
		l_p_j_ref = per_cpu(cpu_data, 0).loops_per_jiffy;
#else
		l_p_j_ref = loops_per_jiffy;
#endif
		l_p_j_ref_freq = clk->ops->get_rate(clk)/1000;
		clk_dbg("l_p_j_ref = %d, l_p_j_ref_freq = %x\n",l_p_j_ref,l_p_j_ref_freq);
	}

	if(div < 2 || rate*div != vco_rate)
	{
		__pll_clk_set_rate(&core_clk->pll_clk->clk,rate*2);
		vco_rate = __pll_clk_get_rate(&core_clk->pll_clk->clk);
		div = vco_rate/rate;
	}

	ret =  __pll_chnl_clk_set_rate(&core_clk->pll_chnl_clk[core_clk->num_chnls-1]->clk,
					rate);
	if(!ret && (clk->flags & UPDATE_LPJ))
	{
#ifdef CONFIG_SMP
		int i;
		for_each_online_cpu(i)
		{
			per_cpu(cpu_data, i).loops_per_jiffy = core_clk_freq_scale(l_p_j_ref,
							l_p_j_ref_freq,
							rate/1000);
		}
#endif
		loops_per_jiffy =  core_clk_freq_scale(l_p_j_ref,
							l_p_j_ref_freq,
							rate/1000);
		clk_dbg("loops_per_jiffy = %lu, rate = %u\n",loops_per_jiffy,rate);
	}
	return ret;
}

static int core_clk_init(struct clk* clk)
{
	struct core_clk * core_clk;
	clk_dbg("%s, clock name: %s \n",__func__, clk->name);

	BUG_ON(clk->clk_type != CLK_TYPE_CORE);
	core_clk = to_core_clk(clk);

	BUG_ON(!core_clk->ccu_clk ||
				!core_clk->pll_clk || !core_clk->num_chnls);
	INIT_LIST_HEAD(&clk->list);
	list_add(&clk->list, &core_clk->ccu_clk->clk_list);

	return 0;
}

static int core_clk_reset(struct clk* clk)
{
	u32 reg_val;
	struct core_clk * core_clk;

	if(clk->clk_type != CLK_TYPE_CORE) {
		BUG_ON(1);
		return -EPERM;
	}
	core_clk = to_core_clk(clk);
	clk_dbg("%s -- %s to be reset\n", __func__, clk->name);

	BUG_ON(!core_clk->ccu_clk);
	if (!core_clk->soft_reset_offset || !core_clk->clk_reset_mask)
	    return -EPERM;

	/* enable write access*/
	ccu_reset_write_access_enable(core_clk->ccu_clk, true);

	reg_val = readl(core_clk->ccu_clk->ccu_reset_mgr_base + core_clk->soft_reset_offset);
	clk_dbg("reset offset: %08x, reg_val: %08x\n",
		(core_clk->ccu_clk->ccu_reset_mgr_base + core_clk->soft_reset_offset), reg_val);
	reg_val = reg_val & ~core_clk->clk_reset_mask;
	clk_dbg("writing reset value: %08x\n", reg_val);
	writel(reg_val, core_clk->ccu_clk->ccu_reset_mgr_base + core_clk->soft_reset_offset);
	//core should have reset here. below code wont be executed.
	udelay(10);

	reg_val = reg_val | core_clk->clk_reset_mask;
	clk_dbg("writing reset release value: %08x\n", reg_val);

	writel(reg_val, core_clk->ccu_clk->ccu_reset_mgr_base + core_clk->soft_reset_offset);

	ccu_reset_write_access_enable(core_clk->ccu_clk, false);

	return 0;
}

int core_clk_get_gating_status(struct core_clk * core_clk)
{
	u32 reg_val;

	BUG_ON(!core_clk->ccu_clk);
	if(!core_clk->clk_gate_offset || !core_clk->stprsts_mask)
		return -EINVAL;
	CCU_PI_ENABLE(core_clk->ccu_clk,1);
	reg_val = readl(CCU_REG_ADDR(core_clk->ccu_clk, core_clk->clk_gate_offset));
	CCU_PI_ENABLE(core_clk->ccu_clk,0);

	return GET_BIT_USING_MASK(reg_val, core_clk->stprsts_mask);
}
static int core_clk_get_gating_ctrl(struct core_clk * core_clk)
{
	u32 reg_val;

	if(!core_clk->clk_gate_offset || !core_clk->gating_sel_mask)
		return -EINVAL;

	BUG_ON(!core_clk->ccu_clk);
	CCU_PI_ENABLE(core_clk->ccu_clk,1);
	reg_val = readl(CCU_REG_ADDR(core_clk->ccu_clk, core_clk->clk_gate_offset));
	CCU_PI_ENABLE(core_clk->ccu_clk,0);

	return GET_BIT_USING_MASK(reg_val, core_clk->gating_sel_mask);
}
static int core_clk_get_enable_bit(struct core_clk * core_clk)
{
	u32 reg_val;

	BUG_ON(!core_clk->ccu_clk);
	if(!core_clk->clk_gate_offset || !core_clk->clk_en_mask)
		return -EINVAL;
	CCU_PI_ENABLE(core_clk->ccu_clk,1);
	reg_val = readl(CCU_REG_ADDR(core_clk->ccu_clk, core_clk->clk_gate_offset));
	CCU_PI_ENABLE(core_clk->ccu_clk,0);

	return GET_BIT_USING_MASK(reg_val, core_clk->clk_en_mask);
}

struct gen_clk_ops gen_core_clk_ops =
{
	.init	        =       core_clk_init,
	.set_rate       =       core_clk_set_rate,
	.get_rate       =       core_clk_get_rate,
	.reset		=	core_clk_reset,
};


#ifdef CONFIG_DEBUG_FS

__weak int set_gpio_mux_for_debug_bus(void)
{
    return 0;
}

__weak int set_clk_idle_debug_mon(int clk_idle)
{
    return 0;
}

__weak int set_clk_monitor_debug(int mon_select)
{
    return 0;
}

__weak int clock_monitor_enable(struct clk *clk, int monitor)
{
    return 0;
}

static int set_clk_idle_debug(void *data, u64 clk_idle)
{
    return (set_clk_idle_debug_mon(clk_idle));
}
DEFINE_SIMPLE_ATTRIBUTE(clock_idle_debug_fops, NULL, set_clk_idle_debug, "%llu\n");

static int set_clk_mon_debug(void *data, u64 mon_select)
{
    int ret = 0;
    clk_dbg("%s:Clock to be monitored on %s\n", __func__, mon_select?"DEBUG_BUS_GPIO":"CAMCS_PIN");

    ret = set_clk_monitor_debug(mon_select);

    return ret;
}

DEFINE_SIMPLE_ATTRIBUTE(clock_mon_debug_fops, NULL, set_clk_mon_debug, "%llu\n");

static int clk_mon_enable(void *data, u64 val)
{
    struct clk *clock = data;
    if(val == 0 || val == 1)
	clock_monitor_enable(clock, val);
    else
	clk_dbg("Invalid value \n");

    return 0;
}
DEFINE_SIMPLE_ATTRIBUTE(clock_mon_fops, NULL, clk_mon_enable, "%llu\n");

static int clk_debug_get_rate(void *data, u64 *val)
{
	struct clk *clock = data;
	*val = clk_get_rate(clock);
	return 0;
}

static int clk_debug_set_rate(void *data, u64 val)
{
	struct clk *clock = data;
	clk_set_rate(clock, val);
	return 0;
}

DEFINE_SIMPLE_ATTRIBUTE(clock_rate_fops, clk_debug_get_rate,
                        clk_debug_set_rate, "%llu\n");

static int ccu_debug_get_freqid(void *data, u64 *val)
{
	struct clk *clock = data;
	struct ccu_clk *ccu_clk;
	int freq_id;

	ccu_clk = to_ccu_clk(clock);
	freq_id = ccu_policy_dbg_get_act_freqid(ccu_clk);

	*val = freq_id;
	return 0;
}

DEFINE_SIMPLE_ATTRIBUTE(ccu_freqid_fops, ccu_debug_get_freqid,
                        NULL, "%llu\n");

static int ccu_debug_get_policy(void *data, u64 *val)
{
	struct clk *clock = data;
	struct ccu_clk *ccu_clk;
	int policy;

	ccu_clk = to_ccu_clk(clock);
	policy = ccu_policy_dbg_get_act_policy(ccu_clk);

	*val = policy;
	return 0;
}

DEFINE_SIMPLE_ATTRIBUTE(ccu_policy_fops, ccu_debug_get_policy,
                        NULL, "%llu\n");

static int clock_status_show(struct seq_file *seq, void *p)
{
	struct clk *c = seq->private;
	struct peri_clk *peri_clk;
	struct bus_clk *bus_clk;
	struct ref_clk *ref_clk;
	struct pll_clk *pll_clk;
	struct pll_chnl_clk *pll_chnl_clk;
	struct core_clk *core_clk;
	int enabled = 0;

	switch (c->clk_type) {
	case CLK_TYPE_PERI:
		peri_clk = to_peri_clk(c);
		enabled = peri_clk_get_gating_status(peri_clk);
		break;
	case CLK_TYPE_BUS:
		 bus_clk = to_bus_clk(c);
		 enabled = bus_clk_get_gating_status(bus_clk);
		 break;
	case CLK_TYPE_REF:
		ref_clk = to_ref_clk(c);
		enabled = ref_clk_get_gating_status(ref_clk);
		break;
	case CLK_TYPE_PLL:
		pll_clk = to_pll_clk(c);
		enabled = pll_clk_get_lock_status(pll_clk);
		break;
	case CLK_TYPE_PLL_CHNL:
		pll_chnl_clk = to_pll_chnl_clk(c);
		/*0= divider outputs enabled, 1= divider outputs disabled
		* So inverting to display status.
		*/
		enabled = !pll_chnl_clk_get_enb_clkout(pll_chnl_clk);
		break;
	case CLK_TYPE_CORE:
		core_clk = to_core_clk(c);
		enabled = core_clk_get_gating_status(core_clk);
		break;
	case CLK_TYPE_CCU:
		if (c->use_cnt > 0)
		    enabled = 1;
		break;
	default:
		enabled = -1;
	}
	if(enabled < 0)
		seq_printf(seq, "-1\n");
	else
		seq_printf(seq, "%d\n", enabled);
	return 0;
}

static int fops_clock_status_show_open(struct inode *inode, struct file *file)
{
	return single_open(file, clock_status_show, inode->i_private);
}

static const struct file_operations clock_status_show_fops =
{
	.open                   = fops_clock_status_show_open,
	.read                   = seq_read,
	.llseek                 = seq_lseek,
	.release                = single_release,
};


static int clk_debug_reset(void *data, u64 val)
{
	struct clk *clock = data;
	if(val == 1) /*reset and release the clock from reset*/
		clk_reset(clock);
	else
		clk_dbg("Invalid value \n");

	return 0;
}

DEFINE_SIMPLE_ATTRIBUTE(clock_reset_fops, NULL, clk_debug_reset, "%llu\n");


static int clk_debug_set_enable(void *data, u64 val)
{
	struct clk *clock = data;
	if(val == 1)
		clk_enable(clock);
	else if(val == 0)
		clk_disable(clock);
	else
		clk_dbg("Invalid value \n");

	return 0;
}

DEFINE_SIMPLE_ATTRIBUTE(clock_enable_fops, NULL, clk_debug_set_enable, "%llu\n");

static int print_ref_clock_params(struct seq_file *seq, struct clk *temp_clk)
{
    int status, auto_gate, enable_bit;
    struct ref_clk *ref_clk;
    ref_clk = to_ref_clk(temp_clk);
    status = ref_clk_get_gating_status(ref_clk);
    if(status < 0)
	status = -1;
    auto_gate = ref_clk_get_gating_ctrl(ref_clk);
    if(auto_gate < 0)
	auto_gate = -1;
    enable_bit = ref_clk_get_enable_bit(ref_clk);
    if (enable_bit < 0)
	enable_bit = -1;
    seq_printf(seq, "Ref clock:%20s\t\tenable_bit:%d\t\tStatus:%d\t\tuse count:%d\t\tGating:%d\n",
		temp_clk->name, enable_bit, status, temp_clk->use_cnt, auto_gate);

    return 0;
}
static int print_peri_clock_params(struct seq_file *seq, struct clk *temp_clk)
{
    int status, auto_gate, sleep_prev, enable_bit;
    struct peri_clk *peri_clk;

    peri_clk = to_peri_clk(temp_clk);
    status = peri_clk_get_gating_status(peri_clk);
    if(status < 0)
	status = -1;
    auto_gate = peri_clk_get_gating_ctrl(peri_clk);
    if(auto_gate < 0)
	auto_gate = -1;
    enable_bit = peri_clk_get_enable_bit(peri_clk);
    if (enable_bit < 0)
	enable_bit = -1;
    sleep_prev = !CLK_FLG_ENABLED(temp_clk, DONOT_NOTIFY_STATUS_TO_CCU);
    seq_printf(seq, "Peri clock:%20s\t\tenable_bit:%d\t\tStatus:%d\t\tuse count:%d\t\tGating:%d\t\tprevents_retn:%s\n",
    	temp_clk->name, enable_bit, status, temp_clk->use_cnt, auto_gate, sleep_prev?"YES":"NO");

    return 0;
}
static int print_bus_clock_params(struct seq_file *seq, struct clk *temp_clk)
{
    int status, auto_gate, sleep_prev, enable_bit;
    struct bus_clk *bus_clk;

    bus_clk = to_bus_clk(temp_clk);
    status = bus_clk_get_gating_status(bus_clk);
    if(status < 0)
	status = -1;
    auto_gate = bus_clk_get_gating_ctrl(bus_clk);
    if(auto_gate < 0)
	auto_gate = -1;
    enable_bit = bus_clk_get_enable_bit(bus_clk);
    if (enable_bit < 0)
	enable_bit = -1;
    sleep_prev = CLK_FLG_ENABLED(temp_clk, NOTIFY_STATUS_TO_CCU) && !CLK_FLG_ENABLED(temp_clk, AUTO_GATE);
    seq_printf(seq, "Bus clock:%20s\t\tenable_bit:%d\t\tStatus:%d\t\tuse count:%d\t\tGating:%d\t\tprevents_retn:%s\n",
    	temp_clk->name, enable_bit, status, temp_clk->use_cnt, auto_gate, sleep_prev?"YES":"NO");

    return 0;

}
static int print_pll_clock_params(struct seq_file *seq, struct clk *temp_clk)
{
    int lock, pdiv, ndiv_int, ndiv_frac, idle_pwrdwn_sw_ovrrid, pll_pwrdwn;
    struct pll_clk *pll_clk;

    pll_clk = to_pll_clk(temp_clk);
    lock = pll_clk_get_lock_status(pll_clk);
    if(lock < 0)
	lock = -1;
    pdiv = pll_clk_get_pdiv(pll_clk);
    if(pdiv < 0)
	pdiv = -1;
    ndiv_int = pll_clk_get_ndiv_int(pll_clk);
    if(ndiv_int < 0)
	ndiv_int = -1;
    ndiv_frac = pll_clk_get_ndiv_frac(pll_clk);
    if(ndiv_frac < 0)
	ndiv_frac = -1;
    idle_pwrdwn_sw_ovrrid = pll_clk_get_idle_pwrdwn_sw_ovrride(pll_clk);
    if(idle_pwrdwn_sw_ovrrid < 0)
	idle_pwrdwn_sw_ovrrid = -1;
    pll_pwrdwn = pll_clk_get_pwrdwn(pll_clk);
    if(pll_pwrdwn < 0)
	pll_pwrdwn = -1;

    seq_printf(seq, "PLL clock:%20s\t\tLock:%d\t\tpdiv:%x\t\tndiv_int:%x\t\tndiv_frac:%x\t\tidle_pwrdwn_sw_ovrrid:%d\tpwr_dwn:%d\n",
    	temp_clk->name, lock, pdiv, ndiv_int, ndiv_frac, idle_pwrdwn_sw_ovrrid, pll_pwrdwn);

    return 0;
}

static int print_pll_chnl_clock_params(struct seq_file *seq, struct clk *temp_clk)
{
    int mdiv, out_enable;
    struct pll_chnl_clk *pll_chnl_clk;

    pll_chnl_clk = to_pll_chnl_clk(temp_clk);
    mdiv = pll_chnl_clk_get_mdiv(pll_chnl_clk);
    if(mdiv < 0)
	mdiv = -1;
    out_enable = pll_chnl_clk_get_enb_clkout(pll_chnl_clk);
    if(out_enable < 0)
	out_enable = -1;

    seq_printf(seq, "PLL_chnl clock:%20s\t\tmdiv:%x\t\tclkout_enable:%d\t\t\n",
			temp_clk->name, mdiv, out_enable);

    return 0;

}

static int print_core_clock_params(struct seq_file *seq, struct clk *temp_clk)
{
    int status, auto_gate, enable_bit;
    struct core_clk *core_clk;

    core_clk = to_core_clk(temp_clk);
    status = core_clk_get_gating_status(core_clk);
    if(status < 0)
	status = -1;
    auto_gate = core_clk_get_gating_ctrl(core_clk);
    if(auto_gate < 0)
	auto_gate = -1;
    enable_bit = core_clk_get_enable_bit(core_clk);
    if (enable_bit < 0)
	enable_bit = -1;

    seq_printf(seq, "core clock:%20s\t\tenable_bit:%d\t\tStatus:%d\t\tGating:%d\t\t\n",
		temp_clk->name, enable_bit, status, auto_gate);

    return 0;
}

static int ccu_clock_list_show(struct seq_file *seq, void *p)
{
	struct clk *clock = seq->private;
	struct ccu_clk *ccu_clk;
	struct clk *temp_clk;

	ccu_clk = to_ccu_clk(clock);
	list_for_each_entry(temp_clk, &ccu_clk->clk_list, list)
	{
		switch(temp_clk->clk_type)
		{
		case CLK_TYPE_REF:
			print_ref_clock_params(seq, temp_clk);
			break;

		case CLK_TYPE_PERI:
			print_peri_clock_params(seq, temp_clk);
			break;
		case CLK_TYPE_BUS:
			print_bus_clock_params(seq, temp_clk);
			break;
		case CLK_TYPE_PLL:
			print_pll_clock_params(seq, temp_clk);
			break;
		case CLK_TYPE_PLL_CHNL:
			print_pll_chnl_clock_params(seq, temp_clk);
			break;
		case CLK_TYPE_CORE:
			print_core_clock_params(seq, temp_clk);
			break;
		default:
			seq_printf(seq, "clock:%20s\t\tuse count:%d\t\tGating:%d\n",
		           temp_clk->name, temp_clk->use_cnt, CLK_FLG_ENABLED(temp_clk, AUTO_GATE));
			break;
		}
	}

	return 0;
}

static int fops_ccu_clock_list_open(struct inode *inode, struct file *file)
{
	return single_open(file, ccu_clock_list_show, inode->i_private);
}

static const struct file_operations ccu_clock_list_fops =
{
	.open                   = fops_ccu_clock_list_open,
	.read                   = seq_read,
	.llseek                 = seq_lseek,
	.release                = single_release,
};

static int clk_parent_show(struct seq_file *seq, void *p)
{
	struct clk *clock = seq->private;
	struct peri_clk *peri_clk;
	struct bus_clk *bus_clk;
	struct ref_clk *ref_clk;
	struct pll_clk *pll_clk;
	struct pll_chnl_clk *pll_chnl_clk;
	struct core_clk *core_clk;
	switch(clock->clk_type) {
	case CLK_TYPE_PERI:
		peri_clk = to_peri_clk(clock);
		seq_printf(seq, "name   -- %s\n", clock->name);
		if((peri_clk->src_clk.count > 0) && (peri_clk->src_clk.src_inx < peri_clk->src_clk.count))
			seq_printf(seq, "parent -- %s\n", peri_clk->src_clk.clk[peri_clk->src_clk.src_inx]->name);
		else
			seq_printf(seq, "parent -- NULL\n");
		break;
	case CLK_TYPE_BUS:
		bus_clk = to_bus_clk(clock);
		seq_printf(seq, "name   -- %s\n", clock->name);
		if (bus_clk->freq_tbl_index < 0 && bus_clk->src_clk)
			seq_printf(seq, "parent -- %s\n", bus_clk->src_clk->name);
		else
			seq_printf(seq, "parent derived from internal bus\n");
		break;
	case CLK_TYPE_REF:
		ref_clk = to_ref_clk(clock);
		seq_printf(seq, "name   -- %s\n", clock->name);
		if ((ref_clk->src_clk.count > 0) && (ref_clk->src_clk.src_inx < ref_clk->src_clk.count))
			seq_printf(seq, "parent -- %s\n", ref_clk->src_clk.clk[ref_clk->src_clk.src_inx]->name);
		else
			seq_printf(seq, "Derived from %s ccu\n", ref_clk->ccu_clk->clk.name);
		break;
	case CLK_TYPE_PLL:
		pll_clk = to_pll_clk(clock);
		seq_printf(seq, "PLL:  %s\n", clock->name);
		break;
	case CLK_TYPE_PLL_CHNL:
		pll_chnl_clk = to_pll_chnl_clk(clock);
		seq_printf(seq, "PLL:  %s; PLL channel:%s\n", pll_chnl_clk->pll_clk->clk.name, clock->name);
		break;
	case CLK_TYPE_CORE:
		core_clk = to_core_clk(clock);
		seq_printf(seq, "PLL:  %s; core_clk:%s\n", core_clk->pll_clk->clk.name, clock->name);
		break;

	default:
		return -EINVAL;
	}
	return 0;
}

static int fops_parent_open(struct inode *inode, struct file *file)
{
	return single_open(file, clk_parent_show, inode->i_private);
}

static const struct file_operations clock_parent_fops =
{
	.open                   = fops_parent_open,
	.read                   = seq_read,
	.llseek                 = seq_lseek,
	.release                = single_release,
};

static int clk_source_show(struct seq_file *seq, void *p)
{
	struct clk *clock = seq->private;
	struct peri_clk *peri_clk;
	struct bus_clk *bus_clk;
	struct ref_clk *ref_clk;
	struct pll_clk *pll_clk;
	struct pll_chnl_clk *pll_chnl_clk;
	struct core_clk *core_clk;
	switch(clock->clk_type) {
	case CLK_TYPE_PERI:
		peri_clk = to_peri_clk(clock);
		if(peri_clk->src_clk.count > 0)
		{
			int i;
			seq_printf(seq, "clock source for %s\n", clock->name);
			for (i=0; i<peri_clk->src_clk.count; i++)
			{
				seq_printf(seq, "%d   %s\n", i, peri_clk->src_clk.clk[i]->name);
			}
		}
		else
			seq_printf(seq, "no source for %s\n", clock->name);
		break;
	case CLK_TYPE_BUS:
		bus_clk = to_bus_clk(clock);
		if (bus_clk->freq_tbl_index < 0 && bus_clk->src_clk)
		    seq_printf(seq, "source for %s is %s\n", clock->name, bus_clk->src_clk->name);
		else
		    seq_printf(seq, "%s derived from %s CCU\n", clock->name, bus_clk->ccu_clk->clk.name);
		break;
	case CLK_TYPE_REF:
		ref_clk = to_ref_clk(clock);
		if ((ref_clk->src_clk.count > 0) && (ref_clk->src_clk.src_inx < ref_clk->src_clk.count))
			seq_printf(seq, "parent -- %s\n", ref_clk->src_clk.clk[ref_clk->src_clk.src_inx]->name);
		else
			seq_printf(seq, "%s derived from %s CCU\n", clock->name,
			           ref_clk->ccu_clk->clk.name);
		break;
	case CLK_TYPE_PLL:
		pll_clk = to_pll_clk(clock);
		seq_printf(seq, "PLL: %s\n", clock->name);
		break;
	case CLK_TYPE_PLL_CHNL:
		pll_chnl_clk = to_pll_chnl_clk(clock);
		seq_printf(seq, "PLL: %s PLL Channel:%s\n", pll_chnl_clk->pll_clk->clk.name, clock->name);
		break;
	case CLK_TYPE_CORE:
		core_clk = to_core_clk(clock);
		seq_printf(seq, "PLL: %s core_clk:%s\n", core_clk->pll_clk->clk.name, clock->name);
		break;

	default:
		return -EINVAL;
	}

	return 0;
}

static int fops_source_open(struct inode *inode, struct file *file)
{
	return single_open(file, clk_source_show, inode->i_private);
}

static const struct file_operations clock_source_fops =
{
	.open                   = fops_source_open,
	.read                   = seq_read,
	.llseek                 = seq_lseek,
	.release                = single_release,
};

static struct dentry *dent_clk_root_dir;
int __init clock_debug_init(void)
{
	/* create root clock dir /clock */
	dent_clk_root_dir = debugfs_create_dir("clock", 0);
	if(!dent_clk_root_dir)
		return -ENOMEM;
	if(!debugfs_create_u32("debug", 0644, dent_clk_root_dir, (int*)&clk_debug))
		return -ENOMEM;

    if (!debugfs_create_file("clk_idle_debug", 0644, dent_clk_root_dir, NULL, &clock_idle_debug_fops))
	 return -ENOMEM;
    if (!debugfs_create_file("clk_mon_debug", 0644, dent_clk_root_dir, NULL, &clock_mon_debug_fops))
	return -ENOMEM;

	return 0;
}

int __init clock_debug_add_ccu(struct clk *c)
{
	struct ccu_clk *ccu_clk;
	struct dentry *dent_clock_list = 0, *dent_freqid=0, *dent_policy =0;
	struct dentry * dent_count;

	BUG_ON(!dent_clk_root_dir);
	ccu_clk = to_ccu_clk(c);

	ccu_clk->dent_ccu_dir = debugfs_create_dir(c->name, dent_clk_root_dir);
	if(!ccu_clk->dent_ccu_dir)
		goto err;

	dent_clock_list = debugfs_create_file("clock_list", 0644, ccu_clk->dent_ccu_dir, c, &ccu_clock_list_fops);
	if(!dent_clock_list)
		goto err;

	dent_freqid = debugfs_create_file("freq_id", 0644, ccu_clk->dent_ccu_dir, c, &ccu_freqid_fops);
	if(!dent_freqid)
		goto err;

	dent_policy = debugfs_create_file("policy", 0644, ccu_clk->dent_ccu_dir, c, &ccu_policy_fops);
	if(!dent_policy)
		goto err;

	dent_count = debugfs_create_u32("use_cnt", 0444, ccu_clk->dent_ccu_dir, &c->use_cnt);
	if(!dent_count)
		goto err;


	return 0;
err:
	debugfs_remove(ccu_clk->dent_ccu_dir);
	debugfs_remove(dent_clock_list);
	return -ENOMEM;
}

int __init clock_debug_add_clock(struct clk *c)
{
	struct dentry *dent_clk_dir=0, *dent_rate=0, *dent_enable=0,
	*dent_status=0, *dent_flags=0, *dent_use_cnt=0, *dent_id=0,
		*dent_parent=0, *dent_source=0, *dent_ccu_dir=0,
		*dent_clk_mon=0, *dent_reset=0;
	struct peri_clk *peri_clk;
	struct pll_clk *pll_clk;
	struct core_clk *core_clk;
	struct pll_chnl_clk *pll_chnl_clk;
	struct bus_clk *bus_clk;
	struct ref_clk *ref_clk;
	switch(c->clk_type) {
	case CLK_TYPE_REF:
		ref_clk = to_ref_clk(c);
		dent_ccu_dir = ref_clk->ccu_clk->dent_ccu_dir;
		break;
	case CLK_TYPE_BUS:
		bus_clk = to_bus_clk(c);
		dent_ccu_dir = bus_clk->ccu_clk->dent_ccu_dir;
		break;
	case CLK_TYPE_PERI:
		peri_clk = to_peri_clk(c);
		dent_ccu_dir = peri_clk->ccu_clk->dent_ccu_dir;
		break;

	case CLK_TYPE_PLL:
		pll_clk = to_pll_clk(c);
		dent_ccu_dir = pll_clk->ccu_clk->dent_ccu_dir;
		break;

	case CLK_TYPE_PLL_CHNL:
		pll_chnl_clk = to_pll_chnl_clk(c);
		dent_ccu_dir = pll_chnl_clk->ccu_clk->dent_ccu_dir;
		break;

	case CLK_TYPE_CORE:
		core_clk = to_core_clk(c);
		dent_ccu_dir = core_clk->ccu_clk->dent_ccu_dir;
		break;

	default:
		return -EINVAL;
	}
	if (!dent_ccu_dir)
		return -ENOMEM;

	/* create root clock dir /clock/clk_a */
	dent_clk_dir    =       debugfs_create_dir(c->name, dent_ccu_dir);
	if(!dent_clk_dir)
		goto err;

	/* file /clock/clk_a/enable */
	dent_enable        =       debugfs_create_file("enable", 0644, dent_clk_dir, c, &clock_enable_fops);
	if(!dent_enable)
		goto err;

	/* file /clock/clk_a/reset */
	dent_reset	   =	   debugfs_create_file("reset", 0644, dent_clk_dir, c, &clock_reset_fops);
	if(!dent_reset)
		goto err;

	/* file /clock/clk_a/status */
	dent_status      =         debugfs_create_file("status", 0644, dent_clk_dir, c, &clock_status_show_fops);
	if(!dent_status)
		goto err;

	/* file /clock/clk_a/rate */
	dent_rate       =       debugfs_create_file("rate", 0644, dent_clk_dir, c, &clock_rate_fops);
	if(!dent_rate)
		goto err;
	/* file /clock/clk_a/monitor */
	dent_clk_mon    =       debugfs_create_file("clk_mon", 0444, dent_clk_dir, c, &clock_mon_fops);
	if(!dent_clk_mon)
	    goto err;

	/* file /clock/clk_a/flags */
	dent_flags        =       debugfs_create_u32("flags", 0644, dent_clk_dir, (unsigned int*)&c->flags);
	if(!dent_flags)
		goto err;

	/* file /clock/clk_a/use_cnt */
	dent_use_cnt    =       debugfs_create_u32("use_cnt", 0444, dent_clk_dir, (unsigned int*)&c->use_cnt);
	if(!dent_use_cnt)
		goto err;

	/* file /clock/clk_a/id */
	dent_id         =       debugfs_create_u32("id", 0444, dent_clk_dir, (unsigned int*)&c->id);
	if(!dent_id)
		goto err;

	/* file /clock/clk_a/parent */
	dent_parent     =       debugfs_create_file("parent", 0444, dent_clk_dir, c, &clock_parent_fops);
	if(!dent_parent)
		goto err;

	/* file /clock/clk_a/source */
	dent_source     =       debugfs_create_file("source", 0444, dent_clk_dir, c, &clock_source_fops);
	if(!dent_source)
		goto err;

	return 0;

err:
	debugfs_remove(dent_rate);
	debugfs_remove(dent_flags);
	debugfs_remove(dent_use_cnt);
	debugfs_remove(dent_id);
	debugfs_remove(dent_parent);
	debugfs_remove(dent_source);
	debugfs_remove(dent_clk_dir);
	return -ENOMEM;
}
#endif
<|MERGE_RESOLUTION|>--- conflicted
+++ resolved
@@ -3526,10 +3526,6 @@
 
     _nfrac  &= (frac_div - 1);
 
-<<<<<<< HEAD
-    clk_dbg("_nfrac  = %x\n",_nfrac );
-=======
->>>>>>> 804c9efb
     temp_rate = compute_pll_vco_rate(_ndiv_int,_nfrac,frac_div,_pdiv);
 
 	if(temp_rate != rate)
@@ -3548,18 +3544,9 @@
 	}
 
 	new_rate = compute_pll_vco_rate(_ndiv_int,_nfrac,frac_div,_pdiv);
-<<<<<<< HEAD
-	clk_dbg("%s:new rate =  %u\n",__func__,new_rate);
 
 	if(_ndiv_int == max_ndiv)
 		_ndiv_int = 0;
-	clk_dbg("%s:_ndiv_int = %x _nfrac = %x _pdiv = %x\n",
-			__func__,_ndiv_int, _nfrac, _pdiv);
-=======
-
-	if(_ndiv_int == max_ndiv)
-		_ndiv_int = 0;
->>>>>>> 804c9efb
 
 	if(ndiv_int)
 	*ndiv_int = _ndiv_int;
@@ -3654,10 +3641,6 @@
 	new_rate = compute_pll_vco_div(pll_clk, rate,
 					&pdiv, &ndiv_int, &nfrac);
 
-<<<<<<< HEAD
-	clk_dbg("%s:new_rate = %d rate = %d\n",__func__,new_rate,rate);
-=======
->>>>>>> 804c9efb
 	if(abs(new_rate-rate) > 100)
 	{
 		clk_dbg("%s : %s - rate(%d) not supported\n",
@@ -3685,10 +3668,6 @@
 				break;
 			}
 		}
-<<<<<<< HEAD
-		clk_dbg("%s:pll_cfg_ctrl = %x\n",__func__,pll_cfg_ctrl);
-=======
->>>>>>> 804c9efb
 		if(inx != pll_clk->cfg_ctrl_info->thold_count)
 		{
 			writel(pll_cfg_ctrl,
@@ -3977,10 +3956,6 @@
 	if(mdiv > pll_chnl_clk->mdiv_max)
 		mdiv = pll_chnl_clk->mdiv_max;
 	new_rate = vco_rate/mdiv;
-<<<<<<< HEAD
-	clk_dbg("%s:rate = %d\n", __func__, new_rate);
-=======
->>>>>>> 804c9efb
 
 	return new_rate;
 }
@@ -4001,11 +3976,6 @@
 	if(mdiv == 0)
 		mdiv = pll_chnl_clk->mdiv_max;
 	vco_rate = __pll_clk_get_rate(&pll_chnl_clk->pll_clk->clk);
-<<<<<<< HEAD
-	clk_dbg("%s:vco_rate = %x, mdiv = %x reg_val - %x\n", __func__,
-		vco_rate,mdiv,reg_val);
-=======
->>>>>>> 804c9efb
 	return (vco_rate/mdiv);
 }
 
