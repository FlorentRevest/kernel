--- conflicted
+++ resolved
@@ -319,10 +319,7 @@
 	    | DSI_REG_FIELD_SET(DSI1_PHYC, TXULPSCLK, 1)
 	    | DSI_REG_FIELD_SET(DSI1_PHYC, TX_HSCLK_CONT, 1);
 
-<<<<<<< HEAD
-=======
 #ifndef CONFIG_MACH_HAWAII_FPGA_E
->>>>>>> 6b9c76f1
 	switch (pDev->dlCount) {
 	case 4:
 		regMask |= DSI_REG_FIELD_SET(DSI1_PHYC, TXULPSESC_3, 1);
@@ -338,21 +335,14 @@
 		regMask |= DSI_REG_FIELD_SET(DSI1_PHYC, TXULPSESC_0, 1);
 		regVal |= DSI_REG_FIELD_SET(DSI1_PHYC, TXULPSESC_0, 1);
 	}
-<<<<<<< HEAD
-=======
 #endif
->>>>>>> 6b9c76f1
 
 	switch (state) {
 	case PHY_TXSTOP:
 		regVal |= DSI_REG_FIELD_SET(DSI1_PHYC, FORCE_TXSTOP_0, 1);
 		break;
 	case PHY_ULPS:
-<<<<<<< HEAD
-		regVal = DSI_REG_FIELD_SET(DSI1_PHYC, TXULPSCLK, 1);
-=======
 		regVal |= DSI_REG_FIELD_SET(DSI1_PHYC, TXULPSCLK, 1);
->>>>>>> 6b9c76f1
 		break;
 	case PHY_CORE:
 	default:
