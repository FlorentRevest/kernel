--- conflicted
+++ resolved
@@ -146,19 +146,7 @@
 #if defined(CONFIG_A9_DORMANT_MODE) || defined(CONFIG_DORMANT_MODE)
 	}
 #endif
-<<<<<<< HEAD
-=======
 
 	if (spurious)
 		pr_warn("CPU%u: %u spurious wakeup calls\n", cpu, spurious);
-}
-
-int platform_cpu_disable(unsigned int cpu)
-{
-	/*
-	 * we don't allow CPU 0 to be shutdown (it is still too special
-	 * e.g. clock tick interrupts)
-	 */
-	return cpu == 0 ? -EPERM : 0;
->>>>>>> 47a9a6d1
 }