/************************************************************************************************/
/*                                                                                              */
/*  Copyright 2010  Broadcom Corporation                                                        */
/*                                                                                              */
/*     Unless you and Broadcom execute a separate written software license agreement governing  */
/*     use of this software, this software is licensed to you under the terms of the GNU        */
/*     General Public License version 2 (the GPL), available at                                 */
/*                                                                                              */
/*          http://www.broadcom.com/licenses/GPLv2.php                                          */
/*                                                                                              */
/*     with the following added to such license:                                                */
/*                                                                                              */
/*     As a special exception, the copyright holders of this software give you permission to    */
/*     link this software with independent modules, and to copy and distribute the resulting    */
/*     executable under terms of your choice, provided that you also meet, for each linked      */
/*     independent module, the terms and conditions of the license of that module.              */
/*     An independent module is a module which is not derived from this software.  The special  */
/*     exception does not apply to any modifications of the software.                           */
/*                                                                                              */
/*     Notwithstanding the above, under no circumstances may you combine this software in any   */
/*     way with any other Broadcom software provided under a license other than the GPL,        */
/*     without Broadcom's express prior written consent.                                        */
/*                                                                                              */
/************************************************************************************************/

#ifndef __PLAT_KONA_IRQS_H
#define __PLAT_KONA_IRQS_H

#define BCM_INT_PRIORITY_MAX    32	/* there are only 32 priority are supported */
#define BCM_INT_SPI_MAX         128	/* there are 128 shared peripheral interrupt */

/*=====================================================================*/
/* Software Trigger Interrupt IDs                                      */
/*=====================================================================*/
#define BCM_INT_ID_STI0                 0
#define BCM_INT_ID_STI1                 1
#define BCM_INT_ID_STI2                 2
#define BCM_INT_ID_STI3                 3
#define BCM_INT_ID_STI4                 4
#define BCM_INT_ID_STI5                 5
#define BCM_INT_ID_STI6                 6
#define BCM_INT_ID_STI7                 7
#define BCM_INT_ID_STI8                 8
#define BCM_INT_ID_STI9                 9
#define BCM_INT_ID_STI10                10
#define BCM_INT_ID_STI11                11
#define BCM_INT_ID_STI12                12
#define BCM_INT_ID_STI13                13
#define BCM_INT_ID_STI14                14
#define BCM_INT_ID_STI15                15
#define BCM_INT_ID_STI_MAX              16	/* terminating ID */

/*=====================================================================*/
/* Private Peripheral Interrupt IDs                                    */
/*=====================================================================*/
#define BCM_INT_ID_PPI0                 ( 0 + BCM_INT_ID_STI_MAX)
#define BCM_INT_ID_PPI1                 ( 1 + BCM_INT_ID_STI_MAX)
#define BCM_INT_ID_PPI2                 ( 2 + BCM_INT_ID_STI_MAX)
#define BCM_INT_ID_PPI3                 ( 3 + BCM_INT_ID_STI_MAX)
#define BCM_INT_ID_PPI4                 ( 4 + BCM_INT_ID_STI_MAX)
#define BCM_INT_ID_PPI5                 ( 5 + BCM_INT_ID_STI_MAX)
#define BCM_INT_ID_PPI6                 ( 6 + BCM_INT_ID_STI_MAX)
#define BCM_INT_ID_PPI7                 ( 7 + BCM_INT_ID_STI_MAX)
#define BCM_INT_ID_PPI8                 ( 8 + BCM_INT_ID_STI_MAX)
#define BCM_INT_ID_PPI9                 ( 9 + BCM_INT_ID_STI_MAX)
#define BCM_INT_ID_PPI10                (10 + BCM_INT_ID_STI_MAX)
#define BCM_INT_ID_PPI11                (11 + BCM_INT_ID_STI_MAX)
#define BCM_INT_ID_PPI12                (12 + BCM_INT_ID_STI_MAX)
#define BCM_INT_ID_PPI13                (13 + BCM_INT_ID_STI_MAX)
#define BCM_INT_ID_PPI14                (14 + BCM_INT_ID_STI_MAX)
#define BCM_INT_ID_PPI15                (15 + BCM_INT_ID_STI_MAX)
#define BCM_INT_ID_PPI_MAX              (16 + BCM_INT_ID_STI_MAX)	/* terminating ID */

/*=====================================================================*/
/* Shared Peripheral Interrupt IDs                                     */
/*=====================================================================*/
#define BCM_INT_ID_WATCH_DOG            ( 0 + BCM_INT_ID_PPI_MAX)
#define BCM_INT_ID_BBL0                 ( 1 + BCM_INT_ID_PPI_MAX)
#define BCM_INT_ID_BBL1                 ( 2 + BCM_INT_ID_PPI_MAX)
#define BCM_INT_ID_BBL2                 ( 3 + BCM_INT_ID_PPI_MAX)
#define BCM_INT_ID_CTI                  ( 4 + BCM_INT_ID_PPI_MAX)
#define BCM_INT_ID_SECURE_TRAP8         ( 5 + BCM_INT_ID_PPI_MAX)
#define BCM_INT_ID_HUB_TIMERS2          ( 6 + BCM_INT_ID_PPI_MAX)
#define BCM_INT_ID_HUB_TIMERS1          ( 7 + BCM_INT_ID_PPI_MAX)
#define BCM_INT_ID_PERIPH_TIMERS2       ( 8 + BCM_INT_ID_PPI_MAX)
#define BCM_INT_ID_PERIPH_TIMERS1       ( 9 + BCM_INT_ID_PPI_MAX)
#define BCM_INT_ID_BBL3                 (10 + BCM_INT_ID_PPI_MAX)
#define BCM_INT_ID_BBL4                 (11 + BCM_INT_ID_PPI_MAX)
#define BCM_INT_ID_BBL5                 (12 + BCM_INT_ID_PPI_MAX)
#define BCM_INT_ID_PM_LOCK              (13 + BCM_INT_ID_PPI_MAX)
#define BCM_INT_ID_PM_I2C               (14 + BCM_INT_ID_PPI_MAX)
#define BCM_INT_ID_PWR_MGR              (15 + BCM_INT_ID_PPI_MAX)
#define BCM_INT_ID_IPC_SECURE           (16 + BCM_INT_ID_PPI_MAX)
#define BCM_INT_ID_IPC_OPEN             (17 + BCM_INT_ID_PPI_MAX)
#define BCM_INT_ID_DMAC_SECURE_0        (18 + BCM_INT_ID_PPI_MAX)
#define BCM_INT_ID_SECURE_TRAP1         (19 + BCM_INT_ID_PPI_MAX)
#define BCM_INT_ID_SECURE_TRAP2         (20 + BCM_INT_ID_PPI_MAX)
#define BCM_INT_ID_SECURE_TRAP3         (21 + BCM_INT_ID_PPI_MAX)
#define BCM_INT_ID_SECURE_TRAP4         (22 + BCM_INT_ID_PPI_MAX)
#define BCM_INT_ID_SECURE_TRAP7         (23 + BCM_INT_ID_PPI_MAX)
#define BCM_INT_ID_SECURE_TRAP5         (24 + BCM_INT_ID_PPI_MAX)
#define BCM_INT_ID_SECURE_TRAP6         (25 + BCM_INT_ID_PPI_MAX)
#define BCM_INT_ID_SPUM_SECURE          (26 + BCM_INT_ID_PPI_MAX)
#define BCM_INT_ID_SPUM_OPEN            (27 + BCM_INT_ID_PPI_MAX)
#define BCM_INT_ID_SMI2                 (28 + BCM_INT_ID_PPI_MAX)
#define BCM_INT_ID_COM_MTX0             (29 + BCM_INT_ID_PPI_MAX)
#define BCM_INT_ID_COM_MTX1             (30 + BCM_INT_ID_PPI_MAX)
#define BCM_INT_ID_COM_MRX0             (31 + BCM_INT_ID_PPI_MAX)
#define BCM_INT_ID_COM_MRX1             (32 + BCM_INT_ID_PPI_MAX)
#define BCM_INT_ID_PMU_IRQ0             (33 + BCM_INT_ID_PPI_MAX)
#define BCM_INT_ID_PMU_IRQ1             (34 + BCM_INT_ID_PPI_MAX)
#define BCM_INT_ID_CTI_IRQ0             (35 + BCM_INT_ID_PPI_MAX)
#define BCM_INT_ID_CTI_IRQ1             (36 + BCM_INT_ID_PPI_MAX)
#define BCM_INT_ID_USB_OTG_BVALID       (41 + BCM_INT_ID_PPI_MAX)
#define BCM_INT_ID_USB_OTG_DRV_VBUS     (42 + BCM_INT_ID_PPI_MAX)
#define BCM_INT_ID_USB_OTG_CHRG_VBUS    (43 + BCM_INT_ID_PPI_MAX)
#define BCM_INT_ID_USB_OTG_DISCHRG_VBUS (44 + BCM_INT_ID_PPI_MAX)
#define BCM_INT_ID_RESERVED45           (45 + BCM_INT_ID_PPI_MAX)
#define BCM_INT_ID_USB_FSHOST           (46 + BCM_INT_ID_PPI_MAX)
#define BCM_INT_ID_IC_USB               BCM_INT_ID_USB_FSHOST
#define BCM_INT_ID_USB_HSOTG            (47 + BCM_INT_ID_PPI_MAX)
#define BCM_INT_ID_ULPI_OHCI            (48 + BCM_INT_ID_PPI_MAX)
#define BCM_INT_ID_ULPI_EHCI            (49 + BCM_INT_ID_PPI_MAX)
#define BCM_INT_ID_HUB_TIMERS4          (50 + BCM_INT_ID_PPI_MAX)
#define BCM_INT_ID_HUB_TIMERS3          (51 + BCM_INT_ID_PPI_MAX)
#define BCM_INT_ID_PERIPH_TIMERS4       (52 + BCM_INT_ID_PPI_MAX)
#define BCM_INT_ID_PERIPH_TIMERS3       (53 + BCM_INT_ID_PPI_MAX)
#define BCM_INT_ID_MAGIC_GATE           (54 + BCM_INT_ID_PPI_MAX)
#define BCM_INT_ID_MS_PRO_HG            (55 + BCM_INT_ID_PPI_MAX)
#define BCM_INT_ID_RESERVED56           (56 + BCM_INT_ID_PPI_MAX)
#define BCM_INT_ID_RESERVED57           (57 + BCM_INT_ID_PPI_MAX)
#define BCM_INT_ID_NOR                  (58 + BCM_INT_ID_PPI_MAX)
#define BCM_INT_ID_UNMANAGED_NAND       (59 + BCM_INT_ID_PPI_MAX)
#define BCM_INT_ID_SYS_EMI_SECURE       (60 + BCM_INT_ID_PPI_MAX)
#define BCM_INT_ID_SYS_EMI_OPEN         (61 + BCM_INT_ID_PPI_MAX)
#define BCM_INT_ID_VC_EMI_SECURE        (62 + BCM_INT_ID_PPI_MAX)
#define BCM_INT_ID_VC_EMI_OPEN          (63 + BCM_INT_ID_PPI_MAX)
#define BCM_INT_ID_UART3                (64 + BCM_INT_ID_PPI_MAX)
#define BCM_INT_ID_UART2                (65 + BCM_INT_ID_PPI_MAX)
#define BCM_INT_ID_UART1                (66 + BCM_INT_ID_PPI_MAX)
#define BCM_INT_ID_UART0                (67 + BCM_INT_ID_PPI_MAX)
#define BCM_INT_ID_SIM_CARD             (68 + BCM_INT_ID_PPI_MAX)
#define BCM_INT_ID_RESERVED69           (69 + BCM_INT_ID_PPI_MAX)
#define BCM_INT_ID_IRDA                 (70 + BCM_INT_ID_PPI_MAX)
#define BCM_INT_ID_RESERVED71           (71 + BCM_INT_ID_PPI_MAX)
#define BCM_INT_ID_RESERVED72           (72 + BCM_INT_ID_PPI_MAX)
#define BCM_INT_ID_SDIO_MMC             (73 + BCM_INT_ID_PPI_MAX)
#define BCM_INT_ID_SDIO_NAND            (74 + BCM_INT_ID_PPI_MAX)
#define BCM_INT_ID_RESERVED75           (75 + BCM_INT_ID_PPI_MAX)
#define BCM_INT_ID_SDIO1                (76 + BCM_INT_ID_PPI_MAX)
#define BCM_INT_ID_SDIO0                (77 + BCM_INT_ID_PPI_MAX)
#define BCM_INT_ID_ATA66                (78 + BCM_INT_ID_PPI_MAX)
#define BCM_INT_ID_RESERVED79           (79 + BCM_INT_ID_PPI_MAX)
#define BCM_INT_ID_SLIM                 (80 + BCM_INT_ID_PPI_MAX)
#define BCM_INT_ID_I2S                  (81 + BCM_INT_ID_PPI_MAX)
#define BCM_INT_ID_RESERVED82           (82 + BCM_INT_ID_PPI_MAX)
#define BCM_INT_ID_RESERVED83           (83 + BCM_INT_ID_PPI_MAX)
#define BCM_INT_ID_SSP4                 (84 + BCM_INT_ID_PPI_MAX)
#define BCM_INT_ID_SSP3                 (85 + BCM_INT_ID_PPI_MAX)
#define BCM_INT_ID_SSP2                 (86 + BCM_INT_ID_PPI_MAX)
#define BCM_INT_ID_RESERVED87           (87 + BCM_INT_ID_PPI_MAX)
#define BCM_INT_ID_RESERVED88           (88 + BCM_INT_ID_PPI_MAX)
#define BCM_INT_ID_SSP1                 (89 + BCM_INT_ID_PPI_MAX)
#define BCM_INT_ID_SSP0                 (90 + BCM_INT_ID_PPI_MAX)
#define BCM_INT_ID_BBL6                 (91 + BCM_INT_ID_PPI_MAX)
#define BCM_INT_ID_BBL7                 (92 + BCM_INT_ID_PPI_MAX)
#define BCM_INT_ID_BBL8                 (93 + BCM_INT_ID_PPI_MAX)
#define BCM_INT_ID_DALLAS_1_WIRE        (94 + BCM_INT_ID_PPI_MAX)
#define BCM_INT_ID_HSM0                 (95 + BCM_INT_ID_PPI_MAX)
#define BCM_INT_ID_HSM1                 (96 + BCM_INT_ID_PPI_MAX)
#define BCM_INT_ID_HSM2                 (97 + BCM_INT_ID_PPI_MAX)
#define BCM_INT_ID_HSM3                 (98 + BCM_INT_ID_PPI_MAX)
#define BCM_INT_ID_HSM4                 (99 + BCM_INT_ID_PPI_MAX)
#define BCM_INT_ID_HSM5                 (100 + BCM_INT_ID_PPI_MAX)
#define BCM_INT_ID_HSM6                 (101 + BCM_INT_ID_PPI_MAX)
#define BCM_INT_ID_I2C1                 (102 + BCM_INT_ID_PPI_MAX)
#define BCM_INT_ID_I2C0                 (103 + BCM_INT_ID_PPI_MAX)
#define BCM_INT_ID_MPHI                 (104 + BCM_INT_ID_PPI_MAX)
#define BCM_INT_ID_RESERVED105          (105 + BCM_INT_ID_PPI_MAX)
#define BCM_INT_ID_GPIO1                (106 + BCM_INT_ID_PPI_MAX)
#define BCM_INT_ID_RESERVED107          (107 + BCM_INT_ID_PPI_MAX)
#define BCM_INT_ID_RESERVED108          (108 + BCM_INT_ID_PPI_MAX)
#define BCM_INT_ID_GPIO8                (109 + BCM_INT_ID_PPI_MAX)
#define BCM_INT_ID_GPIO7                (110 + BCM_INT_ID_PPI_MAX)
#define BCM_INT_ID_GPIO6                (111 + BCM_INT_ID_PPI_MAX)
#define BCM_INT_ID_GPIO5                (112 + BCM_INT_ID_PPI_MAX)
#define BCM_INT_ID_GPIO4                (113 + BCM_INT_ID_PPI_MAX)
#define BCM_INT_ID_GPIO3                (114 + BCM_INT_ID_PPI_MAX)
#define BCM_INT_ID_GPIO2                (115 + BCM_INT_ID_PPI_MAX)
#define BCM_INT_ID_HSM7                 (116 + BCM_INT_ID_PPI_MAX)
#define BCM_INT_ID_HSM8                 (117 + BCM_INT_ID_PPI_MAX)
#define BCM_INT_ID_HSM9                 (118 + BCM_INT_ID_PPI_MAX)
#define BCM_INT_ID_HSM10                (119 + BCM_INT_ID_PPI_MAX)
#define BCM_INT_ID_HSM11                (120 + BCM_INT_ID_PPI_MAX)
#define BCM_INT_ID_AUDIO                (121 + BCM_INT_ID_PPI_MAX)
#define BCM_INT_ID_HSM13                (122 + BCM_INT_ID_PPI_MAX)
#define BCM_INT_ID_AUXMIC_COMP2_INV     (123 + BCM_INT_ID_PPI_MAX)
#define BCM_INT_ID_CAPH                 (124 + BCM_INT_ID_PPI_MAX)
#define BCM_INT_ID_RESERVED125          (125 + BCM_INT_ID_PPI_MAX)
#define BCM_INT_ID_RESERVED126          (126 + BCM_INT_ID_PPI_MAX)
#define BCM_INT_ID_KEYPAD               (127 + BCM_INT_ID_PPI_MAX)
#define BCM_INT_ID_HSOTG_WAKEUP         (128 + BCM_INT_ID_PPI_MAX)
#define BCM_INT_ID_RESERVED129          (129 + BCM_INT_ID_PPI_MAX)
#define BCM_INT_ID_RESERVED130          (130 + BCM_INT_ID_PPI_MAX)
#define BCM_INT_ID_AUXMIC_COMP1         (131 + BCM_INT_ID_PPI_MAX)
#define BCM_INT_ID_AUXMIC_COMP2         (132 + BCM_INT_ID_PPI_MAX)
#define BCM_INT_ID_RESERVED133          (133 + BCM_INT_ID_PPI_MAX)
#define BCM_INT_ID_RESERVED134          (134 + BCM_INT_ID_PPI_MAX)
#define BCM_INT_ID_RESERVED135          (135 + BCM_INT_ID_PPI_MAX)
#define BCM_INT_ID_RESERVED136          (136 + BCM_INT_ID_PPI_MAX)
#define BCM_INT_ID_RESERVED137          (137 + BCM_INT_ID_PPI_MAX)
#define BCM_INT_ID_RESERVED138          (138 + BCM_INT_ID_PPI_MAX)
#define BCM_INT_ID_RESERVED139          (139 + BCM_INT_ID_PPI_MAX)
#define BCM_INT_ID_RESERVED140          (140 + BCM_INT_ID_PPI_MAX)
#define BCM_INT_ID_RESERVED141          (141 + BCM_INT_ID_PPI_MAX)
#define BCM_INT_ID_RESERVED142          (142 + BCM_INT_ID_PPI_MAX)
#define BCM_INT_ID_RESERVED143          (143 + BCM_INT_ID_PPI_MAX)
#define BCM_INT_ID_RESERVED144          (144 + BCM_INT_ID_PPI_MAX)
#define BCM_INT_ID_RESERVED145          (145 + BCM_INT_ID_PPI_MAX)
#define BCM_INT_ID_RESERVED146          (146 + BCM_INT_ID_PPI_MAX)
#define BCM_INT_ID_RESERVED147          (147 + BCM_INT_ID_PPI_MAX)
#define BCM_INT_ID_RESERVED148          (148 + BCM_INT_ID_PPI_MAX)
#define BCM_INT_ID_RESERVED149          (149 + BCM_INT_ID_PPI_MAX)
#define BCM_INT_ID_SMI		        (150 + BCM_INT_ID_PPI_MAX)
#define BCM_INT_ID_MM_DMA_CHAN1         (151 + BCM_INT_ID_PPI_MAX)
#define BCM_INT_ID_RESERVED152          (152 + BCM_INT_ID_PPI_MAX)
#define BCM_INT_ID_RESERVED153          (153 + BCM_INT_ID_PPI_MAX)
#define BCM_INT_ID_DSI0                 (154 + BCM_INT_ID_PPI_MAX)
#define BCM_INT_ID_DSI1                 (155 + BCM_INT_ID_PPI_MAX)
#define BCM_INT_ID_CSI			(156 + BCM_INT_ID_PPI_MAX)
#define BCM_INT_ID_RESERVED157          (157 + BCM_INT_ID_PPI_MAX)
#define BCM_INT_ID_MM_DMA_CHAN2         (158 + BCM_INT_ID_PPI_MAX)
#define BCM_INT_ID_MM_DMA_CHAN3         (159 + BCM_INT_ID_PPI_MAX)
#define BCM_INT_ID_RESERVED160          (160 + BCM_INT_ID_PPI_MAX)
#define BCM_INT_ID_RESERVED161          (161 + BCM_INT_ID_PPI_MAX)
#define BCM_INT_ID_RESERVED162          (162 + BCM_INT_ID_PPI_MAX)
#define BCM_INT_ID_RESERVED163          (163 + BCM_INT_ID_PPI_MAX)
#define BCM_INT_ID_RESERVED164          (164 + BCM_INT_ID_PPI_MAX)
#define BCM_INT_ID_RESERVED165          (165 + BCM_INT_ID_PPI_MAX)
#define BCM_INT_ID_RESERVED166          (166 + BCM_INT_ID_PPI_MAX)
#define BCM_INT_ID_RESERVED167          (167 + BCM_INT_ID_PPI_MAX)
#define BCM_INT_ID_CAPH_ERR             (168 + BCM_INT_ID_PPI_MAX)
#define BCM_INT_ID_I2C2			(169 + BCM_INT_ID_PPI_MAX)
#define BCM_INT_ID_I2C3			(170 + BCM_INT_ID_PPI_MAX)
#define BCM_INT_ID_RESERVED171          (171 + BCM_INT_ID_PPI_MAX)
#define BCM_INT_ID_RESERVED172          (172 + BCM_INT_ID_PPI_MAX)
#define BCM_INT_ID_RESERVED173          (173 + BCM_INT_ID_PPI_MAX)
#define BCM_INT_ID_RESERVED174          (174 + BCM_INT_ID_PPI_MAX)
#define BCM_INT_ID_RESERVED175          (175 + BCM_INT_ID_PPI_MAX)
#ifdef CONFIG_ARCH_HAWAII
#define BCM_INT_ID_H264_AOB             (176 + BCM_INT_ID_PPI_MAX)
#define BCM_INT_ID_H264_CME             (177 + BCM_INT_ID_PPI_MAX)
#define BCM_INT_ID_H264_MCIN_CBC        (178 + BCM_INT_ID_PPI_MAX)
#define BCM_INT_ID_AXIPV		(179 + BCM_INT_ID_PPI_MAX)
#define BCM_INT_ID_PV			(180 + BCM_INT_ID_PPI_MAX)
#else
#define BCM_INT_ID_RESERVED176          (176 + BCM_INT_ID_PPI_MAX)
#define BCM_INT_ID_RESERVED177          (177 + BCM_INT_ID_PPI_MAX)
#define BCM_INT_ID_VPM                  (178 + BCM_INT_ID_PPI_MAX)
<<<<<<< HEAD
#define BCM_INT_ID_RESERVED179		(179 + BCM_INT_ID_PPI_MAX)
#define BCM_INT_ID_RESERVED180		(180 + BCM_INT_ID_PPI_MAX)
=======
#define BCM_INT_ID_RESERVED179          (179 + BCM_INT_ID_PPI_MAX)
#define BCM_INT_ID_RESERVED180          (180 + BCM_INT_ID_PPI_MAX)
>>>>>>> 001e9757
#endif
#define BCM_INT_ID_RESERVED181          (181 + BCM_INT_ID_PPI_MAX)
#define BCM_INT_ID_RESERVED182          (182 + BCM_INT_ID_PPI_MAX)
#define BCM_INT_ID_TEMP_MON             (183 + BCM_INT_ID_PPI_MAX)
#define BCM_INT_ID_DMAC0		(184 + BCM_INT_ID_PPI_MAX)
#define BCM_INT_ID_DMAC1		(185 + BCM_INT_ID_PPI_MAX)
#define BCM_INT_ID_DMAC2		(186 + BCM_INT_ID_PPI_MAX)
#define BCM_INT_ID_DMAC3		(187 + BCM_INT_ID_PPI_MAX)
#define BCM_INT_ID_DMAC4		(188 + BCM_INT_ID_PPI_MAX)
#define BCM_INT_ID_DMAC5		(189 + BCM_INT_ID_PPI_MAX)
#define BCM_INT_ID_DMAC6		(190 + BCM_INT_ID_PPI_MAX)
#define BCM_INT_ID_DMAC7		(191 + BCM_INT_ID_PPI_MAX)
#define BCM_INT_ID_ESUB_DMAC_0          (192 + BCM_INT_ID_PPI_MAX)
#define BCM_INT_ID_ESUB_DMAC_1          (193 + BCM_INT_ID_PPI_MAX)
#define BCM_INT_ID_ESUB_DMAC_2          (194 + BCM_INT_ID_PPI_MAX)
#define BCM_INT_ID_ESUB_DMAC_3          (195 + BCM_INT_ID_PPI_MAX)
#define BCM_INT_ID_ESUB_DMAC_4          (196 + BCM_INT_ID_PPI_MAX)
#define BCM_INT_ID_ESUB_DMAC_5          (197 + BCM_INT_ID_PPI_MAX)
#define BCM_INT_ID_ESUB_DMAC_6          (198 + BCM_INT_ID_PPI_MAX)
#define BCM_INT_ID_ESUB_DMAC_7          (199 + BCM_INT_ID_PPI_MAX)
#define BCM_INT_ID_MAX                  (200 + BCM_INT_ID_PPI_MAX)	/* terminating ID */

/* temporarily for new DMAC before new interrrupt number release */
#define     INTP_DMAC_ABORT                                        45
#define     INTV_DMAC_SECURE                                       69
#define     INTV_DMAC_OPEN                                         70

/* The IPC virtual interrupt IDs */
#define		IRQ_IPC_0		(BCM_INT_ID_MAX)
#define		NUM_IPC_IRQS		32

/* For AP-CP */
#define IRQ_APCP_0		BCM_INT_ID_RESERVED36
#define IRQ_IPC_A2C             235
#define IRQ_IPC_C2A             199	//279
#define IRQ_IPC_C2A_BINTC       279	//BMIRQ55
#define IRQ_GPIO                (2 + IRQ_APCP_0)	/* GPIO */
#define NUM_APCP_IRQS		32

/* Start virtual GPIO range above this max irq number */
#define IRQ_GPIO_0			300

#define NUM_GPIO_IRQS			192

#define  gpio_to_irq(gpio)		((gpio) + IRQ_GPIO_0 )
#define  irq_to_gpio(irq)		((irq) - IRQ_GPIO_0 )

#ifdef CONFIG_GPIO_PCA953X
#ifdef CONFIG_MACH_RHEA_RAY_EDN1X
#define EXPANDED_GPIO_IRQS    32	/*2 expander on RheaRayEDN1x, 32 irqs expanded */
#else
#define EXPANDED_GPIO_IRQS    16
#endif
#define NR_IRQS               (IRQ_GPIO_0+NUM_GPIO_IRQS + EXPANDED_GPIO_IRQS)
#else
#define NR_IRQS               (IRQ_GPIO_0 + NUM_GPIO_IRQS)
#endif

#define IRQ_LOCALTIMER 	BCM_INT_ID_PPI13

#endif /* __PLAT_KONA_IRQS_H */<|MERGE_RESOLUTION|>--- conflicted
+++ resolved
@@ -257,13 +257,8 @@
 #define BCM_INT_ID_RESERVED176          (176 + BCM_INT_ID_PPI_MAX)
 #define BCM_INT_ID_RESERVED177          (177 + BCM_INT_ID_PPI_MAX)
 #define BCM_INT_ID_VPM                  (178 + BCM_INT_ID_PPI_MAX)
-<<<<<<< HEAD
 #define BCM_INT_ID_RESERVED179		(179 + BCM_INT_ID_PPI_MAX)
 #define BCM_INT_ID_RESERVED180		(180 + BCM_INT_ID_PPI_MAX)
-=======
-#define BCM_INT_ID_RESERVED179          (179 + BCM_INT_ID_PPI_MAX)
-#define BCM_INT_ID_RESERVED180          (180 + BCM_INT_ID_PPI_MAX)
->>>>>>> 001e9757
 #endif
 #define BCM_INT_ID_RESERVED181          (181 + BCM_INT_ID_PPI_MAX)
 #define BCM_INT_ID_RESERVED182          (182 + BCM_INT_ID_PPI_MAX)
