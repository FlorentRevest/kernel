/****************************************************************************
*
* Copyright 2010 --2011 Broadcom Corporation.
*
* Unless you and Broadcom execute a separate written software license
* agreement governing use of this software, this software is licensed to you
* under the terms of the GNU General Public License version 2, available at
* http://www.broadcom.com/licenses/GPLv2.php (the "GPL").
*
*****************************************************************************/

#include <linux/sched.h>
#include <linux/cpuidle.h>
#include <linux/pm.h>
#include <linux/suspend.h>
#include <linux/interrupt.h>
#include <linux/module.h>
#include <linux/list.h>
#include <linux/fs.h>
#include <linux/debugfs.h>
#include <linux/ktime.h>
#include <plat/kona_pm.h>
#include <plat/pwr_mgr.h>
#ifdef CONFIG_HAS_WAKELOCK
#include <linux/wakelock.h>
#endif /*CONFIG_HAS_WAKELOCK */

#ifdef CONFIG_BCM_MODEM
#include <linux/broadcom/bcm_rpc.h>
#endif

#ifdef CONFIG_KONA_PROFILER
#include <plat/ccu_profiler.h>
#include <plat/profiler.h>
#include <mach/kona_timer.h>
#endif /*CONFIG_KONA_PROFILER*/
#include <mach/timex.h>

#ifdef CONFIG_USE_ARCH_TIMER_AS_LOCAL_TIMER
#include <linux/clockchips.h>
#include <mach/pm.h>
#endif

#ifdef CONFIG_BRCM_SECURE_WATCHDOG
#include <linux/broadcom/kona_sec_wd.h>
#endif

#include <linux/notifier.h>

enum {
	KONA_PM_LOG_LVL_NONE = 0,
	KONA_PM_LOG_LVL_ERROR = 1,
	KONA_PM_LOG_LVL_FLOW = (1 << 1),
	KONA_PM_LOG_LVL_TEST = (1 << 2)
};

#define LOG_LEVEL_ENABLED(lvl) ((lvl) &\
						pm_prms.log_lvl)

struct kona_pm_params {
	int suspend_en;
	int idle_en;
	struct kona_idle_state *states;
	u32 num_states;
	u32 suspend_state;
	int log_lvl;
	spinlock_t cstate_lock;
	struct atomic_notifier_head cstate_nh;
};

static struct kona_pm_params pm_prms = {
	.log_lvl = KONA_PM_LOG_LVL_ERROR,
#ifndef CONFIG_KONA_PM_DISABLE_SUSPEND
	.suspend_en = 1,
#endif
#ifndef CONFIG_KONA_PM_DISABLE_WFI
	.idle_en = 1,
#endif
};

module_param_named(allow_idle, pm_prms.idle_en, int,
					S_IRUGO | S_IWUSR | S_IWGRP);

module_param_named(allow_suspend, pm_prms.suspend_en,
	   int, S_IRUGO | S_IWUSR | S_IWGRP);

module_param_named(log_lvl, pm_prms.log_lvl,
	int, S_IRUGO | S_IWUSR | S_IWGRP);

module_param_named(suspend_state, pm_prms.suspend_state, int,
					S_IRUGO | S_IWUSR | S_IWGRP);


#ifdef CONFIG_CPU_IDLE

__weak void instrument_idle_entry(void)
{
}

__weak void instrument_idle_exit(void)
{
}

static int __kona_pm_enter_idle(struct cpuidle_device *dev,
				      struct cpuidle_driver *drv, int index)
{
	ktime_t time_start, time_end;
	s64 diff;
	int mach_ret = -1;
<<<<<<< HEAD
	struct kona_idle_state *kona_state = &pm_prms.states[index];

	BUG_ON(!kona_state);

	if (pm_prms.idle_en) {
		BUG_ON(kona_state == NULL);
		local_irq_disable();
		local_fiq_disable();
		time_start = ktime_get();
=======
	int safe_state = drv->safe_state_index;
	struct kona_idle_state *kona_state =
			cpuidle_get_statedata(&dev->states_usage[index]);
#ifdef CONFIG_USE_ARCH_TIMER_AS_LOCAL_TIMER
	int cpu_id = smp_processor_id();
#endif
	if (pm_prms.idle_en) {
#ifdef CONFIG_HAS_WAKELOCK
		if (has_wake_lock(WAKE_LOCK_IDLE))
			kona_state = cpuidle_get_statedata
					(&dev->states_usage[safe_state]);
#endif
		BUG_ON(kona_state == NULL);
		local_irq_disable();
		local_fiq_disable();
		atomic_notifier_call_chain(&pm_prms.cstate_nh, CSTATE_ENTER,
				&index);
>>>>>>> 291b78b8
		instrument_idle_entry();

/*
 * Note that we have to do this migration only during Dormant.
 * When we enter into suspend, we don't care since the framework anyway
 * migrates the pending timers and also cpu_die()s the given CPU.
 * So doing this notification from mach-xxx/pm.c, function enter_idle_state
 * would not be appropriate. Because enter_idle_state is called from "suspend"
 * path. From idle path if we have to enter Dormant, this funciton is called.
 * So take the decission here. But the flag CSTATE_DS_DRMT is defined in
 * mach/pm.h, so we are including mach header file in plat file, this is the
 * trade off.
 */
#ifdef CONFIG_USE_ARCH_TIMER_AS_LOCAL_TIMER
		if (kona_state->state & CSTATE_DS_DRMT)
			clockevents_notify(CLOCK_EVT_NOTIFY_BROADCAST_ENTER,
				&cpu_id);
#endif
		if (kona_state->enter) {
			mach_ret = kona_state->enter(kona_state,
					kona_state->params);
		} else
			cpu_do_idle();

#ifdef CONFIG_USE_ARCH_TIMER_AS_LOCAL_TIMER
		if (kona_state->state & CSTATE_DS_DRMT)
			clockevents_notify(CLOCK_EVT_NOTIFY_BROADCAST_EXIT,
				&cpu_id);
#endif
<<<<<<< HEAD
		time_end = ktime_get();
		diff = ktime_to_us(ktime_sub(time_end, time_start));
		if (diff > INT_MAX)
			diff = INT_MAX;
		dev->last_residency = (int) diff;

		instrument_idle_exit();
=======
		instrument_idle_exit();
		atomic_notifier_call_chain(&pm_prms.cstate_nh, CSTATE_EXIT,
				&index);
>>>>>>> 291b78b8
		local_irq_enable();
		local_fiq_enable();
	}
	return (mach_ret == -1) ? index : mach_ret;
}

__weak int kona_pm_enter_idle(struct cpuidle_device *dev,
				      struct cpuidle_driver *drv, int index)
{
	return __kona_pm_enter_idle(dev, drv, index);
}

DEFINE_PER_CPU(struct cpuidle_device, kona_idle_dev);

struct cpuidle_driver kona_idle_driver = {
	.name = "kona_idle",
	.owner = THIS_MODULE,
};

#endif /*CONFIG_CPU_IDLE */

#ifdef CONFIG_SUSPEND

__weak int kona_mach_pm_begin(suspend_state_t state)
{
	if (LOG_LEVEL_ENABLED(KONA_PM_LOG_LVL_FLOW))
		pr_info("--%s--\n", __func__);
	return 0;
}

__weak void kona_mach_pm_end(void)
{
	if (LOG_LEVEL_ENABLED(KONA_PM_LOG_LVL_FLOW))
		pr_info("--%s--\n", __func__);

}
__weak int kona_mach_pm_prepare(void)
{
	if (LOG_LEVEL_ENABLED(KONA_PM_LOG_LVL_FLOW))
		pr_info("--%s--\n", __func__);

	return 0;
}

__weak int kona_mach_pm_enter(suspend_state_t state)
{
	int ret = 0;
#ifdef CONFIG_KONA_PROFILER
	int err = 0;
	u64 time_awake, time1, time2, time_susp;
	struct ccu_prof_parameter param = {
		.count_type = CCU_PROF_ALWAYS_ON,
	};
#endif /*CONFIG_KONA_PROFILER*/
	struct kona_idle_state *suspend =
		&pm_prms.states[pm_prms.suspend_state];
	BUG_ON(!suspend);

	pr_info("--%s: state = %d --\n", __func__, state);

	switch (state) {
	case PM_SUSPEND_STANDBY:
	case PM_SUSPEND_MEM:
		if (suspend->enter) {
			pr_info("--%s:suspend->enter--\n", __func__);
#ifdef CONFIG_BRCM_SECURE_WATCHDOG
		if  (is_sec_wd_enabled())
			sec_wd_disable();
#endif
#ifdef CONFIG_BCM_MODEM
			BcmRpc_SetApSleep(1);
#endif

#ifdef CONFIG_KONA_PROFILER
			err = start_profiler("ccu_root",
					((void *)&param));
#endif /*CONFIG_KONA_PROFILER*/

			time1 = kona_hubtimer_get_counter();
			pr_info(" Timer value before suspend: %llu", time1);

			atomic_notifier_call_chain(&pm_prms.cstate_nh,
					CSTATE_ENTER, &pm_prms.suspend_state);
			suspend->enter(suspend,
<<<<<<< HEAD
					suspend->params |
					CTRL_PARAMS_ENTER_SUSPEND);
=======
				suspend->params | CTRL_PARAMS_ENTER_SUSPEND);
			atomic_notifier_call_chain(&pm_prms.cstate_nh,
					CSTATE_EXIT, &pm_prms.suspend_state);

>>>>>>> 291b78b8
			time2 = kona_hubtimer_get_counter();

			pr_info(" Timer value when resume: %llu", time2);
			time_susp = ((time2 - time1) * 1000)/CLOCK_TICK_RATE;
			pr_info("Approx Suspend Time: %llums", time_susp);

#ifdef CONFIG_KONA_PROFILER
			if (!err) {
				time_awake = stop_profiler("ccu_root");
				if (time_awake == OVERFLOW_VAL)
					printk(KERN_ALERT "counter overflow");
				else if	(time_awake > 0) {
					pr_info("System in deepsleep: %llums",
<<<<<<< HEAD
							time_susp - time_awake);
=======
						time_susp - time_awake);
					if ((time_susp - time_awake) == 0) {
						pr_err("Deepsleep broken\n");
						__WARN();
					}
				}
>>>>>>> 291b78b8
			}
#endif /*CONFIG_KONA_PROFILER*/

#ifdef CONFIG_BCM_MODEM
			BcmRpc_SetApSleep(0);
#endif
#ifdef CONFIG_BRCM_SECURE_WATCHDOG
		if  (is_sec_wd_enabled())
			sec_wd_enable();
#endif
		} else
			cpu_do_idle();
		break;
	default:
		ret = -EINVAL;
	}

	return ret;
}

/**
 * Here we ensure that cpu goes to lowpower mode using
 * idle path, so that pi reference couters and other
 * things are in place before entering lowpower mode
 */
int kona_pm_cpu_lowpower(void)
{
	struct kona_idle_state *suspend =
		&pm_prms.states[pm_prms.suspend_state];
	BUG_ON(!suspend);
	if (LOG_LEVEL_ENABLED(KONA_PM_LOG_LVL_FLOW))
		pr_info("Put cpu to lowpower\n");
	/**
	 * Here we try to enter to WFI or Dormant
	 * In dormant path, we will put this core
	 * to DORMANT_CORE_DOWN.
	 */
	atomic_notifier_call_chain(&pm_prms.cstate_nh, CSTATE_ENTER,
				&pm_prms.suspend_state);
	if (suspend->enter)
		suspend->enter(suspend,
			suspend->params | CTRL_PARAMS_OFFLINE_CORE);

	atomic_notifier_call_chain(&pm_prms.cstate_nh, CSTATE_EXIT,
				&pm_prms.suspend_state);
	return 0;
}
EXPORT_SYMBOL(kona_pm_cpu_lowpower);

__weak void kona_mach_pm_finish(void)
{
	if (LOG_LEVEL_ENABLED(KONA_PM_LOG_LVL_FLOW))
		pr_info("--%s--\n", __func__);

}

__weak int kona_mach_pm_valid(suspend_state_t state)
{
	if (LOG_LEVEL_ENABLED(KONA_PM_LOG_LVL_FLOW))
		pr_info("--%s--\n", __func__);

	if (pm_prms.suspend_en)
		return suspend_valid_only_mem(state);
	return 0;
}
static struct platform_suspend_ops kona_pm_ops = {
	.begin = kona_mach_pm_begin,
	.end = kona_mach_pm_end,
	.prepare = kona_mach_pm_prepare,
	.enter = kona_mach_pm_enter,
	.finish = kona_mach_pm_finish,
	.valid = kona_mach_pm_valid,
};

#endif /*CONFIG_SUSPEND */


#ifdef CONFIG_USE_ARCH_TIMER_AS_LOCAL_TIMER
/*
 * setup the broadcast timer in order to migrae the timers for C3 state
 *
 */
static void kona_setup_broadcast_timer(void *arg)
{
	int cpu = smp_processor_id();
	clockevents_notify(CLOCK_EVT_NOTIFY_BROADCAST_ON, &cpu);
}
#endif

int cstate_notifier_register(struct notifier_block *nb)
{
	return atomic_notifier_chain_register(&pm_prms.cstate_nh, nb);
}
EXPORT_SYMBOL_GPL(cstate_notifier_register);

int cstate_notifier_unregister(struct notifier_block *nb)
{
	return atomic_notifier_chain_unregister(&pm_prms.cstate_nh, nb);
}
EXPORT_SYMBOL_GPL(cstate_notifier_unregister);

/**
 * kona_pm_init - init function init Kona platform idle/suspend
 * handlers
 */
int __init kona_pm_init(struct pm_init_param *ip)
{
#ifdef CONFIG_CPU_IDLE
	int i;
	int ret;
	struct cpuidle_state *state;

	pr_info("--%s : registering cpu_ilde hanlders\n", __func__);
	if (!ip || ip->num_states == 0) {
		pr_err("%s: invalid param !!!\n", __func__);
		return -EINVAL;
	} else {
		pm_prms.num_states = ip->num_states;
		pm_prms.states = ip->states;
		pm_prms.suspend_state = ip->suspend_state;
	}

	BUG_ON(pm_prms.num_states > CPUIDLE_STATE_MAX ||
	       pm_prms.num_states == 0 ||
		   !pm_prms.states ||
		   pm_prms.suspend_state >= pm_prms.num_states);

	spin_lock_init(&pm_prms.cstate_lock);

	for (i = 0; i < ip->num_states; i++) {

		state = &kona_idle_driver.states[i];
		state->exit_latency = ip->states[i].latency;
		state->target_residency = ip->states[i].target_residency;
		state->flags = ip->states[i].flags;
		state->power_usage = ip->states[i].power_usage;
		state->enter = kona_pm_enter_idle;
		strncpy(state->name, ip->states[i].name, CPUIDLE_NAME_LEN - 1);
		state->name[CPUIDLE_NAME_LEN - 1] = 0;
		strncpy(state->desc, ip->states[i].desc, CPUIDLE_DESC_LEN - 1);
		state->desc[CPUIDLE_DESC_LEN - 1] = 0;
		/**
		 * if this CSTATE is disabled in mach, disable this for
		 * all the CPUs
		 */
		if (ip->states[i].params & CTRL_PARAMS_CSTATE_DISABLED) {
			state->disabled = 1;
			ip->states[i].disable_cnt++;
		}
	}
	kona_idle_driver.state_count = ip->num_states;
	kona_idle_driver.safe_state_index = 0;

#ifdef CONFIG_USE_ARCH_TIMER_AS_LOCAL_TIMER
	/* Configure broadcast timer for each CPU */
	on_each_cpu(kona_setup_broadcast_timer, NULL, 1);
#endif
	ret = cpuidle_register(&kona_idle_driver, NULL);
	if (ret) {
		pr_info("%s: cpuidle_register failed\n", __func__);
		return ret;
	}
#endif /*CONFIG_CPU_IDLE */

#ifdef CONFIG_SUSPEND
	pr_info("--%s : registering suspend hanlders\n", __func__);
	suspend_set_ops(&kona_pm_ops);
#endif /*CONFIG_SUSPEND */

<<<<<<< HEAD
	return ret;
=======
	ATOMIC_INIT_NOTIFIER_HEAD(&pm_prms.cstate_nh);
	return 0;
>>>>>>> 291b78b8
}

/*
 * Modify the platform_suspend-pos->enter callback with
 * the address of the function passed in to enable force
 * sleep of AP:
 *
 * 1. Debug interface in sysfs is used to trigger system
 *    suspend.
 * 2. Once all the device suspend callbacks complete, control
 *    is transferred to the API, registered through
 *    this function. This API can clear and disable appropriate
 *    events and execute WFI to force AP to sleep.
 */
void kona_pm_reg_pm_enter_handler(int (*enter) (suspend_state_t state))
{
	pr_info("%s called\n", __func__);
	kona_pm_ops.enter = enter;
}

static int disable_idle_state(struct cpuidle_state *idle_state,
		struct kona_idle_state *kona_idle, bool disable)
{
	unsigned long flag;

	spin_lock_irqsave(&pm_prms.cstate_lock, flag);

	if (disable) {
		if (!kona_idle->disable_cnt)
			idle_state->disabled = disable;
		kona_idle->disable_cnt++;
	} else {
		if (!kona_idle->disable_cnt) {
			spin_unlock_irqrestore(&pm_prms.cstate_lock, flag);
			return -EINVAL;
		}
		kona_idle->disable_cnt--;
		if (!kona_idle->disable_cnt)
			idle_state->disabled = disable;
	}
	spin_unlock_irqrestore(&pm_prms.cstate_lock, flag);
	return 0;
}

/**
 * Disable idle state @state for all CPUs
 * @state	CSTATE to disable for all CPUs
 * @disable	true - disable, false - enable
 *
 * if @state is set to CSTATE_ALL, all the CSTATES
 * will be disabled for all the possible CPUs
 *
 * if you want to disable this idle state @state
 * for specific CPU, use kona_pm_disable_idle_state_cpu()
 * API
 */
int kona_pm_disable_idle_state(int state, bool disable)
{
	struct cpuidle_state *idle_state = NULL;
	struct kona_idle_state *kona_idle;
	int i;

	if (state == CSTATE_ALL) {
		for (i = 0; i < pm_prms.num_states; i++) {
			if (i ==  kona_idle_driver.safe_state_index)
				continue;
			idle_state = &kona_idle_driver.states[i];
			kona_idle = &pm_prms.states[i];
			disable_idle_state(idle_state, kona_idle, disable);
		}
		return 0;
	}

	for (i = 0; i < pm_prms.num_states; i++) {
		if (pm_prms.states[i].state == state) {
			idle_state = &kona_idle_driver.states[i];
			kona_idle = &pm_prms.states[i];
			break;
		}
	}

	if (!idle_state)
		return -EINVAL;

	return disable_idle_state(idle_state, kona_idle, disable);
}
EXPORT_SYMBOL(kona_pm_disable_idle_state);

/**
 * disable idle state @state for cpu @cpu
 */
int kona_pm_disable_idle_state_for_cpu(int cpu, int state, bool disable)
{
	struct cpuidle_device *dev;
	int i;

	if (cpu > CONFIG_NR_CPUS)
		return -EINVAL;

	dev = per_cpu(cpuidle_devices, cpu);
	if (state == CSTATE_ALL) {
		for (i = 0; i < pm_prms.num_states; i++) {
			if (i ==  kona_idle_driver.safe_state_index)
				continue;
			dev->states_usage[i].disable = 1;
		}
		return 0;
	}

	for (i = 0; i < pm_prms.num_states; i++) {
		if (pm_prms.states[i].state == state)
			dev->states_usage[i].disable = 1;
	}
	if (i >= pm_prms.num_states)
		return -EINVAL;
	return 0;
}
EXPORT_SYMBOL(kona_pm_disable_idle_state_for_cpu);

int kona_pm_set_suspend_state(int state_inx)
{
	if (pm_prms.num_states >= state_inx)
		return -EINVAL;
	pm_prms.suspend_state = state_inx;
	return 0;
}
EXPORT_SYMBOL(kona_pm_set_suspend_state);

int kona_pm_get_num_cstates(void)
{
	return pm_prms.num_states;
}
EXPORT_SYMBOL(kona_pm_get_num_cstates);

char *kona_pm_get_cstate_name(int state_inx)
{
	return kona_idle_driver.states[state_inx].name;
}
EXPORT_SYMBOL(kona_pm_get_cstate_name);

#ifdef CONFIG_DEBUG_FS

static int cstate_latency_get(void *data, u64 *val)
{
	struct cpuidle_state *idle_state = data;
	BUG_ON(idle_state == NULL);
	*val = idle_state->exit_latency;
	return 0;
}

static int cstate_latency_set(void *data, u64 val)
{
	struct cpuidle_state *idle_state = data;
	BUG_ON(idle_state == NULL);
	idle_state->exit_latency = (unsigned int)val;
	return 0;
}

DEFINE_SIMPLE_ATTRIBUTE(cstate_latency_fops, cstate_latency_get,
		cstate_latency_set, "%llu\n");

static int cstate_tgt_res_get(void *data, u64 *val)
{
	struct cpuidle_state *idle_state = data;
	BUG_ON(idle_state == NULL);
	*val = idle_state->target_residency;
	return 0;
}

static int cstate_tgt_res_set(void *data, u64 val)
{
	struct cpuidle_state *idle_state = data;
	BUG_ON(idle_state == NULL);
	idle_state->target_residency = (unsigned int)val;
	return 0;
}

DEFINE_SIMPLE_ATTRIBUTE(cstate_tgt_res_fops, cstate_tgt_res_get,
			cstate_tgt_res_set, "%llu\n");

static int cstate_disable_get(void *data, u64 *val)
{
	struct cpuidle_state *idle_state = data;
	BUG_ON(idle_state == NULL);
	*val = idle_state->disabled;
	return 0;
}

static int cstate_disable_set(void *data, u64 val)
{
	int i;
	struct cpuidle_state *idle_state = data;
	BUG_ON(idle_state == NULL);

	for (i = 0; i < pm_prms.num_states; i++) {
		if (!strcmp(idle_state->name,
				kona_idle_driver.states[i].name))
			break;
	}
	kona_pm_disable_idle_state(pm_prms.states[i].state, val);
	return 0;
}

DEFINE_SIMPLE_ATTRIBUTE(cstate_disable_fops, cstate_disable_get,
			cstate_disable_set, "%llu\n");


static struct dentry *kona_pm_dir;
int __init kona_pm_debug_init(void)
{
	int i;
	struct cpuidle_state *idle_state = NULL;
	struct dentry *cstate_dir, *dentry;

	/* create root debug fs dir */
	kona_pm_dir = debugfs_create_dir("kona_pm", 0);
	if (!kona_pm_dir)
		return -ENOMEM;

	for (i = 0; i < pm_prms.num_states; i++) {
			idle_state = &kona_idle_driver.states[i];
			cstate_dir = debugfs_create_dir(idle_state->name,
							kona_pm_dir);
			if (!cstate_dir)
				goto err;

			dentry = debugfs_create_file("exit_latency",
							S_IWUSR|S_IRUGO,
						cstate_dir, idle_state,
						&cstate_latency_fops);
			if (!dentry)
				goto err;

			dentry = debugfs_create_file("target_residency",
						S_IWUSR|S_IRUGO,
						cstate_dir, idle_state,
						&cstate_tgt_res_fops);
			if (!dentry)
				goto err;

			dentry = debugfs_create_file("disable",
						S_IWUSR|S_IRUGO,
						cstate_dir, idle_state,
						&cstate_disable_fops);
			if (!dentry)
				goto err;
	}

	return 0;
err:
	debugfs_remove(kona_pm_dir);
	return -ENOMEM;

}
late_initcall(kona_pm_debug_init);

#endif
<|MERGE_RESOLUTION|>--- conflicted
+++ resolved
@@ -107,7 +107,6 @@
 	ktime_t time_start, time_end;
 	s64 diff;
 	int mach_ret = -1;
-<<<<<<< HEAD
 	struct kona_idle_state *kona_state = &pm_prms.states[index];
 
 	BUG_ON(!kona_state);
@@ -117,25 +116,6 @@
 		local_irq_disable();
 		local_fiq_disable();
 		time_start = ktime_get();
-=======
-	int safe_state = drv->safe_state_index;
-	struct kona_idle_state *kona_state =
-			cpuidle_get_statedata(&dev->states_usage[index]);
-#ifdef CONFIG_USE_ARCH_TIMER_AS_LOCAL_TIMER
-	int cpu_id = smp_processor_id();
-#endif
-	if (pm_prms.idle_en) {
-#ifdef CONFIG_HAS_WAKELOCK
-		if (has_wake_lock(WAKE_LOCK_IDLE))
-			kona_state = cpuidle_get_statedata
-					(&dev->states_usage[safe_state]);
-#endif
-		BUG_ON(kona_state == NULL);
-		local_irq_disable();
-		local_fiq_disable();
-		atomic_notifier_call_chain(&pm_prms.cstate_nh, CSTATE_ENTER,
-				&index);
->>>>>>> 291b78b8
 		instrument_idle_entry();
 
 /*
@@ -165,19 +145,9 @@
 			clockevents_notify(CLOCK_EVT_NOTIFY_BROADCAST_EXIT,
 				&cpu_id);
 #endif
-<<<<<<< HEAD
-		time_end = ktime_get();
-		diff = ktime_to_us(ktime_sub(time_end, time_start));
-		if (diff > INT_MAX)
-			diff = INT_MAX;
-		dev->last_residency = (int) diff;
-
-		instrument_idle_exit();
-=======
 		instrument_idle_exit();
 		atomic_notifier_call_chain(&pm_prms.cstate_nh, CSTATE_EXIT,
 				&index);
->>>>>>> 291b78b8
 		local_irq_enable();
 		local_fiq_enable();
 	}
@@ -262,15 +232,10 @@
 			atomic_notifier_call_chain(&pm_prms.cstate_nh,
 					CSTATE_ENTER, &pm_prms.suspend_state);
 			suspend->enter(suspend,
-<<<<<<< HEAD
-					suspend->params |
-					CTRL_PARAMS_ENTER_SUSPEND);
-=======
 				suspend->params | CTRL_PARAMS_ENTER_SUSPEND);
 			atomic_notifier_call_chain(&pm_prms.cstate_nh,
 					CSTATE_EXIT, &pm_prms.suspend_state);
 
->>>>>>> 291b78b8
 			time2 = kona_hubtimer_get_counter();
 
 			pr_info(" Timer value when resume: %llu", time2);
@@ -284,16 +249,12 @@
 					printk(KERN_ALERT "counter overflow");
 				else if	(time_awake > 0) {
 					pr_info("System in deepsleep: %llums",
-<<<<<<< HEAD
-							time_susp - time_awake);
-=======
 						time_susp - time_awake);
 					if ((time_susp - time_awake) == 0) {
 						pr_err("Deepsleep broken\n");
 						__WARN();
 					}
 				}
->>>>>>> 291b78b8
 			}
 #endif /*CONFIG_KONA_PROFILER*/
 
@@ -463,12 +424,8 @@
 	suspend_set_ops(&kona_pm_ops);
 #endif /*CONFIG_SUSPEND */
 
-<<<<<<< HEAD
-	return ret;
-=======
 	ATOMIC_INIT_NOTIFIER_HEAD(&pm_prms.cstate_nh);
 	return 0;
->>>>>>> 291b78b8
 }
 
 /*
