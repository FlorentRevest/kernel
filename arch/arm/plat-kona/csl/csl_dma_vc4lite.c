--- conflicted
+++ resolved
@@ -32,26 +32,13 @@
 #include "plat/chal/chal_dma_vc4lite.h"
 #include "plat/osdal_os.h"
 #include "linux/dma-mapping.h"
-<<<<<<< HEAD
-#include "mach/memory.h"
-
-=======
 #include <mach/memory.h>
->>>>>>> 6b9c76f1
 #ifdef CONFIG_ION
 #include <linux/broadcom/kona_ion.h>
 #endif
 
 #if defined(CONFIG_HAVE_CLK) && !defined(CONFIG_MACH_HAWAII_FPGA) \
 	&& defined(UNDER_LINUX)
-<<<<<<< HEAD
-#define MMDMA_HAS_CLK
-#endif
-
-#ifdef MMDMA_HAS_CLK
-#include <mach/clock.h>
-#include <linux/clk.h>
-=======
 #include <mach/clock.h>
 #include <linux/clk.h>
 #define MMDMA_HAS_CLK
@@ -61,7 +48,6 @@
 
 #if defined(CONFIG_MACH_HAWAII_FPGA) || defined(CONFIG_MACH_HAWAII_FPGA_E)
 static struct timeval tv1, tv2;
->>>>>>> 6b9c76f1
 #endif
 
 /*
@@ -182,11 +168,7 @@
 			return -ENOMEM;
 		}
 		dmaCtrlBlkListHandle = ion_alloc(dmaCtrlBlkListClient,
-<<<<<<< HEAD
 				size, 0, ION_DEFAULT_HEAP, 0);
-=======
-				size, SZ_4K, ION_DEFAULT_HEAP);
->>>>>>> 6b9c76f1
 		dmaCtrlBlkList = ion_map_kernel(dmaCtrlBlkListClient,
 				dmaCtrlBlkListHandle);
 		dmaCtrlBlkListPhys = (UInt32*)kona_ion_map_dma(dmaCtrlBlkListClient,
@@ -607,12 +589,9 @@
 		return DMA_VC4LITE_STATUS_FAILURE;
 	}
 
-<<<<<<< HEAD
-=======
 #if defined(CONFIG_MACH_HAWAII_FPGA) || defined(CONFIG_MACH_HAWAII_FPGA_E)
 	do_gettimeofday(&tv1);
 #endif
->>>>>>> 6b9c76f1
 	if (chal_dma_vc4lite_enable_channel(pdma->handle, chanID) !=
 	    CHAL_DMA_VC4LITE_STATUS_SUCCESS) {
 		dprintf(1, "%s: start channel failure\n", __func__);
@@ -700,17 +679,12 @@
 #endif
 	/* set the ctrl block information */
 #ifdef CONFIG_ARCH_HAWAII
-<<<<<<< HEAD
-	dmaCtrlBlkInfo.burstWriteEnable32 = pData->burstWriteEnable32;
-#endif
-=======
 #ifdef CONFIG_MACH_HAWAII_FPGA_E
 	dmaCtrlBlkInfo.burstWriteEnable32 = gBurstEnable;
 #else
 	dmaCtrlBlkInfo.burstWriteEnable32 = pData->burstWriteEnable32;
 #endif
 #endif
->>>>>>> 6b9c76f1
 	dmaCtrlBlkInfo.noWideBurst = 0;
 	dmaCtrlBlkInfo.waitCycles = 0;
 	dmaCtrlBlkInfo.srcIgnoreRead = 0;
@@ -838,17 +812,12 @@
 #endif
 	/* set the ctrl block information */
 #ifdef CONFIG_ARCH_HAWAII
-<<<<<<< HEAD
-	dmaCtrlBlkInfo.burstWriteEnable32 = pData->burstWriteEnable32;
-#endif
-=======
 #ifdef CONFIG_MACH_HAWAII_FPGA_E
 	dmaCtrlBlkInfo.burstWriteEnable32 = gBurstEnable;
 #else
 	dmaCtrlBlkInfo.burstWriteEnable32 = pData->burstWriteEnable32;
 #endif
 #endif
->>>>>>> 6b9c76f1
 	dmaCtrlBlkInfo.noWideBurst = 0;
 	dmaCtrlBlkInfo.waitCycles = 0;
 	dmaCtrlBlkInfo.srcIgnoreRead = 0;
@@ -933,11 +902,7 @@
 	struct CslDmaVc4lite *pdma = (struct CslDmaVc4lite *)&dmac;
 	UInt8 chanNum;
 
-<<<<<<< HEAD
-	pr_debug("DMA int hapened for irq =%d\n", irq);
-=======
 	pr_debug("DMA int happened for irq =%d\n", irq);
->>>>>>> 6b9c76f1
 #ifndef UNDER_LINUX
 	/* disable the dma channel 1 interrupt */
 	IRQ_Disable(MM_DMA_CHAN1_IRQ);
