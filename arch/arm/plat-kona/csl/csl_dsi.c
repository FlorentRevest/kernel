/*******************************************************************************
* Copyright 2011 Broadcom Corporation.  All rights reserved.
*
* @file arch/arm/plat-kona/csl/csl_dsi.c
*
* Unless you and Broadcom execute a separate written software license agreement
* governing use of this software, this software is licensed to you under the
* terms of the GNU General Public License version 2, available at
* http://www.gnu.org/copyleft/gpl.html (the "GPL").
*
* Notwithstanding the above, under no circumstances may you combine this
* software in any way with any other Broadcom software provided under a license
* other than the GPL, without Broadcom's express prior written consent.
*******************************************************************************/
/**
*
*   @file   csl_dsi.c
*
*   @brief  DSI Controller Implementation
*
*           HERA/RHEA DSI Controller Implementation
*
****************************************************************************/

#define UNDER_LINUX

#ifdef UNDER_LINUX
#include <linux/string.h>
#include <linux/workqueue.h>
#include <linux/time.h>
#include <linux/interrupt.h>
#include <linux/broadcom/mobcom_types.h>
#include <linux/broadcom/msconsts.h>
#include <plat/osabstract/ostypes.h>
#include <plat/osabstract/ostask.h>
#include <plat/osabstract/ossemaphore.h>
#include <plat/osabstract/osqueue.h>
#include <plat/osabstract/osinterrupt.h>
#include <mach/irqs.h>
#include <mach/memory.h>
#include <linux/kernel.h>
#include <mach/io_map.h>
#else
#include <stdio.h>
#include <string.h>
#include "mobcom_types.h"
#include "msconsts.h"
#include "ostypes.h"
#include "osheap.h"
#include "ostask.h"
#include "ossemaphore.h"
#include "osqueue.h"
#include "irqctrl.h"
#include "osinterrupt.h"
#include "sio.h"
#include "chip_irq.h"
#endif

#ifdef UNDER_LINUX
#include <plat/csl/csl_dma_vc4lite.h>
#include <plat/axipv.h>
#include <plat/pv.h>
#include <mach/clock.h>
#else
#include "csl_dma_vc4lite.h"
#endif

#ifdef UNDER_LINUX
#include <plat/chal/chal_common.h>
#include <plat/chal/chal_dsi.h>
#include <plat/chal/chal_clk.h>
#include <plat/csl/csl_lcd.h>
#include <plat/csl/csl_dsi.h>
#else
#include "chal_common.h"
#include "chal_dsi.h"
#include "chal_clk.h"
#include "dbg.h"
#include "logapi.h"
#include "csl_lcd.h"
#include "csl_dsi.h"
#endif

#define DSI_CORE_CLK_MAX_MHZ	125000000

#define DSI_INITIALIZED		0x13579BDF
#ifdef CONFIG_ARCH_HAWAII
#define DSI_INST_COUNT		(UInt32)1
#else
#define DSI_INST_COUNT		(UInt32)2
#endif
#define DSI_MAX_CLIENT		4
#define DSI_CM_MAX_HANDLES	4

#define DSI_PKT_RPT_MAX		0x3FFF
#define FLUSH_Q_SIZE		1

#define TX_PKT_ENG_1		((UInt8)0)
#define TX_PKT_ENG_2		((UInt8)1)

#define TASKPRI_DSI		(TPriority_t)(ABOVE_NORMAL)
#define STACKSIZE_DSI		(STACKSIZE_BASIC * 5)
#define HISRSTACKSIZE_DSISTAT	(256 + RESERVED_STACK_FOR_LISR)

#ifdef UNDER_LINUX
#define CSL_DSI0_IRQ		BCM_INT_ID_DSI0
#define CSL_DSI1_IRQ		BCM_INT_ID_DSI1
#else
#define CSL_DSI0_IRQ		MM_DSI0_IRQ
#define CSL_DSI1_IRQ		MM_DSI1_IRQ
#endif

#define CSL_DSI0_BASE_ADDR	KONA_DSI0_VA
#define CSL_DSI1_BASE_ADDR	KONA_DSI1_VA

#define CM_PKT_SIZE_B		768
#define DE1_DEF_THRESHOLD_W	(CM_PKT_SIZE_B >> 2)
#define DE1_DEF_THRESHOLD_B	(CM_PKT_SIZE_B)

#ifdef UNDER_LINUX
#define HW_REG_WRITE(a, v) writel(v, HW_IO_PHYS_TO_VIRT(a))
#else
#define HW_REG_WRITE(a, v) \
	(*(volatile unsigned long *)HW_IO_PHYS_TO_VIRT(a) = (v))
#endif

#define AXIPV_MIN_BUFF_SIZE (3 * 8)

/* DSI Core clk tree configuration / settings */
typedef struct {
	UInt32 hsPllReq_MHz;	/* in:  PLL freq requested */
	UInt32 escClkIn_MHz;	/* in:  ESC clk in requested */
	UInt32 hsPllSet_MHz;	/* out: PLL freq set */
	UInt32 hsBitClk_MHz;	/* out: end HS bit clock */
	UInt32 escClk_MHz;	/* out: ESC clk after req inDIV */
	UInt32 hsClkDiv;	/* out: HS  CLK Div Reg value */
	UInt32 escClkDiv;	/* out: ESC CLK Div Reg value */
	UInt32 hsPll_P1;	/* out: PLL setting */
	UInt32 hsPll_N_int;	/* out: PLL setting */
	UInt32 hsPll_N_frac;	/* out: PLL setting */
	CHAL_DSI_CLK_SEL_t coreClkSel;	/* out: chal core_clk_sel */
} DSI_CLK_CFG_T;

/* DSI Client */
typedef struct {
	CSL_LCD_HANDLE lcdH;
	Boolean open;
	Boolean hasLock;
} DSI_CLIENT_t, *DSI_CLIENT;

/* DSI Command Mode */
typedef struct {
	DSI_CLIENT client;
	Boolean configured;
	UInt8 dcsCmndStart;
	UInt8 dcsCmndCont;
	CHAL_DSI_DE1_COL_MOD_t cm;
	UInt32 vc;
	cUInt32 dsiCmnd;
	Boolean isLP;
	UInt32 vmWhen;
	Boolean usesTe;
	CHAL_DSI_TE_MODE_t teMode;
	UInt32 bpp_wire;
	UInt32 bpp_dma;
	UInt32 wc_rshift;
} DSI_CM_HANDLE_t, *DSI_CM_HANDLE;

/* DSI Interface */
typedef struct {
	CHAL_HANDLE chalH;
	UInt32 bus;
	UInt32 init;
	UInt32 initOnce;
	Boolean ulps;
	UInt32 dsiCoreRegAddr;
	UInt32 clients;
	DSI_CLK_CFG_T clkCfg;	/* HS & ESC Clk configuration */
	Task_t updReqT;
	Queue_t updReqQ;
	Semaphore_t semaDsi;
	Semaphore_t semaInt;
	Semaphore_t semaDma;
	Semaphore_t semaAxipv;
#ifdef UNDER_LINUX
	irq_handler_t lisr;
#else
	void (*lisr) (void);
#endif
	void (*hisr) (void);
	void (*task) (void);
	void (*dma_cb) (DMA_VC4LITE_CALLBACK_STATUS);
	Interrupt_t iHisr;
#ifdef UNDER_LINUX
	UInt32 interruptId;
	spinlock_t bcm_dsi_spin_Lock;
#else
	InterruptId_t interruptId;
#endif
	DSI_CLIENT_t client[DSI_MAX_CLIENT];
	DSI_CM_HANDLE_t chCm[DSI_CM_MAX_HANDLES];
	struct axipv_config_t *axipvCfg;
	struct pv_config_t *pvCfg;
<<<<<<< HEAD
	UInt32 dispEngine;
=======
	UInt32 dispEngine;	/* Display Engine- 0=DE0 via Pixel Valve
						 / 1=DE1 via TXPKT_PIXD_FIFO
					:Corresponds to Display engine
					in the DSI module*/
	UInt32 pixTxporter;	/* Pixel Transporter- 0=AXIPV / 1=MMDMA
					:Corresponds to the module which
					fetches pixels and feeds DSI*/
>>>>>>> 6b9c76f1
} DSI_HANDLE_t, *DSI_HANDLE;

typedef struct {
	DMA_VC4LITE_CHANNEL_t dmaCh;
	DSI_HANDLE dsiH;	/* CSL DSI handle */
	DSI_CLIENT clientH;	/* CSL DSI Client handle */
	CSL_LCD_UPD_REQ_T updReq;	/* update Request */
} DSI_UPD_REQ_MSG_T;

typedef enum {
	DSI_LDO_HP = 1,
	DSI_LDO_LP,
	DSI_LDO_OFF,
} DSI_LDO_STATE_t;

static DSI_HANDLE_t dsiBus[DSI_INST_COUNT];
static void cslDsiEnaIntEvent(DSI_HANDLE dsiH, UInt32 intEventMask);
static CSL_LCD_RES_T cslDsiWaitForStatAny_Poll(DSI_HANDLE dsiH, UInt32 mask,
		UInt32 *intStat, UInt32 tout_msec);
static CSL_LCD_RES_T cslDsiWaitForInt(DSI_HANDLE dsiH, UInt32 tout_msec);
static CSL_LCD_RES_T cslDsiDmaStart(DSI_UPD_REQ_MSG_T *updMsg);
static CSL_LCD_RES_T cslDsiDmaStop(DSI_UPD_REQ_MSG_T *updMsg);
static void cslDsiClearAllFifos(DSI_HANDLE dsiH);
static CSL_LCD_RES_T cslDsiPixTxStart(DSI_UPD_REQ_MSG_T *updMsg);
static CSL_LCD_RES_T cslDsiPixTxStop(DSI_UPD_REQ_MSG_T *updMsg);
static void cslDsiPixTxPollInt(DSI_UPD_REQ_MSG_T *updMsg);
static CSL_LCD_RES_T cslDsiAxipvStart(DSI_UPD_REQ_MSG_T *updMsg);
static CSL_LCD_RES_T cslDsiAxipvStop(DSI_UPD_REQ_MSG_T *updMsg);
static void cslDsiAxipvPollInt(DSI_UPD_REQ_MSG_T *updMsg);
static void axipv_irq_cb(int err);
static void axipv_release_cb(u32 free_buf);
static void pv_err_cb(int err);
static void pv_eof_cb(void);


static CSL_LCD_RES_T cslDsiPixTxStart(DSI_UPD_REQ_MSG_T *updMsg)
{
<<<<<<< HEAD
	if (updMsg->dsiH->dispEngine)
=======
	if (updMsg->dsiH->pixTxporter)
>>>>>>> 6b9c76f1
		return cslDsiDmaStart(updMsg);
	else
		return cslDsiAxipvStart(updMsg);
}


static CSL_LCD_RES_T cslDsiPixTxStop(DSI_UPD_REQ_MSG_T *updMsg)
{
<<<<<<< HEAD
	if (updMsg->dsiH->dispEngine)
=======
	if (updMsg->dsiH->pixTxporter)
>>>>>>> 6b9c76f1
		return cslDsiDmaStop(updMsg);
	else
		return cslDsiAxipvStop(updMsg);

}

void cslDsiPixTxPollInt(DSI_UPD_REQ_MSG_T *updMsg)
{
<<<<<<< HEAD
	if (updMsg->dsiH->dispEngine)
=======
	if (updMsg->dsiH->pixTxporter)
>>>>>>> 6b9c76f1
		csl_dma_poll_int(updMsg->dmaCh);
	else
		cslDsiAxipvPollInt(updMsg);
}

static CSL_LCD_RES_T cslDsiAxipvStart(DSI_UPD_REQ_MSG_T *updMsg)
{
	struct axipv_config_t *axipvCfg = updMsg->dsiH->axipvCfg;
	struct pv_config_t *pvCfg = updMsg->dsiH->pvCfg;

<<<<<<< HEAD
	if (!pvCfg)
		pr_err("pvCfg is NULL\n");
=======
>>>>>>> 6b9c76f1
	if (!axipvCfg)
		pr_err("axipvCfg is NULL\n");
	axipvCfg->width = (updMsg->updReq.lineLenP +
				updMsg->updReq.xStrideB) * 4;
	axipvCfg->height = updMsg->updReq.lineCount;
	axipvCfg->pix_fmt = AXIPV_PIXEL_FORMAT_24BPP_RGB;

<<<<<<< HEAD
	pvCfg->hact = updMsg->updReq.lineLenP;
	pvCfg->vact = updMsg->updReq.lineCount;
=======
>>>>>>> 6b9c76f1

	axipvCfg->buff.sync.addr = (u32) updMsg->updReq.buff;
	axipvCfg->buff.sync.xlen = updMsg->updReq.lineLenP * 4;
	axipvCfg->buff.sync.ylen = updMsg->updReq.lineCount;

	printk("configure axipv\n");
	axipv_change_state(AXIPV_CONFIG, axipvCfg);
<<<<<<< HEAD
	printk("configure pv\n");
	pv_change_state(PV_VID_CONFIG, pvCfg);
=======
	if (!updMsg->dsiH->dispEngine) {
		if (!pvCfg)
			pr_err("pvCfg is NULL\n");
		pvCfg->hact = updMsg->updReq.lineLenP;
		pvCfg->vact = updMsg->updReq.lineCount;
		printk("configure pv\n");
		pv_change_state(PV_VID_CONFIG, pvCfg);
	}
>>>>>>> 6b9c76f1
	printk("enable axipv\n");
	axipv_change_state(AXIPV_START, axipvCfg);
	printk("waiting for axipv interrupt\n");
	if (OSSTATUS_SUCCESS != OSSEMAPHORE_Obtain(updMsg->dsiH->semaAxipv,
		TICKS_IN_MILLISECONDS(100))) {
		pr_err("Timed out waiting for PV_START_THRESH interrupt\n");
		return CSL_LCD_ERR;
	}
<<<<<<< HEAD

#if 0
	printk("Using AXIPV path, enable dsi\n");
	chal_dsi_tx_start(updMsg->dsiH->chalH, TX_PKT_ENG_2, TRUE);
	mb();
	chal_dsi_tx_start(updMsg->dsiH->chalH, TX_PKT_ENG_1, TRUE);
#endif

	printk("enable pv\n");
	pv_change_state(PV_START, pvCfg);
=======
	printk("pv threshold axipv reached, continuing\n");

#if 0
		printk("Using AXIPV path, enable dsi\n");
		chal_dsi_tx_start(updMsg->dsiH->chalH, TX_PKT_ENG_2, TRUE);
		mb();
		chal_dsi_tx_start(updMsg->dsiH->chalH, TX_PKT_ENG_1, TRUE);
#endif

	if (!updMsg->dsiH->dispEngine) {
		printk("enable pv\n");
		pv_change_state(PV_START, pvCfg);
	}
>>>>>>> 6b9c76f1

	return CSL_LCD_OK;
}

static CSL_LCD_RES_T cslDsiAxipvStop(DSI_UPD_REQ_MSG_T *updMsg)
{
	/* For Video mode only */
	/* In command mode, axipv and pv are automatically stopped */
	return CSL_LCD_OK;
}

void cslDsiAxipvPollInt(DSI_UPD_REQ_MSG_T *updMsg)
{
	/* AXIPV and PV are not yet ready for this */
}

static void axipv_irq_cb(int stat)
{
<<<<<<< HEAD
	DSI_HANDLE dsiH = &dsiBus[0];
=======
	static int w_lvl2_cnt;
	DSI_HANDLE dsiH = &dsiBus[0];
	if (stat & WATER_LVL2_INT) {
		printk("w_lvl2 int 0x%x\n", stat);
		w_lvl2_cnt++;
	}
>>>>>>> 6b9c76f1
	if (stat & PV_START_THRESH_INT)
		OSSEMAPHORE_Release(dsiH->semaAxipv);
}

static void axipv_release_cb(u32 free_buf)
{
	DSI_HANDLE dsiH = &dsiBus[0];
	OSSEMAPHORE_Release(dsiH->semaDma);
}

static void pv_err_cb(int err)
{
	pr_err("pv_err_cb=0x%x\n", err);
}

static void pv_eof_cb()
{
	pr_info("pv end of frame\n");
}

/*
 *
 * Function Name:  cslDsi0Stat_LISR
 *
 * Description:    DSI Controller 0 LISR
 *
 */
#ifdef __KERNEL__
static irqreturn_t cslDsi0Stat_LISR(int i, void *j)
#else
static void cslDsi0Stat_LISR(void)
#endif
{
	DSI_HANDLE dsiH = &dsiBus[0];

	uint32_t int_status = chal_dsi_get_int(dsiH->chalH);
	mb();
	if (int_status & (1 << 22))
		pr_info("dsi int fifo error 0x%x\n", int_status);

	chal_dsi_ena_int(dsiH->chalH, 0);
	chal_dsi_clr_int(dsiH->chalH, int_status);

	OSSEMAPHORE_Release(dsiH->semaInt);

#ifdef __KERNEL__
	return IRQ_HANDLED;
#endif
}

/*
 *
 * Function Name:  cslDsi0Stat_HISR
 *
 * Description:    DSI Controller 0 HISR
 *
 */
static void cslDsi0Stat_HISR(void)
{
	DSI_HANDLE dsiH = &dsiBus[0];
	OSSEMAPHORE_Release(dsiH->semaInt);
}

#ifndef CONFIG_ARCH_HAWAII
/*
 *
 * Function Name:  cslDsi1Stat_LISR
 *
 * Description:    DSI Controller 1 LISR
 *
 */
#ifdef __KERNEL__
static irqreturn_t cslDsi1Stat_LISR(int i, void *j)
#else
static void cslDsi1Stat_LISR(void)
#endif
{
	DSI_HANDLE dsiH = &dsiBus[1];

	chal_dsi_ena_int(dsiH->chalH, 0);
	chal_dsi_clr_int(dsiH->chalH, 0xFFFFFFFF);

	OSSEMAPHORE_Release(dsiH->semaInt);

#ifdef __KERNEL__
	return IRQ_HANDLED;
#endif
}

/*
 *
 * Function Name:  cslDsi1Stat_HISR
 *
 * Description:    DSI Controller 1 HISR
 *
 */
static void cslDsi1Stat_HISR(void)
{
	DSI_HANDLE dsiH = &dsiBus[1];
	OSSEMAPHORE_Release(dsiH->semaInt);
}
#endif

/*
 *
 * Function Name:  cslDsi0EofDma
 *
 * Description:    DSI Controller 0 EOF DMA
 *
 */
static void cslDsi0EofDma(DMA_VC4LITE_CALLBACK_STATUS status)
{
	DSI_HANDLE dsiH = &dsiBus[0];

	if (status != DMA_VC4LITE_CALLBACK_SUCCESS) {
		LCD_DBG(LCD_DBG_ERR_ID, "[CSL DSI] %s: ERR DMA!\n",
			__func__);
	}

	OSSEMAPHORE_Release(dsiH->semaDma);
}

#ifndef CONFIG_ARCH_HAWAII
/*
 *
 * Function Name:  cslDsi1EofDma
 *
 * Description:    DSI Controller 1 EOF DMA
 *
 */
static void cslDsi1EofDma(DMA_VC4LITE_CALLBACK_STATUS status)
{
	DSI_HANDLE dsiH = &dsiBus[1];

	if (status != DMA_VC4LITE_CALLBACK_SUCCESS) {
		LCD_DBG(LCD_DBG_ERR_ID, "[CSL DSI] %s: ERR DMA!\n",
			__func__);
	}

	OSSEMAPHORE_Release(dsiH->semaDma);
}
#endif

/*
 *
 * Function Name:  cslDsi0UpdateTask
 *
 * Description:    DSI Controller 0 Update Task
 *
 */
static void cslDsi0UpdateTask(void)
{
	DSI_UPD_REQ_MSG_T updMsg;
	OSStatus_t osStat;
	CSL_LCD_RES_T res;
	DSI_HANDLE dsiH = &dsiBus[0];

	for (;;) {
		res = CSL_LCD_OK;

		/* Wait for update request */
		OSQUEUE_Pend(dsiH->updReqQ, (QMsg_t *)&updMsg, TICKS_FOREVER);

		/* Wait For signal from eof DMA */
		osStat = OSSEMAPHORE_Obtain(dsiH->semaDma,
					    TICKS_IN_MILLISECONDS(updMsg.updReq.
								  timeOut_ms));

		if (osStat != OSSTATUS_SUCCESS) {
			if (osStat == OSSTATUS_TIMEOUT) {
				LCD_DBG(LCD_DBG_ERR_ID, "[CSL DSI] %s: "
					"TIMED OUT While waiting for "
					"EOF DMA\n", __func__);
				res = CSL_LCD_OS_TOUT;
			} else {
				LCD_DBG(LCD_DBG_ERR_ID, "[CSL DSI] %s: "
					"OS ERR While waiting for EOF DMA\n",
					__func__);
				res = CSL_LCD_OS_ERR;
			}

			cslDsiPixTxStop(&updMsg);
		}

		if (res == CSL_LCD_OK)
			res = cslDsiWaitForInt(dsiH, updMsg.updReq.timeOut_ms);
		else
			cslDsiWaitForInt(dsiH, 1);

		chal_dsi_tx_start(dsiH->chalH, TX_PKT_ENG_1, FALSE);
		chal_dsi_tx_start(dsiH->chalH, TX_PKT_ENG_2, FALSE);

		if (dsiH->dispEngine)
			chal_dsi_de1_enable(dsiH->chalH, FALSE);
		else
			chal_dsi_de0_enable(dsiH->chalH, FALSE);

		if (!updMsg.clientH->hasLock)
			OSSEMAPHORE_Release(dsiH->semaDsi);

		if (updMsg.updReq.cslLcdCb)
			updMsg.updReq.cslLcdCb(res, &updMsg.updReq.cslLcdCbRec);
		else
			LCD_DBG(LCD_DBG_ERR_ID, "[CSL DSI] %s: "
				"Callback EQ NULL, Skipping\n", __func__);
	}
}

#ifndef CONFIG_ARCH_HAWAII
/*
 *
 * Function Name:  cslDsi1UpdateTask
 *
 * Description:    DSI Controller 1 Update Task
 *
 */
static void cslDsi1UpdateTask(void)
{
	DSI_UPD_REQ_MSG_T updMsg;
	OSStatus_t osStat;
	CSL_LCD_RES_T res;
	DSI_HANDLE dsiH = &dsiBus[1];

	for (;;) {
		res = CSL_LCD_OK;

		/* Wait for update request */
		OSQUEUE_Pend(dsiH->updReqQ, (QMsg_t *)&updMsg, TICKS_FOREVER);

		/* Wait For signal from eof DMA */
		osStat = OSSEMAPHORE_Obtain(dsiH->semaDma,
					    TICKS_IN_MILLISECONDS(updMsg.updReq.
								  timeOut_ms));

		if (osStat != OSSTATUS_SUCCESS) {
			if (osStat == OSSTATUS_TIMEOUT) {
				LCD_DBG(LCD_DBG_ERR_ID, "[CSL DSI] %s: "
					"TIMED OUT While waiting for "
					"EOF DMA\n", __func__);
				res = CSL_LCD_OS_TOUT;
			} else {
				LCD_DBG(LCD_DBG_ERR_ID, "[CSL DSI] %s: "
					"OS ERR While waiting for EOF DMA\n",
					__func__);
				res = CSL_LCD_OS_ERR;
			}

			cslDsiPixTxStop(&updMsg);
		}

		if (res == CSL_LCD_OK)
			res = cslDsiWaitForInt(dsiH, 100);
		else
			cslDsiWaitForInt(dsiH, 1);

		chal_dsi_de1_enable(dsiH->chalH, FALSE);
		chal_dsi_tx_start(dsiH->chalH, TX_PKT_ENG_1, FALSE);
		chal_dsi_tx_start(dsiH->chalH, TX_PKT_ENG_2, FALSE);

		if (!updMsg.clientH->hasLock)
			OSSEMAPHORE_Release(dsiH->semaDsi);

		if (updMsg.updReq.cslLcdCb) {
			updMsg.updReq.cslLcdCb(res, &updMsg.updReq.cslLcdCbRec);
		} else {
			LCD_DBG(LCD_DBG_ERR_ID, "[CSL DSI] %s: "
				"Callback EQ NULL, Skipping\n", __func__);
		}
	}
}
#endif

/*
 *
 * Function Name:  cslDsiOsInit
 *
 * Description:    DSI COntroller OS Interface Init
 *
 */
Boolean cslDsiOsInit(DSI_HANDLE dsiH)
{
	Boolean res = TRUE;

#ifdef UNDER_LINUX
	int ret;
#endif

	/* Update Request Queue */
	dsiH->updReqQ = OSQUEUE_Create(FLUSH_Q_SIZE,
			sizeof(DSI_UPD_REQ_MSG_T),
			OSSUSPEND_PRIORITY);
	if (!dsiH->updReqQ) {
		LCD_DBG(LCD_DBG_ERR_ID, "[CSL DSI] %s: OSQUEUE_Create failed\n",
			__func__);
		res = FALSE;
	} else {
		OSQUEUE_ChangeName(dsiH->updReqQ,
				   dsiH->bus ? "Dsi1Q" : "Dsi0Q");
	}

	/* Update Request Task */
	dsiH->updReqT = OSTASK_Create(dsiH->task,
			dsiH->
			bus ? (TName_t) "Dsi1T" : (TName_t)
			"Dsi0T", TASKPRI_DSI, STACKSIZE_DSI);
	if (!dsiH->updReqT) {
		LCD_DBG(LCD_DBG_ERR_ID, "[CSL DSI] %s: Create Task failure\n",
			__func__);
		res = FALSE;
	}
	/* DSI Interface Semaphore */
	dsiH->semaDsi = OSSEMAPHORE_Create(1, OSSUSPEND_PRIORITY);
	if (!dsiH->semaDsi) {
		LCD_DBG(LCD_DBG_ERR_ID, "[CSL DSI] %s: ERR Sema Creation!\n",
			__func__);
		res = FALSE;
	} else {
		OSSEMAPHORE_ChangeName(dsiH->semaDsi,
				dsiH->bus ? "Dsi1" : "Dsi0");
	}

	/* DSI Interrupt Event Semaphore */
	dsiH->semaInt = OSSEMAPHORE_Create(0, OSSUSPEND_PRIORITY);
	if (!dsiH->semaInt) {
		LCD_DBG(LCD_DBG_ERR_ID, "[CSL DSI] %s: ERR Sema Creation!\n",
			__func__);
		res = FALSE;
	} else {
		OSSEMAPHORE_ChangeName(dsiH->semaInt,
				dsiH->bus ? "Dsi1Int" : "Dsi0Int");
	}

	/* EndOfDma Semaphore */
	dsiH->semaDma = OSSEMAPHORE_Create(0, OSSUSPEND_PRIORITY);
	if (!dsiH->semaDma) {
		LCD_DBG(LCD_DBG_ERR_ID, "[CSL DSI] %s: ERR Sema Creation!\n",
			__func__);
		res = FALSE;
	} else {
		OSSEMAPHORE_ChangeName(dsiH->semaDma,
				dsiH->bus ? "Dsi1Dma" : "Dsi0Dma");
	}

	/* Axipv Semaphore */
	dsiH->semaAxipv = OSSEMAPHORE_Create(0, OSSUSPEND_PRIORITY);
	if (!dsiH->semaAxipv) {
		LCD_DBG(LCD_DBG_ERR_ID, "[CSL DSI] %s: ERR Sema Creation!\n",
			__func__);
		res = FALSE;
	} else {
		OSSEMAPHORE_ChangeName(dsiH->semaAxipv,
				dsiH->bus ? "Dsi1Axipv" : "Dsi0Axipv");
	}

#ifndef __KERNEL__
	/* DSI Controller Interrupt */
	dsiH->iHisr = OSINTERRUPT_Create((IEntry_t)dsiH->hisr,
			dsiH->bus ? (IName_t)"Dsi1" : (IName_t)"Dsi0",
			IPRIORITY_MIDDLE, HISRSTACKSIZE_DSISTAT);
#endif

#ifdef __KERNEL__
	ret = request_irq(dsiH->interruptId, dsiH->lisr, IRQF_DISABLED |
			  IRQF_NO_SUSPEND, "BRCM DSI CSL", NULL);
	if (ret < 0) {
		pr_err("%s(%s:%u)::request_irq failed IRQ %d\n",
		       __func__, __FILE__, __LINE__, dsiH->interruptId);
		goto free_irq;
	}
#else
	IRQ_Register(dsiH->interruptId, dsiH->lisr);
#endif

	return res;

#ifdef __KERNEL__
free_irq:
	free_irq(dsiH->interruptId, NULL);
	return res;
#endif
}

/*
 *
 * Function Name:   cslDsiDmaStart
 *
 * Description:     RHEA MM DMA
 *                  Prepare & Start DMA Transfer
 *                  FOR NOW - ONLY LINEAR MODE SUPPORTED
 *
 */
static CSL_LCD_RES_T cslDsiDmaStart(DSI_UPD_REQ_MSG_T *updMsg)
{
	CSL_LCD_RES_T result = CSL_LCD_OK;

	DMA_VC4LITE_CHANNEL_INFO_t dmaChInfo;
	DMA_VC4LITE_XFER_DATA_t     dmaData1D;
	DMA_VC4LITE_XFER_2DDATA_t   dmaData2D;
	Int32 dmaCh;
	UInt32 width;
	UInt32 height;
	UInt32 spare_pix;

	if (updMsg->dsiH->bus)
		dmaChInfo.dstID = DMA_VC4LITE_CLIENT_DSI1;
	else
		dmaChInfo.dstID = DMA_VC4LITE_CLIENT_DSI0;

	/* Reserve Channel */
	dmaCh =
	    csl_dma_vc4lite_obtain_channel(
		DMA_VC4LITE_CLIENT_MEMORY, dmaChInfo.dstID);

	if (dmaCh == -1) {
		LCD_DBG(LCD_DBG_ERR_ID, "[CSL DSI] %s: ERR Reserving "
			"DMA Ch\n", __func__);
		return CSL_LCD_DMA_ERR;
	}
	updMsg->dmaCh = (DMA_VC4LITE_CHANNEL_t)dmaCh;

	LCD_DBG(LCD_DBG_ID, "[CSL DSI] %s: Got DmaCh[%d]\n ",
		__func__, dmaCh);

	/* Configure Channel */
	dmaChInfo.autoFreeChan = 1;
	dmaChInfo.srcID = DMA_VC4LITE_CLIENT_MEMORY;

	dmaChInfo.burstLen = DMA_VC4LITE_BURST_LENGTH_8;
	dmaChInfo.xferMode = DMA_VC4LITE_XFER_MODE_LINERA;
	dmaChInfo.dstStride = 0;
	dmaChInfo.srcStride  = (updMsg->updReq.buffBpp *
				updMsg->updReq.xStrideB);
	dmaChInfo.waitResponse = 0;
	dmaChInfo.callback = (DMA_VC4LITE_CALLBACK_t) updMsg->dsiH->dma_cb;

	if (csl_dma_vc4lite_config_channel(updMsg->dmaCh, &dmaChInfo)
	    != DMA_VC4LITE_STATUS_SUCCESS) {
		LCD_DBG(LCD_DBG_ERR_ID, "[CSL DSI] %s: "
			"ERR Configure DMA Ch\n ", __func__);
		return CSL_LCD_DMA_ERR;
	}

	/*
	If the number of pixels is !x2 for 565 or !x4 for 888
	 1. Create a 1D configuration for remaining bytes of that row
	 2. Change the window parameters so that we can continue with
	 remaining pixels in 2D mode as before.
	*/
	spare_pix = (updMsg->updReq.lineLenP * updMsg->updReq.lineCount) &
			(updMsg->updReq.buffBpp  - 1);
	if (spare_pix) {
		uint32_t lines_to_skip;

		lines_to_skip = spare_pix / updMsg->updReq.lineLenP;
		updMsg->updReq.buff = (void *)((UInt32)updMsg->updReq.buff +
					(updMsg->updReq.buffBpp * lines_to_skip*
					(updMsg->updReq.lineLenP +
					updMsg->updReq.xStrideB)));
		updMsg->updReq.lineCount -= lines_to_skip;
		spare_pix %= updMsg->updReq.lineLenP;

		if (spare_pix > 0) {
			if (spare_pix < updMsg->updReq.lineLenP) {
				/* Add the DMA transfer data */
				dmaData1D.srcAddr  = (UInt32)updMsg->updReq.buff
					+ (spare_pix * updMsg->updReq.buffBpp);
				dmaData1D.dstAddr =
				chal_dsi_de1_get_dma_address(
				updMsg->dsiH->chalH);
				dmaData1D.xferLength  = (updMsg->updReq.lineLenP
					- spare_pix) * (updMsg->updReq.buffBpp);
#ifdef CONFIG_ARCH_HAWAII
				dmaData1D.burstWriteEnable32 = 1;
#endif

				if ((uint32_t)dmaData1D.xferLength & 0x3)
					pr_info("xferlength unaligned 0x%x\n",
						dmaData1D.xferLength);

				if (csl_dma_vc4lite_add_data(updMsg->dmaCh,
					&dmaData1D) !=
					DMA_VC4LITE_STATUS_SUCCESS) {
					LCD_DBG(LCD_DBG_ERR_ID, "[CSL DSI] %s:"
					"ERR add 1D DMA transfer data\n",
					__func__);
					return CSL_LCD_DMA_ERR;
				}
				updMsg->updReq.buff =
					(void *)((UInt32)updMsg->updReq.buff +
					(updMsg->updReq.buffBpp *
					(updMsg->updReq.lineLenP +
					updMsg->updReq.xStrideB)));
				updMsg->updReq.lineCount--;
			} else {
				pr_info("spare_pix=%d, linelenp=%d\n",
					spare_pix, updMsg->updReq.lineLenP);
			}
		}
	}

	width = updMsg->updReq.lineLenP * updMsg->updReq.buffBpp;
	height = updMsg->updReq.lineCount;
	dmaChInfo.xferMode     = DMA_VC4LITE_XFER_MODE_2D;

	/* Add the DMA transfer data */
	dmaData2D.srcAddr     = (UInt32)updMsg->updReq.buff;
	if ((uint32_t)dmaData2D.srcAddr & 0x3)
		pr_info("src addr unaligned %d\n", dmaData2D.srcAddr);
	dmaData2D.dstAddr  = chal_dsi_de1_get_dma_address(updMsg->dsiH->chalH);
	dmaData2D.xXferLength = width;
	dmaData2D.yXferLength = height - 1;
#ifdef CONFIG_ARCH_HAWAII
	dmaData2D.burstWriteEnable32 = 1;
#endif

	if ((uint32_t)dmaData2D.xXferLength & 0x3) {
		pr_info("xXferLength unaligned 0x%x stride=0x%x\n",
		dmaData2D.xXferLength, dmaChInfo.srcStride);
	}
	if (csl_dma_vc4lite_add_data_ex(updMsg->dmaCh, &dmaData2D)
	    != DMA_VC4LITE_STATUS_SUCCESS) {
		LCD_DBG(LCD_DBG_ERR_ID, "[CSL DSI] %s: "
			"ERR add DMA transfer data\n ", __func__);
		return CSL_LCD_DMA_ERR;
	}
	/* start DMA transfer */
	if (csl_dma_vc4lite_start_transfer(updMsg->dmaCh)
	    != DMA_VC4LITE_STATUS_SUCCESS) {
		LCD_DBG(LCD_DBG_ERR_ID, "[CSL DSI] %s: "
			"ERR start DMA data transfer\n ", __func__);
		return CSL_LCD_DMA_ERR;
	}
	mb();

	return result;
}

/*
 *
 * Function Name:   cslDsiDmaStop
 *
 * Description:     RHEA MM DMA - Stop DMA
 *
 */
static CSL_LCD_RES_T cslDsiDmaStop(DSI_UPD_REQ_MSG_T *updMsg)
{
	CSL_LCD_RES_T res = CSL_LCD_ERR;

	LCD_DBG(LCD_DBG_ID, "[CSL DSI] +cslDsiDmaStop\n");

	/* stop DMA transfer */
	if (csl_dma_vc4lite_stop_transfer(updMsg->dmaCh)
	    != DMA_VC4LITE_STATUS_SUCCESS) {
		LCD_DBG(LCD_DBG_ERR_ID, "[CSL DSI] %s: "
			"ERR DMA Stop Transfer\n ", __func__);
		res = CSL_LCD_DMA_ERR;
	}
	/* release DMA channel */
	if (csl_dma_vc4lite_release_channel(updMsg->dmaCh)
	    != DMA_VC4LITE_STATUS_SUCCESS) {
		LCD_DBG(LCD_DBG_ERR_ID, "[CSL DSI] %s: "
			"ERR ERR DMA Release Channel\n ", __func__);
		res = CSL_LCD_DMA_ERR;
	}

	cslDsiClearAllFifos(updMsg->dsiH);
	updMsg->dmaCh = DMA_VC4LITE_CHANNEL_INVALID;

	LCD_DBG(LCD_DBG_ID, "[CSL DSI] -cslDsiDmaStop\n");

	return res;
}

/*
 *
 * Function Name:  cslDsiAfeLdoSetState
 *
 * Description:    AFE LDO Control
 *
 */
static void cslDsiAfeLdoSetState(DSI_HANDLE dsiH, DSI_LDO_STATE_t state)
{
#define DSI_LDO_HP_EN	  0x00000001
#define DSI_LDO_LP_EN	  0x00000002
#define DSI_LDO_CNTL_ENA  0x00000004
#define DSI_LDO_ISO_OUT	  0x00800000

	unsigned long ldo_val = 0;

	switch (state) {
	case DSI_LDO_HP:
		ldo_val = DSI_LDO_CNTL_ENA | DSI_LDO_HP_EN;
		break;
	case DSI_LDO_LP:
		ldo_val = DSI_LDO_CNTL_ENA | DSI_LDO_LP_EN;
		break;
	case DSI_LDO_OFF:
		ldo_val = DSI_LDO_CNTL_ENA | DSI_LDO_ISO_OUT;
		break;
	default:
		ldo_val = DSI_LDO_CNTL_ENA | DSI_LDO_HP_EN;
		LCD_DBG(LCD_DBG_ERR_ID, "[CSL DSI] %s: "
			"ERROR Invalid LDO State[%d] !\r\n", __func__,
			state);
		break;
	}

	if (dsiH->bus == 0)
		HW_REG_WRITE(0x3C004030, ldo_val);
	else
		HW_REG_WRITE(0x3C004034, ldo_val);

	OSTASK_Sleep(TICKS_IN_MILLISECONDS(1));
}

/*
 *
 * Function Name:  cslDsiWaitForStatAny_Poll
 *
 * Description:
 *
 */
static CSL_LCD_RES_T cslDsiWaitForStatAny_Poll(DSI_HANDLE dsiH,
		UInt32 statMask, UInt32 *intStat, UInt32 mSec)
{
	CSL_LCD_RES_T res = CSL_LCD_OK;
	UInt32 stat = 0;
	u32 counter = 0;

	stat = chal_dsi_get_status(dsiH->chalH);

	while ((stat & statMask) == 0) {
		if (counter > 100000000) {
			WARN("%s: DSI gets stuck\n", __func__);
			break;
		}
		counter++;
		stat = chal_dsi_get_status(dsiH->chalH);
	}

	if (intStat != NULL)
		*intStat = stat;

	return res;
}

/*
 *
 * Function Name:  cslDsiClearAllFifos
 *
 * Description:    Clear All DSI FIFOs
 *
 */
static void cslDsiClearAllFifos(DSI_HANDLE dsiH)
{
	UInt32 fifoMask;

	fifoMask = CHAL_DSI_CTRL_CLR_LANED_FIFO
	    | CHAL_DSI_CTRL_CLR_RXPKT_FIFO
	    | CHAL_DSI_CTRL_CLR_PIX_DATA_FIFO | CHAL_DSI_CTRL_CLR_CMD_DATA_FIFO;
	chal_dsi_clr_fifo(dsiH->chalH, fifoMask);
}

/*
 *
 * Function Name:  cslDsiEnaIntEvent
 *
 * Description:    event bits set to "1" will be enabled,
 *                 rest of the events will be disabled
 *
 */
static void cslDsiEnaIntEvent(DSI_HANDLE dsiH, UInt32 intEventMask)
{
	chal_dsi_ena_int(dsiH->chalH, intEventMask);
#ifdef UNDER_LINUX
/*      enable_irq(dsiH->interruptId); */
#else
	IRQ_Enable(dsiH->interruptId);
#endif
}

/*
 *
 * Function Name:  cslDsiDisInt
 *
 * Description:
 *
 */
static void cslDsiDisInt(DSI_HANDLE dsiH)
{
#ifdef UNDER_LINUX
	/*disable_irq(dsiH->interruptId); */
#else
	IRQ_Disable(dsiH->interruptId);
#endif
	chal_dsi_ena_int(dsiH->chalH, 0);
	chal_dsi_clr_int(dsiH->chalH, 0xFFFFFFFF);
#ifndef UNDER_LINUX
	IRQ_Clear(dsiH->interruptId);
#endif
}

/*
 *
 * Function Name:  cslDsiWaitForInt
 *
 * Description:
 *
 */
static CSL_LCD_RES_T cslDsiWaitForInt(DSI_HANDLE dsiH, UInt32 tout_msec)
{
	OSStatus_t osRes;
	CSL_LCD_RES_T res = CSL_LCD_OK;

	osRes =
	    OSSEMAPHORE_Obtain(dsiH->semaInt, TICKS_IN_MILLISECONDS(tout_msec));

	if (osRes != OSSTATUS_SUCCESS) {
		cslDsiDisInt(dsiH);

		if (osRes == OSSTATUS_TIMEOUT) {
			LCD_DBG(LCD_DBG_ERR_ID, "[CSL DSI] %s: "
				"ERR Timed Out!\n", __func__);
<<<<<<< HEAD
			printk("cslDsiWaitForInt int_stat=0x%x, int_en=0x%x\n\
			stat=0x%x dmacs=0x%x dmati=0x%x, dmaLen=0x%x\
			dmadebug=0x%x\n", readl(HW_IO_PHYS_TO_VIRT(0x3c200030)),
=======
			printk("cslDsiWaitForInt dsi_int_stat=0x%x,"
			"dsi_int_en=0x%x dsi_stat=0x%x dmacs=0x%x dmati=0x%x,"
			"dmaLen=0x%x dmadebug=0x%x\n",
			readl(HW_IO_PHYS_TO_VIRT(0x3c200030)),
>>>>>>> 6b9c76f1
			readl(HW_IO_PHYS_TO_VIRT(0x3c200034)),
			readl(HW_IO_PHYS_TO_VIRT(0x3c200038)),
			readl(HW_IO_PHYS_TO_VIRT(0x3c00A000)),
			readl(HW_IO_PHYS_TO_VIRT(0x3c00A008)),
			readl(HW_IO_PHYS_TO_VIRT(0x3c00A014)),
			readl(HW_IO_PHYS_TO_VIRT(0x3c00A020)));
			res = CSL_LCD_OS_TOUT;
		} else {
			LCD_DBG(LCD_DBG_ERR_ID, "[CSL DSI] %s: "
				"ERR OS Err...!\n", __func__);
			res = CSL_LCD_OS_ERR;
		}
	}
	return res;
}

/*
 *
 * Function Name:  cslDsiBtaRecover
 *
 * Description:    Recover From Failed BTA
 *
 */
static CSL_LCD_RES_T cslDsiBtaRecover(DSI_HANDLE dsiH)
{
	CSL_LCD_RES_T res = CSL_LCD_OK;

	chal_dsi_phy_state(dsiH->chalH, PHY_TXSTOP);

	OSTASK_Sleep(TICKS_IN_MILLISECONDS(1));

	chal_dsi_clr_fifo(dsiH->chalH,
			  CHAL_DSI_CTRL_CLR_CMD_DATA_FIFO |
			  CHAL_DSI_CTRL_CLR_LANED_FIFO);

	chal_dsi_phy_state(dsiH->chalH, PHY_CORE);
	return res;
}

/*
 *
 * Function Name:  CSL_DSI_Lock
 *
 * Description:    Lock DSI Interface For Exclusive Use By a Client
 *
 */
void CSL_DSI_Lock(CSL_LCD_HANDLE vcH)
{
	DSI_HANDLE dsiH;
	DSI_CLIENT clientH;
	DSI_CM_HANDLE dsiChH;

	dsiChH = (DSI_CM_HANDLE) vcH;
	clientH = (DSI_CLIENT) dsiChH->client;
	dsiH = (DSI_HANDLE)clientH->lcdH;

	if (clientH->hasLock)
		WARN(TRUE, "[CSL DSI][%d] %s: "
		     "DSI Client Lock/Unlock Not balanced\n",
		     dsiH->bus, __func__);
	else
		clientH->hasLock = TRUE;
}

/*
 *
 * Function Name:  CSL_DSI_Unlock
 *
 * Description:    Release Client's DSI Interface Lock
 *
 */
void CSL_DSI_Unlock(CSL_LCD_HANDLE vcH)
{

	DSI_HANDLE dsiH;
	DSI_CLIENT clientH;
	DSI_CM_HANDLE dsiChH;

	dsiChH = (DSI_CM_HANDLE) vcH;
	clientH = (DSI_CLIENT) dsiChH->client;
	dsiH = (DSI_HANDLE)clientH->lcdH;

	if (!clientH->hasLock)
		WARN(TRUE, "[CSL DSI][%d] %s: "
		     "DSI Client Lock/Unlock Not balanced\n",
		     dsiH->bus, __func__);
	else
		clientH->hasLock = FALSE;
}

/*
 *
 * Function Name:  CSL_DSI_SendPacketTrigger
 *
 * Description:    Send TRIGGER Message
 *
 */
CSL_LCD_RES_T CSL_DSI_SendTrigger(CSL_LCD_HANDLE client, UInt8 trig)
{
	DSI_HANDLE dsiH;
	DSI_CLIENT clientH;
	CSL_LCD_RES_T res;

	clientH = (DSI_CLIENT) client;
	dsiH = (DSI_HANDLE)clientH->lcdH;

	if (!clientH->hasLock)
		OSSEMAPHORE_Obtain(dsiH->semaDsi, TICKS_FOREVER);

	if (dsiH->ulps) {
		LCD_DBG(LCD_DBG_ERR_ID, "[CSL DSI][%d] %s: "
			"ERR, Link Is In ULPS\n", dsiH->bus, __func__);
		res = CSL_LCD_BAD_STATE;
		goto exit_err;
	}

	chal_dsi_clr_status(dsiH->chalH, 0xFFFFFFFF);

	if (!clientH->hasLock)
		cslDsiEnaIntEvent(dsiH, (UInt32)CHAL_DSI_ISTAT_TXPKT1_DONE);

	chal_dsi_tx_trig(dsiH->chalH, TX_PKT_ENG_1, trig);


	if (!clientH->hasLock)
		res = cslDsiWaitForInt(dsiH, 100);
	else {
		LCD_DBG(LCD_DBG_ERR_ID, "[CSL DSI][%d] %s: "
			"In Atomic wait for DSI/DMA finish...\n",
			dsiH->bus, __func__);

		res = cslDsiWaitForStatAny_Poll(dsiH,
					CHAL_DSI_STAT_TXPKT1_DONE, NULL, 100);
	}

exit_err:
	if (!clientH->hasLock)
		OSSEMAPHORE_Release(dsiH->semaDsi);

	return res;
}

/*
 *
 * Function Name:  CSL_DSI_SendPacket
 *
 * Description:    Send DSI Packet (non-pixel data) with an option to end it
 *                 with BTA.
 *                 If BTA is requested, command.reply MUST be valid
 *
 */
CSL_LCD_RES_T CSL_DSI_SendPacket(CSL_LCD_HANDLE client,
		pCSL_DSI_CMND command, Boolean isTE)
{
	DSI_HANDLE dsiH;
	DSI_CLIENT clientH;
	CSL_LCD_RES_T res = CSL_LCD_OK;
	CHAL_DSI_TX_CFG_t txPkt;
	CHAL_DSI_RES_t chalRes;
	UInt32 stat;
	UInt32 event;
	UInt32 pfifo_len = 0;

	clientH = (DSI_CLIENT) client;
	dsiH = (DSI_HANDLE)clientH->lcdH;

	if (command->msgLen > CHAL_DSI_TX_MSG_MAX) {
		LCD_DBG(LCD_DBG_ERR_ID, "[CSL DSI][%d] %s: "
			"ERR, TX Packet Size To Big\n",
			dsiH->bus, __func__, command->vc);
		return CSL_LCD_MSG_SIZE;
	}
	if (command->endWithBta && (command->reply == NULL)) {
		LCD_DBG(LCD_DBG_ERR_ID, "[CSL DSI][%d] %s: "
			"ERR, VC[%d] BTA Requested But pReply Eq NULL\n",
			dsiH->bus, __func__, command->vc);
		return CSL_LCD_API_ERR;
	}

	if (!clientH->hasLock) {
		OSSEMAPHORE_Obtain(dsiH->semaDsi, TICKS_FOREVER);
	}

	if (dsiH->ulps) {
		LCD_DBG(LCD_DBG_ERR_ID, "[CSL DSI][%d] %s: "
			"ERR, VC[%d] Link Is In ULPS\n",
			dsiH->bus, __func__, command->vc);
		if (!clientH->hasLock)
			OSSEMAPHORE_Release(dsiH->semaDsi);
		return CSL_LCD_BAD_STATE;
	}

	txPkt.dsiCmnd = command->dsiCmnd;
	txPkt.msg = command->msg;
	txPkt.msgLen = command->msgLen;
	txPkt.vc = command->vc;
	txPkt.isLP = command->isLP;
	txPkt.endWithBta = command->endWithBta;
	txPkt.isTe = isTE;
	txPkt.vmWhen = CHAL_DSI_CMND_WHEN_BEST_EFFORT;
	txPkt.repeat = 1;
	txPkt.start = 1;

	chal_dsi_clr_status(dsiH->chalH, 0xFFFFFFFF);

	if (!clientH->hasLock) {
		if (txPkt.endWithBta) {
			event = CHAL_DSI_ISTAT_PHY_RX_TRIG
			    | CHAL_DSI_ISTAT_RX2_PKT | CHAL_DSI_ISTAT_RX1_PKT;
		} else {
			event = CHAL_DSI_ISTAT_TXPKT1_DONE;
		}
		cslDsiEnaIntEvent(dsiH, event);
	} else {
		if (txPkt.endWithBta) {
			event = CHAL_DSI_STAT_PHY_RX_TRIG
			    | CHAL_DSI_STAT_RX2_PKT | CHAL_DSI_STAT_RX1_PKT;
		} else {
			event = CHAL_DSI_STAT_TXPKT1_DONE;
		}
	}

	if (txPkt.msgLen <= 2) {
		LCD_DBG(LCD_DBG_ID, "[CSL DSI][%d] %s: "
			"SHORT, MSG_LEN[%d]\n",
			dsiH->bus, __func__, txPkt.msgLen);
		txPkt.msgLenCFifo = 0;	/* NA to short */
		chalRes = chal_dsi_tx_short(dsiH->chalH, TX_PKT_ENG_1, &txPkt);
		if (chalRes != CHAL_DSI_OK) {
			res = CSL_LCD_MSG_SIZE;
			goto exit_err;
		}
	} else {
		if (txPkt.msgLen <= CHAL_DSI_CMND_FIFO_SIZE_B) {
			txPkt.msgLenCFifo = txPkt.msgLen;

			chalRes = chal_dsi_wr_cfifo(dsiH->chalH,
						    txPkt.msg,
						    txPkt.msgLenCFifo);

			if (chalRes != CHAL_DSI_OK) {
				res = CSL_LCD_MSG_SIZE;
				goto exit_err;
			}

			LCD_DBG(LCD_DBG_ID, "[CSL DSI][%d] %s: "
				"LONG FROM CMND FIFO ONLY,"
				" CMND_FIFO[%d] PIXEL_FIFO[%d]\n",
				dsiH->bus, __func__,
				txPkt.msgLenCFifo,
				txPkt.msgLen - txPkt.msgLenCFifo);

			chalRes = chal_dsi_tx_long(dsiH->chalH, TX_PKT_ENG_1,
						   &txPkt);
			if (chalRes != CHAL_DSI_OK) {
				res = CSL_LCD_MSG_SIZE;
				goto exit_err;
			}
		} else {
			if (txPkt.msgLen > CHAL_DSI_PIXEL_FIFO_SIZE_B) {
				txPkt.msgLenCFifo =
				    txPkt.msgLen - CHAL_DSI_PIXEL_FIFO_SIZE_B;
			} else {
				txPkt.msgLenCFifo = txPkt.msgLen % 4;
			}

			pfifo_len = txPkt.msgLen - txPkt.msgLenCFifo;

			LCD_DBG(LCD_DBG_ID, "[CSL DSI][%d] %s: "
				"LONG FROM BOTH FIFOs, "
				"CMND_FIFO[%d] PIXEL_FIFO[%d]\n",
				dsiH->bus, __func__,
				txPkt.msgLenCFifo,
				txPkt.msgLen - txPkt.msgLenCFifo);

			chalRes = chal_dsi_wr_cfifo(dsiH->chalH, txPkt.msg,
						    txPkt.msgLenCFifo);

			if (chalRes != CHAL_DSI_OK) {
				res = CSL_LCD_MSG_SIZE;
				goto exit_err;
			}

			if (pfifo_len > DE1_DEF_THRESHOLD_B) {
				chal_dsi_de1_set_dma_thresh(dsiH->chalH,
							    pfifo_len >> 2);
			}

			chal_dsi_de1_set_cm(dsiH->chalH, DE1_CM_BE);
			chal_dsi_de1_enable(dsiH->chalH, TRUE);

			chalRes = chal_dsi_wr_pfifo_be(dsiH->chalH,
						       txPkt.msg +
						       txPkt.msgLenCFifo,
						       txPkt.msgLen -
						       txPkt.msgLenCFifo);

			if (chalRes != CHAL_DSI_OK) {
				res = CSL_LCD_MSG_SIZE;
				goto exit_err;
			}

			chalRes = chal_dsi_tx_long(dsiH->chalH, TX_PKT_ENG_1,
						   &txPkt);
			if (chalRes != CHAL_DSI_OK) {
				res = CSL_LCD_MSG_SIZE;
				goto exit_err;
			}
		}
	}

	if (!clientH->hasLock) {
		res = cslDsiWaitForInt(dsiH, 100);
		stat = chal_dsi_get_status(dsiH->chalH);
	} else {
		res = cslDsiWaitForStatAny_Poll(dsiH, event, &stat, 100);
	}

	if (txPkt.endWithBta) {
		if (res != CSL_LCD_OK) {
			LCD_DBG(LCD_DBG_ERR_ID, "[CSL DSI][%d] %s: "
				"WARNING, VC[%d] Probable BTA TimeOut, "
				"Recovering ...\n",
				dsiH->bus, __func__, txPkt.vc);
			cslDsiBtaRecover(dsiH);
		} else {
			chalRes = chal_dsi_read_reply(dsiH->chalH, stat,
						      (pCHAL_DSI_REPLY)
						      command->reply);
			if (chalRes == CHAL_DSI_RX_NO_PKT) {
				LCD_DBG(LCD_DBG_ERR_ID, "[CSL DSI][%d] %s: "
					"WARNING, VC[%d] BTA "
					"No Data Received\n",
					dsiH->bus, __func__, txPkt.vc);
				res = CSL_LCD_INT_ERR;
				goto exit_ok;
			} else {
				goto exit_ok;
			}
		}
	} else {
		if (res != CSL_LCD_OK) {
			LCD_DBG(LCD_DBG_ERR_ID, "[CSL DSI][%d] %s: "
				"WARNING, VC[%d] "
				"Timed Out Waiting For TX end\n",
				dsiH->bus, __func__, txPkt.vc);
		} else {
			goto exit_ok;
		}
	}

exit_err:
	LCD_DBG(LCD_DBG_ERR_ID, "[CSL DSI][%d] %s: ERR, CSL_LCD_RES[%d]\n",
		dsiH->bus, __func__, res);

	cslDsiDisInt(dsiH);
	cslDsiClearAllFifos(dsiH);
exit_ok:
	chal_dsi_de1_enable(dsiH->chalH, FALSE);
	chal_dsi_tx_start(dsiH->chalH, TX_PKT_ENG_1, FALSE);

	if (pfifo_len > DE1_DEF_THRESHOLD_B)
		chal_dsi_de1_set_dma_thresh(dsiH->chalH, DE1_DEF_THRESHOLD_W);

	if (!clientH->hasLock)
		OSSEMAPHORE_Release(dsiH->semaDsi);
	return res;
}

/*
 *
 * Function Name:  CSL_DSI_OpenCmVc
 *
 * Description:    Open (configure) Command Mode VC
 *                 Returns VC Command Mode handle
 *
 */
CSL_LCD_RES_T CSL_DSI_OpenCmVc(CSL_LCD_HANDLE client,
		pCSL_DSI_CM_VC dsiCmVcCfg,
		CSL_LCD_HANDLE *dsiCmVcH)
{
	DSI_HANDLE dsiH;
	DSI_CLIENT clientH;
	DSI_CM_HANDLE cmVcH;
	CSL_LCD_RES_T res = CSL_LCD_OK;
	UInt32 i;

	clientH = (DSI_CLIENT) client;
	dsiH = (DSI_HANDLE)clientH->lcdH;

	if (!clientH->hasLock)
		OSSEMAPHORE_Obtain(dsiH->semaDsi, TICKS_FOREVER);

	if (dsiCmVcCfg->vc > 3) {
		*dsiCmVcH = NULL;
		res = CSL_LCD_ERR;
		goto exit_err;
	}

	for (i = 0; i < DSI_CM_MAX_HANDLES; i++) {
		if (!dsiH->chCm[i].configured)
			break;
	}

	if (i >= DSI_CM_MAX_HANDLES) {
		*dsiCmVcH = NULL;
		res = CSL_LCD_INST_COUNT;
		goto exit_err;
	} else {
		cmVcH = &dsiH->chCm[i];
	}

	cmVcH->vc = dsiCmVcCfg->vc;
	cmVcH->dsiCmnd = dsiCmVcCfg->dsiCmnd;
	cmVcH->isLP = dsiCmVcCfg->isLP;
	cmVcH->vmWhen = CHAL_DSI_CMND_WHEN_BEST_EFFORT;

	cmVcH->dcsCmndStart = dsiCmVcCfg->dcsCmndStart;
	cmVcH->dcsCmndCont = dsiCmVcCfg->dcsCmndCont;

	switch (dsiCmVcCfg->teCfg.teInType) {
	case DSI_TE_NONE:
		cmVcH->usesTe = FALSE;
		break;
	case DSI_TE_CTRLR_INPUT_0:
		cmVcH->usesTe = TRUE;
		cmVcH->teMode = TE_EXT_0;
		break;
	case DSI_TE_CTRLR_INPUT_1:
		cmVcH->usesTe = TRUE;
		cmVcH->teMode = TE_EXT_1;
		break;
	case DSI_TE_CTRLR_TRIG:
		LCD_DBG(LCD_DBG_ERR_ID, "[CSL DSI][%d] %s: "
			"ERR, DSI TRIG Not Supported Yet\n",
			dsiH->bus, __func__);
		res = CSL_LCD_ERR;
		goto exit_err;
	default:
		LCD_DBG(LCD_DBG_ERR_ID, "[CSL DSI][%d] %s: "
			"ERR, Invalid TE Config Type [%d]\n",
			dsiH->bus, __func__, dsiCmVcCfg->teCfg.teInType);
		res = CSL_LCD_ERR;
		goto exit_err;
	}

	printk("cm_in=0x%d cm_out=%d\n", dsiCmVcCfg->cm_in, dsiCmVcCfg->cm_out);

	switch (dsiCmVcCfg->cm_in) {
		/* 1x888 pixel per 32-bit word (MSB DontCare) */
	case LCD_IF_CM_I_RGB888U:
		switch (dsiCmVcCfg->cm_out) {
		case LCD_IF_CM_O_RGB666:
		case LCD_IF_CM_O_RGB888:
			cmVcH->bpp_dma = 4;
			cmVcH->bpp_wire = 3;
			cmVcH->wc_rshift = 0;
			cmVcH->cm = dsiH->dispEngine ?
					DE1_CM_888U : DE0_CM_888U;
			break;
		default:
			LCD_DBG(LCD_DBG_ERR_ID, "[CSL DSI][%d] %s: "
				"ERR, Invalid OutCol Mode[%d] for "
				"InCol xRGB888\n",
				dsiH->bus, __func__, dsiCmVcCfg->cm_out);
			res = CSL_LCD_COL_MODE;
			goto exit_err;
			break;
		}
		break;

		/* 2x565 pixels per 32-bit word */
	case LCD_IF_CM_I_RGB565P:
		switch (dsiCmVcCfg->cm_out) {
		case LCD_IF_CM_O_RGB565:
		case LCD_IF_CM_O_RGB565_DSI_VM:
			cmVcH->bpp_dma = 2;
			cmVcH->bpp_wire = 2;
			cmVcH->wc_rshift = 1;
			if (dsiCmVcCfg->cm_out == LCD_IF_CM_O_RGB565)
				cmVcH->cm = dsiH->dispEngine ?
						DE1_CM_565 : DE0_CM_565P;
			else
				cmVcH->cm = dsiH->dispEngine ?
						DE1_CM_LE : DE0_CM_565P;
			break;
		default:
			LCD_DBG(LCD_DBG_ERR_ID, "[CSL DSI][%d] %s: "
				"ERR, Invalid OutCol Mode[%d] for "
				"InCol RGB565\n",
				dsiH->bus, __func__, dsiCmVcCfg->cm_out);
			res = CSL_LCD_COL_MODE;
			goto exit_err;
			break;
		}
		break;

	default:
		LCD_DBG(LCD_DBG_ERR_ID, "[CSL DSI][%d] %s: ERR, Invalid "
			"InCol Mode[%d]\n",
			dsiH->bus, __func__, dsiCmVcCfg->cm_in);
		res = CSL_LCD_COL_MODE;
		goto exit_err;
		break;
	}

	cmVcH->configured = TRUE;
	cmVcH->client = clientH;

	LCD_DBG(LCD_DBG_INIT_ID, "[CSL DSI][%d] %s: "
		"OK, VC[%d], TE[%s]\n",
		dsiH->bus, __func__, cmVcH->vc,
		cmVcH->usesTe ? "YES" : "NO");

	*dsiCmVcH = (CSL_LCD_HANDLE)cmVcH;
	if (!clientH->hasLock)
		OSSEMAPHORE_Release(dsiH->semaDsi);
	return res;

exit_err:
	*dsiCmVcH = NULL;
	if (!clientH->hasLock)
		OSSEMAPHORE_Release(dsiH->semaDsi);
	return res;
}

/*
 *
 * Function Name: CSL_DSI_CloseCmVc
 *
 * Description:   Close Command Mode VC handle
 *
 */
CSL_LCD_RES_T CSL_DSI_CloseCmVc(CSL_LCD_HANDLE vcH)
{
	CSL_LCD_RES_T res = CSL_LCD_OK;
	DSI_CM_HANDLE dsiChH = (DSI_CM_HANDLE) vcH;
	DSI_HANDLE dsiH = (DSI_HANDLE)dsiChH->client->lcdH;
	DSI_CLIENT clientH;

	clientH = (DSI_CLIENT) dsiChH->client;

	if (!clientH->hasLock)
		OSSEMAPHORE_Obtain(dsiH->semaDsi, TICKS_FOREVER);

	dsiChH->configured = FALSE;
	LCD_DBG(LCD_DBG_INIT_ID, "[CSL DSI][%d] %s: VC[%d] Closed\n",
		dsiH->bus, __func__, dsiChH->vc);

	if (!clientH->hasLock)
		OSSEMAPHORE_Release(dsiH->semaDsi);

	return res;
}


/*
 *
 * Function Name: CSL_DSI_Force_Stop
 *
 */
void CSL_DSI_Force_Stop(CSL_LCD_HANDLE vcH)
{
	DSI_HANDLE dsiH;
	DSI_CLIENT clientH;
	DSI_CM_HANDLE dsiChH;

	dsiChH = (DSI_CM_HANDLE) vcH;
	clientH = (DSI_CLIENT) dsiChH->client;
	dsiH = (DSI_HANDLE)clientH->lcdH;

<<<<<<< HEAD
	if (dsiH->dispEngine) {
=======
	if (dsiH->pixTxporter) {
>>>>>>> 6b9c76f1
		/* stop DMA transfer */
		if (csl_dma_vc4lite_stop_transfer(0)
		    != DMA_VC4LITE_STATUS_SUCCESS) {
			LCD_DBG(LCD_DBG_ERR_ID, "[CSL DSI] %s: "
				"ERR DMA Stop Transfer\n ", __func__);
		}
		/* release DMA channel */
		if (csl_dma_vc4lite_release_channel(0)
		    != DMA_VC4LITE_STATUS_SUCCESS) {
			LCD_DBG(LCD_DBG_ERR_ID, "[CSL DSI] %s: "
				"ERR ERR DMA Release Channel\n ", __func__);
		}
<<<<<<< HEAD
=======
	} else {
		/* Force stop AXIPV */
>>>>>>> 6b9c76f1
	}

	chal_dsi_tx_start(dsiH->chalH, TX_PKT_ENG_1, FALSE);
	chal_dsi_tx_start(dsiH->chalH, TX_PKT_ENG_2, FALSE);
	if (dsiH->dispEngine)
		chal_dsi_de1_enable(dsiH->chalH, FALSE);
	else
		chal_dsi_de0_enable(dsiH->chalH, FALSE);

	cslDsiClearAllFifos(dsiH);
}


/*
 *
 * Function Name: CSL_DSI_UpdateCmVc
 *
 * Description:   Command Mode - DMA Frame Update
 *                RESTRICTIONs:  565 - XY pixel size == multiple of 2 pixels
 *                              x888 - XY pixel size == multiple of 4 pixels
 */
CSL_LCD_RES_T CSL_DSI_UpdateCmVc(CSL_LCD_HANDLE vcH,
		pCSL_LCD_UPD_REQ req, Boolean isTE)
{
	CSL_LCD_RES_T res = CSL_LCD_OK;
	DSI_HANDLE dsiH;
	DSI_CLIENT clientH;
	DSI_CM_HANDLE dsiChH;
	OSStatus_t osStat;
	DSI_UPD_REQ_MSG_T updMsgCm;

	CHAL_DSI_TX_CFG_t txPkt;

	UInt32 frame_size_p,	/* XY size                    [pixels] */
	spare_pix = 0,       /* When pixel count is (! x2 in 565 mode)
				or (! x4 in 888 mode) */
	 wire_size_b,		/* XY wire size               [bytes] */
	 txNo1_len,		/* TX no 1 - packet size      [bytes] */
	 txNo1_cfifo_len,	/* TX no 1 - from CMND  FIFO  [bytes] */
	 txNo1_pfifo_len,	/* TX no 1 - from PIXEL FIFO  [bytes] */
	 txNo2_repeat;		/* TX no 2 - packet repeat count */

	dsiChH = (DSI_CM_HANDLE) vcH;
	clientH = (DSI_CLIENT) dsiChH->client;
	dsiH = (DSI_HANDLE)clientH->lcdH;

	if (dsiH->ulps)
		return CSL_LCD_BAD_STATE;

	cslDsiClearAllFifos(dsiH);
	chal_dsi_clr_status(dsiH->chalH, 0xffffffff);
	mb();

	txPkt.vc = dsiChH->vc;
	txPkt.dsiCmnd = dsiChH->dsiCmnd;
	txPkt.vmWhen = dsiChH->vmWhen;
	txPkt.isLP = dsiChH->isLP;
	txPkt.endWithBta = FALSE;
	txPkt.start = FALSE;

	updMsgCm.updReq = *req;
	updMsgCm.dsiH = dsiH;
	updMsgCm.clientH = clientH;
	/* OVERRIDE REQ BPP - NOT SUPPORTED, TODO: REMOVE FROM API */
	updMsgCm.updReq.buffBpp = dsiChH->bpp_dma;

	frame_size_p = req->lineLenP * req->lineCount;
	/* linelength is odd => MMDMA 2D config fails */
<<<<<<< HEAD
	if (1 == dsiH->dispEngine) {
=======
	if (1 == dsiH->pixTxporter) {
>>>>>>> 6b9c76f1
		if ((dsiChH->bpp_dma == 2) && (req->lineLenP & 1)) {
			pr_info("ERR Pixel Buff Size!");
			return CSL_LCD_MSG_SIZE;
		}
		/* Include the MM-DMA requirement on payload size once the RDB
		 * is updated */
	} else {
		/* Todo: Verify that the update request meet minimum criteria
		 * for DSI, PV and AXIPV */
		 if ((0 != ((req->lineLenP * dsiChH->bpp_dma) & 7))
			|| (0 != (((req->xStrideB + req->lineLenP)
			* dsiChH->bpp_dma) & 7))
			|| (((req->lineLenP * req->lineCount)
			* dsiChH->bpp_dma) < AXIPV_MIN_BUFF_SIZE)
			) {
			pr_info("ERR Pixel Buff Size!");
			return CSL_LCD_MSG_SIZE;
		 }
	}

	wire_size_b = frame_size_p * dsiChH->bpp_wire;

	txNo2_repeat = wire_size_b / CM_PKT_SIZE_B;
	txNo1_len = wire_size_b % CM_PKT_SIZE_B;
	if ((txNo2_repeat != 0) && (txNo1_len == 0)) {
		/* XY_size = n * PACKET SIZE */
		txNo1_len = CM_PKT_SIZE_B;
		txNo2_repeat--;
	}

	txNo1_pfifo_len = txNo1_len;
	txNo1_cfifo_len = 0;

	if (txNo2_repeat > DSI_PKT_RPT_MAX) {
		LCD_DBG(LCD_DBG_ERR_ID, "[CSL DSI][%d] %s: "
			"ERR Packet Repeat Count!\n", dsiH->bus, __func__);
		return CSL_LCD_ERR;
	}

	if (!clientH->hasLock)
		OSSEMAPHORE_Obtain(dsiH->semaDsi, TICKS_FOREVER);

	if (dsiH->ulps) {
		LCD_DBG(LCD_DBG_ERR_ID, "[CSL DSI][%d] %s: "
			"ERR, Link Is In ULPS\n", dsiH->bus, __func__);
		if (!clientH->hasLock)
			OSSEMAPHORE_Release(dsiH->semaDsi);
		return CSL_LCD_BAD_STATE;
	}

	chal_dsi_clr_status(dsiH->chalH, 0xFFFFFFFF);

	/* set TE mode -- SHOULD BE PART OF INIT or OPEN */
	chal_dsi_te_mode(dsiH->chalH, dsiChH->teMode);

	txPkt.dispEngine = dsiH->dispEngine;
	if (1 == dsiH->dispEngine) {
		/* Set DE1 Mode, Enable */
		chal_dsi_de1_set_cm(dsiH->chalH, dsiChH->cm);
<<<<<<< HEAD
=======
		if (dsiH->pixTxporter)
			chal_dsi_de1_set_dma_thresh(dsiH->chalH, (frame_size_p
			>> 2) > DE1_DEF_THRESHOLD_W ? DE1_DEF_THRESHOLD_W :
			(frame_size_p >> 2));
		else
			chal_dsi_de1_set_dma_thresh(dsiH->chalH, 8);
>>>>>>> 6b9c76f1
		chal_dsi_de1_enable(dsiH->chalH, TRUE);
	} else {
		/* Set DE0 Mode, Enable */
		chal_dsi_de0_set_cm(dsiH->chalH, dsiChH->cm);
		chal_dsi_de0_set_mode(dsiH->chalH, DE0_MODE_CMD);
		chal_dsi_de0_enable(dsiH->chalH, TRUE);
	}

	/* BOF TX PKT ENG(s) Set-Up */
	/* TX No1 - first packet */
	chal_dsi_wr_cfifo(dsiH->chalH, &dsiChH->dcsCmndStart, 1);
	txPkt.msgLen = 1 + txNo1_len;

<<<<<<< HEAD
	if (1 == dsiH->dispEngine)
=======
	if (1 == dsiH->pixTxporter)
>>>>>>> 6b9c76f1
		spare_pix = frame_size_p & (dsiChH->bpp_dma - 1);
	else
		spare_pix = 0; /* AXIPV FIFO width is 64bits*/

	if (spare_pix) {
			int offset;
			/*
			1. Transfer 1/2/3 to cmd data fifo
			2. Update the TXPKT1_H.BC_CMDFIFO with no. of bytes to
				be taken from cmd data fifo
			3. Do not update the window parameters as they will be
				needed to create DMA linked lists: 1D + 2D
			*/
			txNo1_cfifo_len += spare_pix*dsiChH->bpp_wire;
			offset = 0;
			switch (spare_pix) {
			case 3:
				chal_dsi_wr_cfifo(dsiH->chalH,
				(char *)phys_to_virt((uint32_t)req->buff),
				dsiChH->bpp_wire);
				if (req->lineLenP >= spare_pix)
					offset = dsiChH->bpp_dma;
				else if (req->lineLenP == (spare_pix - 1))
					offset = dsiChH->bpp_dma;
				else
					offset = (req->lineLenP +
					req->xStrideB) * dsiChH->bpp_dma;
			case 2:
				chal_dsi_wr_cfifo(dsiH->chalH,
				(char *)phys_to_virt((uint32_t)req->buff
				+ offset), dsiChH->bpp_wire);
				if (req->lineLenP >= spare_pix)
					offset += dsiChH->bpp_dma;
				else {
					offset += (req->lineLenP +
					req->xStrideB) * dsiChH->bpp_dma;
					if ((req->lineLenP == (spare_pix - 1)
						&& (spare_pix == 3))) {
						offset -= dsiChH->bpp_dma;
					}
				}
			case 1:
				chal_dsi_wr_cfifo(dsiH->chalH,
				(char *)phys_to_virt((uint32_t)req->buff +
				offset), dsiChH->bpp_wire);
				break;
			default:
				pr_info("ERROR: spare_pix =%d\n", spare_pix);
			}
	}
	txPkt.msgLenCFifo = 1 + txNo1_cfifo_len;
	txPkt.repeat = 1;
	txPkt.isTe = dsiChH->usesTe && isTE;

	if (txNo2_repeat == 0)
		chal_dsi_tx_long(dsiH->chalH, TX_PKT_ENG_1, &txPkt);
	else
		chal_dsi_tx_long(dsiH->chalH, TX_PKT_ENG_2, &txPkt);

	/* TX No2 - if any, rest of the frame */
	if (txNo2_repeat != 0) {
		chal_dsi_wr_cfifo(dsiH->chalH, &dsiChH->dcsCmndCont, 1);
		txPkt.repeat = txNo2_repeat;
		txPkt.msgLen = 1 + CM_PKT_SIZE_B;
		txPkt.msgLenCFifo = 1;
		txPkt.isTe = FALSE;

		chal_dsi_tx_long(dsiH->chalH, TX_PKT_ENG_1, &txPkt);
	}
	mb();
	/* EOF TX PKT ENG(s) Set-Up */

	/*--- Wait for TX PKT ENG 1 DONE */
	cslDsiEnaIntEvent(dsiH, (UInt32)CHAL_DSI_ISTAT_TXPKT1_DONE);

	mb();
	if (1 == dsiH->dispEngine) {
		/*--- Start TX PKT Engine(s) */
		if (txNo2_repeat != 0) {
			chal_dsi_tx_start(dsiH->chalH, TX_PKT_ENG_2, TRUE);
			mb();
		}
		chal_dsi_tx_start(dsiH->chalH, TX_PKT_ENG_1, TRUE);
	}
	/* send rest of the frame */

	mb();
	/*--- Start DMA */
	res = cslDsiPixTxStart(&updMsgCm);
	if (res != CSL_LCD_OK) {
		LCD_DBG(LCD_DBG_ID, "[CSL DSI][%d] %s: "
			"ERR Failed To Start DMA!\n", dsiH->bus, __func__);

		if (!clientH->hasLock)
			OSSEMAPHORE_Release(dsiH->semaDsi);
		return res;
	}
<<<<<<< HEAD
#if 1
=======
>>>>>>> 6b9c76f1
	if (0 == dsiH->dispEngine) {
		/*--- Start TX PKT Engine(s) */
		if (txNo2_repeat != 0) {
			chal_dsi_tx_start(dsiH->chalH, TX_PKT_ENG_2, TRUE);
			mb();
		}
		chal_dsi_tx_start(dsiH->chalH, TX_PKT_ENG_1, TRUE);
	}
<<<<<<< HEAD
#endif
=======
>>>>>>> 6b9c76f1
	if (req->cslLcdCb == NULL) {
		if (!clientH->hasLock) {
			osStat = OSSEMAPHORE_Obtain(dsiH->semaDma,
					    TICKS_IN_MILLISECONDS(req->
								  timeOut_ms));

			if (osStat != OSSTATUS_SUCCESS) {
				cslDsiPixTxStop(&updMsgCm);
				if (osStat == OSSTATUS_TIMEOUT) {
					LCD_DBG(LCD_DBG_ERR_ID,
					"[CSL DSI][%d] %s: "
					"ERR Timed Out Waiting For EOF DMA!\n",
					dsiH->bus, __func__);
					printk("int_stat=0x%x, int_en=0x%x\n\
					stat=0x%x\n", readl(HW_IO_PHYS_TO_VIRT(0x3c200030)),
					readl(HW_IO_PHYS_TO_VIRT(0x3c200034)),
					readl(HW_IO_PHYS_TO_VIRT(0x3c200038)));
					res = CSL_LCD_OS_TOUT;
				} else {
					LCD_DBG(LCD_DBG_ERR_ID,
					"[CSL DSI][%d] %s: "
					"ERR OS Err...\n",
					dsiH->bus, __func__);
					res = CSL_LCD_OS_ERR;
				}
			}

			/*wait for interface to drain */
			if (res == CSL_LCD_OK)
				res = cslDsiWaitForInt(dsiH, req->timeOut_ms);
			else
				cslDsiWaitForInt(dsiH, 1);
		} else {

			LCD_DBG(LCD_DBG_ERR_ID, "[CSL DSI][%d] %s: "
				"In Atomic wait for DSI/DMA finish...\n",
				dsiH->bus, __func__);

			cslDsiPixTxPollInt(&updMsgCm);
			res = cslDsiWaitForStatAny_Poll(dsiH,
					CHAL_DSI_STAT_TXPKT1_DONE, NULL, 100);
		}

		chal_dsi_tx_start(dsiH->chalH, TX_PKT_ENG_1, FALSE);
		chal_dsi_tx_start(dsiH->chalH, TX_PKT_ENG_2, FALSE);
		if (dsiH->dispEngine)
			chal_dsi_de1_enable(dsiH->chalH, FALSE);
		else
			chal_dsi_de0_enable(dsiH->chalH, FALSE);

		if (!clientH->hasLock)
			OSSEMAPHORE_Release(dsiH->semaDsi);
	} else {
		osStat = OSQUEUE_Post(dsiH->updReqQ,
				      (QMsg_t *)&updMsgCm, TICKS_NO_WAIT);

		if (osStat != OSSTATUS_SUCCESS) {
			if (osStat == OSSTATUS_TIMEOUT)
				res = CSL_LCD_OS_TOUT;
			else
				res = CSL_LCD_OS_ERR;
		}
	}
	return res;
}

/*
 *
 * Function Name:  CSL_DSI_CloseClient
 *
 * Description:    Close Client Interface
 *
 */
CSL_LCD_RES_T CSL_DSI_CloseClient(CSL_LCD_HANDLE client)
{
	DSI_HANDLE dsiH;
	DSI_CLIENT clientH;
	CSL_LCD_RES_T res;

	clientH = (DSI_CLIENT) client;
	dsiH = (DSI_HANDLE)clientH->lcdH;

	if (clientH->hasLock) {
		LCD_DBG(LCD_DBG_ERR_ID, "[CSL DSI][%d] %s: ERR Client LOCK "
			"Active!\n", dsiH->bus, __func__);
		res = CSL_LCD_ERR;
	} else {
		OSSEMAPHORE_Obtain(dsiH->semaDsi, TICKS_FOREVER);

		clientH->open = FALSE;
		dsiH->clients--;
		res = CSL_LCD_OK;
		LCD_DBG(LCD_DBG_INIT_ID, "[CSL DSI][%d] %s: "
			"OK, Clients Left[%d]\n",
			dsiH->bus, __func__, dsiH->clients);

		OSSEMAPHORE_Release(dsiH->semaDsi);
	}
	return res;
}

/*
 *
 * Function Name: CSL_DSI_GetMaxTxMsgSize
 *
 * Description:   Return Maximum size of Command Packet we can send [BYTEs]
 *                (non pixel data)
 *
 */
UInt32 CSL_DSI_GetMaxTxMsgSize(void)
{
	return CHAL_DSI_CMND_FIFO_SIZE_B + CHAL_DSI_PIXEL_FIFO_SIZE_B;
}

/*
 *
 * Function Name: CSL_DSI_GetMaxRxMsgSize
 *
 * Description:   Return Maximum size of Command Packet we can receive [BYTEs]
 *
 */
UInt32 CSL_DSI_GetMaxRxMsgSize(void)
{
	return CHAL_DSI_RX_MSG_MAX;
}

/*
 *
 * Function Name:  CSL_DSI_OpenClient
 *
 * Description:    Register Client Of DSI interface
 *
 */
CSL_LCD_RES_T CSL_DSI_OpenClient(UInt32 bus, CSL_LCD_HANDLE *clientH)
{
	DSI_HANDLE dsiH;
	CSL_LCD_RES_T res;
	UInt32 i;

	if (bus >= DSI_INST_COUNT) {
		LCD_DBG(LCD_DBG_ERR_ID, "[CSL DSI] %s: ERR Invalid "
			"Bus Id[%d]!\n", __func__, bus);
		*clientH = (CSL_LCD_HANDLE)NULL;
		return CSL_LCD_BUS_ID;
	}

	dsiH = (DSI_HANDLE)&dsiBus[bus];

	OSSEMAPHORE_Obtain(dsiH->semaDsi, TICKS_FOREVER);

	if (dsiH->init != DSI_INITIALIZED) {
		res = CSL_LCD_NOT_INIT;
	} else {
		for (i = 0; i < DSI_MAX_CLIENT; i++) {
			if (!dsiH->client[i].open) {
				dsiH->client[i].lcdH = &dsiBus[bus];
				dsiH->client[i].open = TRUE;
				dsiH->client[i].hasLock = FALSE;
				*clientH = (CSL_LCD_HANDLE)&dsiH->client[i];
				break;
			}
		}
		if (i >= DSI_MAX_CLIENT) {
			LCD_DBG(LCD_DBG_ID, "[CSL DSI][%d] %s: "
				"ERR, Max Client Count Reached[%d]\n",
				dsiH->bus, __func__, DSI_MAX_CLIENT);
			res = CSL_LCD_INST_COUNT;
		} else {
			dsiH->clients++;
			res = CSL_LCD_OK;
		}
	}

	if (res != CSL_LCD_OK)
		*clientH = (CSL_LCD_HANDLE)NULL;
	else
		LCD_DBG(LCD_DBG_INIT_ID, "[CSL DSI][%d] %s: "
			"OK, Client Count[%d]\n",
			dsiH->bus, __func__, dsiH->clients);

	OSSEMAPHORE_Release(dsiH->semaDsi);

	return res;
}

/*
 *
 * Function Name: CSL_DSI_Ulps
 *
 * Description:   Enter / Exit ULPS on Clk & Data Line(s)
 *
 */
CSL_LCD_RES_T CSL_DSI_Ulps(CSL_LCD_HANDLE client, Boolean on)
{
	CSL_LCD_RES_T res = CSL_LCD_OK;
	DSI_HANDLE dsiH;
	DSI_CLIENT clientH;

	clientH = (DSI_CLIENT) client;
	dsiH = (DSI_HANDLE)clientH->lcdH;

	if (!clientH->hasLock)
		OSSEMAPHORE_Obtain(dsiH->semaDsi, TICKS_FOREVER);

	if (on && !dsiH->ulps) {
		chal_dsi_phy_state(dsiH->chalH, PHY_ULPS);
		dsiH->ulps = TRUE;
	} else {
		if (dsiH->ulps) {
			chal_dsi_phy_state(dsiH->chalH, PHY_CORE);
			cslDsiWaitForStatAny_Poll(dsiH,
						  CHAL_DSI_STAT_PHY_D0_STOP,
						  NULL, 10);
			dsiH->ulps = FALSE;
		}
	}

	if (!clientH->hasLock)
		OSSEMAPHORE_Release(dsiH->semaDsi);

	return res;
}

/*
 *
 * Function Name:  CSL_DSI_Close
 *
 * Description:    Close DSI Controller
 *
 */
CSL_LCD_RES_T CSL_DSI_Close(UInt32 bus)
{
	DSI_HANDLE dsiH;
	CSL_LCD_RES_T res = CSL_LCD_OK;

	dsiH = (DSI_HANDLE)&dsiBus[bus];

	OSSEMAPHORE_Obtain(dsiH->semaDsi, TICKS_FOREVER);

	if (dsiH->init != DSI_INITIALIZED) {
		LCD_DBG(LCD_DBG_ERR_ID, "[CSL DSI][%d] %s: "
			"DSI Interface Not Init\n", bus, __func__);
		res = CSL_LCD_ERR;
		goto CSL_DSI_CloseRet;
	}

	if (dsiH->clients != 0) {
		LCD_DBG(LCD_DBG_ERR_ID, "[CSL DSI][%d] %s: "
			"DSI Interface Client Count[%d] != 0\n",
			bus, __func__, dsiH->clients);
		res = CSL_LCD_ERR;
		goto CSL_DSI_CloseRet;
	}

	chal_dsi_off(dsiH->chalH);
	chal_dsi_phy_afe_off(dsiH->chalH);
	dsiH->init = ~DSI_INITIALIZED;

	cslDsiAfeLdoSetState(dsiH, DSI_LDO_OFF);

	LCD_DBG(LCD_DBG_INIT_ID, "[CSL DSI][%d] %s: OK\n", bus, __func__);

CSL_DSI_CloseRet:
	OSSEMAPHORE_Release(dsiH->semaDsi);

	return res;
}

static void csl_dsi_set_chal_api_clks(DSI_HANDLE dsiH,
				      const pCSL_DSI_CFG dsiCfg) {

	dsiH->clkCfg.escClk_MHz = dsiCfg->escClk.clkIn_MHz
	    / dsiCfg->escClk.clkInDiv;
	dsiH->clkCfg.hsBitClk_MHz = dsiCfg->hsBitClk.clkIn_MHz
	    / dsiCfg->hsBitClk.clkInDiv;

	if ((dsiH->clkCfg.hsBitClk_MHz * 1000000 / 2) <= DSI_CORE_CLK_MAX_MHZ) {
		dsiH->clkCfg.coreClkSel = CHAL_DSI_BIT_CLK_DIV_BY_2;
		LCD_DBG(LCD_DBG_ID, "[CSL DSI][%d] %s: "
			"DSI CORE CLK SET TO BIT_CLK/2\n", dsiH->bus, __func__);
	} else if ((dsiH->clkCfg.hsBitClk_MHz * 1000000 / 4) <=
			DSI_CORE_CLK_MAX_MHZ) {
		dsiH->clkCfg.coreClkSel = CHAL_DSI_BIT_CLK_DIV_BY_4;
		LCD_DBG(LCD_DBG_ID, "[CSL DSI][%d] %s: "
			"DSI CORE CLK SET TO BIT_CLK/4\n", dsiH->bus, __func__);
	} else {
		dsiH->clkCfg.coreClkSel = CHAL_DSI_BIT_CLK_DIV_BY_8;
		LCD_DBG(LCD_DBG_ID, "[CSL DSI][%d] %s: "
			"DSI CORE CLK SET TO BIT_CLK/8\n", dsiH->bus, __func__);
	}
}

/*
 *
 * Function Name:  CSL_DSI_Init
 *
 * Description:    Init DSI Controller
 *
 */
CSL_LCD_RES_T CSL_DSI_Init(const pCSL_DSI_CFG dsiCfg)
{
	int ret;
	CSL_LCD_RES_T res = CSL_LCD_OK;
	DSI_HANDLE dsiH;

	CHAL_DSI_MODE_t chalMode;
	CHAL_DSI_INIT_t chalInit;
	CHAL_DSI_AFE_CFG_t chalAfeCfg;

#ifdef CONFIG_ARCH_HAWAII
	struct axipv_init_t axipv_init_data = {
		.irq = BCM_INT_ID_AXIPV,
		.base_addr = KONA_AXIPV_VA,
#ifdef AXIPV_HAS_CLK
		.clk_name = AXIPV_AXI_BUS_CLK_NAME_STR,
#endif
		.irq_cb = axipv_irq_cb,
		.release_cb = axipv_release_cb,
<<<<<<< HEAD
=======
		.bypassPV = 0,
>>>>>>> 6b9c76f1
	};
	struct pv_init_t pv_init_data = {
		.id = 0,
		.irq = BCM_INT_ID_PV,
		.base_addr = KONA_PIXELVALVE_VA,
#ifdef PV_HAS_CLK
		.apb_clk_name = PIXELV_APB_BUS_CLK_NAME_STR,
		.pix_clk_name = PIXELV_PERI_CLK_NAME_STR,
#endif
		.err_cb = pv_err_cb,
		.eof_cb = pv_eof_cb,
	};
#endif


	if (dsiCfg->bus >= DSI_INST_COUNT) {
		LCD_DBG(LCD_DBG_ERR_ID, "[CSL DSI][%d] %s: "
			"ERR Invalid Bus Id!\n", dsiCfg->bus, __func__);
		return CSL_LCD_BUS_ID;
	}

	dsiH = (DSI_HANDLE)&dsiBus[dsiCfg->bus];

	if (dsiH->init == DSI_INITIALIZED) {
		LCD_DBG(LCD_DBG_ERR_ID, "[CSL DSI][%d] %s: "
			"DSI Interface Already Init\n",
			dsiCfg->bus, __func__);
		return CSL_LCD_IS_OPEN;
	}

	if (dsiH->initOnce != DSI_INITIALIZED) {

		memset(dsiH, 0, sizeof(DSI_HANDLE_t));

		dsiH->dispEngine = dsiCfg->dispEngine;
<<<<<<< HEAD

#ifdef CONFIG_ARCH_HAWAII
		if (dsiH->dispEngine == 0) {
			printk("Initialising AXIPV and PV\n");
=======
		dsiH->pixTxporter = dsiCfg->pixTxporter;
		if(!dsiH->dispEngine && dsiH->pixTxporter) {
			pr_err("Error:MMDMA cannot feed DE0! Default to DE1\n");
			dsiH->dispEngine = 1;
		}

#ifdef CONFIG_ARCH_HAWAII
		if (0 == dsiH->pixTxporter) {
			if (0 == dsiH->dispEngine) {
				printk("Initialising PV\n");
				ret = pv_init(&pv_init_data, &dsiH->pvCfg);
				if ((ret < 0) || !dsiH->pvCfg) {
					pr_err("pv_init failed with ret=%d\n",
						ret);
					return CSL_LCD_ERR;
				}
				dsiH->pvCfg->pix_fmt = DSI_VIDEO_CMD_18_24BPP;
				dsiH->pvCfg->pclk_sel = DISP_CTRL_DSI;
				dsiH->pvCfg->cmd = true;
				dsiH->pvCfg->cont = false;
				dsiH->pvCfg->interlaced = false;
				dsiH->pvCfg->vsyncd = 0;
				dsiH->pvCfg->pix_stretch = 0;
				dsiH->pvCfg->vs = 0;
				dsiH->pvCfg->vbp = 0;
				dsiH->pvCfg->vfp = 1;
				dsiH->pvCfg->hs = 0;
				dsiH->pvCfg->hbp = 0;
				dsiH->pvCfg->hfp = 0;
				axipv_init_data.bypassPV = 0;
			} else {
				axipv_init_data.bypassPV = 1;
			}
			printk("Initialising AXIPV\n");
>>>>>>> 6b9c76f1
			ret = axipv_init(&axipv_init_data, &dsiH->axipvCfg);
			if ((ret < 0) || !dsiH->axipvCfg) {
				pr_err("axipv_init failed with ret=%d\n", ret);
				return CSL_LCD_ERR;
			}
			dsiH->axipvCfg->cmd = true;
			dsiH->axipvCfg->test = false;
			dsiH->axipvCfg->async = false;

<<<<<<< HEAD
			ret = pv_init(&pv_init_data, &dsiH->pvCfg);
			if ((ret < 0) || !dsiH->pvCfg) {
				pr_err("pv_init failed with ret=%d\n", ret);
				return CSL_LCD_ERR;
			}
			dsiH->pvCfg->pix_fmt = DSI_VIDEO_CMD_18_24BPP;
			dsiH->pvCfg->pclk_sel = DISP_CTRL_DSI;
			dsiH->pvCfg->cmd = true;
			dsiH->pvCfg->cont = false;
			dsiH->pvCfg->interlaced = false;
			dsiH->pvCfg->vsyncd = 0;
			dsiH->pvCfg->pix_stretch = 0;
			dsiH->pvCfg->vs = 0;
			dsiH->pvCfg->vbp = 0;
			dsiH->pvCfg->vfp = 1;
			dsiH->pvCfg->hs = 0;
			dsiH->pvCfg->hbp = 0;
			dsiH->pvCfg->hfp = 0;
=======

>>>>>>> 6b9c76f1
		}
#endif

		dsiH->bus = dsiCfg->bus;

#ifdef UNDER_LINUX
		spin_lock_init(&(dsiH->bcm_dsi_spin_Lock));
#endif

		if (dsiH->bus == 0) {
			dsiH->dsiCoreRegAddr = CSL_DSI0_BASE_ADDR;
			dsiH->interruptId = CSL_DSI0_IRQ;
			dsiH->lisr = cslDsi0Stat_LISR;
			dsiH->hisr = cslDsi0Stat_HISR;
			dsiH->task = cslDsi0UpdateTask;
			dsiH->dma_cb = cslDsi0EofDma;
#ifndef CONFIG_ARCH_HAWAII
		} else {
			dsiH->dsiCoreRegAddr = CSL_DSI1_BASE_ADDR;
			dsiH->interruptId = CSL_DSI1_IRQ;
			dsiH->lisr = cslDsi1Stat_LISR;
			dsiH->hisr = cslDsi1Stat_HISR;
			dsiH->task = cslDsi1UpdateTask;
			dsiH->dma_cb = cslDsi1EofDma;
#endif
		}

		if (!cslDsiOsInit(dsiH)) {
			LCD_DBG(LCD_DBG_ERR_ID, "[CSL DSI][%d] %s: ERROR OS "
				"Init!\n", dsiCfg->bus, __func__);
			return CSL_LCD_OS_ERR;
		} else {
			dsiH->initOnce = DSI_INITIALIZED;
		}
	}
	/* Init User Controlled Values */
	chalInit.dlCount = dsiCfg->dlCount;
	chalInit.clkContinuous = dsiCfg->enaContClock;

	chalMode.enaContClock = dsiCfg->enaContClock;	/* 2'nd time ? */
	chalMode.enaRxCrc = dsiCfg->enaRxCrc;
	chalMode.enaRxEcc = dsiCfg->enaRxEcc;
	chalMode.enaHsTxEotPkt = dsiCfg->enaHsTxEotPkt;
	chalMode.enaLpTxEotPkt = dsiCfg->enaLpTxEotPkt;
	chalMode.enaLpRxEotPkt = dsiCfg->enaLpRxEotPkt;

	/* Init HARD-CODED Settings */
	chalAfeCfg.afeCtaAdj = 7;	/* 0 - 15 */
	chalAfeCfg.afePtaAdj = 7;	/* 0 - 15 */
	chalAfeCfg.afeBandGapOn = TRUE;
	chalAfeCfg.afeDs2xClkEna = FALSE;

	chalAfeCfg.afeClkIdr = 6;	/* 0 - 7  DEF 6 */
	chalAfeCfg.afeDlIdr = 6;	/* 0 - 7  DEF 6 */

	csl_dsi_set_chal_api_clks(dsiH, dsiCfg);
	cslDsiAfeLdoSetState(dsiH, DSI_LDO_HP);

	dsiH->chalH = chal_dsi_init(dsiH->dsiCoreRegAddr, &chalInit);

	if (dsiH->chalH == NULL) {
		LCD_DBG(LCD_DBG_ERR_ID, "[CSL DSI][%d] %s: ERROR in "
				"cHal Init!\n", dsiCfg->bus, __func__);
		res = CSL_LCD_ERR;
	} else {
		chal_dsi_phy_afe_on(dsiH->chalH, &chalAfeCfg);
		/* as per rdb clksel must be set before ANY timing
		   is set, 0=byte clock 1=bitclk2 2=bitclk */
		chalMode.clkSel = dsiH->clkCfg.coreClkSel;
		chal_dsi_on(dsiH->chalH, &chalMode);

		if (!chal_dsi_set_timing(dsiH->chalH,
				dsiCfg->dPhySpecRev,
				dsiH->clkCfg.coreClkSel,
				dsiH->clkCfg.escClk_MHz,
				dsiH->clkCfg.hsBitClk_MHz,
				dsiCfg->lpBitRate_Mbps)) {
			LCD_DBG(LCD_DBG_ERR_ID,
					"[CSL DSI][%d] %s: ERROR In Timing "
					"Calculation!\n",
					dsiCfg->bus, __func__);
			res = CSL_LCD_ERR;
		} else {
			chal_dsi_de1_set_dma_thresh(dsiH->chalH,
					DE1_DEF_THRESHOLD_W);
			cslDsiClearAllFifos(dsiH);
			/* wait for STOP state */
			OSTASK_Sleep(TICKS_IN_MILLISECONDS(1));
		}
	}

	if (res == CSL_LCD_OK) {
		LCD_DBG(LCD_DBG_INIT_ID, "[CSL DSI][%d] %s: OK\n",
			dsiCfg->bus, __func__);
		dsiH->init = DSI_INITIALIZED;
		dsiH->bus = dsiCfg->bus;
	} else {
		dsiH->init = 0;
	}

	return res;
}

#ifdef UNDER_LINUX
int Log_DebugPrintf(UInt16 logID, char *fmt, ...)
{
	char p[255];
	va_list ap;

	va_start(ap, fmt);
	vsnprintf(p, 255, fmt, ap);
	va_end(ap);

	printk(p);

	return 1;
}
#endif<|MERGE_RESOLUTION|>--- conflicted
+++ resolved
@@ -201,9 +201,6 @@
 	DSI_CM_HANDLE_t chCm[DSI_CM_MAX_HANDLES];
 	struct axipv_config_t *axipvCfg;
 	struct pv_config_t *pvCfg;
-<<<<<<< HEAD
-	UInt32 dispEngine;
-=======
 	UInt32 dispEngine;	/* Display Engine- 0=DE0 via Pixel Valve
 						 / 1=DE1 via TXPKT_PIXD_FIFO
 					:Corresponds to Display engine
@@ -211,7 +208,6 @@
 	UInt32 pixTxporter;	/* Pixel Transporter- 0=AXIPV / 1=MMDMA
 					:Corresponds to the module which
 					fetches pixels and feeds DSI*/
->>>>>>> 6b9c76f1
 } DSI_HANDLE_t, *DSI_HANDLE;
 
 typedef struct {
@@ -249,11 +245,7 @@
 
 static CSL_LCD_RES_T cslDsiPixTxStart(DSI_UPD_REQ_MSG_T *updMsg)
 {
-<<<<<<< HEAD
-	if (updMsg->dsiH->dispEngine)
-=======
 	if (updMsg->dsiH->pixTxporter)
->>>>>>> 6b9c76f1
 		return cslDsiDmaStart(updMsg);
 	else
 		return cslDsiAxipvStart(updMsg);
@@ -262,11 +254,7 @@
 
 static CSL_LCD_RES_T cslDsiPixTxStop(DSI_UPD_REQ_MSG_T *updMsg)
 {
-<<<<<<< HEAD
-	if (updMsg->dsiH->dispEngine)
-=======
 	if (updMsg->dsiH->pixTxporter)
->>>>>>> 6b9c76f1
 		return cslDsiDmaStop(updMsg);
 	else
 		return cslDsiAxipvStop(updMsg);
@@ -275,11 +263,7 @@
 
 void cslDsiPixTxPollInt(DSI_UPD_REQ_MSG_T *updMsg)
 {
-<<<<<<< HEAD
-	if (updMsg->dsiH->dispEngine)
-=======
 	if (updMsg->dsiH->pixTxporter)
->>>>>>> 6b9c76f1
 		csl_dma_poll_int(updMsg->dmaCh);
 	else
 		cslDsiAxipvPollInt(updMsg);
@@ -290,11 +274,6 @@
 	struct axipv_config_t *axipvCfg = updMsg->dsiH->axipvCfg;
 	struct pv_config_t *pvCfg = updMsg->dsiH->pvCfg;
 
-<<<<<<< HEAD
-	if (!pvCfg)
-		pr_err("pvCfg is NULL\n");
-=======
->>>>>>> 6b9c76f1
 	if (!axipvCfg)
 		pr_err("axipvCfg is NULL\n");
 	axipvCfg->width = (updMsg->updReq.lineLenP +
@@ -302,11 +281,6 @@
 	axipvCfg->height = updMsg->updReq.lineCount;
 	axipvCfg->pix_fmt = AXIPV_PIXEL_FORMAT_24BPP_RGB;
 
-<<<<<<< HEAD
-	pvCfg->hact = updMsg->updReq.lineLenP;
-	pvCfg->vact = updMsg->updReq.lineCount;
-=======
->>>>>>> 6b9c76f1
 
 	axipvCfg->buff.sync.addr = (u32) updMsg->updReq.buff;
 	axipvCfg->buff.sync.xlen = updMsg->updReq.lineLenP * 4;
@@ -314,10 +288,6 @@
 
 	printk("configure axipv\n");
 	axipv_change_state(AXIPV_CONFIG, axipvCfg);
-<<<<<<< HEAD
-	printk("configure pv\n");
-	pv_change_state(PV_VID_CONFIG, pvCfg);
-=======
 	if (!updMsg->dsiH->dispEngine) {
 		if (!pvCfg)
 			pr_err("pvCfg is NULL\n");
@@ -326,7 +296,6 @@
 		printk("configure pv\n");
 		pv_change_state(PV_VID_CONFIG, pvCfg);
 	}
->>>>>>> 6b9c76f1
 	printk("enable axipv\n");
 	axipv_change_state(AXIPV_START, axipvCfg);
 	printk("waiting for axipv interrupt\n");
@@ -335,18 +304,6 @@
 		pr_err("Timed out waiting for PV_START_THRESH interrupt\n");
 		return CSL_LCD_ERR;
 	}
-<<<<<<< HEAD
-
-#if 0
-	printk("Using AXIPV path, enable dsi\n");
-	chal_dsi_tx_start(updMsg->dsiH->chalH, TX_PKT_ENG_2, TRUE);
-	mb();
-	chal_dsi_tx_start(updMsg->dsiH->chalH, TX_PKT_ENG_1, TRUE);
-#endif
-
-	printk("enable pv\n");
-	pv_change_state(PV_START, pvCfg);
-=======
 	printk("pv threshold axipv reached, continuing\n");
 
 #if 0
@@ -360,7 +317,6 @@
 		printk("enable pv\n");
 		pv_change_state(PV_START, pvCfg);
 	}
->>>>>>> 6b9c76f1
 
 	return CSL_LCD_OK;
 }
@@ -379,16 +335,12 @@
 
 static void axipv_irq_cb(int stat)
 {
-<<<<<<< HEAD
-	DSI_HANDLE dsiH = &dsiBus[0];
-=======
 	static int w_lvl2_cnt;
 	DSI_HANDLE dsiH = &dsiBus[0];
 	if (stat & WATER_LVL2_INT) {
 		printk("w_lvl2 int 0x%x\n", stat);
 		w_lvl2_cnt++;
 	}
->>>>>>> 6b9c76f1
 	if (stat & PV_START_THRESH_INT)
 		OSSEMAPHORE_Release(dsiH->semaAxipv);
 }
@@ -1112,16 +1064,10 @@
 		if (osRes == OSSTATUS_TIMEOUT) {
 			LCD_DBG(LCD_DBG_ERR_ID, "[CSL DSI] %s: "
 				"ERR Timed Out!\n", __func__);
-<<<<<<< HEAD
-			printk("cslDsiWaitForInt int_stat=0x%x, int_en=0x%x\n\
-			stat=0x%x dmacs=0x%x dmati=0x%x, dmaLen=0x%x\
-			dmadebug=0x%x\n", readl(HW_IO_PHYS_TO_VIRT(0x3c200030)),
-=======
 			printk("cslDsiWaitForInt dsi_int_stat=0x%x,"
 			"dsi_int_en=0x%x dsi_stat=0x%x dmacs=0x%x dmati=0x%x,"
 			"dmaLen=0x%x dmadebug=0x%x\n",
 			readl(HW_IO_PHYS_TO_VIRT(0x3c200030)),
->>>>>>> 6b9c76f1
 			readl(HW_IO_PHYS_TO_VIRT(0x3c200034)),
 			readl(HW_IO_PHYS_TO_VIRT(0x3c200038)),
 			readl(HW_IO_PHYS_TO_VIRT(0x3c00A000)),
@@ -1693,11 +1639,7 @@
 	clientH = (DSI_CLIENT) dsiChH->client;
 	dsiH = (DSI_HANDLE)clientH->lcdH;
 
-<<<<<<< HEAD
-	if (dsiH->dispEngine) {
-=======
 	if (dsiH->pixTxporter) {
->>>>>>> 6b9c76f1
 		/* stop DMA transfer */
 		if (csl_dma_vc4lite_stop_transfer(0)
 		    != DMA_VC4LITE_STATUS_SUCCESS) {
@@ -1710,11 +1652,8 @@
 			LCD_DBG(LCD_DBG_ERR_ID, "[CSL DSI] %s: "
 				"ERR ERR DMA Release Channel\n ", __func__);
 		}
-<<<<<<< HEAD
-=======
 	} else {
 		/* Force stop AXIPV */
->>>>>>> 6b9c76f1
 	}
 
 	chal_dsi_tx_start(dsiH->chalH, TX_PKT_ENG_1, FALSE);
@@ -1783,11 +1722,7 @@
 
 	frame_size_p = req->lineLenP * req->lineCount;
 	/* linelength is odd => MMDMA 2D config fails */
-<<<<<<< HEAD
-	if (1 == dsiH->dispEngine) {
-=======
 	if (1 == dsiH->pixTxporter) {
->>>>>>> 6b9c76f1
 		if ((dsiChH->bpp_dma == 2) && (req->lineLenP & 1)) {
 			pr_info("ERR Pixel Buff Size!");
 			return CSL_LCD_MSG_SIZE;
@@ -1847,15 +1782,12 @@
 	if (1 == dsiH->dispEngine) {
 		/* Set DE1 Mode, Enable */
 		chal_dsi_de1_set_cm(dsiH->chalH, dsiChH->cm);
-<<<<<<< HEAD
-=======
 		if (dsiH->pixTxporter)
 			chal_dsi_de1_set_dma_thresh(dsiH->chalH, (frame_size_p
 			>> 2) > DE1_DEF_THRESHOLD_W ? DE1_DEF_THRESHOLD_W :
 			(frame_size_p >> 2));
 		else
 			chal_dsi_de1_set_dma_thresh(dsiH->chalH, 8);
->>>>>>> 6b9c76f1
 		chal_dsi_de1_enable(dsiH->chalH, TRUE);
 	} else {
 		/* Set DE0 Mode, Enable */
@@ -1869,11 +1801,7 @@
 	chal_dsi_wr_cfifo(dsiH->chalH, &dsiChH->dcsCmndStart, 1);
 	txPkt.msgLen = 1 + txNo1_len;
 
-<<<<<<< HEAD
-	if (1 == dsiH->dispEngine)
-=======
 	if (1 == dsiH->pixTxporter)
->>>>>>> 6b9c76f1
 		spare_pix = frame_size_p & (dsiChH->bpp_dma - 1);
 	else
 		spare_pix = 0; /* AXIPV FIFO width is 64bits*/
@@ -1971,10 +1899,6 @@
 			OSSEMAPHORE_Release(dsiH->semaDsi);
 		return res;
 	}
-<<<<<<< HEAD
-#if 1
-=======
->>>>>>> 6b9c76f1
 	if (0 == dsiH->dispEngine) {
 		/*--- Start TX PKT Engine(s) */
 		if (txNo2_repeat != 0) {
@@ -1983,10 +1907,6 @@
 		}
 		chal_dsi_tx_start(dsiH->chalH, TX_PKT_ENG_1, TRUE);
 	}
-<<<<<<< HEAD
-#endif
-=======
->>>>>>> 6b9c76f1
 	if (req->cslLcdCb == NULL) {
 		if (!clientH->hasLock) {
 			osStat = OSSEMAPHORE_Obtain(dsiH->semaDma,
@@ -2305,10 +2225,7 @@
 #endif
 		.irq_cb = axipv_irq_cb,
 		.release_cb = axipv_release_cb,
-<<<<<<< HEAD
-=======
 		.bypassPV = 0,
->>>>>>> 6b9c76f1
 	};
 	struct pv_init_t pv_init_data = {
 		.id = 0,
@@ -2344,12 +2261,6 @@
 		memset(dsiH, 0, sizeof(DSI_HANDLE_t));
 
 		dsiH->dispEngine = dsiCfg->dispEngine;
-<<<<<<< HEAD
-
-#ifdef CONFIG_ARCH_HAWAII
-		if (dsiH->dispEngine == 0) {
-			printk("Initialising AXIPV and PV\n");
-=======
 		dsiH->pixTxporter = dsiCfg->pixTxporter;
 		if(!dsiH->dispEngine && dsiH->pixTxporter) {
 			pr_err("Error:MMDMA cannot feed DE0! Default to DE1\n");
@@ -2384,7 +2295,6 @@
 				axipv_init_data.bypassPV = 1;
 			}
 			printk("Initialising AXIPV\n");
->>>>>>> 6b9c76f1
 			ret = axipv_init(&axipv_init_data, &dsiH->axipvCfg);
 			if ((ret < 0) || !dsiH->axipvCfg) {
 				pr_err("axipv_init failed with ret=%d\n", ret);
@@ -2394,28 +2304,7 @@
 			dsiH->axipvCfg->test = false;
 			dsiH->axipvCfg->async = false;
 
-<<<<<<< HEAD
-			ret = pv_init(&pv_init_data, &dsiH->pvCfg);
-			if ((ret < 0) || !dsiH->pvCfg) {
-				pr_err("pv_init failed with ret=%d\n", ret);
-				return CSL_LCD_ERR;
-			}
-			dsiH->pvCfg->pix_fmt = DSI_VIDEO_CMD_18_24BPP;
-			dsiH->pvCfg->pclk_sel = DISP_CTRL_DSI;
-			dsiH->pvCfg->cmd = true;
-			dsiH->pvCfg->cont = false;
-			dsiH->pvCfg->interlaced = false;
-			dsiH->pvCfg->vsyncd = 0;
-			dsiH->pvCfg->pix_stretch = 0;
-			dsiH->pvCfg->vs = 0;
-			dsiH->pvCfg->vbp = 0;
-			dsiH->pvCfg->vfp = 1;
-			dsiH->pvCfg->hs = 0;
-			dsiH->pvCfg->hbp = 0;
-			dsiH->pvCfg->hfp = 0;
-=======
-
->>>>>>> 6b9c76f1
+
 		}
 #endif
 
