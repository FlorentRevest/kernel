/*******************************************************************************
* Copyright 2010 Broadcom Corporation.  All rights reserved.
*
*	@file	arch/arm/plat-bcmap/sysfs.c
*
* Unless you and Broadcom execute a separate written software license agreement
* governing use of this software, this software is licensed to you under the
* terms of the GNU General Public License version 2, available at
* http://www.gnu.org/copyleft/gpl.html (the "GPL").
*
* Notwithstanding the above, under no circumstances may you combine this
* software in any way with any other Broadcom software provided under a license
* other than the GPL, without Broadcom's express prior written consent.
*******************************************************************************/

/*
 * SYSFS infrastructure specific Broadcom SoCs
 */
#include <linux/device.h>
#include <linux/kernel.h>
#include <linux/io.h>
#include <linux/sysfs.h>
#include <linux/types.h>
#include <linux/sched.h>
#include <linux/delay.h>
#include <linux/reboot.h>
#include <linux/kmsg_dump.h>
#include <linux/mfd/bcmpmu.h>
#include <plat/kona_reset_reason.h>

#ifdef CONFIG_KONA_TIMER_UNIT_TESTS
#include <mach/kona_timer.h>
#endif

struct kobject *bcm_kobj;

static char *str_reset_reason[] = {
	"power_on_reset",
	"soft_reset",
	"charging",
	"ap_only",
	"bootloader",
	"recovery"
	"unknown"
};

unsigned int hard_reset_reason;
EXPORT_SYMBOL(hard_reset_reason);

static void set_emu_reset_reason(unsigned int const emu, int val)
{
	unsigned int *rst = (unsigned int *)ioremap(emu, 0x4);
	unsigned short soc0 = 0;

	soc0 = *rst;
	soc0 &= ~(0xf);
	soc0 |= val;
	*rst = soc0;

	pr_debug("%s: Reset reason: 0x%x", __func__, *rst);

	iounmap(rst);
}

static unsigned int get_emu_reset_reason(unsigned int const emu)
{
	unsigned int *reset_reason = (unsigned int *)ioremap(emu, 0x4);
	unsigned int rst;

	pr_debug("%s: reset_reason 0x%x\n", __func__, *reset_reason);

	rst = (*reset_reason) & 0xf;

	iounmap(reset_reason);

	return rst;
}

unsigned int is_charging_state(void)
{
	unsigned int state;

	state = get_emu_reset_reason(REG_EMU_AREA);

	state = state & 0xf;

	pr_debug("%s\n reset reason = 0x%x", __func__, state);
	return (state == CHARGING_STATE) ? 1 : 0;
}



/* Add reboot to bootloader support */
void do_set_bootloader_boot(void)
{
	pr_info("%s\n", __func__);
	set_emu_reset_reason(REG_EMU_AREA, BOOTLOADER_BOOT);
}
EXPORT_SYMBOL(do_set_bootloader_boot);

void do_set_recovery_boot(void)
{
	pr_info("%s\n", __func__);
	set_emu_reset_reason(REG_EMU_AREA, RECOVERY_BOOT);
}
EXPORT_SYMBOL(do_set_recovery_boot);

void do_set_ap_only_boot(void)
{
	pr_debug("%s\n", __func__);
	set_emu_reset_reason(REG_EMU_AREA, AP_ONLY_BOOT);
}
EXPORT_SYMBOL(do_set_ap_only_boot);

void do_clear_ap_only_boot(void)
{
	unsigned int rst;

	rst = get_emu_reset_reason(REG_EMU_AREA);
	rst = (rst & 0xf) & ~(AP_ONLY_BOOT);

	set_emu_reset_reason(REG_EMU_AREA, rst);
}
EXPORT_SYMBOL(do_clear_ap_only_boot);


/**
 * This API checks to see if kernel boot is done for AP_ONLY mode
 * Return Values:
 * 1 = ap-only mode
 * 0 = AP + CP mode
 *
 */
unsigned int is_ap_only_boot(void)
{
	unsigned int rst;

	rst = get_emu_reset_reason(REG_EMU_AREA);
	rst = rst & 0xf;

	pr_debug("%s\n reset_reason = 0x%x", __func__, rst);
	return (rst == AP_ONLY_BOOT) ? 1 : 0;
}
EXPORT_SYMBOL(is_ap_only_boot);

static ssize_t
reset_reason_show(struct device *dev, struct device_attribute *attr, char *buf)
{
	unsigned int index, rst;

	rst = get_emu_reset_reason(REG_EMU_AREA);

	switch (rst) {
	case 0x1:
		index = 0;
		break;
	case 0x3:
		index = 2;
		break;
	case 0x4:
		index = 3;
		break;
	case 0x5:
		index = 4;
		break;
	case 0x6:
		index = 5;
		break;
	default:
		index = 0;
	}

	pr_debug("%s: reset reason index %d\n", __func__, index);
	sprintf(buf, "%s\n", str_reset_reason[index]);

	return strlen(str_reset_reason[index]) + 1;
}

static ssize_t
reset_reason_store(struct device *dev, struct device_attribute *attr,
		   const char *buf, size_t n)
{
	char reset_reason[32];
	int i;


	if (sscanf(buf, "%s", reset_reason) == 1) {
		pr_debug("%s: Reset reason: %s", __func__, reset_reason);

		for (i = 0; i < ARRAY_SIZE(str_reset_reason); i++) {
			if (strcmp(reset_reason, str_reset_reason[i]) == 0)
				break;
		}

		set_emu_reset_reason(REG_EMU_AREA, (i + 1));

		return n;
	}

	return -EINVAL;
}

static DEVICE_ATTR(reset_reason, 0664, reset_reason_show, reset_reason_store);

#ifdef CONFIG_MFD_BCMPMU
static ssize_t
hard_reset_store(struct device *dev, struct device_attribute *attr,
		   const char *buf, size_t n)
{
	unsigned int in_reset_reason;

	if (sscanf(buf, "%d", &in_reset_reason) == 1) {
		if (in_reset_reason > 15)
			goto err;
		hard_reset_reason = in_reset_reason;
		return n;
	}
err:
	pr_info("\r\nusage: \r\n"
		"enable hard reset : "
		"echo [hard_reset_reason (1-15)] > /sys/bcm/hard_reset\r\n"
		"disable hard reset : "
		"echo 0 > /sys/bcm/hard_reset\r\n");
	return -EINVAL;
}

<<<<<<< HEAD
static DEVICE_ATTR(hard_reset, 0600, NULL, kona_hard_reset);
#endif
=======
static ssize_t
hard_reset_show(struct device *dev, struct device_attribute *attr,
		   char *buf)
{
	return sprintf(buf, "%d\n", hard_reset_reason);
}


static DEVICE_ATTR(hard_reset, 0600, hard_reset_show, hard_reset_store);
>>>>>>> fec292f1

#ifdef CONFIG_KONA_TIMER_UNIT_TESTS
static ssize_t
kona_timer_module_cfg(struct device *dev, struct device_attribute *attr,
		      const char *buf, size_t n)
{
	char name[255];
	unsigned int rate;

	if (sscanf(buf, "%s %d", name, &rate) == 2) {

		pr_info("timer name:%s rate %d \r\n", name, rate);

		/*
		 * Assuming that kona_timer_modules_init has happend already (this is
		 *safe because this function is called during system timer init
		 *itself
		 */
		if (kona_timer_module_set_rate(name, rate) < 0) {
			pr_err
			    ("kona_timer_module_cfg: Unable to set the said rate \r\n");
			return n;
		}

		pr_info("kona_timer_module_cfg: Configured the module with"
			"rate %d \r\n", rate);

		return n;
	}

	pr_info("\r\nusage: echo [timer_name(aon-timer/slave-timer)]"
		"[rate 32000 (32KHz), 1000000 (1MHz), 19500000 (19.5MHz)] > /sys/bcm/timer_module_cfg \r\n");

	return -EINVAL;
}

struct kona_timer *kt;
struct timer_ch_cfg cfg;
int timer_callback(void *p);

/* Note that this is called back from ISR context */
int timer_callback(void *p)
{
	pr_info("timer callback \r\n");
	return 0;
}

static ssize_t
kona_timer_start_test(struct device *dev, struct device_attribute *attr,
		      const char *buf, size_t n)
{
	unsigned int ch_num, mode, count;
	char name[255];

	if (sscanf(buf, "%s %d %d %d", name, &ch_num, &mode, &count) == 4) {

		pr_info
		    ("channel_num:%d mode(0-periodic 1-oneshot):%d count:%d \r\n",
		     ch_num, mode, count);

		if ((kt = kona_timer_request(name, ch_num)) < 0) {
			pr_err("kona_timer_request returned error \r\n");
			goto out;
		}

		cfg.mode = mode;
		cfg.arg = kt;
		cfg.cb = timer_callback;
		cfg.reload = count;

		if (kona_timer_config(kt, &cfg) < 0) {
			pr_err("kona_timer_config returned error \r\n");
			goto out;
		}

		if (kona_timer_set_match_start(kt, count) < 0) {
			pr_err
			    ("kona_timer_set_match_start returned error \r\n");
			goto out;
		}
		pr_info("Timer test started \r\n");
out:
		return n;
	}

	pr_info
	    ("\r\nusage: echo [name (aon-timer/slave-timer)] [channel num (0-3)] [mode(0-periodic"
	     "1-oneshot)] [count value] > /sys/bcm/timer_start_test\r\n");
	return -EINVAL;
}

static ssize_t
kona_timer_stop_test(struct device *dev, struct device_attribute *attr,
		     const char *buf, size_t n)
{
	unsigned int ch_num;

	if (sscanf(buf, "%d", &ch_num) == 1) {
		pr_info("channel_num:%d	\r\n", ch_num);
		if (kona_timer_stop(kt) < 0) {
			pr_err
			    ("Unable to stop the timer kona_timer_stop returned error \r\n");
			goto out;
		}

		if (kona_timer_free(kt) < 0) {
			pr_err("Unable to free the timer \r\n");
			goto out;
		}
		pr_info("Stopped and freed the timer \r\n");
out:
		return n;
	}

	pr_info
	    ("\r\nusage: echo [channel num (0-3)] > /sys/bcm/timer_stop_test\r\n");
	return -EINVAL;
}
#endif

#ifdef CONFIG_KONA_TIMER_UNIT_TESTS
static DEVICE_ATTR(timer_module_cfg, 0666, NULL, kona_timer_module_cfg);
static DEVICE_ATTR(timer_start_test, 0666, NULL, kona_timer_start_test);
static DEVICE_ATTR(timer_stop_test, 0666, NULL, kona_timer_stop_test);
#endif

static struct attribute *bcm_attrs[] = {
#ifdef CONFIG_KONA_TIMER_UNIT_TESTS
	&dev_attr_timer_module_cfg.attr,
	&dev_attr_timer_start_test.attr,
	&dev_attr_timer_stop_test.attr,
#endif
	&dev_attr_reset_reason.attr,
#ifdef CONFIG_MFD_BCMPMU
	&dev_attr_hard_reset.attr,
#endif
	NULL,
};

static struct attribute_group bcm_attr_group = {
	.attrs = bcm_attrs,
};

static int __init bcm_sysfs_init(void)
{
	bcm_kobj = kobject_create_and_add("bcm", NULL);
	if (!bcm_kobj)
		return -ENOMEM;
	return sysfs_create_group(bcm_kobj, &bcm_attr_group);
}

static void __exit bcm_sysfs_exit(void)
{
	sysfs_remove_group(bcm_kobj, &bcm_attr_group);
}

module_init(bcm_sysfs_init);
module_exit(bcm_sysfs_exit);<|MERGE_RESOLUTION|>--- conflicted
+++ resolved
@@ -224,10 +224,8 @@
 	return -EINVAL;
 }
 
-<<<<<<< HEAD
 static DEVICE_ATTR(hard_reset, 0600, NULL, kona_hard_reset);
 #endif
-=======
 static ssize_t
 hard_reset_show(struct device *dev, struct device_attribute *attr,
 		   char *buf)
@@ -237,7 +235,6 @@
 
 
 static DEVICE_ATTR(hard_reset, 0600, hard_reset_show, hard_reset_store);
->>>>>>> fec292f1
 
 #ifdef CONFIG_KONA_TIMER_UNIT_TESTS
 static ssize_t
