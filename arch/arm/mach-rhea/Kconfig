menu	"Rhea SoC based Machine types"
	depends on ARCH_RHEA

choice
	prompt "Choose Rhea SOC Silicon Version"
	default ARCH_RHEA_A0

config  ARCH_RHEA_A0
        bool "Rhea SOC Version - A0"

config  ARCH_RHEA_B0
        bool "Rhea SOC Version - B0"

endchoice

choice
	prompt "Rhea SoC based board type"
	default MACH_RHEA_RAY

config MACH_RHEA_RAY
	bool "Support Broadcom Rhea Ray board"
	help
	  Support for the Broadcom Rhea Ray board.

config MACH_RHEA_RAY_DEMO
	bool "Support Broadcom Rhea Ray Demo board"
	help
	  Support for the Broadcom Rhea Ray Demo board.

config MACH_RHEA_RAY_EDN1X
	bool "Support Broadcom Rhea Ray EDN1X board"
	help
	  Support for the Broadcom Rhea Ray EDN1X board.

config MACH_RHEA_RAY_EDN2X
	bool "Support Broadcom Rhea Ray EDN2X board"
	help
	  Support for the Broadcom Rhea Ray EDN2X board.

config MACH_RHEA_FARADAY_EB10
	bool "Support Nokia Faraday EB10 board"
	select RHEALC_2093
	help
	  Support for the Nokia Faraday EB10 board.
	  This will be based on RheaLC program and
	  form one of the platforms for Nokia.
	  Rhea plus delta RF modules.

config MACH_HERA_RAY
        bool "Support Broadcom Hera Ray board"
        help
          Support for the Broadcom Hera Ray board.

config MACH_RHEA_BERRI
        bool "Support Broadcom Rhea Berri board"
        help
          Support for the Broadcom Rhea Berri board.

config MACH_RHEA_BERRI_EDN40
        bool "Support Broadcom Rhea Berri EDN40 board"
        help
          Support for the Broadcom Rhea Berri EDN40 board.

<<<<<<< HEAD

=======
>>>>>>> c2d1bbec
config MACH_RHEALC_BERRI
        bool "Support Broadcom RheaLC Berri board"
	select RHEALC_2093
        help
          Support for the Broadcom RheaLC Berri board.

endchoice

config RHEA_DORMANT_MODE
       bool "Enable dormant mode support for Rhea platform"
       help
	Say Y if you want to enable dormant mode support for Rhea platform

config ROM_SEC_DISPATCHER
	depends on RHEA_DORMANT_MODE
	default n
	bool "Enable calls to secure rom code"
	help
		Say Y if rom code is present in the chip.  Enabling this flag
		would either need the secure library or source code and the make file
		change to use the .o instead of the the .i.  If only the parent flag
		is enabled, based on not enabling this feature, the code would enter
		retention instead of dormant even though most of the save restore
		code gets executed.

config RHEA_A0_PM_ASIC_WORKAROUND
       depends on ARCH_RHEA
       bool "Enable A0 ASIC workarounds for Power management"
       default y
       help
       Say Y if you want to enable Rhea A0 ASIC workarounds for Power management

config RHEA_B0_PM_ASIC_WORKAROUND
       depends on ARCH_RHEA
       bool "Enable B0 ASIC workarounds for Power management"
       default n
       help
       Say Y if you want to enable Rhea B0 ASIC workarounds for Power management

config RHEA_PWRMGR_USE_DUMMY_SEQ
       bool "Use dummy PWRMGR HW I2C sequencer"
       default n
       help
       Say Y if you want to use dummy PWRMGR HW I2C sequencer


config RHEALC_2093
	bool "Enable RheaLC&2093"
	default n
        help
           Enable ReahLC&2093.

config RHEA_UART_RX_FIX
	bool "Rhea UART Rx Fix"
	depends on ARCH_RHEA
	help
	  UART RX interrupt happened but in LSR Data Ready is not set.
	  This fix modifies the serial driver to take decission to
	  call receive_chars based on iir and not based on LSR

endmenu


<|MERGE_RESOLUTION|>--- conflicted
+++ resolved
@@ -61,10 +61,6 @@
         help
           Support for the Broadcom Rhea Berri EDN40 board.
 
-<<<<<<< HEAD
-
-=======
->>>>>>> c2d1bbec
 config MACH_RHEALC_BERRI
         bool "Support Broadcom RheaLC Berri board"
 	select RHEALC_2093
