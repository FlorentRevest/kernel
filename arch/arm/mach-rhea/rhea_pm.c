
#include <linux/sched.h>
#include <linux/cpuidle.h>
#include <linux/pm.h>
#include <linux/delay.h>
#include <linux/suspend.h>
#include <linux/module.h>
#include <plat/kona_pm.h>
#include <plat/pwr_mgr.h>
#include <plat/pi_mgr.h>
#include <linux/clk.h>
#include <asm/io.h>
#include <mach/io_map.h>
#include <plat/clock.h>
#include <linux/err.h>
#include <linux/debugfs.h>
#include <mach/rdb/brcm_rdb_scu.h>
#include <mach/rdb/brcm_rdb_csr.h>
#include <mach/rdb/brcm_rdb_chipreg.h>
#include <mach/rdb/brcm_rdb_root_clk_mgr_reg.h>
#include <mach/rdb/brcm_rdb_gicdist.h>
#include <mach/rdb/brcm_rdb_pwrmgr.h>
#include <linux/workqueue.h>
#include <mach/pwr_mgr.h>
#include <mach/rdb/brcm_rdb_kona_gptimer.h>


#define HUB_TIMER_AFTER_WFI_WORK_AROUND 1

extern void enter_wfi(void);
extern void dormant_enter(void);

static u32 force_retention = 0;
static u32 pm_debug = 2;
static u32 pm_en_self_refresh = 0;


#if defined(DEBUG)
#define pm_dbg printk
#else
#define pm_dbg(format...)              \
	do {                            \
	    if (pm_debug && pm_debug!=2)          	\
		printk(format); 	\
	} while(0)
#endif

static int print_clock_count(void);
static int print_sw_event_info(void);
static int enter_dormant_state(struct kona_idle_state* state);
static int enter_suspend_state(struct kona_idle_state* state);

enum
{
	RHEA_STATE_C0,
	RHEA_STATE_C1,
	RHEA_STATE_C2
};


const char *sleep_prevent_clocks[] = {
		"smi_clk",
		"smi_axi_clk",

		"caph_srcmixer_clk",
		"audioh_156m_clk",
		"audioh_2p4m_clk",
		"ssp4_audio_clk",
		"ssp3_audio_clk",
		"tmon_1m_clk",

		"bsc1_clk",
		"bsc2_clk",
		"pwm_clk",
		//"uartb_clk",
		//"uartb2_clk",
		//"uartb3_clk",
		"spum_open",
		"spum_sec",
		"ssp0_clk",

		"usb_otg_clk",
		"sdio1_clk",
		"sdio1_sleep_clk",
		"sdio2_clk",
		"sdio2_sleep_clk",
		"sdio3_clk",
		"sdio3_sleep_clk",

		};

static struct kona_idle_state rhea_cpu_states[] = {
	{
		.name = "suspend",
		.desc = "suspend(Simle WFI)",
		.flags = CPUIDLE_FLAG_TIME_VALID,
		.latency = 0,
		.target_residency = 0,
		.state = RHEA_STATE_C0,
		.enter = enter_suspend_state,
	},

#ifdef CONFIG_RHEA_DORMANT_MODE

	{
		.name = "suspend-dormant",
		.desc = "suspend-dormant (XTAL ON)",
		.flags = CPUIDLE_FLAG_TIME_VALID,
<<<<<<< HEAD
		.latency = 500,
		.target_residency = 500,
=======
		.latency = 200,
		.target_residency = 200,
>>>>>>> 7dd678c9
		.state = RHEA_STATE_C1,
		.enter = enter_dormant_state,
	},

	{
		.name = "deepsleep-dormant",
		.desc = "deepsleep-dormant(XTAL OFF)",
		.flags = CPUIDLE_FLAG_TIME_VALID,
		.latency = 300,
		.target_residency = 300,
		.state = RHEA_STATE_C2,
		.enter = enter_dormant_state,
	},

#else
	{
		.name = "suspend-retention",
		.desc = "suspend-retention (XTAL ON)",
		.flags = CPUIDLE_FLAG_TIME_VALID,
<<<<<<< HEAD
		.latency = 500,
		.target_residency = 500,
=======
		.latency = 200,
		.target_residency = 200,
>>>>>>> 7dd678c9
		.state = RHEA_STATE_C1,
		.enter = enter_dormant_state,
	},
	{
		.name = "deepsleep-retention",
		.desc = "deepsleep-retention (XTAL OFF)",
		.flags = CPUIDLE_FLAG_TIME_VALID,
		.latency = 300,
		.target_residency = 300,
		.state = RHEA_STATE_C2,
		.enter = enter_dormant_state,
	},

#endif
};


static int enable_sleep_prevention_clock(int enable)
{
    int i = 0;
    struct clk *clk;
	int no_of_clocks = 0;
	no_of_clocks = ARRAY_SIZE(sleep_prevent_clocks);

	for(i = 0; i < no_of_clocks; i++)
	{
		clk = clk_get(NULL, sleep_prevent_clocks[i]);
		if(enable)
			clk_enable(clk);
		else
		{
			pm_dbg("%s:%s use_cnt  -  %d\n",__func__,clk->name,clk->use_cnt);
			do
			{
				clk_disable(clk);
			}while (clk->use_cnt > 0);
		}
    }
	if(!enable)
	{
		print_clock_count();
		print_sw_event_info();
	}

    return 0;
}


static int pm_enable_scu_standby(bool enable)
{
    u32 reg_val = 0;
    reg_val = readl(KONA_SCU_VA + SCU_CONTROL_OFFSET);
    if(enable)
		reg_val |= SCU_CONTROL_SCU_STANDBY_EN_MASK;
    else
		reg_val &= ~SCU_CONTROL_SCU_STANDBY_EN_MASK;

    writel(reg_val, KONA_SCU_VA + SCU_CONTROL_OFFSET);

    return 0;
}


static int pm_config_deep_sleep(void)
{
	u32 reg_val;
	pwr_mgr_ignore_power_ok_signal(true);
    clk_set_pll_pwr_on_idle(ROOT_CCU_PLL0A, true);
    clk_set_pll_pwr_on_idle(ROOT_CCU_PLL1A, true);
    clk_set_crystal_pwr_on_idle(false);

    pwr_mgr_arm_core_dormant_enable(true /*allow retention*/);
    pm_enable_scu_standby(true);

	reg_val = readl(KONA_MEMC0_NS_VA+CSR_HW_FREQ_CHANGE_CNTRL_OFFSET);
	reg_val &= ~CSR_HW_FREQ_CHANGE_CNTRL_DDR_PLL_PWRDN_ENABLE_MASK;
	reg_val |= CSR_HW_FREQ_CHANGE_CNTRL_HW_AUTO_PWR_TRANSITION_MASK;
	writel(reg_val,KONA_MEMC0_NS_VA+CSR_HW_FREQ_CHANGE_CNTRL_OFFSET);

	writel(1, KONA_MEMC0_NS_VA + CSR_APPS_MIN_PWR_STATE_OFFSET);


    return 0;
}

static int print_clock_count(void)
{
    struct clk *clk;
    clk = clk_get(NULL, ROOT_CCU_CLK_NAME_STR);
    if (IS_ERR_OR_NULL(clk)) {
	pr_err("Inavlid clock name: %s\n", __func__);
	BUG_ON(1);
	return -EINVAL;
    }
   pm_dbg("%s:  %s clock count %d\n", __func__, clk->name, clk->use_cnt);
    clk = clk_get(NULL, KHUB_CCU_CLK_NAME_STR);
    if (IS_ERR_OR_NULL(clk)) {
	pr_err("Inavlid clock name: %s\n", __func__);
	BUG_ON(1);
	return -EINVAL;
    }
    pm_dbg("%s:  %s clock count %d\n", __func__, clk->name, clk->use_cnt);

    clk = clk_get(NULL, KHUBAON_CCU_CLK_NAME_STR);
    if (IS_ERR_OR_NULL(clk)) {
	pr_err("Inavlid clock name: %s\n", __func__);
	BUG_ON(1);
	return -EINVAL;
    }
    pm_dbg("%s:  %s clock count %d\n", __func__, clk->name, clk->use_cnt);

    clk = clk_get(NULL, KPM_CCU_CLK_NAME_STR);
    if (IS_ERR_OR_NULL(clk)) {
	pr_err("Inavlid clock name: %s\n", __func__);
	BUG_ON(1);
	return -EINVAL;
    }
    pm_dbg("%s:  %s clock count %d\n", __func__, clk->name, clk->use_cnt);

    clk = clk_get(NULL, KPS_CCU_CLK_NAME_STR);
    if (IS_ERR_OR_NULL(clk)) {
	pr_err("Inavlid clock name: %s\n", __func__);
	BUG_ON(1);
	return -EINVAL;
    }
    pm_dbg("%s:  %s clock count %d\n", __func__, clk->name, clk->use_cnt);

    clk = clk_get(NULL, MM_CCU_CLK_NAME_STR);
    if (IS_ERR_OR_NULL(clk)) {
	pr_err("Inavlid clock name: %s\n", __func__);
	BUG_ON(1);
	return -EINVAL;
    }
    pm_dbg("%s:  %s clock count %d\n", __func__, clk->name, clk->use_cnt);

    return 0;

}

/*
For timebeing, COMMON_INT_TO_AC_EVENT related functions are added here
We may have to move these fucntions to somewhere else later
*/
static void clear_wakeup_interrupts(void)
{
// clear interrupts for COMMON_INT_TO_AC_EVENT
	writel(0,KONA_CHIPREG_VA+CHIPREG_ENABLE_CLR0_OFFSET);
	writel(0,KONA_CHIPREG_VA+CHIPREG_ENABLE_CLR1_OFFSET);
	writel(0,KONA_CHIPREG_VA+CHIPREG_ENABLE_CLR2_OFFSET);
	writel(0,KONA_CHIPREG_VA+CHIPREG_ENABLE_CLR3_OFFSET);
	writel(0,KONA_CHIPREG_VA+CHIPREG_ENABLE_CLR4_OFFSET);
	writel(0,KONA_CHIPREG_VA+CHIPREG_ENABLE_CLR5_OFFSET);
	writel(0,KONA_CHIPREG_VA+CHIPREG_ENABLE_CLR6_OFFSET);

}

static void config_wakeup_interrupts(void)
{
	/*all enabled interrupts can trigger COMMON_INT_TO_AC_EVENT*/

	writel(readl(KONA_GICDIST_VA+GICDIST_ENABLE_SET1_OFFSET),
		KONA_CHIPREG_VA+CHIPREG_ENABLE_SET0_OFFSET);
	writel(readl(KONA_GICDIST_VA+GICDIST_ENABLE_SET2_OFFSET),
		KONA_CHIPREG_VA+CHIPREG_ENABLE_SET1_OFFSET);
	writel(readl(KONA_GICDIST_VA+GICDIST_ENABLE_SET3_OFFSET),
		KONA_CHIPREG_VA+CHIPREG_ENABLE_SET2_OFFSET);
	writel(readl(KONA_GICDIST_VA+GICDIST_ENABLE_SET4_OFFSET),
		KONA_CHIPREG_VA+CHIPREG_ENABLE_SET3_OFFSET);
	writel(readl(KONA_GICDIST_VA+GICDIST_ENABLE_SET5_OFFSET),
		KONA_CHIPREG_VA+CHIPREG_ENABLE_SET4_OFFSET);
	writel(readl(KONA_GICDIST_VA+GICDIST_ENABLE_SET6_OFFSET),
		KONA_CHIPREG_VA+CHIPREG_ENABLE_SET5_OFFSET);
	writel(readl(KONA_GICDIST_VA+GICDIST_ENABLE_SET7_OFFSET),
		KONA_CHIPREG_VA+CHIPREG_ENABLE_SET6_OFFSET);
}

int print_sw_event_info()
{
    u32 reg_val = 0;

    reg_val = readl(KONA_PWRMGR_VA + PWRMGR_LCDTE_VI_ARM_CORE_POLICY_OFFSET    + SOFTWARE_0_EVENT*4);
    pm_dbg("SW0 policy for Modem and ARM core : %08x \n", reg_val);
    reg_val = readl(KONA_PWRMGR_VA + PWRMGR_LCDTE_VI_MM_POLICY_OFFSET +    SOFTWARE_0_EVENT*4);
    pm_dbg("SW0 policy for MM : %08x \n", reg_val);
    reg_val = readl(KONA_PWRMGR_VA + PWRMGR_LCDTE_VI_HUB_POLICY_OFFSET +    SOFTWARE_0_EVENT*4);
    pm_dbg("SW0 policy for AON and HUB : %08x \n", reg_val);
    reg_val = readl(KONA_PWRMGR_VA +    PWRMGR_LCDTE_VI_ARM_SUBSYSTEM_POLICY_OFFSET + SOFTWARE_0_EVENT*4);
    pm_dbg("SW0 policy for ARM Sub system : %08x \n", reg_val);

    reg_val = readl(KONA_PWRMGR_VA + PWRMGR_LCDTE_VI_ARM_CORE_POLICY_OFFSET    + SOFTWARE_1_EVENT*4);
    pm_dbg("SW1 policy for Modem and ARM core : %08x \n", reg_val);
    reg_val = readl(KONA_PWRMGR_VA + PWRMGR_LCDTE_VI_MM_POLICY_OFFSET +    SOFTWARE_1_EVENT*4);
    pm_dbg("SW1 policy for MM : %08x \n", reg_val);
    reg_val = readl(KONA_PWRMGR_VA + PWRMGR_LCDTE_VI_HUB_POLICY_OFFSET +    SOFTWARE_1_EVENT*4);
    pm_dbg("SW1 policy for AON and HUB : %08x \n", reg_val);
    reg_val = readl(KONA_PWRMGR_VA +    PWRMGR_LCDTE_VI_ARM_SUBSYSTEM_POLICY_OFFSET + SOFTWARE_1_EVENT*4);
    pm_dbg("SW1 policy for ARM Sub system : %08x \n", reg_val);

    reg_val = readl(KONA_PWRMGR_VA + PWRMGR_LCDTE_VI_ARM_CORE_POLICY_OFFSET    + SOFTWARE_2_EVENT*4);
    pm_dbg("SW2 policy for Modem and ARM core : %08x \n", reg_val);
    reg_val = readl(KONA_PWRMGR_VA + PWRMGR_LCDTE_VI_MM_POLICY_OFFSET +    SOFTWARE_2_EVENT*4);
    pm_dbg("SW2 policy for MM : %08x \n", reg_val);
    reg_val = readl(KONA_PWRMGR_VA + PWRMGR_LCDTE_VI_HUB_POLICY_OFFSET +    SOFTWARE_2_EVENT*4);
    pm_dbg("SW2 policy for AON and HUB : %08x \n", reg_val);
    reg_val = readl(KONA_PWRMGR_VA +   PWRMGR_LCDTE_VI_ARM_SUBSYSTEM_POLICY_OFFSET + SOFTWARE_2_EVENT*4);
    pm_dbg("SW2 policy for ARM Sub system : %08x \n", reg_val);

   return 0;
}
int enter_suspend_state(struct kona_idle_state* state)
{
	pm_enable_scu_standby(false);
	enter_wfi();
	pm_enable_scu_standby(true);
	return -1;
}


int enter_dormant_state(struct kona_idle_state* state)
{
	struct pi* pi = NULL;
	u32 reg_val;
#ifdef HUB_TIMER_AFTER_WFI_WORK_AROUND
	u32 timer_lsw = 0;
#endif
<<<<<<< HEAD

=======
>>>>>>> 7dd678c9

	BUG_ON(!state);

	pwr_mgr_event_clear_events(LCDTE_EVENT,BRIDGE_TO_MODEM_EVENT);
	pwr_mgr_event_clear_events(USBOTG_EVENT,PHY_RESUME_EVENT);

	if(pm_en_self_refresh)
	{
		writel(0, KONA_MEMC0_NS_VA + CSR_APPS_MIN_PWR_STATE_OFFSET);
		reg_val = readl(KONA_MEMC0_NS_VA+CSR_HW_FREQ_CHANGE_CNTRL_OFFSET);
		reg_val |=CSR_HW_FREQ_CHANGE_CNTRL_DDR_PLL_PWRDN_ENABLE_MASK;
		writel(reg_val,KONA_MEMC0_NS_VA+CSR_HW_FREQ_CHANGE_CNTRL_OFFSET);
	}

	clk_set_pll_pwr_on_idle(ROOT_CCU_PLL0A, true);
	clk_set_pll_pwr_on_idle(ROOT_CCU_PLL1A, true);

	/*Turn off XTAL only for deep sleep state*/
	if(state->state == RHEA_STATE_C2)
		clk_set_crystal_pwr_on_idle(true);

#ifdef CONFIG_RHEA_PM_ASIC_WORKAROUND
	reg_val = readl(KONA_ROOT_CLK_VA + ROOT_CLK_MGR_REG_PLL0CTRL0_OFFSET);
	reg_val &= ~ROOT_CLK_MGR_REG_PLL0CTRL0_PLL0_8PHASE_EN_MASK;
	writel(reg_val, KONA_ROOT_CLK_VA + ROOT_CLK_MGR_REG_PLL0CTRL0_OFFSET);
	reg_val = readl(KONA_ROOT_CLK_VA + ROOT_CLK_MGR_REG_PLL1CTRL0_OFFSET);
	reg_val &= ~ROOT_CLK_MGR_REG_PLL1CTRL0_PLL1_8PHASE_EN_MASK;
	writel(reg_val, KONA_ROOT_CLK_VA + ROOT_CLK_MGR_REG_PLL1CTRL0_OFFSET);
#endif

	clear_wakeup_interrupts();
	config_wakeup_interrupts();
#ifdef CONFIG_RHEA_PM_ASIC_WORKAROUND
	if(force_retention)
		enable_sleep_prevention_clock(0);
#endif

	pi = pi_mgr_get(PI_MGR_PI_ID_ARM_CORE);
	pi_enable(pi,0);
#ifdef CONFIG_RHEA_DORMANT_MODE
	/*Ignore dap power-up request and clear the bits that disallow dormant*/
	/*TBD - Change pwrmgr interface function*/
	writel(0x06600000,
		KONA_PWRMGR_VA+PWRMGR_PI_DEFAULT_POWER_STATE_OFFSET);
	dormant_enter();

#else
	writel(3, KONA_SCU_VA + SCU_POWER_STATUS_OFFSET);
	enter_wfi();
#endif

#ifdef HUB_TIMER_AFTER_WFI_WORK_AROUND
	 // wait for Hub Clock to tick (This is a HW BUG Workaround for JIRA HWRHEA-2045))
	timer_lsw = readl(KONA_TMR_HUB_VA + KONA_GPTIMER_STCLO_OFFSET);
	while(timer_lsw == readl(KONA_TMR_HUB_VA + KONA_GPTIMER_STCLO_OFFSET));
#endif
<<<<<<< HEAD
	}
	else
	{
		enter_wfi(); /*C0 - simple WFI*/
	}
#ifdef HUB_TIMER_AFTER_WFI_WORK_AROUND
	 // wait for Hub Clock to tick (This is a HW BUG Workaround for JIRA HWRHEA-2045))
	timer_lsw = readl(KONA_TMR_HUB_VA + KONA_GPTIMER_STCLO_OFFSET);
	while(timer_lsw == readl(KONA_TMR_HUB_VA + KONA_GPTIMER_STCLO_OFFSET));
#endif
=======
>>>>>>> 7dd678c9

	if(pm_debug != 2)
		pr_info("SW2 state: %d\n", pwr_mgr_is_event_active(SOFTWARE_2_EVENT));
	pwr_mgr_event_set(SOFTWARE_2_EVENT,1);

	pi_enable(pi,1);
#ifndef CONFIG_RHEA_DORMANT_MODE
	writel(0, KONA_SCU_VA + SCU_POWER_STATUS_OFFSET);
#endif

	if(pm_en_self_refresh)
	{
		writel(1, KONA_MEMC0_NS_VA + CSR_APPS_MIN_PWR_STATE_OFFSET);
		reg_val = readl(KONA_MEMC0_NS_VA+CSR_HW_FREQ_CHANGE_CNTRL_OFFSET);
		reg_val &= ~CSR_HW_FREQ_CHANGE_CNTRL_DDR_PLL_PWRDN_ENABLE_MASK;
		writel(reg_val,KONA_MEMC0_NS_VA+CSR_HW_FREQ_CHANGE_CNTRL_OFFSET);
	}
#ifdef PM_DEBUG
	if(pwr_mgr_is_event_active(COMMON_INT_TO_AC_EVENT))
	{
		pm_dbg("%s:GIC act status1 = %x\n",__func__,
			readl(KONA_GICDIST_VA+GICDIST_ACTIVE_STATUS1_OFFSET));
		pm_dbg("%s:GIC act status2 = %x\n",__func__,
			readl(KONA_GICDIST_VA+GICDIST_ACTIVE_STATUS2_OFFSET));

		pm_dbg("%s:GIC act status3 = %x\n",__func__,
			readl(KONA_GICDIST_VA+GICDIST_ACTIVE_STATUS3_OFFSET));

		pm_dbg("%s:GIC act status4 = %x\n",__func__,
			readl(KONA_GICDIST_VA+GICDIST_ACTIVE_STATUS4_OFFSET));

		pm_dbg("%s:GIC act status5 = %x\n",__func__,
			readl(KONA_GICDIST_VA+GICDIST_ACTIVE_STATUS5_OFFSET));

		pm_dbg("%s:GIC act status6 = %x\n",__func__,
			readl(KONA_GICDIST_VA+GICDIST_ACTIVE_STATUS6_OFFSET));

		pm_dbg("%s:GIC act status7 = %x\n",__func__,
			readl(KONA_GICDIST_VA+GICDIST_ACTIVE_STATUS7_OFFSET));

		pm_dbg("%s:GIC pending status1 = %x\n",__func__,
			readl(KONA_GICDIST_VA+GICDIST_PENDING_SET1_OFFSET));
		pm_dbg("%s:GIC pending status2 = %x\n",__func__,
			readl(KONA_GICDIST_VA+GICDIST_PENDING_SET2_OFFSET));

		pm_dbg("%s:GIC pending status3 = %x\n",__func__,
			readl(KONA_GICDIST_VA+GICDIST_PENDING_SET4_OFFSET));

		pm_dbg("%s:GIC pending status4 = %x\n",__func__,
			readl(KONA_GICDIST_VA+GICDIST_PENDING_SET4_OFFSET));

		pm_dbg("%s:GIC pending status5 = %x\n",__func__,
			readl(KONA_GICDIST_VA+GICDIST_PENDING_SET5_OFFSET));

		pm_dbg("%s:GIC pending status6 = %x\n",__func__,
			readl(KONA_GICDIST_VA+GICDIST_PENDING_SET6_OFFSET));

		pm_dbg("%s:GIC pending status7 = %x\n",__func__,
			readl(KONA_GICDIST_VA+GICDIST_PENDING_SET7_OFFSET));

	}
#endif

	clear_wakeup_interrupts();
	pwr_mgr_process_events(LCDTE_EVENT,BRIDGE_TO_MODEM_EVENT,false);
	pwr_mgr_process_events(USBOTG_EVENT,PHY_RESUME_EVENT,false);

	pwr_mgr_event_clear_events(LCDTE_EVENT,BRIDGE_TO_MODEM_EVENT);
	pwr_mgr_event_clear_events(USBOTG_EVENT,PHY_RESUME_EVENT);

#ifdef CONFIG_RHEA_PM_ASIC_WORKAROUND
	if(force_retention)
		enable_sleep_prevention_clock(1);
#endif

#ifdef CONFIG_RHEA_PM_ASIC_WORKAROUND
	reg_val = readl(KONA_ROOT_CLK_VA + ROOT_CLK_MGR_REG_PLL0CTRL0_OFFSET);
	reg_val |= ROOT_CLK_MGR_REG_PLL0CTRL0_PLL0_8PHASE_EN_MASK;
	writel(reg_val, KONA_ROOT_CLK_VA + ROOT_CLK_MGR_REG_PLL0CTRL0_OFFSET);
	reg_val = readl(KONA_ROOT_CLK_VA + ROOT_CLK_MGR_REG_PLL1CTRL0_OFFSET);
	reg_val |= ROOT_CLK_MGR_REG_PLL1CTRL0_PLL1_8PHASE_EN_MASK;
	writel(reg_val, KONA_ROOT_CLK_VA + ROOT_CLK_MGR_REG_PLL1CTRL0_OFFSET);
#endif

	clk_set_pll_pwr_on_idle(ROOT_CCU_PLL0A, false);
	clk_set_pll_pwr_on_idle(ROOT_CCU_PLL1A, false);
	if(state->state == RHEA_STATE_C2)
		clk_set_crystal_pwr_on_idle(false);
	return -1;
}

int kona_mach_get_idle_states(struct kona_idle_state** idle_states)
{
	pr_info("RHEA => kona_mach_get_idle_states\n");
	*idle_states = rhea_cpu_states;
	return ARRAY_SIZE(rhea_cpu_states);
}


int __init rhea_pm_init(void)
{

    pm_config_deep_sleep();
	return kona_pm_init();
}


#ifdef CONFIG_DEBUG_FS

static struct clk* uartb_clk = NULL;
static int clk_active = 1;
struct delayed_work uartb_wq;

static void uartb_wq_handler(struct work_struct *work)
{

	if(force_retention)
	{

		if(!uartb_clk)
			uartb_clk = clk_get(NULL,"uartb_clk");
		clk_disable(uartb_clk);
		clk_active = 0;
	}
}

#ifdef CONFIG_UART_FORCE_RETENTION_TST
void uartb_pwr_mgr_event_cb(u32 event_id,void* param)
{
#ifdef CONFIG_UART_FORCE_RETENTION
	if(force_retention)
	{
		if(!clk_active)
		{
			if(!uartb_clk)
				uartb_clk = clk_get(NULL,"uartb_clk");
			clk_enable(uartb_clk);
			clk_active = 1;


		}
		cancel_delayed_work_sync(&uartb_wq);
		schedule_delayed_work(&uartb_wq,
				msecs_to_jiffies(3000));
	}
#endif
}
#endif

static struct dentry *dent_rhea_pm_root_dir;
int __init rhea_pm_debug_init(void)
{

	INIT_DELAYED_WORK(&uartb_wq,
		uartb_wq_handler);

<<<<<<< HEAD
#ifdef CONFIG_UART_FORCE_RETENTION 
	pwr_mgr_register_event_handler(UBRX_EVENT, uartb_pwr_mgr_event_cb,
											NULL);
#endif

=======
#ifdef CONFIG_UART_FORCE_RETENTION_TST
	pwr_mgr_register_event_handler(UBRX_EVENT, uartb_pwr_mgr_event_cb,
											NULL);
#endif
>>>>>>> 7dd678c9

	/* create root clock dir /clock */
    dent_rhea_pm_root_dir = debugfs_create_dir("rhea_pm", 0);
    if(!dent_rhea_pm_root_dir)
	 return -ENOMEM;
	if (!debugfs_create_u32("pm_debug", 0644, dent_rhea_pm_root_dir, (int*)&pm_debug))
		return -ENOMEM;

	if (!debugfs_create_u32("pm_en_self_refresh", 0644, dent_rhea_pm_root_dir, (int*)&pm_en_self_refresh))
		return -ENOMEM;

    if (!debugfs_create_u32("force_retention", 0644, dent_rhea_pm_root_dir, (int*)&force_retention))
		return -ENOMEM;

	    return 0;
}
late_initcall(rhea_pm_debug_init);

#endif

device_initcall(rhea_pm_init);
<|MERGE_RESOLUTION|>--- conflicted
+++ resolved
@@ -106,13 +106,8 @@
 		.name = "suspend-dormant",
 		.desc = "suspend-dormant (XTAL ON)",
 		.flags = CPUIDLE_FLAG_TIME_VALID,
-<<<<<<< HEAD
-		.latency = 500,
-		.target_residency = 500,
-=======
 		.latency = 200,
 		.target_residency = 200,
->>>>>>> 7dd678c9
 		.state = RHEA_STATE_C1,
 		.enter = enter_dormant_state,
 	},
@@ -132,13 +127,8 @@
 		.name = "suspend-retention",
 		.desc = "suspend-retention (XTAL ON)",
 		.flags = CPUIDLE_FLAG_TIME_VALID,
-<<<<<<< HEAD
-		.latency = 500,
-		.target_residency = 500,
-=======
 		.latency = 200,
 		.target_residency = 200,
->>>>>>> 7dd678c9
 		.state = RHEA_STATE_C1,
 		.enter = enter_dormant_state,
 	},
@@ -364,10 +354,6 @@
 #ifdef HUB_TIMER_AFTER_WFI_WORK_AROUND
 	u32 timer_lsw = 0;
 #endif
-<<<<<<< HEAD
-
-=======
->>>>>>> 7dd678c9
 
 	BUG_ON(!state);
 
@@ -424,19 +410,6 @@
 	timer_lsw = readl(KONA_TMR_HUB_VA + KONA_GPTIMER_STCLO_OFFSET);
 	while(timer_lsw == readl(KONA_TMR_HUB_VA + KONA_GPTIMER_STCLO_OFFSET));
 #endif
-<<<<<<< HEAD
-	}
-	else
-	{
-		enter_wfi(); /*C0 - simple WFI*/
-	}
-#ifdef HUB_TIMER_AFTER_WFI_WORK_AROUND
-	 // wait for Hub Clock to tick (This is a HW BUG Workaround for JIRA HWRHEA-2045))
-	timer_lsw = readl(KONA_TMR_HUB_VA + KONA_GPTIMER_STCLO_OFFSET);
-	while(timer_lsw == readl(KONA_TMR_HUB_VA + KONA_GPTIMER_STCLO_OFFSET));
-#endif
-=======
->>>>>>> 7dd678c9
 
 	if(pm_debug != 2)
 		pr_info("SW2 state: %d\n", pwr_mgr_is_event_active(SOFTWARE_2_EVENT));
@@ -593,18 +566,11 @@
 	INIT_DELAYED_WORK(&uartb_wq,
 		uartb_wq_handler);
 
-<<<<<<< HEAD
-#ifdef CONFIG_UART_FORCE_RETENTION 
-	pwr_mgr_register_event_handler(UBRX_EVENT, uartb_pwr_mgr_event_cb,
-											NULL);
-#endif
-
-=======
 #ifdef CONFIG_UART_FORCE_RETENTION_TST
 	pwr_mgr_register_event_handler(UBRX_EVENT, uartb_pwr_mgr_event_cb,
 											NULL);
 #endif
->>>>>>> 7dd678c9
+
 
 	/* create root clock dir /clock */
     dent_rhea_pm_root_dir = debugfs_create_dir("rhea_pm", 0);
