/************************************************************************************************/
/*                                                                                              */
/*  Copyright 2010  Broadcom Corporation                                                        */
/*                                                                                              */
/*     Unless you and Broadcom execute a separate written software license agreement governing  */
/*     use of this software, this software is licensed to you under the terms of the GNU        */
/*     General Public License version 2 (the GPL), available at                                 */
/*                                                                                              */
/*          http://www.broadcom.com/licenses/GPLv2.php                                          */
/*                                                                                              */
/*     with the following added to such license:                                                */
/*                                                                                              */
/*     As a special exception, the copyright holders of this software give you permission to    */
/*     link this software with independent modules, and to copy and distribute the resulting    */
/*     executable under terms of your choice, provided that you also meet, for each linked      */
/*     independent module, the terms and conditions of the license of that module.              */
/*     An independent module is a module which is not derived from this software.  The special  */
/*     exception does not apply to any modifications of the software.                           */
/*                                                                                              */
/*     Notwithstanding the above, under no circumstances may you combine this software in any   */
/*     way with any other Broadcom software provided under a license other than the GPL,        */
/*     without Broadcom's express prior written consent.                                        */
/*                                                                                              */
/************************************************************************************************/
#include <linux/version.h>
#include <linux/init.h>
#include <linux/device.h>
#include <linux/platform_device.h>
#include <linux/sysdev.h>
#include <linux/interrupt.h>
#include <linux/irq.h>
#include <linux/kernel_stat.h>
#include <asm/mach/arch.h>
#include <asm/mach-types.h>
#include <mach/hardware.h>
#include <linux/i2c.h>
#include <linux/i2c-kona.h>
#include <linux/gpio_keys.h>
#include <linux/input.h>
#include <asm/gpio.h>
#ifdef CONFIG_GPIO_PCA953X
#include <linux/i2c/pca953x.h>
#endif
#ifdef CONFIG_TOUCHSCREEN_QT602240
#include <linux/i2c/qt602240_ts.h>
#endif
#ifdef CONFIG_REGULATOR_TPS728XX
#include <linux/regulator/tps728xx.h>
#endif
#include <mach/kona_headset_pd.h>
#include <mach/kona.h>
#include <mach/rhea.h>
#include <asm/mach/map.h>
#include <linux/power_supply.h>
#include <linux/mfd/bcm590xx/core.h>
#include <linux/mfd/bcm590xx/pmic.h>
#include <linux/mfd/bcm590xx/bcm59055_A0.h>
#include <linux/broadcom/bcm59055-power.h>
#include <linux/clk.h>
#include <linux/bootmem.h>
#include "common.h"
#include <mach/sdio_platform.h>

#ifdef CONFIG_KEYBOARD_BCM
#include <mach/bcm_keypad.h>
#endif
#ifdef CONFIG_KEYBOARD_LM8325
#include <linux/i2c/lm8325.h>
#endif
#ifdef CONFIG_DMAC_PL330
#include <mach/irqs.h>
#include <plat/pl330-pdata.h>
#include <linux/dma-mapping.h>
#endif
#include <linux/spi/spi.h>
#if defined (CONFIG_HAPTIC)
#include <linux/haptic.h>
#endif

#define _RHEA_
#include <mach/comms/platform_mconfig.h>

<<<<<<< HEAD

#if (defined(CONFIG_BCM_RFKILL) || defined(CONFIG_BCM_RFKILL_MODULE))
#include <linux/broadcom/bcmbt_rfkill.h>
#endif

#ifdef CONFIG_BCM_BT_LPM
#include <linux/broadcom/bcmbt_lpm.h
#endif

=======
>>>>>>> c2d1bbec
#ifdef CONFIG_BACKLIGHT_PWM
#include <linux/pwm_backlight.h>
#endif

#ifdef CONFIG_FB_BRCM_RHEA
#include <video/kona_fb.h>
#endif

#define PMU_DEVICE_I2C_ADDR_0   0x08
#define PMU_IRQ_PIN           29


#ifdef CONFIG_GPIO_PCA953X
#define SD_CARDDET_GPIO_PIN      (KONA_MAX_GPIO + 15)
#else
#ifdef CONFIG_MACH_RHEA_BERRI
/* RheaBerri edn33: GPIO8 is card detect gpio */
#define SD_CARDDET_GPIO_PIN      8
#else
/* RheaBerri edn40:  GPIO75 is card detect gpio */
#define SD_CARDDET_GPIO_PIN      75
#endif
#endif


// keypad map
#define BCM_KEY_ROW_0  0
#define BCM_KEY_ROW_1  1
#define BCM_KEY_ROW_2  2
#define BCM_KEY_ROW_3  3
#define BCM_KEY_ROW_4  4
#define BCM_KEY_ROW_5  5
#define BCM_KEY_ROW_6  6
#define BCM_KEY_ROW_7  7

#define BCM_KEY_COL_0  0
#define BCM_KEY_COL_1  1
#define BCM_KEY_COL_2  2
#define BCM_KEY_COL_3  3
#define BCM_KEY_COL_4  4
#define BCM_KEY_COL_5  5
#define BCM_KEY_COL_6  6
#define BCM_KEY_COL_7  7

#ifdef CONFIG_MFD_BCM_PMU590XX
static int bcm590xx_event_callback(int flag, int param)
{
	int ret;
	printk("REG: pmu_init_platform_hw called \n") ;
	switch (flag) {
	case BCM590XX_INITIALIZATION:
		ret = gpio_request(PMU_IRQ_PIN, "pmu_irq");
		if (ret < 0) {
			printk(KERN_ERR "%s unable to request GPIO pin %d\n", __FUNCTION__, PMU_IRQ_PIN);
			return ret ;
		}
		gpio_direction_input(PMU_IRQ_PIN);
		break;
	case BCM590XX_CHARGER_INSERT:
		pr_info("%s: BCM590XX_CHARGER_INSERT\n", __func__);
		break;
	default:
		return -EPERM;
	}
	return 0 ;
}

#ifdef CONFIG_BATTERY_BCM59055
static struct bcm590xx_battery_pdata bcm590xx_battery_plat_data = {
        .batt_min_volt = 3200,
        .batt_max_volt = 4200,
        .batt_technology = POWER_SUPPLY_TECHNOLOGY_LION,
        .usb_cc = CURRENT_500_MA,
        .wac_cc = CURRENT_900_MA,
        /* 1500mA = 5400 coloumb
         * 1Ah = 3600 coloumb
        */
        .batt_max_capacity = 5400,
};
#endif

#ifdef CONFIG_REGULATOR_BCM_PMU59055
/* Regulator registration */
struct regulator_consumer_supply sim_supply[] = {
	{ .supply = "sim_vcc" },
	{ .supply = "simldo_uc" },
};

static struct regulator_init_data bcm59055_simldo_data = {
	.constraints = {
		.name = "simldo",
		.min_uV = 1300000,
		.max_uV = 3300000,
		.valid_ops_mask = REGULATOR_CHANGE_STATUS |
			REGULATOR_CHANGE_VOLTAGE,
		.always_on = 1,
		.boot_on = 0,
	},
	.num_consumer_supplies = ARRAY_SIZE(sim_supply),
	.consumer_supplies = sim_supply,
};

static struct bcm590xx_regulator_init_data bcm59055_regulators[] =
{
	{BCM59055_SIMLDO, &bcm59055_simldo_data, BCM590XX_REGL_LPM_IN_DSM},
};

static struct bcm590xx_regulator_pdata bcm59055_regl_pdata = {
	.num_regulator	= ARRAY_SIZE(bcm59055_regulators),
	.init			= bcm59055_regulators,
	.default_pmmode = {
		[BCM59055_RFLDO]	= 0x00,
		[BCM59055_CAMLDO] 	= 0x00,
		[BCM59055_HV1LDO]	= 0x00,
		[BCM59055_HV2LDO]	= 0x00,
		[BCM59055_HV3LDO]	= 0x00,
		[BCM59055_HV4LDO]	= 0x00,
		[BCM59055_HV5LDO]	= 0x00,
		[BCM59055_HV6LDO]	= 0x00,
		[BCM59055_HV7LDO]	= 0x00,
		[BCM59055_SIMLDO]	= 0x00,
		[BCM59055_CSR]		= 0x00,
		[BCM59055_IOSR]		= 0x00,
		[BCM59055_SDSR]		= 0x00,
	},
};



/* Register userspace and virtual consumer for SIMLDO */
#ifdef CONFIG_REGULATOR_USERSPACE_CONSUMER
static struct regulator_bulk_data bcm59055_bd_sim = {
	.supply = "simldo_uc",
};

static struct regulator_userspace_consumer_data bcm59055_uc_data_sim = {
	.name = "simldo",
	.num_supplies = 1,
	.supplies = &bcm59055_bd_sim,
	.init_on = 0
};

static struct platform_device bcm59055_uc_device_sim = {
	.name = "reg-userspace-consumer",
	.id = BCM59055_SIMLDO,
	.dev = {
		.platform_data = &bcm59055_uc_data_sim,
	},
};
#endif
#ifdef CONFIG_REGULATOR_VIRTUAL_CONSUMER
static struct platform_device bcm59055_vc_device_sim = {
	.name = "reg-virt-consumer",
	.id = BCM59055_SIMLDO,
	.dev = {
		.platform_data = "simldo_uc"
	},
};
#endif
#endif

static const char *pmu_clients[] = {
#ifdef CONFIG_BCM59055_WATCHDOG
	"bcm59055-wdog",
#endif
	"bcmpmu_usb",
#ifdef CONFIG_INPUT_BCM59055_ONKEY
	"bcm590xx-onkey",
#endif
#ifdef CONFIG_BCM59055_FUELGAUGE
	"bcm590xx-fg",
#endif
#ifdef CONFIG_BCM59055_SARADC
	"bcm590xx-saradc",
#endif
#ifdef CONFIG_REGULATOR_BCM_PMU59055
	"bcm590xx-regulator",
#endif
#ifdef CONFIG_BCM59055_AUDIO
	"bcm590xx-audio",
#endif
#ifdef CONFIG_RTC_DRV_BCM59055
	"bcm59055-rtc",
#endif
#ifdef CONFIG_BATTERY_BCM59055
	"bcm590xx-power",
#endif
#ifdef CONFIG_BCM59055_ADC_CHIPSET_API
	"bcm59055-adc_chipset_api",
#endif
#ifdef CONFIG_BCMPMU_OTG_XCEIV
	"bcmpmu_otg_xceiv",
#endif
#ifdef CONFIG_BCM59055_SELFTEST
       "bcm59055-selftest",
#endif
};

static struct bcm590xx_platform_data bcm590xx_plat_data = {
	/*
	 * PMU in Fast mode. Once the Rhea clock changes are in place,
	 * we will switch to HS mode 3.4Mbps (BSC_BUS_SPEED_HS)
	 */
	/*.i2c_pdata	= ADD_I2C_SLAVE_SPEED(BSC_BUS_SPEED_HS),*/
	.i2c_pdata	=  ADD_I2C_SLAVE_SPEED(BSC_BUS_SPEED_400K), 
	.pmu_event_cb = bcm590xx_event_callback,
#ifdef CONFIG_BATTERY_BCM59055
	.battery_pdata = &bcm590xx_battery_plat_data,
#endif
#ifdef CONFIG_REGULATOR_BCM_PMU59055
	.regl_pdata = &bcm59055_regl_pdata,
#endif
	.clients = pmu_clients,
	.clients_num = ARRAY_SIZE(pmu_clients),
};


static struct i2c_board_info __initdata pmu_info[] =
{
	{
		I2C_BOARD_INFO("bcm59055", PMU_DEVICE_I2C_ADDR_0 ),
		.irq = gpio_to_irq(PMU_IRQ_PIN),
		.platform_data  = &bcm590xx_plat_data,
	},
};
#endif

#ifdef CONFIG_KEYBOARD_BCM
/*!
 * The keyboard definition structure.
 */
struct platform_device bcm_kp_device = {
	.name = "bcm_keypad",
	.id = -1,
};

/*	Keymap for Ray board plug-in 64-key keypad.
	Since LCD block has used pin GPIO00, GPIO01, GPIO02, GPIO03,
	GPIO08, GPIO09, GPIO10 and GPIO11, SSP3 and camera used GPIO06,
	GPIO07, GPIO12, GPIO13, for now keypad can only be set as a 2x2 matrix
	by using pin GPIO04, GPIO05, GPIO14 and GPIO15 */
static struct bcm_keymap newKeymap[] = {
	{BCM_KEY_ROW_0, BCM_KEY_COL_0, "Search Key", KEY_SEARCH},
	{BCM_KEY_ROW_0, BCM_KEY_COL_1, "Back Key", KEY_BACK},
	{BCM_KEY_ROW_0, BCM_KEY_COL_2, "Menu-Key", KEY_MENU},
	{BCM_KEY_ROW_0, BCM_KEY_COL_3, "Home-Key", KEY_HOME},
	{BCM_KEY_ROW_0, BCM_KEY_COL_4, "unused", 0},
	{BCM_KEY_ROW_0, BCM_KEY_COL_5, "unused", 0},
	{BCM_KEY_ROW_0, BCM_KEY_COL_6, "unused", 0},
	{BCM_KEY_ROW_0, BCM_KEY_COL_7, "unused", 0},
	{BCM_KEY_ROW_1, BCM_KEY_COL_0, "unused", 0},
	{BCM_KEY_ROW_1, BCM_KEY_COL_1, "unused", 0},
	{BCM_KEY_ROW_1, BCM_KEY_COL_2, "unused", 0},
	{BCM_KEY_ROW_1, BCM_KEY_COL_3, "unused", 0},
	{BCM_KEY_ROW_1, BCM_KEY_COL_4, "unused", 0},
	{BCM_KEY_ROW_1, BCM_KEY_COL_5, "unused", 0},
	{BCM_KEY_ROW_1, BCM_KEY_COL_6, "unused", 0},
	{BCM_KEY_ROW_1, BCM_KEY_COL_7, "unused", 0},
	{BCM_KEY_ROW_2, BCM_KEY_COL_0, "unused", 0},
	{BCM_KEY_ROW_2, BCM_KEY_COL_1, "unused", 0},
	{BCM_KEY_ROW_2, BCM_KEY_COL_2, "unused", 0},
	{BCM_KEY_ROW_2, BCM_KEY_COL_3, "unused", 0},
	{BCM_KEY_ROW_2, BCM_KEY_COL_4, "unused", 0},
	{BCM_KEY_ROW_2, BCM_KEY_COL_5, "unused", 0},
	{BCM_KEY_ROW_2, BCM_KEY_COL_6, "unused", 0},
	{BCM_KEY_ROW_2, BCM_KEY_COL_7, "unused", 0},
	{BCM_KEY_ROW_3, BCM_KEY_COL_0, "unused", 0},
	{BCM_KEY_ROW_3, BCM_KEY_COL_1, "unused", 0},
	{BCM_KEY_ROW_3, BCM_KEY_COL_2, "unused", 0},
	{BCM_KEY_ROW_3, BCM_KEY_COL_3, "unused", 0},
	{BCM_KEY_ROW_3, BCM_KEY_COL_4, "unused", 0},
	{BCM_KEY_ROW_3, BCM_KEY_COL_5, "unused", 0},
	{BCM_KEY_ROW_3, BCM_KEY_COL_6, "unused", 0},
	{BCM_KEY_ROW_3, BCM_KEY_COL_7, "unused", 0},
	{BCM_KEY_ROW_4, BCM_KEY_COL_0, "unused", 0},
	{BCM_KEY_ROW_4, BCM_KEY_COL_1, "unused", 0},
	{BCM_KEY_ROW_4, BCM_KEY_COL_2, "unused", 0},
	{BCM_KEY_ROW_4, BCM_KEY_COL_3, "unused", 0},
	{BCM_KEY_ROW_4, BCM_KEY_COL_4, "unused", 0},
	{BCM_KEY_ROW_4, BCM_KEY_COL_5, "unused", 0},
	{BCM_KEY_ROW_4, BCM_KEY_COL_6, "unused", 0},
	{BCM_KEY_ROW_4, BCM_KEY_COL_7, "unused", 0},
	{BCM_KEY_ROW_5, BCM_KEY_COL_0, "unused", 0},
	{BCM_KEY_ROW_5, BCM_KEY_COL_1, "unused", 0},
	{BCM_KEY_ROW_5, BCM_KEY_COL_2, "unused", 0},
	{BCM_KEY_ROW_5, BCM_KEY_COL_3, "unused", 0},
	{BCM_KEY_ROW_5, BCM_KEY_COL_4, "unused", 0},
	{BCM_KEY_ROW_5, BCM_KEY_COL_5, "unused", 0},
	{BCM_KEY_ROW_5, BCM_KEY_COL_6, "unused", 0},
	{BCM_KEY_ROW_5, BCM_KEY_COL_7, "unused", 0},
	{BCM_KEY_ROW_6, BCM_KEY_COL_0, "unused", 0},
	{BCM_KEY_ROW_6, BCM_KEY_COL_1, "unused", 0},
	{BCM_KEY_ROW_6, BCM_KEY_COL_2, "unused", 0},
	{BCM_KEY_ROW_6, BCM_KEY_COL_3, "unused", 0},
	{BCM_KEY_ROW_6, BCM_KEY_COL_4, "unused", 0},
	{BCM_KEY_ROW_6, BCM_KEY_COL_5, "unused", 0},
	{BCM_KEY_ROW_6, BCM_KEY_COL_6, "unused", 0},
	{BCM_KEY_ROW_6, BCM_KEY_COL_7, "unused", 0},
	{BCM_KEY_ROW_7, BCM_KEY_COL_0, "unused", 0},
	{BCM_KEY_ROW_7, BCM_KEY_COL_1, "unused", 0},
	{BCM_KEY_ROW_7, BCM_KEY_COL_2, "unused", 0},
	{BCM_KEY_ROW_7, BCM_KEY_COL_3, "unused", 0},
	{BCM_KEY_ROW_7, BCM_KEY_COL_4, "unused", 0},
	{BCM_KEY_ROW_7, BCM_KEY_COL_5, "unused", 0},
	{BCM_KEY_ROW_7, BCM_KEY_COL_6, "unused", 0},
	{BCM_KEY_ROW_7, BCM_KEY_COL_7, "unused", 0},
};

static struct bcm_keypad_platform_info bcm_keypad_data = {
	.row_num = 8,
	.col_num = 8,
	.keymap = newKeymap,
	.bcm_keypad_base = (void *)__iomem HW_IO_PHYS_TO_VIRT(KEYPAD_BASE_ADDR),
};

#endif

#ifdef CONFIG_KEYBOARD_LM8325
static s16 rheaberri_keymap[] = {
	[0x40] = KEY_MENU,
	[0x50] = KEY_SEND,
	[0x05] = KEY_Q,
	[0x04] = KEY_W,
	[0x03] = KEY_E,
	[0x02] = KEY_R,
	[0x01] = KEY_T,
	[0x00] = KEY_Y,
	[0x45] = KEY_U,
	[0x44] = KEY_I,
	[0x43] = KEY_O,
	[0x42] = KEY_P,
	[0x15] = KEY_A,
	[0x14] = KEY_S,
	[0x13] = KEY_D,
	[0x12] = KEY_F,
	[0x11] = KEY_G,
	[0x10] = KEY_H,
	[0x55] = KEY_J,
	[0x54] = KEY_K,
	[0x53] = KEY_L,
	[0x52] = KEY_BACKSPACE,
	[0x25] = KEY_LEFTSHIFT,
	[0x24] = KEY_Z,
	[0x23] = KEY_X,
	[0x22] = KEY_C,
	[0x21] = KEY_V,
	[0x20] = KEY_B,
	[0x65] = KEY_N,
	[0x64] = KEY_M,
	[0x63] = KEY_COMMA,
	[0x62] = KEY_ENTER,
	[0x35] = KEY_BACK,
	[0x34] = KEY_HOME,
	[0x33] = KEY_OK,
	[0x32] = KEY_TAB,
	[0x31] = KEY_SPACE,
	[0x30] = KEY_COMMA,
	[0x41] = KEY_DOT,
	[0x51] = KEY_SEMICOLON,
	[0x61] = KEY_CAPSLOCK,
	[0x26] = KEY_VOLUMEUP,
	[0x36] = KEY_VOLUMEDOWN,
	[0x16] = KEY_CAMERA,
};

static struct lm8325_platform_data lm8325_pdata = {
	/* This client supports both 100k and 400k, but we are setting it to
	 * 100k */
	.i2c_pdata	= ADD_I2C_SLAVE_SPEED(BSC_BUS_SPEED_230K),
	.size_x = 8,
	.size_y = 8,
	.debounce_time = 0x80,
	.settle_time = 0x80,
	.iocfg = 0xF8,
	.autosleep = 0,
	.keymap = rheaberri_keymap,
	.repeat = 1,
	.name = "rheaberri_keyboard",
};
static struct i2c_board_info __initdata lm8325_info[] = {
	{
	    /* The client bus address is 0x88. But since the I2C spec
	     * specifies that only the bits [7:1] are used for the
	     * transaction, we will be passing 0x44. The I2C core driver in
	     * turn will left this this once and then OR it with the R/W bit
	     * before the transaction */
	    I2C_BOARD_INFO("lm8325_kp", 0x44),
	    .platform_data = &lm8325_pdata,
	    /* .flags = I2C_M_TEN, */ /* To be used if ten bit addressing is
	    required*/
	    .irq = gpio_to_irq(121),
	},
};
#endif
#ifdef CONFIG_GPIO_PCA953X

#ifdef CONFIG_MACH_RHEA_RAY_EDN1X
#define GPIO_PCA953X_GPIO_PIN      121 /* Configure pad MMC1DAT4 to GPIO74 */
#else
#define GPIO_PCA953X_GPIO_PIN      74 /* Configure pad MMC1DAT4 to GPIO74 */
#endif

static int pca953x_platform_init_hw(struct i2c_client *client,
		unsigned gpio, unsigned ngpio, void *context)
{
	int rc;
	rc = gpio_request(GPIO_PCA953X_GPIO_PIN, "gpio_expander");
	if (rc < 0)
	{
		printk(KERN_ERR "unable to request GPIO pin %d\n", GPIO_PCA953X_GPIO_PIN);
		return rc;
	}
	gpio_direction_input(GPIO_PCA953X_GPIO_PIN);
	return 0;
}

static int pca953x_platform_exit_hw(struct i2c_client *client,
		unsigned gpio, unsigned ngpio, void *context)
{
	gpio_free(GPIO_PCA953X_GPIO_PIN);
	return 0;
}

static struct pca953x_platform_data board_expander_info = {
	.i2c_pdata	= ADD_I2C_SLAVE_SPEED(BSC_BUS_SPEED_100K),
	.gpio_base	= KONA_MAX_GPIO,
	.irq_base	= gpio_to_irq(KONA_MAX_GPIO),
	.setup		= pca953x_platform_init_hw,
	.teardown	= pca953x_platform_exit_hw,
};

static struct i2c_board_info __initdata pca953x_info[] = {
	{
		I2C_BOARD_INFO("pca9539", 0x74),
		.irq = gpio_to_irq(GPIO_PCA953X_GPIO_PIN),
		.platform_data = &board_expander_info,
	},
};
#endif /* CONFIG_GPIO_PCA953X */

#ifdef CONFIG_TOUCHSCREEN_QT602240
#ifdef CONFIG_GPIO_PCA953X
#define QT602240_INT_GPIO_PIN      (KONA_MAX_GPIO + 8)
#else
#define QT602240_INT_GPIO_PIN      4 /* skip expander chip */
#endif
static int qt602240_platform_init_hw(void)
{
	int rc;
	rc = gpio_request(QT602240_INT_GPIO_PIN, "ts_qt602240");
	if (rc < 0)
	{
		printk(KERN_ERR "unable to request GPIO pin %d\n", QT602240_INT_GPIO_PIN);
		return rc;
	}
	gpio_direction_input(QT602240_INT_GPIO_PIN);

	return 0;
}

static void qt602240_platform_exit_hw(void)
{
	gpio_free(QT602240_INT_GPIO_PIN);
}

static struct qt602240_platform_data qt602240_platform_data = {
	.i2c_pdata	= ADD_I2C_SLAVE_SPEED(BSC_BUS_SPEED_100K),
	.x_line		= 15,
	.y_line		= 11,
	.x_size		= 1023,
	.y_size		= 1023,
	.x_min		= 90,
	.y_min		= 90,
	.x_max		= 0x3ff,
	.y_max		= 0x3ff,
	.max_area	= 0xff,
	.blen		= 33,
	.threshold	= 70,
	.voltage	= 2700000,              /* 2.8V */
	.orient		= QT602240_DIAGONAL_COUNTER,
	.init_platform_hw = qt602240_platform_init_hw,
	.exit_platform_hw = qt602240_platform_exit_hw,
};

static struct i2c_board_info __initdata qt602240_info[] = {
	{
		I2C_BOARD_INFO("qt602240_ts", 0x4a),
		.platform_data = &qt602240_platform_data,
		.irq = gpio_to_irq(QT602240_INT_GPIO_PIN),
	},
};
#endif /* CONFIG_TOUCHSCREEN_QT602240 */

#ifdef CONFIG_KONA_HEADSET
#define HS_IRQ	gpio_to_irq(71)
#define HSB_IRQ	BCM_INT_ID_AUXMIC_COMP1
static struct kona_headset_pd headset_data = {
	.hs_default_state = 1, /* GPIO state read is 0 on HS insert and 1 for
							* HS remove*/
};

static struct resource board_headset_resource[] = {
	{	/* For AUXMIC */
		.start = AUXMIC_BASE_ADDR,
		.end = AUXMIC_BASE_ADDR + SZ_4K - 1,
		.flags = IORESOURCE_MEM,
	},
	{	/* For ACI */
		.start = ACI_BASE_ADDR,
		.end = ACI_BASE_ADDR + SZ_4K - 1,
		.flags = IORESOURCE_MEM,
	},
	{	/* For Headset IRQ */
		.start = HS_IRQ,
		.end = HS_IRQ,
		.flags = IORESOURCE_IRQ,
	},
	{	/* For Headset button IRQ */
		.start = HSB_IRQ,
		.end = HSB_IRQ,
		.flags = IORESOURCE_IRQ,
	},
};

struct platform_device headset_device = {
	.name = "konaheadset",
	.id = -1,
	.resource = board_headset_resource,
	.num_resources	= ARRAY_SIZE(board_headset_resource),
	.dev	=	{
		.platform_data = &headset_data,
	},
};
#endif /* CONFIG_KONA_HEADSET */

#ifdef CONFIG_DMAC_PL330
static struct kona_pl330_data rhea_pl330_pdata =	{
	/* Non Secure DMAC virtual base address */
	.dmac_ns_base = KONA_DMAC_NS_VA,
	/* Secure DMAC virtual base address */
	.dmac_s_base = KONA_DMAC_S_VA,
	/* # of PL330 dmac channels 'configurable' */
	.num_pl330_chans = 8,
	/* irq number to use */
	.irq_base = BCM_INT_ID_RESERVED184,
	/* # of PL330 Interrupt lines connected to GIC */
	.irq_line_count = 8,
};

static struct platform_device pl330_dmac_device = {
	.name = "kona-dmac-pl330",
	.id = 0,
	.dev = {
		.platform_data = &rhea_pl330_pdata,
		.coherent_dma_mask  = DMA_BIT_MASK(64),
	},
};
#endif

#if (defined(CONFIG_BCM_RFKILL) || defined(CONFIG_BCM_RFKILL_MODULE))

#define BCMBT_VREG_GPIO       (10)
#define BCMBT_N_RESET_GPIO    (70)
#define BCMBT_AUX0_GPIO        (-1)   /* clk32 */
#define BCMBT_AUX1_GPIO        (-1)    /* UARTB_SEL */

static struct bcmbt_rfkill_platform_data board_bcmbt_rfkill_cfg = {
        .vreg_gpio = BCMBT_VREG_GPIO,
        .n_reset_gpio = BCMBT_N_RESET_GPIO,
        .aux0_gpio = BCMBT_AUX0_GPIO,  /* CLK32 */
        .aux1_gpio = BCMBT_AUX1_GPIO,  /* UARTB_SEL, probably not required */
};

static struct platform_device board_bcmbt_rfkill_device = {
        .name = "bcmbt-rfkill",
        .id = -1,
        .dev =
        {
                .platform_data=&board_bcmbt_rfkill_cfg,
        },
};
#endif

#ifdef CONFIG_BCM_BT_LPM
#define GPIO_BT_WAKE 02
#define GPIO_HOST_WAKE 111

static struct bcm_bt_lpm_platform_data brcm_bt_lpm_data = {
        .gpio_bt_wake = GPIO_BT_WAKE,
        .gpio_host_wake = GPIO_HOST_WAKE,
};

static struct platform_device board_bcmbt_lpm_device = {
        .name = "bcmbt-lpm",
        .id = -1,
        .dev =
        {
                .platform_data=&brcm_bt_lpm_data,
        },
};
#endif




/*
 * SPI board info for the slaves
 */
static struct spi_board_info spi_slave_board_info[] __initdata = {
#ifdef CONFIG_SPI_SPIDEV
	{
	 .modalias = "spidev",	/* use spidev generic driver */
	 .max_speed_hz = 13000000,	/* use max speed */
	 .bus_num = 0,		/* framework bus number */
	 .chip_select = 0,	/* for each slave */
	 .platform_data = NULL,	/* no spi_driver specific */
	 .irq = 0,		/* IRQ for this device */
	 .mode = SPI_LOOP,	/* SPI mode 0 */
	 },
#endif
	/* TODO: adding more slaves here */
};


#if defined (CONFIG_HAPTIC_SAMSUNG_PWM)
void haptic_gpio_setup(void)
{
	/* Board specific configuration like pin mux & GPIO */
}

static struct haptic_platform_data haptic_control_data = {
	/* Haptic device name: can be device-specific name like ISA1000 */
	.name = "pwm_vibra",
	/* PWM interface name to request */
	.pwm_name = "kona_pwmc:4",
	/* Invalid gpio for now, pass valid gpio number if connected */
	.gpio = ARCH_NR_GPIOS,
	.setup_pin = haptic_gpio_setup,
};

struct platform_device haptic_pwm_device = {
	.name   = "samsung_pwm_haptic",
	.id     = -1,
	.dev	=	 {	.platform_data = &haptic_control_data,}
};

#endif /* CONFIG_HAPTIC_SAMSUNG_PWM */

#if 1 //Shri

static struct resource board_sdio0_resource[] = {
	[0] = {
		.start = SDIO1_BASE_ADDR,
		.end = SDIO1_BASE_ADDR + SZ_64K - 1,
		.flags = IORESOURCE_MEM,
	},
	[1] = {
		.start = BCM_INT_ID_SDIO0,
		.end = BCM_INT_ID_SDIO0,
		.flags = IORESOURCE_IRQ,
	},
};

static struct resource board_sdio1_resource[] = {
	[0] = {
		.start = SDIO2_BASE_ADDR,
		.end = SDIO2_BASE_ADDR + SZ_64K - 1,
		.flags = IORESOURCE_MEM,
	},
	[1] = {
		.start = BCM_INT_ID_SDIO1,
		.end = BCM_INT_ID_SDIO1,
		.flags = IORESOURCE_IRQ,
	},
};

static struct resource board_sdio2_resource[] = {
	[0] = {
		.start = SDIO3_BASE_ADDR,
		.end = SDIO3_BASE_ADDR + SZ_64K - 1,
		.flags = IORESOURCE_MEM,
	},
	[1] = {
		.start = BCM_INT_ID_SDIO_NAND,
		.end = BCM_INT_ID_SDIO_NAND,
		.flags = IORESOURCE_IRQ,
	},
};
static struct sdio_platform_cfg board_sdio_param[] = {
	{ /* SDIO0 */
		.id = 0,
		.data_pullup = 0,
		.cd_gpio = SD_CARDDET_GPIO_PIN,
		.devtype = SDIO_DEV_TYPE_SDMMC,
		.flags = KONA_SDIO_FLAGS_DEVICE_REMOVABLE,
		.peri_clk_name = "sdio1_clk",
		.ahb_clk_name = "sdio1_ahb_clk",
		.sleep_clk_name = "sdio1_sleep_clk",
		.peri_clk_rate = 48000000,
	},
	{ /* SDIO1 */
		.id = 1,
		.data_pullup = 0,
		.is_8bit = 1,
		.devtype = SDIO_DEV_TYPE_EMMC,
		.flags = KONA_SDIO_FLAGS_DEVICE_NON_REMOVABLE ,
		.peri_clk_name = "sdio2_clk",
		.ahb_clk_name = "sdio2_ahb_clk",
		.sleep_clk_name = "sdio2_sleep_clk",
		.peri_clk_rate = 52000000,
	},
	{ /* SDIO2 */
		.id = 2,
		.data_pullup = 0,
		.devtype = SDIO_DEV_TYPE_WIFI,
		.wifi_gpio = {
			.reset		= 38,
			.reg		= -1,
			.host_wake	= 1,
			.shutdown	= -1,
		},
		.flags = KONA_SDIO_FLAGS_DEVICE_NON_REMOVABLE,
		.peri_clk_name = "sdio3_clk",
		.ahb_clk_name = "sdio3_ahb_clk",
		.sleep_clk_name = "sdio3_sleep_clk",
		.peri_clk_rate = 48000000,
	},
};

static struct platform_device board_sdio0_device = {
	.name = "sdhci",
	.id = 0,
	.resource = board_sdio0_resource,
	.num_resources   = ARRAY_SIZE(board_sdio0_resource),
	.dev      = {
		.platform_data = &board_sdio_param[0],
	},
};

static struct platform_device board_sdio1_device = {
	.name = "sdhci",
	.id = 1,
	.resource = board_sdio1_resource,
	.num_resources   = ARRAY_SIZE(board_sdio1_resource),
	.dev      = {
		.platform_data = &board_sdio_param[1],
	},
};

static struct platform_device board_sdio2_device = {
	.name = "sdhci",
	.id = 2,
	.resource = board_sdio2_resource,
	.num_resources   = ARRAY_SIZE(board_sdio2_resource),
	.dev      = {
		.platform_data = &board_sdio_param[2],
	},
};


/* Common devices among all the Rhea boards (Rhea Ray, Rhea Berri, etc.) */
static struct platform_device *board_sdio_plat_devices[] __initdata = {
	&board_sdio1_device,
	&board_sdio2_device,
	&board_sdio0_device,
};

void __init board_add_sdio_devices(void)
{
	platform_add_devices(board_sdio_plat_devices, ARRAY_SIZE(board_sdio_plat_devices));
}


#endif //Shri

#ifdef CONFIG_BACKLIGHT_PWM

static struct platform_pwm_backlight_data bcm_backlight_data = {
/* backlight */
	.pwm_name 	= "kona_pwmc:4",
	.max_brightness = 32,   /* Android calibrates to 32 levels*/
	.dft_brightness = 32,
	.polarity       = 1,    /* Inverted polarity */
	.pwm_period_ns 	=  5000000,
};

static struct platform_device bcm_backlight_devices = {
	.name 	= "pwm-backlight",
	.id 	= 0,
	.dev 	= {
		.platform_data  =       &bcm_backlight_data,
	},
};

#endif /*CONFIG_BACKLIGHT_PWM */



#if defined (CONFIG_REGULATOR_TPS728XX)
#define GPIO_SIM2LDO_EN		99

#ifdef CONFIG_GPIO_PCA953X
#define GPIO_SIM2LDOVSET	(KONA_MAX_GPIO + 7)
#else
#define GPIO_SIM2LDOVSET	37
#endif
#define TPS728XX_REGL_ID        (BCM59055_MAX_LDO + 0)
struct regulator_consumer_supply sim2_supply[] = {
	{ .supply = "sim2_vcc" },
	{ .supply = "sim2ldo_uc" },
};

static struct regulator_init_data tps728xx_regl_initdata = {
	.constraints = {
		.name = "sim2ldo",
		.min_uV = 1300000,
		.max_uV = 3300000,
		.valid_ops_mask = REGULATOR_CHANGE_STATUS |
			REGULATOR_CHANGE_VOLTAGE,
		.always_on = 0,
		.boot_on = 0,
	},
	.num_consumer_supplies = ARRAY_SIZE(sim2_supply),
	.consumer_supplies = sim2_supply,
};

struct tps728xx_plat_data tps728xx_data = {
	.gpio_vset	= GPIO_SIM2LDOVSET,
	.gpio_en	= GPIO_SIM2LDO_EN,
	.vout0		= 1800000,
	.vout1		= 3000000,
	.initdata	= &tps728xx_regl_initdata,
};

struct platform_device tps728xx_device = {
	.name = "tps728xx-regulator",
	.id = -1,
	.dev	=	{
		.platform_data = &tps728xx_data,
	},
};

/* Register userspace and virtual consumer for SIM2LDO */
#ifdef CONFIG_REGULATOR_USERSPACE_CONSUMER
static struct regulator_bulk_data tps728xx_bd_sim2 = {
	.supply = "sim2ldo_uc",
};

static struct regulator_userspace_consumer_data tps728xx_uc_data_sim2 = {
	.name = "sim2ldo",
	.num_supplies = 1,
	.supplies = &tps728xx_bd_sim2,
	.init_on = 0
};

static struct platform_device tps728xx_uc_device_sim2 = {
	.name = "reg-userspace-consumer",
	.id = TPS728XX_REGL_ID,
	.dev = {
		.platform_data = &tps728xx_uc_data_sim2,
	},
};
#endif
#ifdef CONFIG_REGULATOR_VIRTUAL_CONSUMER
static struct platform_device tps728xx_vc_device_sim2 = {
	.name = "reg-virt-consumer",
	.id = TPS728XX_REGL_ID,
	.dev = {
		.platform_data = "sim2ldo_uc"
	},
};
#endif
#endif /* CONFIG_REGULATOR_TPS728XX*/

#ifdef CONFIG_FB_BRCM_RHEA
static struct kona_fb_platform_data alex_dsi_display_fb_data = {
	.get_dispdrv_func_tbl	= &DISP_DRV_BCM91008_ALEX_GetFuncTable,
	.screen_width		= 360,
	.screen_height		= 640,
	.bytes_per_pixel	= 4,
	.gpio			= 41,
	.pixel_format		= XRGB8888,
};

static struct platform_device alex_dsi_display_device = {
	.name    = "rhea_fb",
	.id      = 0,
	.dev = {
		.platform_data		= &alex_dsi_display_fb_data,
		.dma_mask		= (u64 *) ~(u32)0,
		.coherent_dma_mask	= ~(u32)0,
	},
};

<<<<<<< HEAD
static struct kona_fb_platform_data nt35582_smi_display_fb_data = {
=======
static struct kona_fb_platform_data nt35582_smi16_display_fb_data = {
>>>>>>> c2d1bbec
	.get_dispdrv_func_tbl	= &DISP_DRV_NT35582_WVGA_SMI_GetFuncTable,
	.screen_width		= 480,
	.screen_height		= 800,
	.bytes_per_pixel	= 2,
	.gpio			= 41,
	.pixel_format		= RGB565,
<<<<<<< HEAD
};

static struct platform_device nt35582_smi_display_device = {
	.name    = "rhea_fb",
	.id      = 1,
	.dev = {
		.platform_data		= &nt35582_smi_display_fb_data,
=======
	.bus_width		= 16,
};

static struct platform_device nt35582_smi16_display_device = {
	.name    = "rhea_fb",
	.id      = 1,
	.dev = {
		.platform_data		= &nt35582_smi16_display_fb_data,
>>>>>>> c2d1bbec
		.dma_mask		= (u64 *) ~(u32)0,
		.coherent_dma_mask	= ~(u32)0,
	},
};

<<<<<<< HEAD
static struct kona_fb_platform_data r61581_smi_display_fb_data = {
=======
static struct kona_fb_platform_data nt35582_smi8_display_fb_data = {
	.get_dispdrv_func_tbl	= &DISP_DRV_NT35582_WVGA_SMI_GetFuncTable,
	.screen_width		= 480,
	.screen_height		= 800,
	.bytes_per_pixel	= 2,
	.gpio			= 41,
	.pixel_format		= RGB565,
    .bus_width      = 8,
};

static struct platform_device nt35582_smi8_display_device = {
	.name    = "rhea_fb",
	.id      = 2,
	.dev = {
		.platform_data		= &nt35582_smi8_display_fb_data,
		.dma_mask		= (u64 *) ~(u32)0,
		.coherent_dma_mask	= ~(u32)0,
	},
};

static struct kona_fb_platform_data r61581_smi16_display_fb_data = {
>>>>>>> c2d1bbec
	.get_dispdrv_func_tbl	= &DISP_DRV_R61581_HVGA_SMI_GetFuncTable,
	.screen_width		= 320,
	.screen_height		= 480,
	.bytes_per_pixel	= 2,
	.gpio			= 41,
	.pixel_format		= RGB565,
	.bus_width		= 16,
};

static struct platform_device r61581_smi16_display_device = {
	.name    = "rhea_fb",
	.id      = 3,
	.dev = {
		.platform_data		= &r61581_smi16_display_fb_data,
		.dma_mask		= (u64 *) ~(u32)0,
		.coherent_dma_mask	= ~(u32)0,
	},
};

static struct kona_fb_platform_data r61581_smi8_display_fb_data = {
	.get_dispdrv_func_tbl	= &DISP_DRV_R61581_HVGA_SMI_GetFuncTable,
	.screen_width		= 320,
	.screen_height		= 480,
	.bytes_per_pixel	= 2,
	.gpio			= 41,
	.pixel_format		= RGB565,
	.bus_width		= 8,
};

static struct platform_device r61581_smi8_display_device = {
	.name    = "rhea_fb",
	.id      = 4,
	.dev = {
		.platform_data		= &r61581_smi8_display_fb_data,
		.dma_mask		= (u64 *) ~(u32)0,
		.coherent_dma_mask	= ~(u32)0,
	},
};
#endif

/* Rhea Ray specific platform devices */
static struct platform_device *rhea_berri_plat_devices[] __initdata = {
#ifdef CONFIG_KEYBOARD_BCM
	&bcm_kp_device,
#endif

#ifdef CONFIG_KONA_HEADSET
	&headset_device,
#endif

#ifdef CONFIG_DMAC_PL330
	&pl330_dmac_device,
#endif
#ifdef CONFIG_HAPTIC_SAMSUNG_PWM
	&haptic_pwm_device,
#endif
#ifdef CONFIG_BACKLIGHT_PWM
	&bcm_backlight_devices,
#endif
/* TPS728XX device registration */
#ifdef CONFIG_REGULATOR_TPS728XX
	&tps728xx_device,
#endif
#ifdef CONFIG_FB_BRCM_RHEA
<<<<<<< HEAD
	&alex_dsi_display_device,
	&nt35582_smi_display_device,
	&r61581_smi_display_device,
=======
    &alex_dsi_display_device,
    &nt35582_smi16_display_device,
    &nt35582_smi8_display_device,
    &r61581_smi8_display_device,
    &r61581_smi16_display_device,
>>>>>>> c2d1bbec
#endif

#if (defined(CONFIG_BCM_RFKILL) || defined(CONFIG_BCM_RFKILL_MODULE))
    &board_bcmbt_rfkill_device,
#endif
#ifdef CONFIG_BCM_BT_LPM
    &board_bcmbt_lpm_device,
#endif

};

/* Add all userspace regulator consumer devices here */
#ifdef CONFIG_REGULATOR_USERSPACE_CONSUMER
struct platform_device *rhea_berri_userspace_consumer_devices[] __initdata = {
#if defined(CONFIG_REGULATOR_BCM_PMU59055) && defined(CONFIG_MFD_BCM_PMU590XX)
	&bcm59055_uc_device_sim,
#endif
#ifdef CONFIG_REGULATOR_TPS728XX
	&tps728xx_uc_device_sim2,
#endif
};
#endif

/* Add all virtual regulator consumer devices here */
#ifdef CONFIG_REGULATOR_VIRTUAL_CONSUMER
struct platform_device *rhea_berri_virtual_consumer_devices[] __initdata = {
#if defined(CONFIG_REGULATOR_BCM_PMU59055) && defined(CONFIG_MFD_BCM_PMU590XX)
	&bcm59055_vc_device_sim,
#endif
#ifdef CONFIG_REGULATOR_TPS728XX
	&tps728xx_vc_device_sim2,
#endif
};
#endif


/* Rhea Ray specific i2c devices */
static void __init rhea_berri_add_i2c_devices (void)
{
	/* 59055 on BSC - PMU */
#ifdef CONFIG_MFD_BCM_PMU590XX
	i2c_register_board_info(2,
			pmu_info,
			ARRAY_SIZE(pmu_info));
#endif
#ifdef CONFIG_GPIO_PCA953X
	i2c_register_board_info(1,
			pca953x_info,
			ARRAY_SIZE(pca953x_info));
#endif
#ifdef CONFIG_TOUCHSCREEN_QT602240
	i2c_register_board_info(1,
			qt602240_info,
			ARRAY_SIZE(qt602240_info));
#endif
#ifdef CONFIG_KEYBOARD_LM8325
	i2c_register_board_info(1,
			lm8325_info,
			ARRAY_SIZE(lm8325_info));
#endif
}

static int __init rhea_berri_add_lateInit_devices (void)
{
	board_add_sdio_devices();
	return 0;
}

static void __init rhea_berri_reserve(void)
{
	board_common_reserve();
}

static void enable_smi_display_clks(void)
{
	struct clk *smi_axi;
	struct clk *mm_dma;
	struct clk *smi;

	smi_axi = clk_get (NULL, "smi_axi_clk");
	mm_dma = clk_get (NULL, "mm_dma_axi_clk");

	smi = clk_get (NULL, "smi_clk");
	BUG_ON (!smi_axi || !smi || !mm_dma);


	clk_set_rate (smi, 250000000);

	clk_enable (smi_axi);
	clk_enable (smi);
	clk_enable(mm_dma);
}

/* All Rhea Ray specific devices */
static void __init rhea_berri_add_devices(void)
{
	enable_smi_display_clks();

#ifdef CONFIG_KEYBOARD_BCM
	bcm_kp_device.dev.platform_data = &bcm_keypad_data;
#endif
	platform_add_devices(rhea_berri_plat_devices, ARRAY_SIZE(rhea_berri_plat_devices));

	rhea_berri_add_i2c_devices();
#ifdef CONFIG_REGULATOR_USERSPACE_CONSUMER
	platform_add_devices(rhea_berri_userspace_consumer_devices, ARRAY_SIZE(rhea_berri_userspace_consumer_devices));
#endif
#ifdef CONFIG_REGULATOR_VIRTUAL_CONSUMER
	platform_add_devices(rhea_berri_virtual_consumer_devices, ARRAY_SIZE(rhea_berri_virtual_consumer_devices));
#endif

	spi_register_board_info(spi_slave_board_info,
				ARRAY_SIZE(spi_slave_board_info));
}

void __init board_init(void)
{
	board_add_common_devices();
	rhea_berri_add_devices();
	return;
}

void __init board_map_io(void)
{
	/* Map machine specific iodesc here */

	rhea_map_io();
}

late_initcall(rhea_berri_add_lateInit_devices);

MACHINE_START(RHEA_BERRI, "RheaBerri")
	.map_io = board_map_io,
	.init_irq = kona_init_irq,
	.timer  = &kona_timer,
	.init_machine = board_init,
	.reserve = rhea_berri_reserve
MACHINE_END<|MERGE_RESOLUTION|>--- conflicted
+++ resolved
@@ -80,8 +80,6 @@
 #define _RHEA_
 #include <mach/comms/platform_mconfig.h>
 
-<<<<<<< HEAD
-
 #if (defined(CONFIG_BCM_RFKILL) || defined(CONFIG_BCM_RFKILL_MODULE))
 #include <linux/broadcom/bcmbt_rfkill.h>
 #endif
@@ -90,8 +88,6 @@
 #include <linux/broadcom/bcmbt_lpm.h
 #endif
 
-=======
->>>>>>> c2d1bbec
 #ifdef CONFIG_BACKLIGHT_PWM
 #include <linux/pwm_backlight.h>
 #endif
@@ -986,26 +982,13 @@
 	},
 };
 
-<<<<<<< HEAD
-static struct kona_fb_platform_data nt35582_smi_display_fb_data = {
-=======
 static struct kona_fb_platform_data nt35582_smi16_display_fb_data = {
->>>>>>> c2d1bbec
 	.get_dispdrv_func_tbl	= &DISP_DRV_NT35582_WVGA_SMI_GetFuncTable,
 	.screen_width		= 480,
 	.screen_height		= 800,
 	.bytes_per_pixel	= 2,
 	.gpio			= 41,
 	.pixel_format		= RGB565,
-<<<<<<< HEAD
-};
-
-static struct platform_device nt35582_smi_display_device = {
-	.name    = "rhea_fb",
-	.id      = 1,
-	.dev = {
-		.platform_data		= &nt35582_smi_display_fb_data,
-=======
 	.bus_width		= 16,
 };
 
@@ -1014,15 +997,11 @@
 	.id      = 1,
 	.dev = {
 		.platform_data		= &nt35582_smi16_display_fb_data,
->>>>>>> c2d1bbec
 		.dma_mask		= (u64 *) ~(u32)0,
 		.coherent_dma_mask	= ~(u32)0,
 	},
 };
 
-<<<<<<< HEAD
-static struct kona_fb_platform_data r61581_smi_display_fb_data = {
-=======
 static struct kona_fb_platform_data nt35582_smi8_display_fb_data = {
 	.get_dispdrv_func_tbl	= &DISP_DRV_NT35582_WVGA_SMI_GetFuncTable,
 	.screen_width		= 480,
@@ -1030,7 +1009,7 @@
 	.bytes_per_pixel	= 2,
 	.gpio			= 41,
 	.pixel_format		= RGB565,
-    .bus_width      = 8,
+	.bus_width		= 8,
 };
 
 static struct platform_device nt35582_smi8_display_device = {
@@ -1044,7 +1023,6 @@
 };
 
 static struct kona_fb_platform_data r61581_smi16_display_fb_data = {
->>>>>>> c2d1bbec
 	.get_dispdrv_func_tbl	= &DISP_DRV_R61581_HVGA_SMI_GetFuncTable,
 	.screen_width		= 320,
 	.screen_height		= 480,
@@ -1109,24 +1087,18 @@
 	&tps728xx_device,
 #endif
 #ifdef CONFIG_FB_BRCM_RHEA
-<<<<<<< HEAD
 	&alex_dsi_display_device,
-	&nt35582_smi_display_device,
-	&r61581_smi_display_device,
-=======
-    &alex_dsi_display_device,
-    &nt35582_smi16_display_device,
-    &nt35582_smi8_display_device,
-    &r61581_smi8_display_device,
-    &r61581_smi16_display_device,
->>>>>>> c2d1bbec
+	&nt35582_smi16_display_device,
+	&nt35582_smi8_display_device,
+	&r61581_smi8_display_device,
+	&r61581_smi16_display_device,
 #endif
 
 #if (defined(CONFIG_BCM_RFKILL) || defined(CONFIG_BCM_RFKILL_MODULE))
-    &board_bcmbt_rfkill_device,
+	&board_bcmbt_rfkill_device,
 #endif
 #ifdef CONFIG_BCM_BT_LPM
-    &board_bcmbt_lpm_device,
+	&board_bcmbt_lpm_device,
 #endif
 
 };
