--- conflicted
+++ resolved
@@ -102,11 +102,7 @@
 #define BCM_KEY_COL_7  7
 
 #ifdef CONFIG_MFD_BCM_PMU590XX
-<<<<<<< HEAD
-static int __init bcm590xx_event_callback(int flag, int param)
-=======
 static int bcm590xx_event_callback(int flag, int param)
->>>>>>> c20f18ce
 {
 	int ret;
 	printk("REG: pmu_init_platform_hw called \n") ;
@@ -617,7 +613,6 @@
 #ifdef CONFIG_GPIO_PCA953X
 #define GPIO_SIM2LDOVSET	(KONA_MAX_GPIO + 7)
 #endif
-
 #define TPS728XX_REGL_ID        (BCM59055_MAX_LDO + 0)
 struct regulator_consumer_supply sim2_supply[] = {
 	{ .supply = "sim2_vcc" },
@@ -794,12 +789,7 @@
 /* Rhea Ray specific i2c devices */
 static void __init rhea_ray_add_i2c_devices (void)
 {
-#ifdef CONFIG_MFD_BCM_PMU590XX
 	/* 59055 on BSC - PMU */
-<<<<<<< HEAD
-#endif
-=======
->>>>>>> c20f18ce
 #ifdef CONFIG_MFD_BCM_PMU590XX
 	i2c_register_board_info(2,
 			pmu_info,
