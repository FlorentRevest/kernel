config ARM
	bool
	default y
	select HAVE_AOUT
	select HAVE_DMA_API_DEBUG
	select HAVE_IDE
	select HAVE_MEMBLOCK
	select RTC_LIB
	select SYS_SUPPORTS_APM_EMULATION
	select GENERIC_ATOMIC64 if (CPU_V6 || !CPU_32v6K || !AEABI)
	select HAVE_OPROFILE if (HAVE_PERF_EVENTS)
	select HAVE_ARCH_KGDB
	select HAVE_KPROBES if (!XIP_KERNEL && !THUMB2_KERNEL)
	select HAVE_KRETPROBES if (HAVE_KPROBES)
	select HAVE_FUNCTION_TRACER if (!XIP_KERNEL)
	select HAVE_FTRACE_MCOUNT_RECORD if (!XIP_KERNEL)
	select HAVE_DYNAMIC_FTRACE if (!XIP_KERNEL)
	select HAVE_FUNCTION_GRAPH_TRACER if (!THUMB2_KERNEL)
	select HAVE_GENERIC_DMA_COHERENT
	select HAVE_KERNEL_GZIP
	select HAVE_KERNEL_LZO
	select HAVE_KERNEL_LZMA
	select HAVE_IRQ_WORK
	select HAVE_PERF_EVENTS
	select PERF_USE_VMALLOC
	select HAVE_REGS_AND_STACK_ACCESS_API
	select HAVE_HW_BREAKPOINT if (PERF_EVENTS && (CPU_V6 || CPU_V6K || CPU_V7))
	select HAVE_C_RECORDMCOUNT
	select HAVE_GENERIC_HARDIRQS
	select HAVE_SPARSE_IRQ
	select GENERIC_IRQ_SHOW
	help
	  The ARM series is a line of low-power-consumption RISC chip designs
	  licensed by ARM Ltd and targeted at embedded applications and
	  handhelds such as the Compaq IPAQ.  ARM-based PCs are no longer
	  manufactured, but legacy ARM-based PC hardware remains popular in
	  Europe.  There is an ARM Linux project with a web page at
	  <http://www.arm.linux.org.uk/>.

config HAVE_PWM
	bool

config MIGHT_HAVE_PCI
	bool

config SYS_SUPPORTS_APM_EMULATION
	bool

config HAVE_SCHED_CLOCK
	bool

config GENERIC_GPIO
	bool

config ARCH_USES_GETTIMEOFFSET
	bool
	default n

config GENERIC_CLOCKEVENTS
	bool

config GENERIC_CLOCKEVENTS_BROADCAST
	bool
	depends on GENERIC_CLOCKEVENTS
	default y if SMP

config KTIME_SCALAR
	bool
	default y

config HAVE_TCM
	bool
	select GENERIC_ALLOCATOR

config HAVE_PROC_CPU
	bool

config NO_IOPORT
	bool

config EISA
	bool
	---help---
	  The Extended Industry Standard Architecture (EISA) bus was
	  developed as an open alternative to the IBM MicroChannel bus.

	  The EISA bus provided some of the features of the IBM MicroChannel
	  bus while maintaining backward compatibility with cards made for
	  the older ISA bus.  The EISA bus saw limited use between 1988 and
	  1995 when it was made obsolete by the PCI bus.

	  Say Y here if you are building a kernel for an EISA-based machine.

	  Otherwise, say N.

config SBUS
	bool

config MCA
	bool
	help
	  MicroChannel Architecture is found in some IBM PS/2 machines and
	  laptops.  It is a bus system similar to PCI or ISA. See
	  <file:Documentation/mca.txt> (and especially the web page given
	  there) before attempting to build an MCA bus kernel.

config STACKTRACE_SUPPORT
	bool
	default y

config HAVE_LATENCYTOP_SUPPORT
	bool
	depends on !SMP
	default y

config LOCKDEP_SUPPORT
	bool
	default y

config TRACE_IRQFLAGS_SUPPORT
	bool
	default y

config HARDIRQS_SW_RESEND
	bool
	default y

config GENERIC_IRQ_PROBE
	bool
	default y

config GENERIC_LOCKBREAK
	bool
	default y
	depends on SMP && PREEMPT

config RWSEM_GENERIC_SPINLOCK
	bool
	default y

config RWSEM_XCHGADD_ALGORITHM
	bool

config ARCH_HAS_ILOG2_U32
	bool

config ARCH_HAS_ILOG2_U64
	bool

config ARCH_HAS_CPUFREQ
	bool
	help
	  Internal node to signify that the ARCH has CPUFREQ support
	  and that the relevant menu configurations are displayed for
	  it.

config ARCH_HAS_CPU_IDLE_WAIT
       def_bool y

config GENERIC_HWEIGHT
	bool
	default y

config GENERIC_CALIBRATE_DELAY
	bool
	default y

config ARCH_MAY_HAVE_PC_FDC
	bool

config ZONE_DMA
	bool

config NEED_DMA_MAP_STATE
       def_bool y

config GENERIC_ISA_DMA
	bool

config FIQ
	bool

config ARCH_MTD_XIP
	bool

config VECTORS_BASE
	hex
	default 0xffff0000 if MMU || CPU_HIGH_VECTOR
	default DRAM_BASE if REMAP_VECTORS_TO_RAM
	default 0x00000000
	help
	  The base address of exception vectors.

config ARM_PATCH_PHYS_VIRT
	bool "Patch physical to virtual translations at runtime (EXPERIMENTAL)"
	depends on EXPERIMENTAL
	depends on !XIP_KERNEL && MMU
	depends on !ARCH_REALVIEW || !SPARSEMEM
	help
	  Patch phys-to-virt and virt-to-phys translation functions at
	  boot and module load time according to the position of the
	  kernel in system memory.

	  This can only be used with non-XIP MMU kernels where the base
	  of physical memory is at a 16MB boundary, or theoretically 64K
	  for the MSM machine class.

config ARM_PATCH_PHYS_VIRT_16BIT
	def_bool y
	depends on ARM_PATCH_PHYS_VIRT && ARCH_MSM
	help
	  This option extends the physical to virtual translation patching
	  to allow physical memory down to a theoretical minimum of 64K
	  boundaries.

source "init/Kconfig"

source "kernel/Kconfig.freezer"

menu "System Type"

config MMU
	bool "MMU-based Paged Memory Management Support"
	default y
	help
	  Select if you want MMU-based virtualised addressing space
	  support by paged memory management. If unsure, say 'Y'.

#
# The "ARM system type" choice list is ordered alphabetically by option
# text.  Please add new entries in the option alphabetic order.
#
choice
	prompt "ARM system type"
	default ARCH_VERSATILE

config ARCH_INTEGRATOR
	bool "ARM Ltd. Integrator family"
	select ARM_AMBA
	select ARCH_HAS_CPUFREQ
	select CLKDEV_LOOKUP
	select ICST
	select GENERIC_CLOCKEVENTS
	select PLAT_VERSATILE
	select PLAT_VERSATILE_FPGA_IRQ
	help
	  Support for ARM's Integrator platform.

config ARCH_REALVIEW
	bool "ARM Ltd. RealView family"
	select ARM_AMBA
	select CLKDEV_LOOKUP
	select ICST
	select GENERIC_CLOCKEVENTS
	select ARCH_WANT_OPTIONAL_GPIOLIB
	select PLAT_VERSATILE
	select PLAT_VERSATILE_CLCD
	select ARM_TIMER_SP804
	select GPIO_PL061 if GPIOLIB
	help
	  This enables support for ARM Ltd RealView boards.

config ARCH_VERSATILE
	bool "ARM Ltd. Versatile family"
	select ARM_AMBA
	select ARM_VIC
	select CLKDEV_LOOKUP
	select ICST
	select GENERIC_CLOCKEVENTS
	select ARCH_WANT_OPTIONAL_GPIOLIB
	select PLAT_VERSATILE
	select PLAT_VERSATILE_CLCD
	select PLAT_VERSATILE_FPGA_IRQ
	select ARM_TIMER_SP804
	help
	  This enables support for ARM Ltd Versatile board.

config ARCH_VEXPRESS
	bool "ARM Ltd. Versatile Express family"
	select ARCH_WANT_OPTIONAL_GPIOLIB
	select ARM_AMBA
	select ARM_TIMER_SP804
	select CLKDEV_LOOKUP
	select GENERIC_CLOCKEVENTS
	select HAVE_CLK
	select HAVE_PATA_PLATFORM
	select ICST
	select PLAT_VERSATILE
	select PLAT_VERSATILE_CLCD
	help
	  This enables support for the ARM Ltd Versatile Express boards.

config ARCH_AT91
	bool "Atmel AT91"
	select ARCH_REQUIRE_GPIOLIB
	select HAVE_CLK
	select CLKDEV_LOOKUP
	select ARM_PATCH_PHYS_VIRT if MMU
	help
	  This enables support for systems based on the Atmel AT91RM9200,
	  AT91SAM9 and AT91CAP9 processors.

config ARCH_BCMRING
	bool "Broadcom BCMRING"
	depends on MMU
	select CPU_V6
	select ARM_AMBA
	select ARM_TIMER_SP804
	select CLKDEV_LOOKUP
	select GENERIC_CLOCKEVENTS
	select ARCH_WANT_OPTIONAL_GPIOLIB
	help
	  Support for Broadcom's BCMRing platform.

config ARCH_CLPS711X
	bool "Cirrus Logic CLPS711x/EP721x-based"
	select CPU_ARM720T
	select ARCH_USES_GETTIMEOFFSET
	help
	  Support for Cirrus Logic 711x/721x based boards.

config ARCH_CNS3XXX
	bool "Cavium Networks CNS3XXX family"
	select CPU_V6
	select GENERIC_CLOCKEVENTS
	select ARM_GIC
	select MIGHT_HAVE_PCI
	select PCI_DOMAINS if PCI
	help
	  Support for Cavium Networks CNS3XXX platform.

config ARCH_GEMINI
	bool "Cortina Systems Gemini"
	select CPU_FA526
	select ARCH_REQUIRE_GPIOLIB
	select ARCH_USES_GETTIMEOFFSET
	help
	  Support for the Cortina Systems Gemini family SoCs

config ARCH_EBSA110
	bool "EBSA-110"
	select CPU_SA110
	select ISA
	select NO_IOPORT
	select ARCH_USES_GETTIMEOFFSET
	help
	  This is an evaluation board for the StrongARM processor available
	  from Digital. It has limited hardware on-board, including an
	  Ethernet interface, two PCMCIA sockets, two serial ports and a
	  parallel port.

config ARCH_EP93XX
	bool "EP93xx-based"
	select CPU_ARM920T
	select ARM_AMBA
	select ARM_VIC
	select CLKDEV_LOOKUP
	select ARCH_REQUIRE_GPIOLIB
	select ARCH_HAS_HOLES_MEMORYMODEL
	select ARCH_USES_GETTIMEOFFSET
	help
	  This enables support for the Cirrus EP93xx series of CPUs.

config ARCH_FOOTBRIDGE
	bool "FootBridge"
	select CPU_SA110
	select FOOTBRIDGE
	select GENERIC_CLOCKEVENTS
	help
	  Support for systems based on the DC21285 companion chip
	  ("FootBridge"), such as the Simtec CATS and the Rebel NetWinder.

config ARCH_MXC
	bool "Freescale MXC/iMX-based"
	select GENERIC_CLOCKEVENTS
	select ARCH_REQUIRE_GPIOLIB
	select CLKDEV_LOOKUP
	select CLKSRC_MMIO
	select HAVE_SCHED_CLOCK
	help
	  Support for Freescale MXC/iMX-based family of processors

config ARCH_MXS
	bool "Freescale MXS-based"
	select GENERIC_CLOCKEVENTS
	select ARCH_REQUIRE_GPIOLIB
	select CLKDEV_LOOKUP
	select CLKSRC_MMIO
	help
	  Support for Freescale MXS-based family of processors

config ARCH_NETX
	bool "Hilscher NetX based"
	select CLKSRC_MMIO
	select CPU_ARM926T
	select ARM_VIC
	select GENERIC_CLOCKEVENTS
	help
	  This enables support for systems based on the Hilscher NetX Soc

config ARCH_H720X
	bool "Hynix HMS720x-based"
	select CPU_ARM720T
	select ISA_DMA_API
	select ARCH_USES_GETTIMEOFFSET
	help
	  This enables support for systems based on the Hynix HMS720x

config ARCH_IOP13XX
	bool "IOP13xx-based"
	depends on MMU
	select CPU_XSC3
	select PLAT_IOP
	select PCI
	select ARCH_SUPPORTS_MSI
	select VMSPLIT_1G
	help
	  Support for Intel's IOP13XX (XScale) family of processors.

config ARCH_IOP32X
	bool "IOP32x-based"
	depends on MMU
	select CPU_XSCALE
	select PLAT_IOP
	select PCI
	select ARCH_REQUIRE_GPIOLIB
	help
	  Support for Intel's 80219 and IOP32X (XScale) family of
	  processors.

config ARCH_IOP33X
	bool "IOP33x-based"
	depends on MMU
	select CPU_XSCALE
	select PLAT_IOP
	select PCI
	select ARCH_REQUIRE_GPIOLIB
	help
	  Support for Intel's IOP33X (XScale) family of processors.

config ARCH_IXP23XX
 	bool "IXP23XX-based"
	depends on MMU
	select CPU_XSC3
 	select PCI
	select ARCH_USES_GETTIMEOFFSET
	help
	  Support for Intel's IXP23xx (XScale) family of processors.

config ARCH_IXP2000
	bool "IXP2400/2800-based"
	depends on MMU
	select CPU_XSCALE
	select PCI
	select ARCH_USES_GETTIMEOFFSET
	help
	  Support for Intel's IXP2400/2800 (XScale) family of processors.

config ARCH_IXP4XX
	bool "IXP4xx-based"
	depends on MMU
	select CLKSRC_MMIO
	select CPU_XSCALE
	select GENERIC_GPIO
	select GENERIC_CLOCKEVENTS
	select HAVE_SCHED_CLOCK
	select MIGHT_HAVE_PCI
	select DMABOUNCE if PCI
	help
	  Support for Intel's IXP4XX (XScale) family of processors.

config ARCH_DOVE
	bool "Marvell Dove"
	select CPU_V7
	select PCI
	select ARCH_REQUIRE_GPIOLIB
	select GENERIC_CLOCKEVENTS
	select PLAT_ORION
	help
	  Support for the Marvell Dove SoC 88AP510

config ARCH_KIRKWOOD
	bool "Marvell Kirkwood"
	select CPU_FEROCEON
	select PCI
	select ARCH_REQUIRE_GPIOLIB
	select GENERIC_CLOCKEVENTS
	select PLAT_ORION
	help
	  Support for the following Marvell Kirkwood series SoCs:
	  88F6180, 88F6192 and 88F6281.

config ARCH_LOKI
	bool "Marvell Loki (88RC8480)"
	select CPU_FEROCEON
	select GENERIC_CLOCKEVENTS
	select PLAT_ORION
	help
	  Support for the Marvell Loki (88RC8480) SoC.

config ARCH_LPC32XX
	bool "NXP LPC32XX"
	select CLKSRC_MMIO
	select CPU_ARM926T
	select ARCH_REQUIRE_GPIOLIB
	select HAVE_IDE
	select ARM_AMBA
	select USB_ARCH_HAS_OHCI
	select CLKDEV_LOOKUP
	select GENERIC_TIME
	select GENERIC_CLOCKEVENTS
	help
	  Support for the NXP LPC32XX family of processors

config ARCH_MV78XX0
	bool "Marvell MV78xx0"
	select CPU_FEROCEON
	select PCI
	select ARCH_REQUIRE_GPIOLIB
	select GENERIC_CLOCKEVENTS
	select PLAT_ORION
	help
	  Support for the following Marvell MV78xx0 series SoCs:
	  MV781x0, MV782x0.

config ARCH_ORION5X
	bool "Marvell Orion"
	depends on MMU
	select CPU_FEROCEON
	select PCI
	select ARCH_REQUIRE_GPIOLIB
	select GENERIC_CLOCKEVENTS
	select PLAT_ORION
	help
	  Support for the following Marvell Orion 5x series SoCs:
	  Orion-1 (5181), Orion-VoIP (5181L), Orion-NAS (5182),
	  Orion-2 (5281), Orion-1-90 (6183).

config ARCH_MMP
	bool "Marvell PXA168/910/MMP2"
	depends on MMU
	select ARCH_REQUIRE_GPIOLIB
	select CLKDEV_LOOKUP
	select GENERIC_CLOCKEVENTS
	select HAVE_SCHED_CLOCK
	select TICK_ONESHOT
	select PLAT_PXA
	select SPARSE_IRQ
	help
	  Support for Marvell's PXA168/PXA910(MMP) and MMP2 processor line.

config ARCH_KS8695
	bool "Micrel/Kendin KS8695"
	select CPU_ARM922T
	select ARCH_REQUIRE_GPIOLIB
	select ARCH_USES_GETTIMEOFFSET
	help
	  Support for Micrel/Kendin KS8695 "Centaur" (ARM922T) based
	  System-on-Chip devices.

config ARCH_W90X900
	bool "Nuvoton W90X900 CPU"
	select CPU_ARM926T
	select ARCH_REQUIRE_GPIOLIB
	select CLKDEV_LOOKUP
	select CLKSRC_MMIO
	select GENERIC_CLOCKEVENTS
	help
	  Support for Nuvoton (Winbond logic dept.) ARM9 processor,
	  At present, the w90x900 has been renamed nuc900, regarding
	  the ARM series product line, you can login the following
	  link address to know more.

	  <http://www.nuvoton.com/hq/enu/ProductAndSales/ProductLines/
		ConsumerElectronicsIC/ARMMicrocontroller/ARMMicrocontroller>

config ARCH_NUC93X
	bool "Nuvoton NUC93X CPU"
	select CPU_ARM926T
	select CLKDEV_LOOKUP
	help
	  Support for Nuvoton (Winbond logic dept.) NUC93X MCU,The NUC93X is a
	  low-power and high performance MPEG-4/JPEG multimedia controller chip.

config ARCH_TEGRA
	bool "NVIDIA Tegra"
	select CLKDEV_LOOKUP
	select CLKSRC_MMIO
	select GENERIC_TIME
	select GENERIC_CLOCKEVENTS
	select GENERIC_GPIO
	select HAVE_CLK
	select HAVE_SCHED_CLOCK
	select ARCH_HAS_BARRIERS if CACHE_L2X0
	select ARCH_HAS_CPUFREQ
	help
	  This enables support for NVIDIA Tegra based systems (Tegra APX,
	  Tegra 6xx and Tegra 2 series).

config ARCH_PNX4008
	bool "Philips Nexperia PNX4008 Mobile"
	select CPU_ARM926T
	select CLKDEV_LOOKUP
	select ARCH_USES_GETTIMEOFFSET
	help
	  This enables support for Philips PNX4008 mobile platform.

config ARCH_PXA
	bool "PXA2xx/PXA3xx-based"
	depends on MMU
	select ARCH_MTD_XIP
	select ARCH_HAS_CPUFREQ
	select CLKDEV_LOOKUP
	select CLKSRC_MMIO
	select ARCH_REQUIRE_GPIOLIB
	select GENERIC_CLOCKEVENTS
	select HAVE_SCHED_CLOCK
	select TICK_ONESHOT
	select PLAT_PXA
	select SPARSE_IRQ
	help
	  Support for Intel/Marvell's PXA2xx/PXA3xx processor line.

config ARCH_MSM
	bool "Qualcomm MSM"
	select HAVE_CLK
	select GENERIC_CLOCKEVENTS
	select ARCH_REQUIRE_GPIOLIB
	select CLKDEV_LOOKUP
	help
	  Support for Qualcomm MSM/QSD based systems.  This runs on the
	  apps processor of the MSM/QSD and depends on a shared memory
	  interface to the modem processor which runs the baseband
	  stack and controls some vital subsystems
	  (clock and power control, etc).

config ARCH_SHMOBILE
	bool "Renesas SH-Mobile / R-Mobile"
	select HAVE_CLK
	select CLKDEV_LOOKUP
	select GENERIC_CLOCKEVENTS
	select NO_IOPORT
	select SPARSE_IRQ
	select MULTI_IRQ_HANDLER
	help
	  Support for Renesas's SH-Mobile and R-Mobile ARM platforms.

config ARCH_RPC
	bool "RiscPC"
	select ARCH_ACORN
	select FIQ
	select TIMER_ACORN
	select ARCH_MAY_HAVE_PC_FDC
	select HAVE_PATA_PLATFORM
	select ISA_DMA_API
	select NO_IOPORT
	select ARCH_SPARSEMEM_ENABLE
	select ARCH_USES_GETTIMEOFFSET
	help
	  On the Acorn Risc-PC, Linux can support the internal IDE disk and
	  CD-ROM interface, serial and parallel port, and the floppy drive.

config ARCH_SA1100
	bool "SA1100-based"
	select CLKSRC_MMIO
	select CPU_SA1100
	select ISA
	select ARCH_SPARSEMEM_ENABLE
	select ARCH_MTD_XIP
	select ARCH_HAS_CPUFREQ
	select CPU_FREQ
	select GENERIC_CLOCKEVENTS
	select HAVE_CLK
	select HAVE_SCHED_CLOCK
	select TICK_ONESHOT
	select ARCH_REQUIRE_GPIOLIB
	help
	  Support for StrongARM 11x0 based boards.

config ARCH_S3C2410
	bool "Samsung S3C2410, S3C2412, S3C2413, S3C2416, S3C2440, S3C2442, S3C2443, S3C2450"
	select GENERIC_GPIO
	select ARCH_HAS_CPUFREQ
	select HAVE_CLK
	select ARCH_USES_GETTIMEOFFSET
	select HAVE_S3C2410_I2C if I2C
	help
	  Samsung S3C2410X CPU based systems, such as the Simtec Electronics
	  BAST (<http://www.simtec.co.uk/products/EB110ITX/>), the IPAQ 1940 or
	  the Samsung SMDK2410 development board (and derivatives).

	  Note, the S3C2416 and the S3C2450 are so close that they even share
	  the same SoC ID code. This means that there is no separate machine
	  directory (no arch/arm/mach-s3c2450) as the S3C2416 was first.

config ARCH_S3C64XX
	bool "Samsung S3C64XX"
	select PLAT_SAMSUNG
	select CPU_V6
	select ARM_VIC
	select HAVE_CLK
	select NO_IOPORT
	select ARCH_USES_GETTIMEOFFSET
	select ARCH_HAS_CPUFREQ
	select ARCH_REQUIRE_GPIOLIB
	select SAMSUNG_CLKSRC
	select SAMSUNG_IRQ_VIC_TIMER
	select SAMSUNG_IRQ_UART
	select S3C_GPIO_TRACK
	select S3C_GPIO_PULL_UPDOWN
	select S3C_GPIO_CFG_S3C24XX
	select S3C_GPIO_CFG_S3C64XX
	select S3C_DEV_NAND
	select USB_ARCH_HAS_OHCI
	select SAMSUNG_GPIOLIB_4BIT
	select HAVE_S3C2410_I2C if I2C
	select HAVE_S3C2410_WATCHDOG if WATCHDOG
	help
	  Samsung S3C64XX series based systems

config ARCH_S5P64X0
	bool "Samsung S5P6440 S5P6450"
	select CPU_V6
	select GENERIC_GPIO
	select HAVE_CLK
	select HAVE_S3C2410_WATCHDOG if WATCHDOG
	select GENERIC_CLOCKEVENTS
	select HAVE_SCHED_CLOCK
	select HAVE_S3C2410_I2C if I2C
	select HAVE_S3C_RTC if RTC_CLASS
	help
	  Samsung S5P64X0 CPU based systems, such as the Samsung SMDK6440,
	  SMDK6450.

config ARCH_S5PC100
	bool "Samsung S5PC100"
	select GENERIC_GPIO
	select HAVE_CLK
	select CPU_V7
	select ARM_L1_CACHE_SHIFT_6
	select ARCH_USES_GETTIMEOFFSET
	select HAVE_S3C2410_I2C if I2C
	select HAVE_S3C_RTC if RTC_CLASS
	select HAVE_S3C2410_WATCHDOG if WATCHDOG
	help
	  Samsung S5PC100 series based systems

config ARCH_S5PV210
	bool "Samsung S5PV210/S5PC110"
	select CPU_V7
	select ARCH_SPARSEMEM_ENABLE
	select GENERIC_GPIO
	select HAVE_CLK
	select ARM_L1_CACHE_SHIFT_6
	select ARCH_HAS_CPUFREQ
	select GENERIC_CLOCKEVENTS
	select HAVE_SCHED_CLOCK
	select HAVE_S3C2410_I2C if I2C
	select HAVE_S3C_RTC if RTC_CLASS
	select HAVE_S3C2410_WATCHDOG if WATCHDOG
	help
	  Samsung S5PV210/S5PC110 series based systems

config ARCH_EXYNOS4
	bool "Samsung EXYNOS4"
	select CPU_V7
	select ARCH_SPARSEMEM_ENABLE
	select GENERIC_GPIO
	select HAVE_CLK
	select ARCH_HAS_CPUFREQ
	select GENERIC_CLOCKEVENTS
	select HAVE_S3C_RTC if RTC_CLASS
	select HAVE_S3C2410_I2C if I2C
	select HAVE_S3C2410_WATCHDOG if WATCHDOG
	help
	  Samsung EXYNOS4 series based systems

config ARCH_SHARK
	bool "Shark"
	select CPU_SA110
	select ISA
	select ISA_DMA
	select ZONE_DMA
	select PCI
	select ARCH_USES_GETTIMEOFFSET
	help
	  Support for the StrongARM based Digital DNARD machine, also known
	  as "Shark" (<http://www.shark-linux.de/shark.html>).

config ARCH_TCC_926
	bool "Telechips TCC ARM926-based systems"
	select CLKSRC_MMIO
	select CPU_ARM926T
	select HAVE_CLK
	select CLKDEV_LOOKUP
	select GENERIC_CLOCKEVENTS
	help
	  Support for Telechips TCC ARM926-based systems.

config ARCH_U300
	bool "ST-Ericsson U300 Series"
	depends on MMU
	select CLKSRC_MMIO
	select CPU_ARM926T
	select HAVE_SCHED_CLOCK
	select HAVE_TCM
	select ARM_AMBA
	select ARM_VIC
	select GENERIC_CLOCKEVENTS
	select CLKDEV_LOOKUP
	select GENERIC_GPIO
	help
	  Support for ST-Ericsson U300 series mobile platforms.

config ARCH_U8500
	bool "ST-Ericsson U8500 Series"
	select CPU_V7
	select ARM_AMBA
	select GENERIC_CLOCKEVENTS
	select CLKDEV_LOOKUP
	select ARCH_REQUIRE_GPIOLIB
	select ARCH_HAS_CPUFREQ
	help
	  Support for ST-Ericsson's Ux500 architecture

config ARCH_NOMADIK
	bool "STMicroelectronics Nomadik"
	select ARM_AMBA
	select ARM_VIC
	select CPU_ARM926T
	select CLKDEV_LOOKUP
	select GENERIC_CLOCKEVENTS
	select ARCH_REQUIRE_GPIOLIB
	help
	  Support for the Nomadik platform by ST-Ericsson

config ARCH_DAVINCI
	bool "TI DaVinci"
	select GENERIC_CLOCKEVENTS
	select ARCH_REQUIRE_GPIOLIB
	select ZONE_DMA
	select HAVE_IDE
	select CLKDEV_LOOKUP
	select GENERIC_ALLOCATOR
	select GENERIC_IRQ_CHIP
	select ARCH_HAS_HOLES_MEMORYMODEL
	help
	  Support for TI's DaVinci platform.

config ARCH_OMAP
	bool "TI OMAP"
	select HAVE_CLK
	select ARCH_REQUIRE_GPIOLIB
	select ARCH_HAS_CPUFREQ
	select GENERIC_CLOCKEVENTS
	select HAVE_SCHED_CLOCK
	select ARCH_HAS_HOLES_MEMORYMODEL
	help
	  Support for TI's OMAP platform (OMAP1/2/3/4).

config PLAT_SPEAR
	bool "ST SPEAr"
	select ARM_AMBA
	select ARCH_REQUIRE_GPIOLIB
	select CLKDEV_LOOKUP
	select CLKSRC_MMIO
	select GENERIC_CLOCKEVENTS
	select HAVE_CLK
	help
	  Support for ST's SPEAr platform (SPEAr3xx, SPEAr6xx and SPEAr13xx).

config ARCH_VT8500
	bool "VIA/WonderMedia 85xx"
	select CPU_ARM926T
	select GENERIC_GPIO
	select ARCH_HAS_CPUFREQ
	select GENERIC_CLOCKEVENTS
	select ARCH_REQUIRE_GPIOLIB
	select HAVE_PWM
	help
	  Support for VIA/WonderMedia VT8500/WM85xx System-on-Chip.

config ARCH_KONA
	bool "Broadcom KONA Architecture"
	depends on MMU
	select CPU_V7
	select HAVE_CLK
	select COMMON_CLKDEV
	select CLKDEV_LOOKUP
	select ARM_GIC
	select GENERIC_GPIO
	select ARCH_REQUIRE_GPIOLIB
	select GENERIC_TIME
	select GENERIC_CLOCKEVENTS
	help
	  This enables support for system based on Broadcom KONA architecture
 
config ARCH_BCM2708
	bool "Broadcom BCM2708 family"
	select CPU_V6
	select ARM_AMBA
	select HAVE_CLK
	select COMMON_CLKDEV
<<<<<<< HEAD
	select GENERIC_CLOCKEVENTS
=======
	select CLKDEV_LOOKUP
>>>>>>> c20f18ce
	select ARM_ERRATA_411920
	select MACH_BCM2708
	select VC4
	select ARCH_SPARSEMEM_ENABLE
	select ARCH_ENABLE_MEMORY_HOTPLUG
	select ARCH_ENABLE_MEMORY_HOTREMOVE
	select ARCH_MEMORY_PROBE
#	select SPARSEMEM_VMEMMAP_ENABLE
	help
	  This enables support for Broadcom BCM2708 boards.

endchoice

#
# This is sorted alphabetically by mach-* pathname.  However, plat-*
# Kconfigs may be included either alphabetically (according to the
# plat- suffix) or along side the corresponding mach-* source.
#
source "arch/arm/mach-at91/Kconfig"

source "arch/arm/mach-bcmring/Kconfig"

source "arch/arm/mach-clps711x/Kconfig"

source "arch/arm/mach-cns3xxx/Kconfig"

source "arch/arm/mach-davinci/Kconfig"

source "arch/arm/mach-dove/Kconfig"

source "arch/arm/mach-ep93xx/Kconfig"

source "arch/arm/mach-footbridge/Kconfig"

source "arch/arm/mach-gemini/Kconfig"

source "arch/arm/mach-h720x/Kconfig"

source "arch/arm/mach-integrator/Kconfig"

source "arch/arm/mach-iop32x/Kconfig"

source "arch/arm/mach-iop33x/Kconfig"

source "arch/arm/mach-iop13xx/Kconfig"

source "arch/arm/mach-ixp4xx/Kconfig"

source "arch/arm/mach-ixp2000/Kconfig"

source "arch/arm/mach-ixp23xx/Kconfig"

source "arch/arm/mach-kirkwood/Kconfig"

source "arch/arm/plat-kona/Kconfig"
source "arch/arm/mach-island/Kconfig"
source "arch/arm/mach-rhea/Kconfig"
source "arch/arm/mach-samoa/Kconfig"

source "arch/arm/mach-ks8695/Kconfig"

source "arch/arm/mach-loki/Kconfig"

source "arch/arm/mach-lpc32xx/Kconfig"

source "arch/arm/mach-msm/Kconfig"

source "arch/arm/mach-mv78xx0/Kconfig"

source "arch/arm/plat-mxc/Kconfig"

source "arch/arm/mach-mxs/Kconfig"

source "arch/arm/mach-netx/Kconfig"

source "arch/arm/mach-nomadik/Kconfig"
source "arch/arm/plat-nomadik/Kconfig"

source "arch/arm/mach-nuc93x/Kconfig"

source "arch/arm/plat-omap/Kconfig"

source "arch/arm/mach-omap1/Kconfig"

source "arch/arm/mach-omap2/Kconfig"

source "arch/arm/mach-orion5x/Kconfig"

source "arch/arm/mach-pxa/Kconfig"
source "arch/arm/plat-pxa/Kconfig"

source "arch/arm/mach-mmp/Kconfig"

source "arch/arm/mach-realview/Kconfig"

source "arch/arm/mach-sa1100/Kconfig"

source "arch/arm/plat-samsung/Kconfig"
source "arch/arm/plat-s3c24xx/Kconfig"
source "arch/arm/plat-s5p/Kconfig"

source "arch/arm/plat-spear/Kconfig"

source "arch/arm/plat-tcc/Kconfig"

if ARCH_S3C2410
source "arch/arm/mach-s3c2400/Kconfig"
source "arch/arm/mach-s3c2410/Kconfig"
source "arch/arm/mach-s3c2412/Kconfig"
source "arch/arm/mach-s3c2416/Kconfig"
source "arch/arm/mach-s3c2440/Kconfig"
source "arch/arm/mach-s3c2443/Kconfig"
endif

if ARCH_S3C64XX
source "arch/arm/mach-s3c64xx/Kconfig"
endif

source "arch/arm/mach-s5p64x0/Kconfig"

source "arch/arm/mach-s5pc100/Kconfig"

source "arch/arm/mach-s5pv210/Kconfig"

source "arch/arm/mach-exynos4/Kconfig"

source "arch/arm/mach-shmobile/Kconfig"

source "arch/arm/mach-tegra/Kconfig"

source "arch/arm/mach-u300/Kconfig"

source "arch/arm/mach-ux500/Kconfig"

source "arch/arm/mach-versatile/Kconfig"

source "arch/arm/mach-vexpress/Kconfig"
source "arch/arm/plat-versatile/Kconfig"
<<<<<<< HEAD
=======

source "arch/arm/mach-vt8500/Kconfig"
>>>>>>> c20f18ce

source "arch/arm/mach-vt8500/Kconfig"

source "arch/arm/mach-w90x900/Kconfig"

# Definitions to make life easier
config ARCH_ACORN
	bool

config PLAT_IOP
	bool
	select GENERIC_CLOCKEVENTS
	select HAVE_SCHED_CLOCK

config PLAT_ORION
	bool
	select CLKSRC_MMIO
	select GENERIC_IRQ_CHIP
	select HAVE_SCHED_CLOCK

config PLAT_PXA
	bool

config PLAT_VERSATILE
	bool

config ARM_TIMER_SP804
	bool
	select CLKSRC_MMIO

source arch/arm/mm/Kconfig

config IWMMXT
	bool "Enable iWMMXt support"
	depends on CPU_XSCALE || CPU_XSC3 || CPU_MOHAWK || CPU_PJ4
	default y if PXA27x || PXA3xx || PXA95x || ARCH_MMP
	help
	  Enable support for iWMMXt context switching at run time if
	  running on a CPU that supports it.

#  bool 'Use XScale PMU as timer source' CONFIG_XSCALE_PMU_TIMER
config XSCALE_PMU
	bool
	depends on CPU_XSCALE && !XSCALE_PMU_TIMER
	default y

config CPU_HAS_PMU
	depends on (CPU_V6 || CPU_V6K || CPU_V7 || XSCALE_PMU) && \
		   (!ARCH_OMAP3 || OMAP3_EMU)
	default y
	bool

config MULTI_IRQ_HANDLER
	bool
	help
	  Allow each machine to specify it's own IRQ handler at run time.

if !MMU
source "arch/arm/Kconfig-nommu"
endif

config ARM_ERRATA_411920
	bool "ARM errata: Invalidation of the Instruction Cache operation can fail"
	depends on CPU_V6 || CPU_V6K
	help
	  Invalidation of the Instruction Cache operation can
	  fail. This erratum is present in 1136 (before r1p4), 1156 and 1176.
	  It does not affect the MPCore. This option enables the ARM Ltd.
	  recommended workaround.

config ARM_ERRATA_430973
	bool "ARM errata: Stale prediction on replaced interworking branch"
	depends on CPU_V7
	help
	  This option enables the workaround for the 430973 Cortex-A8
	  (r1p0..r1p2) erratum. If a code sequence containing an ARM/Thumb
	  interworking branch is replaced with another code sequence at the
	  same virtual address, whether due to self-modifying code or virtual
	  to physical address re-mapping, Cortex-A8 does not recover from the
	  stale interworking branch prediction. This results in Cortex-A8
	  executing the new code sequence in the incorrect ARM or Thumb state.
	  The workaround enables the BTB/BTAC operations by setting ACTLR.IBE
	  and also flushes the branch target cache at every context switch.
	  Note that setting specific bits in the ACTLR register may not be
	  available in non-secure mode.

config ARM_ERRATA_458693
	bool "ARM errata: Processor deadlock when a false hazard is created"
	depends on CPU_V7
	help
	  This option enables the workaround for the 458693 Cortex-A8 (r2p0)
	  erratum. For very specific sequences of memory operations, it is
	  possible for a hazard condition intended for a cache line to instead
	  be incorrectly associated with a different cache line. This false
	  hazard might then cause a processor deadlock. The workaround enables
	  the L1 caching of the NEON accesses and disables the PLD instruction
	  in the ACTLR register. Note that setting specific bits in the ACTLR
	  register may not be available in non-secure mode.

config ARM_ERRATA_460075
	bool "ARM errata: Data written to the L2 cache can be overwritten with stale data"
	depends on CPU_V7
	help
	  This option enables the workaround for the 460075 Cortex-A8 (r2p0)
	  erratum. Any asynchronous access to the L2 cache may encounter a
	  situation in which recent store transactions to the L2 cache are lost
	  and overwritten with stale memory contents from external memory. The
	  workaround disables the write-allocate mode for the L2 cache via the
	  ACTLR register. Note that setting specific bits in the ACTLR register
	  may not be available in non-secure mode.

config ARM_ERRATA_742230
	bool "ARM errata: DMB operation may be faulty"
	depends on CPU_V7 && SMP
	help
	  This option enables the workaround for the 742230 Cortex-A9
	  (r1p0..r2p2) erratum. Under rare circumstances, a DMB instruction
	  between two write operations may not ensure the correct visibility
	  ordering of the two writes. This workaround sets a specific bit in
	  the diagnostic register of the Cortex-A9 which causes the DMB
	  instruction to behave as a DSB, ensuring the correct behaviour of
	  the two writes.

config ARM_ERRATA_742231
	bool "ARM errata: Incorrect hazard handling in the SCU may lead to data corruption"
	depends on CPU_V7 && SMP
	help
	  This option enables the workaround for the 742231 Cortex-A9
	  (r2p0..r2p2) erratum. Under certain conditions, specific to the
	  Cortex-A9 MPCore micro-architecture, two CPUs working in SMP mode,
	  accessing some data located in the same cache line, may get corrupted
	  data due to bad handling of the address hazard when the line gets
	  replaced from one of the CPUs at the same time as another CPU is
	  accessing it. This workaround sets specific bits in the diagnostic
	  register of the Cortex-A9 which reduces the linefill issuing
	  capabilities of the processor.

config PL310_ERRATA_588369
	bool "Clean & Invalidate maintenance operations do not invalidate clean lines"
	depends on CACHE_L2X0
	help
	   The PL310 L2 cache controller implements three types of Clean &
	   Invalidate maintenance operations: by Physical Address
	   (offset 0x7F0), by Index/Way (0x7F8) and by Way (0x7FC).
	   They are architecturally defined to behave as the execution of a
	   clean operation followed immediately by an invalidate operation,
	   both performing to the same memory location. This functionality
	   is not correctly implemented in PL310 as clean lines are not
	   invalidated as a result of these operations.

config ARM_ERRATA_720789
	bool "ARM errata: TLBIASIDIS and TLBIMVAIS operations can broadcast a faulty ASID"
	depends on CPU_V7 && SMP
	help
	  This option enables the workaround for the 720789 Cortex-A9 (prior to
	  r2p0) erratum. A faulty ASID can be sent to the other CPUs for the
	  broadcasted CP15 TLB maintenance operations TLBIASIDIS and TLBIMVAIS.
	  As a consequence of this erratum, some TLB entries which should be
	  invalidated are not, resulting in an incoherency in the system page
	  tables. The workaround changes the TLB flushing routines to invalidate
	  entries regardless of the ASID.

config PL310_ERRATA_727915
	bool "Background Clean & Invalidate by Way operation can cause data corruption"
	depends on CACHE_L2X0
	help
	  PL310 implements the Clean & Invalidate by Way L2 cache maintenance
	  operation (offset 0x7FC). This operation runs in background so that
	  PL310 can handle normal accesses while it is in progress. Under very
	  rare circumstances, due to this erratum, write data can be lost when
	  PL310 treats a cacheable write transaction during a Clean &
	  Invalidate by Way operation.

config ARM_ERRATA_743622
	bool "ARM errata: Faulty hazard checking in the Store Buffer may lead to data corruption"
	depends on CPU_V7
	help
	  This option enables the workaround for the 743622 Cortex-A9
	  (r2p0..r2p2) erratum. Under very rare conditions, a faulty
	  optimisation in the Cortex-A9 Store Buffer may lead to data
	  corruption. This workaround sets a specific bit in the diagnostic
	  register of the Cortex-A9 which disables the Store Buffer
	  optimisation, preventing the defect from occurring. This has no
	  visible impact on the overall performance or power consumption of the
	  processor.

config ARM_ERRATA_751472
	bool "ARM errata: Interrupted ICIALLUIS may prevent completion of broadcasted operation"
	depends on CPU_V7 && SMP
	help
	  This option enables the workaround for the 751472 Cortex-A9 (prior
	  to r3p0) erratum. An interrupted ICIALLUIS operation may prevent the
	  completion of a following broadcasted operation if the second
	  operation is received by a CPU before the ICIALLUIS has completed,
	  potentially leading to corrupted entries in the cache or TLB.

config ARM_ERRATA_753970
	bool "ARM errata: cache sync operation may be faulty"
	depends on CACHE_PL310
	help
	  This option enables the workaround for the 753970 PL310 (r3p0) erratum.

	  Under some condition the effect of cache sync operation on
	  the store buffer still remains when the operation completes.
	  This means that the store buffer is always asked to drain and
	  this prevents it from merging any further writes. The workaround
	  is to replace the normal offset of cache sync operation (0x730)
	  by another offset targeting an unmapped PL310 register 0x740.
	  This has the same effect as the cache sync operation: store buffer
	  drain and waiting for all buffers empty.

config ARM_ERRATA_754322
	bool "ARM errata: possible faulty MMU translations following an ASID switch"
	depends on CPU_V7
	help
	  This option enables the workaround for the 754322 Cortex-A9 (r2p*,
	  r3p*) erratum. A speculative memory access may cause a page table walk
	  which starts prior to an ASID switch but completes afterwards. This
	  can populate the micro-TLB with a stale entry which may be hit with
	  the new ASID. This workaround places two dsb instructions in the mm
	  switching code so that no page table walks can cross the ASID switch.

config ARM_ERRATA_754327
	bool "ARM errata: no automatic Store Buffer drain"
	depends on CPU_V7 && SMP
	help
	  This option enables the workaround for the 754327 Cortex-A9 (prior to
	  r2p0) erratum. The Store Buffer does not have any automatic draining
	  mechanism and therefore a livelock may occur if an external agent
	  continuously polls a memory location waiting to observe an update.
	  This workaround defines cpu_relax() as smp_mb(), preventing correctly
	  written polling loops from denying visibility of updates to memory.

endmenu

source "arch/arm/common/Kconfig"

menu "Bus support"

config ARM_AMBA
	bool

config ISA
	bool
	help
	  Find out whether you have ISA slots on your motherboard.  ISA is the
	  name of a bus system, i.e. the way the CPU talks to the other stuff
	  inside your box.  Other bus systems are PCI, EISA, MicroChannel
	  (MCA) or VESA.  ISA is an older system, now being displaced by PCI;
	  newer boards don't support it.  If you have ISA, say Y, otherwise N.

# Select ISA DMA controller support
config ISA_DMA
	bool
	select ISA_DMA_API

# Select ISA DMA interface
config ISA_DMA_API
	bool

config PCI
	bool "PCI support" if MIGHT_HAVE_PCI
	help
	  Find out whether you have a PCI motherboard. PCI is the name of a
	  bus system, i.e. the way the CPU talks to the other stuff inside
	  your box. Other bus systems are ISA, EISA, MicroChannel (MCA) or
	  VESA. If you have PCI, say Y, otherwise N.

config PCI_DOMAINS
	bool
	depends on PCI

config PCI_NANOENGINE
	bool "BSE nanoEngine PCI support"
	depends on SA1100_NANOENGINE
	help
	  Enable PCI on the BSE nanoEngine board.

config PCI_SYSCALL
	def_bool PCI

# Select the host bridge type
config PCI_HOST_VIA82C505
	bool
	depends on PCI && ARCH_SHARK
	default y

config PCI_HOST_ITE8152
	bool
	depends on PCI && MACH_ARMCORE
	default y
	select DMABOUNCE

source "drivers/pci/Kconfig"

source "drivers/pcmcia/Kconfig"

endmenu

menu "Kernel Features"

source "kernel/time/Kconfig"

config SMP
	bool "Symmetric Multi-Processing"
	depends on CPU_V6K || CPU_V7
	depends on GENERIC_CLOCKEVENTS
	depends on REALVIEW_EB_ARM11MP || REALVIEW_EB_A9MP || \
		 MACH_REALVIEW_PB11MP || MACH_REALVIEW_PBX || ARCH_OMAP4 || \
		 ARCH_EXYNOS4 || ARCH_TEGRA || ARCH_U8500 || ARCH_VEXPRESS_CA9X4 || \
<<<<<<< HEAD
		 ARCH_MSM_SCORPIONMP || ARCH_SHMOBILE || ARCH_KONA
=======
		 ARCH_MSM_SCORPIONMP || ARCH_SHMOBILE
>>>>>>> c20f18ce
	select USE_GENERIC_SMP_HELPERS
	select HAVE_ARM_SCU if !ARCH_MSM_SCORPIONMP
	help
	  This enables support for systems with more than one CPU. If you have
	  a system with only one CPU, like most personal computers, say N. If
	  you have a system with more than one CPU, say Y.

	  If you say N here, the kernel will run on single and multiprocessor
	  machines, but will use only one CPU of a multiprocessor machine. If
	  you say Y here, the kernel will run on many, but not all, single
	  processor machines. On a single processor machine, the kernel will
	  run faster if you say N here.

	  See also <file:Documentation/i386/IO-APIC.txt>,
	  <file:Documentation/nmi_watchdog.txt> and the SMP-HOWTO available at
	  <http://tldp.org/HOWTO/SMP-HOWTO.html>.

	  If you don't know what to do here, say N.

config SMP_ON_UP
	bool "Allow booting SMP kernel on uniprocessor systems (EXPERIMENTAL)"
	depends on EXPERIMENTAL
	depends on SMP && !XIP_KERNEL
	default y
	help
	  SMP kernels contain instructions which fail on non-SMP processors.
	  Enabling this option allows the kernel to modify itself to make
	  these instructions safe.  Disabling it allows about 1K of space
	  savings.

	  If you don't know what to do here, say Y.

config HAVE_ARM_SCU
	bool
	depends on SMP
	help
	  This option enables support for the ARM system coherency unit

config HAVE_ARM_TWD
	bool
	depends on SMP
	select TICK_ONESHOT
	help
	  This options enables support for the ARM timer and watchdog unit

choice
	prompt "Memory split"
	default VMSPLIT_3G
	help
	  Select the desired split between kernel and user memory.

	  If you are not absolutely sure what you are doing, leave this
	  option alone!

	config VMSPLIT_3G
		bool "3G/1G user/kernel split"
	config VMSPLIT_2G
		bool "2G/2G user/kernel split"
	config VMSPLIT_1G
		bool "1G/3G user/kernel split"
endchoice

config PAGE_OFFSET
	hex
	default 0x40000000 if VMSPLIT_1G
	default 0x80000000 if VMSPLIT_2G
	default 0xC0000000

config NR_CPUS
	int "Maximum number of CPUs (2-32)"
	range 2 32
	depends on SMP
	default "4"

config HOTPLUG_CPU
	bool "Support for hot-pluggable CPUs (EXPERIMENTAL)"
	depends on SMP && HOTPLUG && EXPERIMENTAL
	help
	  Say Y here to experiment with turning CPUs off and on.  CPUs
	  can be controlled through /sys/devices/system/cpu.

config LOCAL_TIMERS
	bool "Use local timer interrupts"
	depends on SMP
	default y
	select HAVE_ARM_TWD if (!ARCH_MSM_SCORPIONMP && !EXYNOS4_MCT)
	help
	  Enable support for local timers on SMP platforms, rather then the
	  legacy IPI broadcast method.  Local timers allows the system
	  accounting to be spread across the timer interval, preventing a
	  "thundering herd" at every timer tick.

source kernel/Kconfig.preempt

config HZ
	int
	default 200 if ARCH_EBSA110 || ARCH_S3C2410 || ARCH_S5P64X0 || \
		ARCH_S5PV210 || ARCH_EXYNOS4
	default OMAP_32K_TIMER_HZ if ARCH_OMAP && OMAP_32K_TIMER
	default AT91_TIMER_HZ if ARCH_AT91
	default SHMOBILE_TIMER_HZ if ARCH_SHMOBILE
	default 100

config THUMB2_KERNEL
	bool "Compile the kernel in Thumb-2 mode (EXPERIMENTAL)"
	depends on CPU_V7 && !CPU_V6 && !CPU_V6K && EXPERIMENTAL
	select AEABI
	select ARM_ASM_UNIFIED
	help
	  By enabling this option, the kernel will be compiled in
	  Thumb-2 mode. A compiler/assembler that understand the unified
	  ARM-Thumb syntax is needed.

	  If unsure, say N.

config THUMB2_AVOID_R_ARM_THM_JUMP11
	bool "Work around buggy Thumb-2 short branch relocations in gas"
	depends on THUMB2_KERNEL && MODULES
	default y
	help
	  Various binutils versions can resolve Thumb-2 branches to
	  locally-defined, preemptible global symbols as short-range "b.n"
	  branch instructions.

	  This is a problem, because there's no guarantee the final
	  destination of the symbol, or any candidate locations for a
	  trampoline, are within range of the branch.  For this reason, the
	  kernel does not support fixing up the R_ARM_THM_JUMP11 (102)
	  relocation in modules at all, and it makes little sense to add
	  support.

	  The symptom is that the kernel fails with an "unsupported
	  relocation" error when loading some modules.

	  Until fixed tools are available, passing
	  -fno-optimize-sibling-calls to gcc should prevent gcc generating
	  code which hits this problem, at the cost of a bit of extra runtime
	  stack usage in some cases.

	  The problem is described in more detail at:
	      https://bugs.launchpad.net/binutils-linaro/+bug/725126

	  Only Thumb-2 kernels are affected.

	  Unless you are sure your tools don't have this problem, say Y.

config ARM_ASM_UNIFIED
	bool

config AEABI
	bool "Use the ARM EABI to compile the kernel"
	help
	  This option allows for the kernel to be compiled using the latest
	  ARM ABI (aka EABI).  This is only useful if you are using a user
	  space environment that is also compiled with EABI.

	  Since there are major incompatibilities between the legacy ABI and
	  EABI, especially with regard to structure member alignment, this
	  option also changes the kernel syscall calling convention to
	  disambiguate both ABIs and allow for backward compatibility support
	  (selected with CONFIG_OABI_COMPAT).

	  To use this you need GCC version 4.0.0 or later.

config OABI_COMPAT
	bool "Allow old ABI binaries to run with this kernel (EXPERIMENTAL)"
	depends on AEABI && EXPERIMENTAL && !THUMB2_KERNEL
	default y
	help
	  This option preserves the old syscall interface along with the
	  new (ARM EABI) one. It also provides a compatibility layer to
	  intercept syscalls that have structure arguments which layout
	  in memory differs between the legacy ABI and the new ARM EABI
	  (only for non "thumb" binaries). This option adds a tiny
	  overhead to all syscalls and produces a slightly larger kernel.
	  If you know you'll be using only pure EABI user space then you
	  can say N here. If this option is not selected and you attempt
	  to execute a legacy ABI binary then the result will be
	  UNPREDICTABLE (in fact it can be predicted that it won't work
	  at all). If in doubt say Y.

config ARCH_HAS_HOLES_MEMORYMODEL
	bool

config ARCH_SPARSEMEM_ENABLE
	bool

config ARCH_SPARSEMEM_DEFAULT
	def_bool ARCH_SPARSEMEM_ENABLE

config ARCH_SELECT_MEMORY_MODEL
	def_bool ARCH_SPARSEMEM_ENABLE

config HAVE_ARCH_PFN_VALID
	def_bool ARCH_HAS_HOLES_MEMORYMODEL || !SPARSEMEM

config ARCH_ENABLE_MEMORY_HOTPLUG
	def_bool y

config ARCH_ENABLE_MEMORY_HOTREMOVE
	def_bool y
	depends on MEMORY_HOTPLUG

config ARCH_MEMORY_PROBE
	def_bool y
	depends on MEMORY_HOTPLUG

config HIGHMEM
	bool "High Memory Support"
	depends on MMU
	help
	  The address space of ARM processors is only 4 Gigabytes large
	  and it has to accommodate user address space, kernel address
	  space as well as some memory mapped IO. That means that, if you
	  have a large amount of physical memory and/or IO, not all of the
	  memory can be "permanently mapped" by the kernel. The physical
	  memory that is not permanently mapped is called "high memory".

	  Depending on the selected kernel/user memory split, minimum
	  vmalloc space and actual amount of RAM, you may not need this
	  option which should result in a slightly faster kernel.

	  If unsure, say n.

config HIGHPTE
	bool "Allocate 2nd-level pagetables from highmem"
	depends on HIGHMEM

config HW_PERF_EVENTS
	bool "Enable hardware performance counter support for perf events"
	depends on PERF_EVENTS && CPU_HAS_PMU
	default y
	help
	  Enable hardware performance counter support for perf events. If
	  disabled, perf events will use software events only.

source "mm/Kconfig"

config FORCE_MAX_ZONEORDER
	int "Maximum zone order" if ARCH_SHMOBILE
	range 11 64 if ARCH_SHMOBILE
	default "9" if SA1111
	default "11"
	help
	  The kernel memory allocator divides physically contiguous memory
	  blocks into "zones", where each zone is a power of two number of
	  pages.  This option selects the largest power of two that the kernel
	  keeps in the memory allocator.  If you need to allocate very large
	  blocks of physically contiguous memory, then you may need to
	  increase this value.

	  This config option is actually maximum order plus one. For example,
	  a value of 11 means that the largest free memory block is 2^10 pages.

config LEDS
	bool "Timer and CPU usage LEDs"
	depends on ARCH_CDB89712 || ARCH_EBSA110 || \
		   ARCH_EBSA285 || ARCH_INTEGRATOR || \
		   ARCH_LUBBOCK || MACH_MAINSTONE || ARCH_NETWINDER || \
		   ARCH_OMAP || ARCH_P720T || ARCH_PXA_IDP || \
		   ARCH_SA1100 || ARCH_SHARK || ARCH_VERSATILE || \
		   ARCH_AT91 || ARCH_DAVINCI || \
		   ARCH_KS8695 || MACH_RD88F5182 || ARCH_REALVIEW
	help
	  If you say Y here, the LEDs on your machine will be used
	  to provide useful information about your current system status.

	  If you are compiling a kernel for a NetWinder or EBSA-285, you will
	  be able to select which LEDs are active using the options below. If
	  you are compiling a kernel for the EBSA-110 or the LART however, the
	  red LED will simply flash regularly to indicate that the system is
	  still functional. It is safe to say Y here if you have a CATS
	  system, but the driver will do nothing.

config LEDS_TIMER
	bool "Timer LED" if (!ARCH_CDB89712 && !ARCH_OMAP) || \
			    OMAP_OSK_MISTRAL || MACH_OMAP_H2 \
			    || MACH_OMAP_PERSEUS2
	depends on LEDS
	depends on !GENERIC_CLOCKEVENTS
	default y if ARCH_EBSA110
	help
	  If you say Y here, one of the system LEDs (the green one on the
	  NetWinder, the amber one on the EBSA285, or the red one on the LART)
	  will flash regularly to indicate that the system is still
	  operational. This is mainly useful to kernel hackers who are
	  debugging unstable kernels.

	  The LART uses the same LED for both Timer LED and CPU usage LED
	  functions. You may choose to use both, but the Timer LED function
	  will overrule the CPU usage LED.

config LEDS_CPU
	bool "CPU usage LED" if (!ARCH_CDB89712 && !ARCH_EBSA110 && \
			!ARCH_OMAP) \
			|| OMAP_OSK_MISTRAL || MACH_OMAP_H2 \
			|| MACH_OMAP_PERSEUS2
	depends on LEDS
	help
	  If you say Y here, the red LED will be used to give a good real
	  time indication of CPU usage, by lighting whenever the idle task
	  is not currently executing.

	  The LART uses the same LED for both Timer LED and CPU usage LED
	  functions. You may choose to use both, but the Timer LED function
	  will overrule the CPU usage LED.

config ALIGNMENT_TRAP
	bool
	depends on CPU_CP15_MMU
	default y if !ARCH_EBSA110
	select HAVE_PROC_CPU if PROC_FS
	help
	  ARM processors cannot fetch/store information which is not
	  naturally aligned on the bus, i.e., a 4 byte fetch must start at an
	  address divisible by 4. On 32-bit ARM processors, these non-aligned
	  fetch/store instructions will be emulated in software if you say
	  here, which has a severe performance impact. This is necessary for
	  correct operation of some network protocols. With an IP-only
	  configuration it is safe to say N, otherwise say Y.

config UACCESS_WITH_MEMCPY
	bool "Use kernel mem{cpy,set}() for {copy_to,clear}_user() (EXPERIMENTAL)"
	depends on MMU && EXPERIMENTAL
	default y if CPU_FEROCEON
	help
	  Implement faster copy_to_user and clear_user methods for CPU
	  cores where a 8-word STM instruction give significantly higher
	  memory write throughput than a sequence of individual 32bit stores.

	  A possible side effect is a slight increase in scheduling latency
	  between threads sharing the same address space if they invoke
	  such copy operations with large buffers.

	  However, if the CPU data cache is using a write-allocate mode,
	  this option is unlikely to provide any performance gain.

config SECCOMP
	bool
	prompt "Enable seccomp to safely compute untrusted bytecode"
	---help---
	  This kernel feature is useful for number crunching applications
	  that may need to compute untrusted bytecode during their
	  execution. By using pipes or other transports made available to
	  the process as file descriptors supporting the read/write
	  syscalls, it's possible to isolate those applications in
	  their own address space using seccomp. Once seccomp is
	  enabled via prctl(PR_SET_SECCOMP), it cannot be disabled
	  and the task is only allowed to execute a few safe syscalls
	  defined by each seccomp mode.

config CC_STACKPROTECTOR
	bool "Enable -fstack-protector buffer overflow detection (EXPERIMENTAL)"
	depends on EXPERIMENTAL
	help
	  This option turns on the -fstack-protector GCC feature. This
	  feature puts, at the beginning of functions, a canary value on
	  the stack just before the return address, and validates
	  the value just before actually returning.  Stack based buffer
	  overflows (that need to overwrite this return address) now also
	  overwrite the canary, which gets detected and the attack is then
	  neutralized via a kernel panic.
	  This feature requires gcc version 4.2 or above.

config DEPRECATED_PARAM_STRUCT
	bool "Provide old way to pass kernel parameters"
	help
	  This was deprecated in 2001 and announced to live on for 5 years.
	  Some old boot loaders still use this way.

endmenu

menu "Boot options"

config USE_OF
	bool "Flattened Device Tree support"
	select OF
	select OF_EARLY_FLATTREE
	help
	  Include support for flattened device tree machine descriptions.

# Compressed boot loader in ROM.  Yes, we really want to ask about
# TEXT and BSS so we preserve their values in the config files.
config ZBOOT_ROM_TEXT
	hex "Compressed ROM boot loader base address"
	default "0"
	help
	  The physical address at which the ROM-able zImage is to be
	  placed in the target.  Platforms which normally make use of
	  ROM-able zImage formats normally set this to a suitable
	  value in their defconfig file.

	  If ZBOOT_ROM is not enabled, this has no effect.

config ZBOOT_ROM_BSS
	hex "Compressed ROM boot loader BSS address"
	default "0"
	help
	  The base address of an area of read/write memory in the target
	  for the ROM-able zImage which must be available while the
	  decompressor is running. It must be large enough to hold the
	  entire decompressed kernel plus an additional 128 KiB.
	  Platforms which normally make use of ROM-able zImage formats
	  normally set this to a suitable value in their defconfig file.

	  If ZBOOT_ROM is not enabled, this has no effect.

config ZBOOT_ROM
	bool "Compressed boot loader in ROM/flash"
	depends on ZBOOT_ROM_TEXT != ZBOOT_ROM_BSS
	help
	  Say Y here if you intend to execute your compressed kernel image
	  (zImage) directly from ROM or flash.  If unsure, say N.

config ZBOOT_ROM_MMCIF
	bool "Include MMCIF loader in zImage (EXPERIMENTAL)"
	depends on ZBOOT_ROM && ARCH_SH7372 && EXPERIMENTAL
	help
	  Say Y here to include experimental MMCIF loading code in the
	  ROM-able zImage. With this enabled it is possible to write the
	  the ROM-able zImage kernel image to an MMC card and boot the
	  kernel straight from the reset vector. At reset the processor
	  Mask ROM will load the first part of the the ROM-able zImage
	  which in turn loads the rest the kernel image to RAM using the
	  MMCIF hardware block.

config CMDLINE
	string "Default kernel command string"
	default ""
	help
	  On some architectures (EBSA110 and CATS), there is currently no way
	  for the boot loader to pass arguments to the kernel. For these
	  architectures, you should supply some command-line options at build
	  time by entering them here. As a minimum, you should specify the
	  memory size and the root device (e.g., mem=64M root=/dev/nfs).

choice
	prompt "Kernel command line type" if CMDLINE != ""
	default CMDLINE_FROM_BOOTLOADER

config CMDLINE_FROM_BOOTLOADER
	bool "Use bootloader kernel arguments if available"
	help
	  Uses the command-line options passed by the boot loader. If
	  the boot loader doesn't provide any, the default kernel command
	  string provided in CMDLINE will be used.

config CMDLINE_EXTEND
	bool "Extend bootloader kernel arguments"
	help
	  The command-line arguments provided by the boot loader will be
	  appended to the default kernel command string.

config CMDLINE_FORCE
	bool "Always use the default kernel command string"
	help
	  Always use the default kernel command string, even if the boot
	  loader passes other arguments to the kernel.
	  This is useful if you cannot or don't want to change the
	  command-line options your boot loader passes to the kernel.
endchoice

config XIP_KERNEL
	bool "Kernel Execute-In-Place from ROM"
	depends on !ZBOOT_ROM
	help
	  Execute-In-Place allows the kernel to run from non-volatile storage
	  directly addressable by the CPU, such as NOR flash. This saves RAM
	  space since the text section of the kernel is not loaded from flash
	  to RAM.  Read-write sections, such as the data section and stack,
	  are still copied to RAM.  The XIP kernel is not compressed since
	  it has to run directly from flash, so it will take more space to
	  store it.  The flash address used to link the kernel object files,
	  and for storing it, is configuration dependent. Therefore, if you
	  say Y here, you must know the proper physical address where to
	  store the kernel image depending on your own flash memory usage.

	  Also note that the make target becomes "make xipImage" rather than
	  "make zImage" or "make Image".  The final kernel binary to put in
	  ROM memory will be arch/arm/boot/xipImage.

	  If unsure, say N.

config XIP_PHYS_ADDR
	hex "XIP Kernel Physical Location"
	depends on XIP_KERNEL
	default "0x00080000"
	help
	  This is the physical address in your flash memory the kernel will
	  be linked for and stored to.  This address is dependent on your
	  own flash usage.

config KEXEC
	bool "Kexec system call (EXPERIMENTAL)"
	depends on EXPERIMENTAL
	help
	  kexec is a system call that implements the ability to shutdown your
	  current kernel, and to start another kernel.  It is like a reboot
	  but it is independent of the system firmware.   And like a reboot
	  you can start any kernel with it, not just Linux.

	  It is an ongoing process to be certain the hardware in a machine
	  is properly shutdown, so do not be surprised if this code does not
	  initially work for you.  It may help to enable device hotplugging
	  support.

config ATAGS_PROC
	bool "Export atags in procfs"
	depends on KEXEC
	default y
	help
	  Should the atags used to boot the kernel be exported in an "atags"
	  file in procfs. Useful with kexec.

config CRASH_DUMP
	bool "Build kdump crash kernel (EXPERIMENTAL)"
	depends on EXPERIMENTAL
	help
	  Generate crash dump after being started by kexec. This should
	  be normally only set in special crash dump kernels which are
	  loaded in the main kernel with kexec-tools into a specially
	  reserved region and then later executed after a crash by
	  kdump/kexec. The crash dump kernel must be compiled to a
	  memory address not used by the main kernel

	  For more details see Documentation/kdump/kdump.txt

config AUTO_ZRELADDR
	bool "Auto calculation of the decompressed kernel image address"
	depends on !ZBOOT_ROM && !ARCH_U300
	help
	  ZRELADDR is the physical address where the decompressed kernel
	  image will be placed. If AUTO_ZRELADDR is selected, the address
	  will be determined at run-time by masking the current IP with
	  0xf8000000. This assumes the zImage being placed in the first 128MB
	  from start of memory.

endmenu

menu "CPU Power Management"

if ARCH_HAS_CPUFREQ

source "drivers/cpufreq/Kconfig"

config CPU_FREQ_IMX
	tristate "CPUfreq driver for i.MX CPUs"
	depends on ARCH_MXC && CPU_FREQ
	help
	  This enables the CPUfreq driver for i.MX CPUs.

config CPU_FREQ_SA1100
	bool

config CPU_FREQ_SA1110
	bool

config CPU_FREQ_INTEGRATOR
	tristate "CPUfreq driver for ARM Integrator CPUs"
	depends on ARCH_INTEGRATOR && CPU_FREQ
	default y
	help
	  This enables the CPUfreq driver for ARM Integrator CPUs.

	  For details, take a look at <file:Documentation/cpu-freq>.

	  If in doubt, say Y.

config CPU_FREQ_PXA
	bool
	depends on CPU_FREQ && ARCH_PXA && PXA25x
	default y
	select CPU_FREQ_DEFAULT_GOV_USERSPACE

config CPU_FREQ_S3C64XX
	bool "CPUfreq support for Samsung S3C64XX CPUs"
	depends on CPU_FREQ && CPU_S3C6410

config CPU_FREQ_S3C
	bool
	help
	  Internal configuration node for common cpufreq on Samsung SoC

config CPU_FREQ_S3C24XX
	bool "CPUfreq driver for Samsung S3C24XX series CPUs (EXPERIMENTAL)"
	depends on ARCH_S3C2410 && CPU_FREQ && EXPERIMENTAL
	select CPU_FREQ_S3C
	help
	  This enables the CPUfreq driver for the Samsung S3C24XX family
	  of CPUs.

	  For details, take a look at <file:Documentation/cpu-freq>.

	  If in doubt, say N.

config CPU_FREQ_S3C24XX_PLL
	bool "Support CPUfreq changing of PLL frequency (EXPERIMENTAL)"
	depends on CPU_FREQ_S3C24XX && EXPERIMENTAL
	help
	  Compile in support for changing the PLL frequency from the
	  S3C24XX series CPUfreq driver. The PLL takes time to settle
	  after a frequency change, so by default it is not enabled.

	  This also means that the PLL tables for the selected CPU(s) will
	  be built which may increase the size of the kernel image.

config CPU_FREQ_S3C24XX_DEBUG
	bool "Debug CPUfreq Samsung driver core"
	depends on CPU_FREQ_S3C24XX
	help
	  Enable s3c_freq_dbg for the Samsung S3C CPUfreq core

config CPU_FREQ_S3C24XX_IODEBUG
	bool "Debug CPUfreq Samsung driver IO timing"
	depends on CPU_FREQ_S3C24XX
	help
	  Enable s3c_freq_iodbg for the Samsung S3C CPUfreq core

config CPU_FREQ_S3C24XX_DEBUGFS
	bool "Export debugfs for CPUFreq"
	depends on CPU_FREQ_S3C24XX && DEBUG_FS
	help
	  Export status information via debugfs.

endif

source "drivers/cpuidle/Kconfig"

endmenu

menu "Floating point emulation"

comment "At least one emulation must be selected"

config FPE_NWFPE
	bool "NWFPE math emulation"
	depends on (!AEABI || OABI_COMPAT) && !THUMB2_KERNEL
	---help---
	  Say Y to include the NWFPE floating point emulator in the kernel.
	  This is necessary to run most binaries. Linux does not currently
	  support floating point hardware so you need to say Y here even if
	  your machine has an FPA or floating point co-processor podule.

	  You may say N here if you are going to load the Acorn FPEmulator
	  early in the bootup.

config FPE_NWFPE_XP
	bool "Support extended precision"
	depends on FPE_NWFPE
	help
	  Say Y to include 80-bit support in the kernel floating-point
	  emulator.  Otherwise, only 32 and 64-bit support is compiled in.
	  Note that gcc does not generate 80-bit operations by default,
	  so in most cases this option only enlarges the size of the
	  floating point emulator without any good reason.

	  You almost surely want to say N here.

config FPE_FASTFPE
	bool "FastFPE math emulation (EXPERIMENTAL)"
	depends on (!AEABI || OABI_COMPAT) && !CPU_32v3 && EXPERIMENTAL
	---help---
	  Say Y here to include the FAST floating point emulator in the kernel.
	  This is an experimental much faster emulator which now also has full
	  precision for the mantissa.  It does not support any exceptions.
	  It is very simple, and approximately 3-6 times faster than NWFPE.

	  It should be sufficient for most programs.  It may be not suitable
	  for scientific calculations, but you have to check this for yourself.
	  If you do not feel you need a faster FP emulation you should better
	  choose NWFPE.

config VFP
	bool "VFP-format floating point maths"
	depends on CPU_V6 || CPU_V6K || CPU_ARM926T || CPU_V7 || CPU_FEROCEON
	help
	  Say Y to include VFP support code in the kernel. This is needed
	  if your hardware includes a VFP unit.

	  Please see <file:Documentation/arm/VFP/release-notes.txt> for
	  release notes and additional status information.

	  Say N if your target does not have VFP hardware.

config VFPv3
	bool
	depends on VFP
	default y if CPU_V7

config NEON
	bool "Advanced SIMD (NEON) Extension support"
	depends on VFPv3 && CPU_V7
	help
	  Say Y to include support code for NEON, the ARMv7 Advanced SIMD
	  Extension.

endmenu

menu "Userspace binary formats"

source "fs/Kconfig.binfmt"

config ARTHUR
	tristate "RISC OS personality"
	depends on !AEABI
	help
	  Say Y here to include the kernel code necessary if you want to run
	  Acorn RISC OS/Arthur binaries under Linux. This code is still very
	  experimental; if this sounds frightening, say N and sleep in peace.
	  You can also say M here to compile this support as a module (which
	  will be called arthur).

endmenu

menu "Power management options"

source "kernel/power/Kconfig"

config ARCH_SUSPEND_POSSIBLE
	depends on !ARCH_S5P64X0 && !ARCH_S5PC100
	depends on CPU_ARM920T || CPU_ARM926T || CPU_SA1100 || \
		CPU_V6 || CPU_V6K || CPU_V7 || CPU_XSC3 || CPU_XSCALE
	def_bool y

endmenu

source "net/Kconfig"

source "drivers/Kconfig"

source "fs/Kconfig"

source "arch/arm/Kconfig.debug"

source "security/Kconfig"

source "crypto/Kconfig"

source "lib/Kconfig"<|MERGE_RESOLUTION|>--- conflicted
+++ resolved
@@ -901,11 +901,7 @@
 	select ARM_AMBA
 	select HAVE_CLK
 	select COMMON_CLKDEV
-<<<<<<< HEAD
-	select GENERIC_CLOCKEVENTS
-=======
-	select CLKDEV_LOOKUP
->>>>>>> c20f18ce
+	select CLKDEV_LOOKUP
 	select ARM_ERRATA_411920
 	select MACH_BCM2708
 	select VC4
@@ -1044,11 +1040,6 @@
 
 source "arch/arm/mach-vexpress/Kconfig"
 source "arch/arm/plat-versatile/Kconfig"
-<<<<<<< HEAD
-=======
-
-source "arch/arm/mach-vt8500/Kconfig"
->>>>>>> c20f18ce
 
 source "arch/arm/mach-vt8500/Kconfig"
 
@@ -1359,11 +1350,7 @@
 	depends on REALVIEW_EB_ARM11MP || REALVIEW_EB_A9MP || \
 		 MACH_REALVIEW_PB11MP || MACH_REALVIEW_PBX || ARCH_OMAP4 || \
 		 ARCH_EXYNOS4 || ARCH_TEGRA || ARCH_U8500 || ARCH_VEXPRESS_CA9X4 || \
-<<<<<<< HEAD
 		 ARCH_MSM_SCORPIONMP || ARCH_SHMOBILE || ARCH_KONA
-=======
-		 ARCH_MSM_SCORPIONMP || ARCH_SHMOBILE
->>>>>>> c20f18ce
 	select USE_GENERIC_SMP_HELPERS
 	select HAVE_ARM_SCU if !ARCH_MSM_SCORPIONMP
 	help
