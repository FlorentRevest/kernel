--- conflicted
+++ resolved
@@ -13,10 +13,6 @@
 #include <linux/errno.h>
 #include <asm/cacheflush.h>
 #include <asm/cp15.h>
-<<<<<<< HEAD
-=======
-#include <mach/common.h>
->>>>>>> 344bd536
 
 #include "common.h"
 
@@ -88,7 +84,6 @@
 void imx_cpu_die(unsigned int cpu)
 {
 	cpu_enter_lowpower();
-<<<<<<< HEAD
 	/*
 	 * We use the cpu jumping argument register to sync with
 	 * imx_cpu_kill() which is running on cpu0 and waiting for
@@ -96,14 +91,6 @@
 	 */
 	imx_set_cpu_arg(cpu, ~0);
 	cpu_do_idle();
-=======
-	imx_enable_cpu(cpu, false);
-	cpu_do_idle();
-	cpu_leave_lowpower();
-
-	/* We should never return from idle */
-	panic("cpu %d unexpectedly exit from shutdown\n", cpu);
->>>>>>> 344bd536
 }
 
 int imx_cpu_kill(unsigned int cpu)
