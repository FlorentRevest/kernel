#ifndef __ASMARM_SMP_TWD_H
#define __ASMARM_SMP_TWD_H

#define TWD_TIMER_LOAD			0x00
#define TWD_TIMER_COUNTER		0x04
#define TWD_TIMER_CONTROL		0x08
#define TWD_TIMER_INTSTAT		0x0C

#define TWD_WDOG_LOAD			0x20
#define TWD_WDOG_COUNTER		0x24
#define TWD_WDOG_CONTROL		0x28
#define TWD_WDOG_INTSTAT		0x2C
#define TWD_WDOG_RESETSTAT		0x30
#define TWD_WDOG_DISABLE		0x34

#define TWD_TIMER_CONTROL_ENABLE	(1 << 0)
#define TWD_TIMER_CONTROL_ONESHOT	(0 << 1)
#define TWD_TIMER_CONTROL_PERIODIC	(1 << 1)
#define TWD_TIMER_CONTROL_IT_ENABLE	(1 << 2)

<<<<<<< HEAD
#define TWD_WDOG_CONTROL_ENABLE         (1 << 0)
#define TWD_WDOG_CONTROL_PERIODIC	(1 << 1)
#define TWD_WDOG_CONTROL_IT_ENABLE	(1 << 2)
#define TWD_WDOG_CONTROL_TIMER_MODE	(0 << 3)
#define TWD_WDOG_CONTROL_WATCHDOG_MODE	(1 << 3)

struct clock_event_device;
=======
#include <linux/ioport.h>
>>>>>>> 90adfd2b

struct twd_local_timer {
	struct resource	res[2];
};

<<<<<<< HEAD
int twd_timer_ack(void);
void twd_timer_setup(struct clock_event_device *);
unsigned long twd_get_timer_rate(void);
=======
#define DEFINE_TWD_LOCAL_TIMER(name,base,irq)	\
struct twd_local_timer name __initdata = {	\
	.res	= {				\
		DEFINE_RES_MEM(base, 0x10),	\
		DEFINE_RES_IRQ(irq),		\
	},					\
};

int twd_local_timer_register(struct twd_local_timer *);

#ifdef CONFIG_HAVE_ARM_TWD
void twd_local_timer_of_register(void);
#else
static inline void twd_local_timer_of_register(void)
{
}
#endif
>>>>>>> 90adfd2b

#endif<|MERGE_RESOLUTION|>--- conflicted
+++ resolved
@@ -18,7 +18,6 @@
 #define TWD_TIMER_CONTROL_PERIODIC	(1 << 1)
 #define TWD_TIMER_CONTROL_IT_ENABLE	(1 << 2)
 
-<<<<<<< HEAD
 #define TWD_WDOG_CONTROL_ENABLE         (1 << 0)
 #define TWD_WDOG_CONTROL_PERIODIC	(1 << 1)
 #define TWD_WDOG_CONTROL_IT_ENABLE	(1 << 2)
@@ -26,36 +25,13 @@
 #define TWD_WDOG_CONTROL_WATCHDOG_MODE	(1 << 3)
 
 struct clock_event_device;
-=======
-#include <linux/ioport.h>
->>>>>>> 90adfd2b
 
 struct twd_local_timer {
 	struct resource	res[2];
 };
 
-<<<<<<< HEAD
 int twd_timer_ack(void);
 void twd_timer_setup(struct clock_event_device *);
 unsigned long twd_get_timer_rate(void);
-=======
-#define DEFINE_TWD_LOCAL_TIMER(name,base,irq)	\
-struct twd_local_timer name __initdata = {	\
-	.res	= {				\
-		DEFINE_RES_MEM(base, 0x10),	\
-		DEFINE_RES_IRQ(irq),		\
-	},					\
-};
-
-int twd_local_timer_register(struct twd_local_timer *);
-
-#ifdef CONFIG_HAVE_ARM_TWD
-void twd_local_timer_of_register(void);
-#else
-static inline void twd_local_timer_of_register(void)
-{
-}
-#endif
->>>>>>> 90adfd2b
 
 #endif