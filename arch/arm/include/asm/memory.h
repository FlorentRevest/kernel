/*
 *  arch/arm/include/asm/memory.h
 *
 *  Copyright (C) 2000-2002 Russell King
 *  modification for nommu, Hyok S. Choi, 2004
 *
 * This program is free software; you can redistribute it and/or modify
 * it under the terms of the GNU General Public License version 2 as
 * published by the Free Software Foundation.
 *
 *  Note: this file should not be included by non-asm/.h files
 */
#ifndef __ASM_ARM_MEMORY_H
#define __ASM_ARM_MEMORY_H

#include <linux/compiler.h>
#include <linux/const.h>
#include <linux/types.h>
#include <asm/sizes.h>

#ifdef CONFIG_NEED_MACH_MEMORY_H
#include <mach/memory.h>
#endif

/*
 * Allow for constants defined here to be used from assembly code
 * by prepending the UL suffix only with actual C code compilation.
 */
#define UL(x) _AC(x, UL)

#ifdef CONFIG_MMU

/*
 * PAGE_OFFSET - the virtual address of the start of the kernel image
 * TASK_SIZE - the maximum size of a user space task.
 * TASK_UNMAPPED_BASE - the lower boundary of the mmap VM area
 */
#define PAGE_OFFSET		UL(CONFIG_PAGE_OFFSET)
#define TASK_SIZE		(UL(CONFIG_PAGE_OFFSET) - UL(0x01000000))
#define TASK_UNMAPPED_BASE	(UL(CONFIG_PAGE_OFFSET) / 3)

/*
 * The maximum size of a 26-bit user space task.
 */
#define TASK_SIZE_26		UL(0x04000000)

/*
 * The module space lives between the addresses given by TASK_SIZE
 * and PAGE_OFFSET - it must be within 32MB of the kernel text.
 */
#ifndef CONFIG_THUMB2_KERNEL
#define MODULES_VADDR		(PAGE_OFFSET - 16*1024*1024)
#else
/* smaller range for Thumb-2 symbols relocation (2^24)*/
#define MODULES_VADDR		(PAGE_OFFSET - 8*1024*1024)
#endif

#if TASK_SIZE > MODULES_VADDR
#error Top of user space clashes with start of module space
#endif

/*
 * The highmem pkmap virtual space shares the end of the module area.
 */
#ifdef CONFIG_HIGHMEM
#define MODULES_END		(PAGE_OFFSET - PMD_SIZE)
#else
#define MODULES_END		(PAGE_OFFSET)
#endif

/*
 * The XIP kernel gets mapped at the bottom of the module vm area.
 * Since we use sections to map it, this macro replaces the physical address
 * with its virtual address while keeping offset from the base section.
 */
#define XIP_VIRT_ADDR(physaddr)  (MODULES_VADDR + ((physaddr) & 0x000fffff))

/*
 * Allow 16MB-aligned ioremap pages
 */
#define IOREMAP_MAX_ORDER	24

#define CONSISTENT_END		(0xffe00000UL)

#else /* CONFIG_MMU */

/*
 * The limitation of user task size can grow up to the end of free ram region.
 * It is difficult to define and perhaps will never meet the original meaning
 * of this define that was meant to.
 * Fortunately, there is no reference for this in noMMU mode, for now.
 */
#ifndef TASK_SIZE
#define TASK_SIZE		(CONFIG_DRAM_SIZE)
#endif

#ifndef TASK_UNMAPPED_BASE
#define TASK_UNMAPPED_BASE	UL(0x00000000)
#endif

#ifndef PHYS_OFFSET
#define PHYS_OFFSET 		UL(CONFIG_DRAM_BASE)
#endif

#ifndef END_MEM
#define END_MEM     		(UL(CONFIG_DRAM_BASE) + CONFIG_DRAM_SIZE)
#endif

#ifndef PAGE_OFFSET
#define PAGE_OFFSET		(PHYS_OFFSET)
#endif

/*
 * The module can be at any place in ram in nommu mode.
 */
#define MODULES_END		(END_MEM)
#define MODULES_VADDR		(PHYS_OFFSET)

#define XIP_VIRT_ADDR(physaddr)  (physaddr)

#endif /* !CONFIG_MMU */

/*
 * We fix the TCM memories max 32 KiB ITCM resp DTCM at these
 * locations
 */
#ifdef CONFIG_HAVE_TCM
#define ITCM_OFFSET	UL(0xfffe0000)
#define DTCM_OFFSET	UL(0xfffe8000)
#endif

/*
 * Convert a physical address to a Page Frame Number and back
 */
#define	__phys_to_pfn(paddr)	((unsigned long)((paddr) >> PAGE_SHIFT))
#define	__pfn_to_phys(pfn)	((phys_addr_t)(pfn) << PAGE_SHIFT)

/*
 * Convert a page to/from a physical address
 */
#define page_to_phys(page)	(__pfn_to_phys(page_to_pfn(page)))
#define phys_to_page(phys)	(pfn_to_page(__phys_to_pfn(phys)))

#ifndef __ASSEMBLY__

/*
 * Physical vs virtual RAM address space conversion.  These are
 * private definitions which should NOT be used outside memory.h
 * files.  Use virt_to_phys/phys_to_virt/__pa/__va instead.
 */
#ifndef __virt_to_phys
#ifdef CONFIG_ARM_PATCH_PHYS_VIRT

/*
 * Constants used to force the right instruction encodings and shifts
 * so that all we need to do is modify the 8-bit constant field.
 */
#define __PV_BITS_31_24	0x81000000

extern unsigned long __pv_phys_offset;
#define PHYS_OFFSET __pv_phys_offset

#define __pv_stub(from,to,instr,type)			\
	__asm__("@ __pv_stub\n"				\
	"1:	" instr "	%0, %1, %2\n"		\
	"	.pushsection .pv_table,\"a\"\n"		\
	"	.long	1b\n"				\
	"	.popsection\n"				\
	: "=r" (to)					\
	: "r" (from), "I" (type))

static inline unsigned long __virt_to_phys(unsigned long x)
{
	unsigned long t;
	__pv_stub(x, t, "add", __PV_BITS_31_24);
	return t;
}

static inline unsigned long __phys_to_virt(unsigned long x)
{
	unsigned long t;
	__pv_stub(x, t, "sub", __PV_BITS_31_24);
	return t;
}
#else
#define __virt_to_phys(x)	((x) - PAGE_OFFSET + PHYS_OFFSET)
#define __phys_to_virt(x)	((x) - PHYS_OFFSET + PAGE_OFFSET)
#endif
#endif

#ifndef PHYS_OFFSET
#ifdef PLAT_PHYS_OFFSET
#define PHYS_OFFSET	PLAT_PHYS_OFFSET
<<<<<<< HEAD
=======
#else
#define PHYS_OFFSET	UL(CONFIG_PHYS_OFFSET)
#endif
>>>>>>> 53143fd3
#endif

/*
 * PFNs are used to describe any physical page; this means
 * PFN 0 == physical address 0.
 *
 * This is the PFN of the first RAM page in the kernel
 * direct-mapped view.  We assume this is the first page
 * of RAM in the mem_map as well.
 */
#define PHYS_PFN_OFFSET	(PHYS_OFFSET >> PAGE_SHIFT)

/*
 * These are *only* valid on the kernel direct mapped RAM memory.
 * Note: Drivers should NOT use these.  They are the wrong
 * translation for translating DMA addresses.  Use the driver
 * DMA support - see dma-mapping.h.
 */
static inline phys_addr_t virt_to_phys(const volatile void *x)
{
	return __virt_to_phys((unsigned long)(x));
}

static inline void *phys_to_virt(phys_addr_t x)
{
	return (void *)(__phys_to_virt((unsigned long)(x)));
}

/*
 * Drivers should NOT use these either.
 */
#define __pa(x)			__virt_to_phys((unsigned long)(x))
#define __va(x)			((void *)__phys_to_virt((unsigned long)(x)))
#define pfn_to_kaddr(pfn)	__va((pfn) << PAGE_SHIFT)

/*
 * Virtual <-> DMA view memory address translations
 * Again, these are *only* valid on the kernel direct mapped RAM
 * memory.  Use of these is *deprecated* (and that doesn't mean
 * use the __ prefixed forms instead.)  See dma-mapping.h.
 */
#ifndef __virt_to_bus
#define __virt_to_bus	__virt_to_phys
#define __bus_to_virt	__phys_to_virt
#define __pfn_to_bus(x)	__pfn_to_phys(x)
#define __bus_to_pfn(x)	__phys_to_pfn(x)
#endif

static inline __deprecated unsigned long virt_to_bus(void *x)
{
	return __virt_to_bus((unsigned long)x);
}

static inline __deprecated void *bus_to_virt(unsigned long x)
{
	return (void *)__bus_to_virt(x);
}

/*
 * Conversion between a struct page and a physical address.
 *
 * Note: when converting an unknown physical address to a
 * struct page, the resulting pointer must be validated
 * using VALID_PAGE().  It must return an invalid struct page
 * for any physical address not corresponding to a system
 * RAM address.
 *
 *  page_to_pfn(page)	convert a struct page * to a PFN number
 *  pfn_to_page(pfn)	convert a _valid_ PFN number to struct page *
 *
 *  virt_to_page(k)	convert a _valid_ virtual address to struct page *
 *  virt_addr_valid(k)	indicates whether a virtual address is valid
 */
#define ARCH_PFN_OFFSET		PHYS_PFN_OFFSET

#define virt_to_page(kaddr)	pfn_to_page(__pa(kaddr) >> PAGE_SHIFT)
#define virt_addr_valid(kaddr)	((unsigned long)(kaddr) >= PAGE_OFFSET && (unsigned long)(kaddr) < (unsigned long)high_memory)

/*
 * Optional coherency support.  Currently used only by selected
 * Intel XSC3-based systems.
 */
#ifndef arch_is_coherent
#define arch_is_coherent()		0
#endif

#endif

#include <asm-generic/memory_model.h>

#endif<|MERGE_RESOLUTION|>--- conflicted
+++ resolved
@@ -191,12 +191,9 @@
 #ifndef PHYS_OFFSET
 #ifdef PLAT_PHYS_OFFSET
 #define PHYS_OFFSET	PLAT_PHYS_OFFSET
-<<<<<<< HEAD
-=======
 #else
 #define PHYS_OFFSET	UL(CONFIG_PHYS_OFFSET)
 #endif
->>>>>>> 53143fd3
 #endif
 
 /*
