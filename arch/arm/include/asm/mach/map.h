/*
 *  arch/arm/include/asm/map.h
 *
 *  Copyright (C) 1999-2000 Russell King
 *
 * This program is free software; you can redistribute it and/or modify
 * it under the terms of the GNU General Public License version 2 as
 * published by the Free Software Foundation.
 *
 *  Page table mapping constructs and function prototypes
 */
#include <asm/io.h>

struct map_desc {
	unsigned long virtual;
	unsigned long pfn;
	unsigned long length;
	unsigned int type;
};

/* types 0-3 are defined in asm/io.h */
#define MT_UNCACHED		4
#define MT_CACHECLEAN		5
#define MT_MINICLEAN		6
#define MT_LOW_VECTORS		7
#define MT_HIGH_VECTORS		8
#define MT_MEMORY		9
#define MT_ROM			10
#define MT_MEMORY_NONCACHED	11
#define MT_MEMORY_DTCM		12
#define MT_MEMORY_ITCM		13
<<<<<<< HEAD
#define MT_MEMORY_DMA_READY	14
=======
#define MT_MEMORY_SO		14
>>>>>>> 53143fd3

#ifdef CONFIG_MMU
extern void iotable_init(struct map_desc *, int);

struct mem_type;
extern const struct mem_type *get_mem_type(unsigned int type);
/*
 * external interface to remap single page with appropriate type
 */
extern int ioremap_page(unsigned long virt, unsigned long phys,
			const struct mem_type *mtype);
#else
#define iotable_init(map,num)	do { } while (0)
#endif<|MERGE_RESOLUTION|>--- conflicted
+++ resolved
@@ -29,11 +29,8 @@
 #define MT_MEMORY_NONCACHED	11
 #define MT_MEMORY_DTCM		12
 #define MT_MEMORY_ITCM		13
-<<<<<<< HEAD
-#define MT_MEMORY_DMA_READY	14
-=======
 #define MT_MEMORY_SO		14
->>>>>>> 53143fd3
+#define MT_MEMORY_DMA_READY     15
 
 #ifdef CONFIG_MMU
 extern void iotable_init(struct map_desc *, int);
