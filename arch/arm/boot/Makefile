--- conflicted
+++ resolved
@@ -11,12 +11,6 @@
 # Copyright (C) 1995-2002 Russell King
 #
 
-<<<<<<< HEAD
-MKIMAGE         := $(srctree)/scripts/mkuboot.sh
-MKDTB           := $(srctree)/scripts/mkdtb.sh
-
-=======
->>>>>>> 53143fd3
 ifneq ($(MACHINE),)
 include $(srctree)/$(MACHINE)/Makefile.boot
 endif
@@ -31,19 +25,7 @@
 
 export ZRELADDR INITRD_PHYS PARAMS_PHYS
 
-targets := Image zImage xipImage bootpImage uImage dt-blob
-
-$(obj)/dt-blob: FORCE
-ifeq ($(CONFIG_KONA_ATAG_DT),y)
-	$(CONFIG_SHELL) $(MKDTB) $(srctree)/arch/arm/boot/dts/$(CONFIG_KONA_ATAG_DT_DTS_FILE).dts \
-				$(objtree)/arch/arm/boot/dt-blob
-	@echo '  dt-blob is ready.'
-else
-ifneq ($(wildcard $(objtree)/arch/arm/boot/dt-blob),)
-	rm -f $(objtree)/arch/arm/boot/dt-blob
-endif
-	@echo '  dt-blob is not needed.'
-endif
+targets := Image zImage xipImage bootpImage uImage
 
 ifeq ($(CONFIG_XIP_KERNEL),y)
 
