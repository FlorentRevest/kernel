/* Copyright (c) 2013, The Linux Foundation. All rights reserved.
 *
 * This program is free software; you can redistribute it and/or modify
 * it under the terms of the GNU General Public License version 2 and
 * only version 2 as published by the Free Software Foundation.
 *
 * This program is distributed in the hope that it will be useful,
 * but WITHOUT ANY WARRANTY; without even the implied warranty of
 * MERCHANTABILITY or FITNESS FOR A PARTICULAR PURPOSE.  See the
 * GNU General Public License for more details.
 */

/include/ "skeleton.dtsi"

/ {
	model = "Qualcomm MSM SAMARIUM";
	compatible = "qcom,msmsamarium";
	interrupt-parent = <&intc>;
	soc: soc { };
};

/include/ "msmsamarium-ion.dtsi"
/include/ "msmsamarium-smp2p.dtsi"

&soc {
	#address-cells = <1>;
	#size-cells = <1>;
	ranges;

	intc: interrupt-controller@f9000000 {
		compatible = "qcom,msm-qgic2";
		interrupt-controller;
		#interrupt-cells = <3>;
		reg = <0xf9000000 0x1000>,
		      <0xf9002000 0x1000>;
	};

	msmgpio: gpio@fd510000 {
		compatible = "qcom,msm-gpio";
		gpio-controller;
		#gpio-cells = <2>;
		interrupt-controller;
		#interrupt-cells = <2>;
		reg = <0xfd510000 0x4000>;
		ngpio = <146>;
		interrupts = <0 208 0>;
		qcom,direct-connect-irqs = <8>;
	};

	timer {
		compatible = "arm,armv7-timer";
		interrupts = <1 2 0 1 3 0>;
		clock-frequency = <19200000>;
	};

	uartblsp0dm2: serial@f991f000 {
		compatible = "qcom,msm-lsuart-v14";
		reg = <0xf991f000 0x1000>;
		interrupts = <0 109 0>;
		status = "disabled";
	};

	qcom,msm-imem@fe805000 {
		compatible = "qcom,msm-imem";
		reg = <0xfe805000 0x1000>; /* Address and size of IMEM */
	};

	sdcc1: qcom,sdcc@f9824000 {
		cell-index = <1>; /* SDC1 eMMC slot */
		compatible = "qcom,msm-sdcc";
		reg = <0xf9824000 0x800>;
		reg-names = "core_mem";
		interrupts = <0 123 0>;
		interrupt-names = "core_irq";

		qcom,bus-width = <8>;
		status = "disabled";
	};

	sdcc2: qcom,sdcc@f98a4000 {
		cell-index = <2>; /* SDC2 SD card slot */
		compatible = "qcom,msm-sdcc";
		reg = <0xf98a4000 0x800>;
		reg-names = "core_mem";
		interrupts = <0 125 0>;
		interrupt-names = "core_irq";

		qcom,bus-width = <4>;
		status = "disabled";
	};

	qcom,sps@f9980000 {
		compatible = "qcom,msm_sps";
		reg = <0xf9984000 0x15000>,
		      <0xf9999000 0xb000>;
		reg-names = "bam_mem", "core_mem";
		interrupts = <0 94 0>;
	};

	qcom,wdt@f9017000 {
		compatible = "qcom,msm-watchdog";
		reg = <0xf9017000 0x1000>;
		interrupts = <0 3 0>, <0 4 0>;
		qcom,bark-time = <11000>;
		qcom,pet-time = <10000>;
		qcom,ipi-ping;
	};

	qcom,msm-mem-hole {
		compatible = "qcom,msm-mem-hole";
		qcom,memblock-remove = <0x07f00000 0x8000000>; /* Address and size of hole */
	};

	qcom,ipc-spinlock@fd484000 {
		compatible = "qcom,ipc-spinlock-sfpb";
		reg = <0xfd484000 0x400>;
		qcom,num-locks = <8>;
	};

	qcom,smem@fa00000 {
		compatible = "qcom,smem";
		reg = <0xfa00000 0x200000>,
			<0xf9011000 0x1000>,
			<0xfc428000 0x4000>;
		reg-names = "smem", "irq-reg-base", "aux-mem1";

		qcom,smd-modem {
			compatible = "qcom,smd";
			qcom,smd-edge = <0>;
			qcom,smd-irq-offset = <0x8>;
			qcom,smd-irq-bitmask = <0x1000>;
			qcom,pil-string = "modem";
			interrupts = <0 25 1>;
		};

		qcom,smsm-modem {
			compatible = "qcom,smsm";
			qcom,smsm-edge = <0>;
			qcom,smsm-irq-offset = <0x8>;
			qcom,smsm-irq-bitmask = <0x2000>;
			interrupts = <0 26 1>;
		};

		qcom,smd-adsp {
			compatible = "qcom,smd";
			qcom,smd-edge = <1>;
			qcom,smd-irq-offset = <0x8>;
			qcom,smd-irq-bitmask = <0x100>;
			qcom,pil-string = "adsp";
			interrupts = <0 156 1>;
		};

		qcom,smsm-adsp {
			compatible = "qcom,smsm";
			qcom,smsm-edge = <1>;
			qcom,smsm-irq-offset = <0x8>;
			qcom,smsm-irq-bitmask = <0x200>;
			interrupts = <0 157 1>;
		};

		qcom,smd-wcnss {
			compatible = "qcom,smd";
			qcom,smd-edge = <6>;
			qcom,smd-irq-offset = <0x8>;
			qcom,smd-irq-bitmask = <0x20000>;
			qcom,pil-string = "wcnss";
			interrupts = <0 142 1>;
		};

		qcom,smsm-wcnss {
			compatible = "qcom,smsm";
			qcom,smsm-edge = <6>;
			qcom,smsm-irq-offset = <0x8>;
			qcom,smsm-irq-bitmask = <0x80000>;
			interrupts = <0 144 1>;
		};

		qcom,smd-rpm {
			compatible = "qcom,smd";
			qcom,smd-edge = <15>;
			qcom,smd-irq-offset = <0x8>;
			qcom,smd-irq-bitmask = <0x1>;
			interrupts = <0 168 1>;
			qcom,irq-no-suspend;
		};
	};

	android_usb@fe8050c8 {
		compatible = "qcom,android-usb";
		reg = <0xfe8050c8 0xc8>;
		qcom,android-usb-swfi-latency = <1>;
	};

	usb_otg: usb@f9a55000 {
		compatible = "qcom,hsusb-otg";
		status = "disabled";

		reg = <0xf9a55000 0x400>;
		interrupts = <0 134 0>, <0 140 0>;
		interrupt-names = "core_irq", "async_irq";
		HSUSB_VDDCX-supply = "";
		HSUSB_1p8-supply = "";
		HSUSB_3p3-supply = "";
		qcom,vdd-voltage-level = <1 5 7>;

		qcom,hsusb-otg-phy-type = <2>;
		qcom,hsusb-otg-phy-init-seq =
			<0x44 0x80 0x68 0x81 0x24 0x82 0x13 0x83 0xffffffff>;
		qcom,hsusb-otg-mode = <1>;
		qcom,hsusb-otg-otg-control = <1>;
		qcom,hsusb-otg-disable-reset;

		qcom,msm-bus,name = "usb2";
		qcom,msm-bus,num-cases = <3>;
		qcom,msm-bus,num-paths = <1>;
		qcom,msm-bus,vectors-KBps =
				<87 512 0 0>,
				<87 512 60000 960000>,
				<87 512 6000  6000>;
	};

	qcom,bam_dmux@fc834000 {
		compatible = "qcom,bam_dmux";
		reg = <0xfc834000 0x7000>;
		interrupts = <0 29 1>;
		qcom,rx-ring-size = <64>;
	};

	spmi_bus: qcom,spmi@fc4c0000 {
		compatible = "qcom,spmi-pmic-arb";
		reg = <0xfc4cf000 0x1000>,
		      <0Xfc4cb000 0x1000>,
		      <0Xfc4ca000 0x1000>;
		reg-names = "core", "intr", "cnfg";
		interrupts = <0 190 0>;
		qcom,pmic-arb-channel = <0>;
		qcom,pmic-arb-ee = <0>;
		#interrupt-cells = <3>;
		interrupt-controller;
		#address-cells = <1>;
		#size-cells = <0>;
		cell-index = <0>;
		qcom,not-wakeup;     /* Needed until MPM is fully configured. */
	};
<<<<<<< HEAD
};

/include/ "msm-pma8084.dtsi"
=======

	tsens: tsens@fc4a8000 {
		compatible = "qcom,msm-tsens";
		reg = <0xfc4a8000 0x2000>,
		      <0xfc4bc000 0x1000>;
		reg-names = "tsens_physical", "tsens_eeprom_physical";
		interrupts = <0 184 0>;
		qcom,sensors = <11>;
		qcom,slope = <3200 3200 3200 3200 3200 3200 3200 3200 3200
				3200 3200>;
		qcom,calib-mode = "fuse_map1";
	};
};
>>>>>>> 35c654a8
<|MERGE_RESOLUTION|>--- conflicted
+++ resolved
@@ -242,11 +242,6 @@
 		cell-index = <0>;
 		qcom,not-wakeup;     /* Needed until MPM is fully configured. */
 	};
-<<<<<<< HEAD
-};
-
-/include/ "msm-pma8084.dtsi"
-=======
 
 	tsens: tsens@fc4a8000 {
 		compatible = "qcom,msm-tsens";
@@ -260,4 +255,5 @@
 		qcom,calib-mode = "fuse_map1";
 	};
 };
->>>>>>> 35c654a8
+
+/include/ "msm-pma8084.dtsi"