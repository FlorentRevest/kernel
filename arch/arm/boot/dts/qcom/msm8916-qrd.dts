/* Copyright (c) 2014, The Linux Foundation. All rights reserved.
 *
 * This program is free software; you can redistribute it and/or modify
 * it under the terms of the GNU General Public License version 2 and
 * only version 2 as published by the Free Software Foundation.
 *
 * This program is distributed in the hope that it will be useful,
 * but WITHOUT ANY WARRANTY; without even the implied warranty of
 * MERCHANTABILITY or FITNESS FOR A PARTICULAR PURPOSE.  See the
 * GNU General Public License for more details.
 */

/dts-v1/;

#include "msm8916-qrd.dtsi"

/ {
	model = "Qualcomm MSM 8916 QRD";
	compatible = "qcom,msm8916-qrd", "qcom,msm8916", "qcom,qrd";
<<<<<<< HEAD
	qcom,board-id = <11 0>;
};

&tlmm_pinmux {
	akm_reset_pin {
		qcom,pins = <&gp 36>;
		qcom,pin-func = <0>;
		qcom,num-grp-pins = <1>;
		label = "akm_reset_pin";
		akm_default: akm_default {
			  drive-strength = <16>;
			  bias-pull-up;
		};
		akm_reset: akm_reset {
			   drive-strength = <16>;
			   bias-pull-down;
		};
	};
};

&i2c_0 { /* BLSP1 QUP2 */
	akm@c {
		#address-cells = <1>;
		#size-cells = <0>;
		compatible = "ak,ak09911";
		reg = <0x0c>;
		pinctrl-names = "default","reset";
		pinctrl-0 = <&akm_default>;
		pinctrl-1 = <&akm_reset>;
		vdd-supply = <&pm8916_l17>;
		vio-supply = <&pm8916_l6>;
		akm,layout = <0x0>;
		akm,gpio_rstn = <&msm_gpio 36 0x0>;
	};
=======
	qcom,board-id = <11 0> , <11 4>;
>>>>>>> 972a86db
};<|MERGE_RESOLUTION|>--- conflicted
+++ resolved
@@ -17,8 +17,7 @@
 / {
 	model = "Qualcomm MSM 8916 QRD";
 	compatible = "qcom,msm8916-qrd", "qcom,msm8916", "qcom,qrd";
-<<<<<<< HEAD
-	qcom,board-id = <11 0>;
+	qcom,board-id = <11 0> , <11 4>;
 };
 
 &tlmm_pinmux {
@@ -52,7 +51,4 @@
 		akm,layout = <0x0>;
 		akm,gpio_rstn = <&msm_gpio 36 0x0>;
 	};
-=======
-	qcom,board-id = <11 0> , <11 4>;
->>>>>>> 972a86db
 };