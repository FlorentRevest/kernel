/*
 *  linux/arch/arm/boot/compressed/head.S
 *
 *  Copyright (C) 1996-2002 Russell King
 *  Copyright (C) 2004 Hyok S. Choi (MPU support)
 *
 * This program is free software; you can redistribute it and/or modify
 * it under the terms of the GNU General Public License version 2 as
 * published by the Free Software Foundation.
 */
#include <linux/linkage.h>
#include <asm/assembler.h>

	.arch	armv7-a
/*
 * Debugging stuff
 *
 * Note that these macros must not contain any code which is not
 * 100% relocatable.  Any attempt to do so will result in a crash.
 * Please select one of the following when turning on debugging.
 */
#ifdef DEBUG

#if defined(CONFIG_DEBUG_ICEDCC)

#if defined(CONFIG_CPU_V6) || defined(CONFIG_CPU_V6K) || defined(CONFIG_CPU_V7) && !defined(CONFIG_KONA_DCACHE_INVALIDATION))
		.macro	loadsp, rb, tmp
		.endm
		.macro	writeb, ch, rb
		mcr	p14, 0, \ch, c0, c5, 0
		.endm
#elif defined(CONFIG_CPU_XSCALE)
		.macro	loadsp, rb, tmp
		.endm
		.macro	writeb, ch, rb
		mcr	p14, 0, \ch, c8, c0, 0
		.endm
#else
		.macro	loadsp, rb, tmp
		.endm
		.macro	writeb, ch, rb
		mcr	p14, 0, \ch, c1, c0, 0
		.endm
#endif

#else

#include CONFIG_DEBUG_LL_INCLUDE

		.macro	writeb,	ch, rb
		senduart \ch, \rb
		.endm

#if defined(CONFIG_ARCH_SA1100)
		.macro	loadsp, rb, tmp
		mov	\rb, #0x80000000	@ physical base address
#ifdef CONFIG_DEBUG_LL_SER3
		add	\rb, \rb, #0x00050000	@ Ser3
#else
		add	\rb, \rb, #0x00010000	@ Ser1
#endif
		.endm
#elif defined(CONFIG_ARCH_S3C24XX)
		.macro loadsp, rb, tmp
		mov	\rb, #0x50000000
		add	\rb, \rb, #0x4000 * CONFIG_S3C_LOWLEVEL_UART_PORT
		.endm
#else
		.macro	loadsp,	rb, tmp
		addruart \rb, \tmp
		.endm
#endif
#endif
#endif

		.macro	kputc,val
		mov	r0, \val
		bl	putc
		.endm

		.macro	kphex,val,len
		mov	r0, \val
		mov	r1, #\len
		bl	phex
		.endm

		.macro	debug_reloc_start
#ifdef DEBUG
		kputc	#'\n'
		kphex	r6, 8		/* processor id */
		kputc	#':'
		kphex	r7, 8		/* architecture id */
#ifdef CONFIG_CPU_CP15
		kputc	#':'
		mrc	p15, 0, r0, c1, c0
		kphex	r0, 8		/* control reg */
#endif
		kputc	#'\n'
		kphex	r5, 8		/* decompressed kernel start */
		kputc	#'-'
		kphex	r9, 8		/* decompressed kernel end  */
		kputc	#'>'
		kphex	r4, 8		/* kernel execution address */
		kputc	#'\n'
#endif
		.endm

		.macro	debug_reloc_end
#ifdef DEBUG
		kphex	r5, 8		/* end of kernel */
		kputc	#'\n'
		mov	r0, r4
		bl	memdump		/* dump 256 bytes at start of kernel */
#endif
		.endm

		.section ".start", #alloc, #execinstr
/*
 * sort out different calling conventions
 */
		.align
		.arm				@ Always enter in ARM state
start:
		.type	start,#function
		.rept	7
		mov	r0, r0
		.endr
   ARM(		mov	r0, r0		)
   ARM(		b	1f		)
 THUMB(		adr	r12, BSYM(1f)	)
 THUMB(		bx	r12		)

		.word	0x016f2818		@ Magic numbers to help the loader
		.word	start			@ absolute load/run zImage address
		.word	_edata			@ zImage end address
 THUMB(		.thumb			)
1:
		mrs	r9, cpsr
#ifdef CONFIG_ARM_VIRT_EXT
		bl	__hyp_stub_install	@ get into SVC mode, reversibly
#endif
		mov	r7, r1			@ save architecture ID
		mov	r8, r2			@ save atags pointer

#ifndef __ARM_ARCH_2__
		/*
		 * Booting from Angel - need to enter SVC mode and disable
		 * FIQs/IRQs (numeric definitions from angel arm.h source).
		 * We only do this if we were in user mode on entry.
		 */
		mrs	r2, cpsr		@ get current mode
		tst	r2, #3			@ not user?
		bne	not_angel
		mov	r0, #0x17		@ angel_SWIreason_EnterSVC
 ARM(		swi	0x123456	)	@ angel_SWI_ARM
 THUMB(		svc	0xab		)	@ angel_SWI_THUMB
not_angel:
		safe_svcmode_maskall r0
		msr	spsr_cxsf, r9		@ Save the CPU boot mode in
						@ SPSR
#else
		teqp	pc, #0x0c000003		@ turn off interrupts
#endif

		/*
		 * Note that some cache flushing and other stuff may
		 * be needed here - is there an Angel SWI call for this?
		 */

		/*
		 * some architecture specific code can be inserted
		 * by the linker here, but it should preserve r7, r8, and r9.
		 */

		.text

#ifdef CONFIG_AUTO_ZRELADDR
		@ determine final kernel image address
		mov	r4, pc
		and	r4, r4, #0xf8000000
		add	r4, r4, #TEXT_OFFSET
#else
		ldr	r4, =zreladdr
#endif

		bl	cache_on

restart:	adr	r0, LC0
		ldmia	r0, {r1, r2, r3, r6, r10, r11, r12}
		ldr	sp, [r0, #28]

		/*
		 * We might be running at a different address.  We need
		 * to fix up various pointers.
		 */
		sub	r0, r0, r1		@ calculate the delta offset
		add	r6, r6, r0		@ _edata
		add	r10, r10, r0		@ inflated kernel size location

		/*
		 * The kernel build system appends the size of the
		 * decompressed kernel at the end of the compressed data
		 * in little-endian form.
		 */
		ldrb	r9, [r10, #0]
		ldrb	lr, [r10, #1]
		orr	r9, r9, lr, lsl #8
		ldrb	lr, [r10, #2]
		ldrb	r10, [r10, #3]
		orr	r9, r9, lr, lsl #16
		orr	r9, r9, r10, lsl #24

#ifndef CONFIG_ZBOOT_ROM
		/* malloc space is above the relocated stack (64k max) */
		add	sp, sp, r0
		add	r10, sp, #0x10000
#else
		/*
		 * With ZBOOT_ROM the bss/stack is non relocatable,
		 * but someone could still run this code from RAM,
		 * in which case our reference is _edata.
		 */
		mov	r10, r6
#endif

		mov	r5, #0			@ init dtb size to 0
#ifdef CONFIG_ARM_APPENDED_DTB
/*
 *   r0  = delta
 *   r2  = BSS start
 *   r3  = BSS end
 *   r4  = final kernel address
 *   r5  = appended dtb size (still unknown)
 *   r6  = _edata
 *   r7  = architecture ID
 *   r8  = atags/device tree pointer
 *   r9  = size of decompressed image
 *   r10 = end of this image, including  bss/stack/malloc space if non XIP
 *   r11 = GOT start
 *   r12 = GOT end
 *   sp  = stack pointer
 *
 * if there are device trees (dtb) appended to zImage, advance r10 so that the
 * dtb data will get relocated along with the kernel if necessary.
 */

		ldr	lr, [r6, #0]
#ifndef __ARMEB__
		ldr	r1, =0xedfe0dd0		@ sig is 0xd00dfeed big endian
#else
		ldr	r1, =0xd00dfeed
#endif
		cmp	lr, r1
		bne	dtb_check_done		@ not found

#ifdef CONFIG_ARM_ATAG_DTB_COMPAT
		/*
		 * OK... Let's do some funky business here.
		 * If we do have a DTB appended to zImage, and we do have
		 * an ATAG list around, we want the later to be translated
		 * and folded into the former here.  To be on the safe side,
		 * let's temporarily move  the stack away into the malloc
		 * area.  No GOT fixup has occurred yet, but none of the
		 * code we're about to call uses any global variable.
		*/
		add	sp, sp, #0x10000
		stmfd	sp!, {r0-r3, ip, lr}
		mov	r0, r8
		mov	r1, r6
		sub	r2, sp, r6
		bl	atags_to_fdt

		/*
		 * If returned value is 1, there is no ATAG at the location
		 * pointed by r8.  Try the typical 0x100 offset from start
		 * of RAM and hope for the best.
		 */
		cmp	r0, #1
		sub	r0, r4, #TEXT_OFFSET
		add	r0, r0, #0x100
		mov	r1, r6
		sub	r2, sp, r6
		bleq	atags_to_fdt

		ldmfd	sp!, {r0-r3, ip, lr}
		sub	sp, sp, #0x10000
#endif

		mov	r8, r6			@ use the appended device tree

		/*
		 * Make sure that the DTB doesn't end up in the final
		 * kernel's .bss area. To do so, we adjust the decompressed
		 * kernel size to compensate if that .bss size is larger
		 * than the relocated code.
		 */
		ldr	r5, =_kernel_bss_size
		adr	r1, wont_overwrite
		sub	r1, r6, r1
		subs	r1, r5, r1
		addhi	r9, r9, r1

		/* Get the dtb's size */
		ldr	r5, [r6, #4]
#ifndef __ARMEB__
		/* convert r5 (dtb size) to little endian */
		eor	r1, r5, r5, ror #16
		bic	r1, r1, #0x00ff0000
		mov	r5, r5, ror #8
		eor	r5, r5, r1, lsr #8
#endif

		/* preserve 64-bit alignment */
		add	r5, r5, #7
		bic	r5, r5, #7

		/* relocate some pointers past the appended dtb */
		add	r6, r6, r5
		add	r10, r10, r5
		add	sp, sp, r5
dtb_check_done:
#endif

/*
 * Check to see if we will overwrite ourselves.
 *   r4  = final kernel address
 *   r9  = size of decompressed image
 *   r10 = end of this image, including  bss/stack/malloc space if non XIP
 * We basically want:
 *   r4 - 16k page directory >= r10 -> OK
 *   r4 + image length <= address of wont_overwrite -> OK
 */
		add	r10, r10, #16384
		cmp	r4, r10
		bhs	wont_overwrite
		add	r10, r4, r9
		adr	r9, wont_overwrite
		cmp	r10, r9
		bls	wont_overwrite

/*
 * Relocate ourselves past the end of the decompressed kernel.
 *   r6  = _edata
 *   r10 = end of the decompressed kernel
 * Because we always copy ahead, we need to do it from the end and go
 * backward in case the source and destination overlap.
 */
		/*
		 * Bump to the next 256-byte boundary with the size of
		 * the relocation code added. This avoids overwriting
		 * ourself when the offset is small.
		 */
		add	r10, r10, #((reloc_code_end - restart + 256) & ~255)
		bic	r10, r10, #255

		/* Get start of code we want to copy and align it down. */
		adr	r5, restart
		bic	r5, r5, #31

/* Relocate the hyp vector base if necessary */
#ifdef CONFIG_ARM_VIRT_EXT
		mrs	r0, spsr
		and	r0, r0, #MODE_MASK
		cmp	r0, #HYP_MODE
		bne	1f

		bl	__hyp_get_vectors
		sub	r0, r0, r5
		add	r0, r0, r10
		bl	__hyp_set_vectors
1:
#endif

		sub	r9, r6, r5		@ size to copy
		add	r9, r9, #31		@ rounded up to a multiple
		bic	r9, r9, #31		@ ... of 32 bytes
		add	r6, r9, r5
		add	r9, r9, r10

1:		ldmdb	r6!, {r0 - r3, r10 - r12, lr}
		cmp	r6, r5
		stmdb	r9!, {r0 - r3, r10 - r12, lr}
		bhi	1b

		/* Preserve offset to relocated code. */
		sub	r6, r9, r6

#ifndef CONFIG_ZBOOT_ROM
		/* cache_clean_flush may use the stack, so relocate it */
		add	sp, sp, r6
#endif

		bl	cache_clean_flush

		adr	r0, BSYM(restart)
		add	r0, r0, r6
		mov	pc, r0

wont_overwrite:
/*
 * If delta is zero, we are running at the address we were linked at.
 *   r0  = delta
 *   r2  = BSS start
 *   r3  = BSS end
 *   r4  = kernel execution address
 *   r5  = appended dtb size (0 if not present)
 *   r7  = architecture ID
 *   r8  = atags pointer
 *   r11 = GOT start
 *   r12 = GOT end
 *   sp  = stack pointer
 */
		orrs	r1, r0, r5
		beq	not_relocated

		add	r11, r11, r0
		add	r12, r12, r0

#ifndef CONFIG_ZBOOT_ROM
		/*
		 * If we're running fully PIC === CONFIG_ZBOOT_ROM = n,
		 * we need to fix up pointers into the BSS region.
		 * Note that the stack pointer has already been fixed up.
		 */
		add	r2, r2, r0
		add	r3, r3, r0

		/*
		 * Relocate all entries in the GOT table.
		 * Bump bss entries to _edata + dtb size
		 */
1:		ldr	r1, [r11, #0]		@ relocate entries in the GOT
		add	r1, r1, r0		@ This fixes up C references
		cmp	r1, r2			@ if entry >= bss_start &&
		cmphs	r3, r1			@       bss_end > entry
		addhi	r1, r1, r5		@    entry += dtb size
		str	r1, [r11], #4		@ next entry
		cmp	r11, r12
		blo	1b

		/* bump our bss pointers too */
		add	r2, r2, r5
		add	r3, r3, r5

#else

		/*
		 * Relocate entries in the GOT table.  We only relocate
		 * the entries that are outside the (relocated) BSS region.
		 */
1:		ldr	r1, [r11, #0]		@ relocate entries in the GOT
		cmp	r1, r2			@ entry < bss_start ||
		cmphs	r3, r1			@ _end < entry
		addlo	r1, r1, r0		@ table.  This fixes up the
		str	r1, [r11], #4		@ C references.
		cmp	r11, r12
		blo	1b
#endif

not_relocated:	mov	r0, #0
1:		str	r0, [r2], #4		@ clear bss
		str	r0, [r2], #4
		str	r0, [r2], #4
		str	r0, [r2], #4
		cmp	r2, r3
		blo	1b

/*
 * The C runtime environment should now be setup sufficiently.
 * Set up some pointers, and start decompressing.
 *   r4  = kernel execution address
 *   r7  = architecture ID
 *   r8  = atags pointer
 */
		mov	r0, r4
		mov	r1, sp			@ malloc space above stack
		add	r2, sp, #0x10000	@ 64k max
		mov	r3, r7
		bl	decompress_kernel
		bl	cache_clean_flush
		bl	cache_off
		mov	r1, r7			@ restore architecture number
		mov	r2, r8			@ restore atags pointer

#ifdef CONFIG_ARM_VIRT_EXT
		mrs	r0, spsr		@ Get saved CPU boot mode
		and	r0, r0, #MODE_MASK
		cmp	r0, #HYP_MODE		@ if not booted in HYP mode...
		bne	__enter_kernel		@ boot kernel directly

		adr	r12, .L__hyp_reentry_vectors_offset
		ldr	r0, [r12]
		add	r0, r0, r12

		bl	__hyp_set_vectors
		__HVC(0)			@ otherwise bounce to hyp mode

		b	.			@ should never be reached

		.align	2
.L__hyp_reentry_vectors_offset:	.long	__hyp_reentry_vectors - .
#else
		b	__enter_kernel
#endif

		.align	2
		.type	LC0, #object
LC0:		.word	LC0			@ r1
		.word	__bss_start		@ r2
		.word	_end			@ r3
		.word	_edata			@ r6
		.word	input_data_end - 4	@ r10 (inflated size location)
		.word	_got_start		@ r11
		.word	_got_end		@ ip
		.word	.L_user_stack_end	@ sp
		.size	LC0, . - LC0

#ifdef CONFIG_ARCH_RPC
		.globl	params
params:		ldr	r0, =0x10000100		@ params_phys for RPC
		mov	pc, lr
		.ltorg
		.align
#endif

/*
 * Turn on the cache.  We need to setup some page tables so that we
 * can have both the I and D caches on.
 *
 * We place the page tables 16k down from the kernel execution address,
 * and we hope that nothing else is using it.  If we're using it, we
 * will go pop!
 *
 * On entry,
 *  r4 = kernel execution address
 *  r7 = architecture number
 *  r8 = atags pointer
 * On exit,
 *  r0, r1, r2, r3, r9, r10, r12 corrupted
 * This routine must preserve:
 *  r4, r7, r8
 */
		.align	5
cache_on:	mov	r3, #8			@ cache_on function
		b	call_cache_fn

/*
 * Initialize the highest priority protection region, PR7
 * to cover all 32bit address and cacheable and bufferable.
 */
__armv4_mpu_cache_on:
		mov	r0, #0x3f		@ 4G, the whole
		mcr	p15, 0, r0, c6, c7, 0	@ PR7 Area Setting
		mcr 	p15, 0, r0, c6, c7, 1

		mov	r0, #0x80		@ PR7
		mcr	p15, 0, r0, c2, c0, 0	@ D-cache on
		mcr	p15, 0, r0, c2, c0, 1	@ I-cache on
		mcr	p15, 0, r0, c3, c0, 0	@ write-buffer on

		mov	r0, #0xc000
		mcr	p15, 0, r0, c5, c0, 1	@ I-access permission
		mcr	p15, 0, r0, c5, c0, 0	@ D-access permission

		mov	r0, #0
		mcr	p15, 0, r0, c7, c10, 4	@ drain write buffer
		mcr	p15, 0, r0, c7, c5, 0	@ flush(inval) I-Cache
		mcr	p15, 0, r0, c7, c6, 0	@ flush(inval) D-Cache
		mrc	p15, 0, r0, c1, c0, 0	@ read control reg
						@ ...I .... ..D. WC.M
		orr	r0, r0, #0x002d		@ .... .... ..1. 11.1
		orr	r0, r0, #0x1000		@ ...1 .... .... ....

		mcr	p15, 0, r0, c1, c0, 0	@ write control reg

		mov	r0, #0
		mcr	p15, 0, r0, c7, c5, 0	@ flush(inval) I-Cache
		mcr	p15, 0, r0, c7, c6, 0	@ flush(inval) D-Cache
		mov	pc, lr

__armv3_mpu_cache_on:
		mov	r0, #0x3f		@ 4G, the whole
		mcr	p15, 0, r0, c6, c7, 0	@ PR7 Area Setting

		mov	r0, #0x80		@ PR7
		mcr	p15, 0, r0, c2, c0, 0	@ cache on
		mcr	p15, 0, r0, c3, c0, 0	@ write-buffer on

		mov	r0, #0xc000
		mcr	p15, 0, r0, c5, c0, 0	@ access permission

		mov	r0, #0
		mcr	p15, 0, r0, c7, c0, 0	@ invalidate whole cache v3
		/*
		 * ?? ARMv3 MMU does not allow reading the control register,
		 * does this really work on ARMv3 MPU?
		 */
		mrc	p15, 0, r0, c1, c0, 0	@ read control reg
						@ .... .... .... WC.M
		orr	r0, r0, #0x000d		@ .... .... .... 11.1
		/* ?? this overwrites the value constructed above? */
		mov	r0, #0
		mcr	p15, 0, r0, c1, c0, 0	@ write control reg

		/* ?? invalidate for the second time? */
		mcr	p15, 0, r0, c7, c0, 0	@ invalidate whole cache v3
		mov	pc, lr

#ifdef CONFIG_CPU_DCACHE_WRITETHROUGH
#define CB_BITS 0x08
#else
#define CB_BITS 0x0c
#endif

__setup_mmu:	sub	r3, r4, #16384		@ Page directory size
		bic	r3, r3, #0xff		@ Align the pointer
		bic	r3, r3, #0x3f00
/*
 * Initialise the page tables, turning on the cacheable and bufferable
 * bits for the RAM area only.
 */
		mov	r0, r3
		mov	r9, r0, lsr #18
		mov	r9, r9, lsl #18		@ start of RAM
		add	r10, r9, #0x10000000	@ a reasonable RAM size
		mov	r1, #0x12		@ XN|U + section mapping
		orr	r1, r1, #3 << 10	@ AP=11
		add	r2, r3, #16384
1:		cmp	r1, r9			@ if virt > start of RAM
		cmphs	r10, r1			@   && end of RAM > virt
		bic	r1, r1, #0x1c		@ clear XN|U + C + B
		orrlo	r1, r1, #0x10		@ Set XN|U for non-RAM
		orrhs	r1, r1, r6		@ set RAM section settings
		str	r1, [r0], #4		@ 1:1 mapping
		add	r1, r1, #1048576
		teq	r0, r2
		bne	1b
/*
 * If ever we are running from Flash, then we surely want the cache
 * to be enabled also for our execution instance...  We map 2MB of it
 * so there is no map overlap problem for up to 1 MB compressed kernel.
 * If the execution is in RAM then we would only be duplicating the above.
 */
		orr	r1, r6, #0x04		@ ensure B is set for this
		orr	r1, r1, #3 << 10
		mov	r2, pc
		mov	r2, r2, lsr #20
		orr	r1, r1, r2, lsl #20
		add	r0, r3, r2, lsl #2
		str	r1, [r0], #4
		add	r1, r1, #1048576
		str	r1, [r0]
		mov	pc, lr
ENDPROC(__setup_mmu)

@ Enable unaligned access on v6, to allow better code generation
@ for the decompressor C code:
__armv6_mmu_cache_on:
		mrc	p15, 0, r0, c1, c0, 0	@ read SCTLR
		bic	r0, r0, #2		@ A (no unaligned access fault)
		orr	r0, r0, #1 << 22	@ U (v6 unaligned access model)
		mcr	p15, 0, r0, c1, c0, 0	@ write SCTLR
		b	__armv4_mmu_cache_on

__arm926ejs_mmu_cache_on:
#ifdef CONFIG_CPU_DCACHE_WRITETHROUGH
		mov	r0, #4			@ put dcache in WT mode
		mcr	p15, 7, r0, c15, c0, 0
#endif

__armv4_mmu_cache_on:
		mov	r12, lr
#ifdef CONFIG_MMU
		mov	r6, #CB_BITS | 0x12	@ U
		bl	__setup_mmu
		mov	r0, #0
		mcr	p15, 0, r0, c7, c10, 4	@ drain write buffer
		mcr	p15, 0, r0, c8, c7, 0	@ flush I,D TLBs
		mrc	p15, 0, r0, c1, c0, 0	@ read control reg
		orr	r0, r0, #0x5000		@ I-cache enable, RR cache replacement
		orr	r0, r0, #0x0030
#ifdef CONFIG_CPU_ENDIAN_BE8
		orr	r0, r0, #1 << 25	@ big-endian page tables
#endif
		bl	__common_mmu_cache_on
		mov	r0, #0
		mcr	p15, 0, r0, c8, c7, 0	@ flush I,D TLBs
#endif
		mov	pc, r12
#ifdef CONFIG_KONA_DCACHE_INVALIDATION 
__armv7_mmu_dcache_inv:
		mrc   p15, 0, r0, c0, c0, 0   @ read MIDR
		ldr   r1, =0xff0ffff0
		and   r0, r1                  @ extract pertinent CPUID bits
		ldr   r1, =0x410fc090
		cmp   r0, r1                  @ check against ARM Cortex-A9
		movne pc, lr                  @ exit if not equal
		mrc      p15, 0, r0, c0, c1, 5   @ read ID_MMFR1
		tst      r0, #0xf << 16          @ hierarchical cache (ARMv7)
		movne    pc, lr                  @   - not hierarchical, return
		dmb
		mov   r10, #0                 @ init cache level to 0
		mov   r11, #0                 @   - level offset bit to 0
__armv7_mmu_dcache_inv_level_loop:
		mrc      p15, 1, r0, c0, c0, 1   @ read clidr
		ldr   r1, =0x1fffff
		and   r0, r0, r1              @ extract all valid CtypeX bits
		lsr   r0, r0, r11             @ right-align to current level
		ands  r0, r0, #0x7            @ extract CtypeX bits for current level
		moveq pc, lr                  @   - exit if no cache
		cmp   r0, #2                  @ require min d-cache or unified cache
		addlo r10, #1                 @   - increment level
		addlo r11, #3                 @   - increment level bit offset
		blo   __armv7_mmu_dcache_inv_level_loop
__armv7_mmu_dcache_inv_cont:
		mov   r0, r10, lsl #1         @ select d- or unified-cache
		mcr   p15, 2, r0, c0, c0, 0   @ select current cache level in csselr
		isb                           @ sync updated csselr & csidr
		mrc   p15, 1, r0, c0, c0, 0   @ read the new csidr
		ldr   r1, =0x0fffe000
		and   r1, r1, r0              @ extract the max number of sets (r1)
		lsr   r1, r1, #13
		ldr   r2, =0x00001ff8
		and   r2, r2, r0              @ extract the max way associativity (r2)
		lsr   r2, r2, #3
		clz   r3, r2                  @ r3 = way shift bits
		and   r0, r0, #0x7            @ extract the line size
		add   r0, r0, #4              @ r0 = set shift bits
__armv7_mmu_dcache_inv_way_set_loop:
		mov   r9, r10, lsl #1         @ factor level into r9
		orr   r9, r1, lsl r0          @ factor set into r9
		orr   r9, r2, lsl r3          @ factor way into r9
		mcr   p15, 0, r9, c7, c6, 2   @ invalidate by set/way
		cmp   r1, #0                  @ check for end of set count
		subne r1, r1, #1              @ decrement set, if not zero
		bne   __armv7_mmu_dcache_inv_way_set_loop
		cmp   r2, #0                  @ check for end of way count
		addeq r10, #1                 @   - end, increment level
		addeq r11, #3                 @   - end, increment level shift
		beq   __armv7_mmu_dcache_inv_level_loop
		sub   r2, r2, #1              @ decrement way
		mrc      p15, 1, r9, c0, c0, 0   @ re-read the csidr
		ldr   r1, =0x0fffe000
		and     r1, r1, r9              @ extract the max number of sets (r1)
		lsr   r1, r1, #13
		b     __armv7_mmu_dcache_inv_way_set_loop
#endif

__armv7_mmu_cache_on:
		mov	r12, lr
#ifdef CONFIG_KONA_DCACHE_INVALIDATION 
		bl    __armv7_mmu_dcache_inv
#endif
#ifdef CONFIG_MMU
		mrc	p15, 0, r11, c0, c1, 4	@ read ID_MMFR0
		tst	r11, #0xf		@ VMSA
		movne	r6, #CB_BITS | 0x02	@ !XN
		blne	__setup_mmu
		mov	r0, #0
		mcr	p15, 0, r0, c7, c10, 4	@ drain write buffer
		tst	r11, #0xf		@ VMSA
		mcrne	p15, 0, r0, c8, c7, 0	@ flush I,D TLBs
#endif
		mrc	p15, 0, r0, c1, c0, 0	@ read control reg
		bic	r0, r0, #1 << 28	@ clear SCTLR.TRE
		orr	r0, r0, #0x5000		@ I-cache enable, RR cache replacement
		orr	r0, r0, #0x003c		@ write buffer
		bic	r0, r0, #2		@ A (no unaligned access fault)
		orr	r0, r0, #1 << 22	@ U (v6 unaligned access model)
						@ (needed for ARM1176)
#ifdef CONFIG_MMU
#ifdef CONFIG_CPU_ENDIAN_BE8
		orr	r0, r0, #1 << 25	@ big-endian page tables
#endif
		mrcne   p15, 0, r6, c2, c0, 2   @ read ttb control reg
		orrne	r0, r0, #1		@ MMU enabled
		movne	r1, #0xfffffffd		@ domain 0 = client
		bic     r6, r6, #1 << 31        @ 32-bit translation system
		bic     r6, r6, #3 << 0         @ use only ttbr0
		mcrne	p15, 0, r3, c2, c0, 0	@ load page table pointer
		mcrne	p15, 0, r0, c8, c7, 0	@ flush I,D TLBs
		mcr	p15, 0, r0, c7, c5, 4	@ ISB
		mcrne	p15, 0, r1, c3, c0, 0	@ load domain access control
		mcrne   p15, 0, r6, c2, c0, 2   @ load ttb control
#endif
		mcr	p15, 0, r0, c7, c5, 4	@ ISB
		mcr	p15, 0, r0, c1, c0, 0	@ load control register
		mrc	p15, 0, r0, c1, c0, 0	@ and read it back
		mov	r0, #0
		mcr	p15, 0, r0, c7, c5, 4	@ ISB
		mov	pc, r12

__fa526_cache_on:
		mov	r12, lr
		mov	r6, #CB_BITS | 0x12	@ U
		bl	__setup_mmu
		mov	r0, #0
		mcr	p15, 0, r0, c7, c7, 0	@ Invalidate whole cache
		mcr	p15, 0, r0, c7, c10, 4	@ drain write buffer
		mcr	p15, 0, r0, c8, c7, 0	@ flush UTLB
		mrc	p15, 0, r0, c1, c0, 0	@ read control reg
		orr	r0, r0, #0x1000		@ I-cache enable
		bl	__common_mmu_cache_on
		mov	r0, #0
		mcr	p15, 0, r0, c8, c7, 0	@ flush UTLB
		mov	pc, r12

__common_mmu_cache_on:
#ifndef CONFIG_THUMB2_KERNEL
#ifndef DEBUG
		orr	r0, r0, #0x000d		@ Write buffer, mmu
#endif
		mov	r1, #-1
		mcr	p15, 0, r3, c2, c0, 0	@ load page table pointer
		mcr	p15, 0, r1, c3, c0, 0	@ load domain access control
		b	1f
		.align	5			@ cache line aligned
1:		mcr	p15, 0, r0, c1, c0, 0	@ load control register
		mrc	p15, 0, r0, c1, c0, 0	@ and read it back to
		sub	pc, lr, r0, lsr #32	@ properly flush pipeline
#endif

#define PROC_ENTRY_SIZE (4*5)

/*
 * Here follow the relocatable cache support functions for the
 * various processors.  This is a generic hook for locating an
 * entry and jumping to an instruction at the specified offset
 * from the start of the block.  Please note this is all position
 * independent code.
 *
 *  r1  = corrupted
 *  r2  = corrupted
 *  r3  = block offset
 *  r9  = corrupted
 *  r12 = corrupted
 */

call_cache_fn:	adr	r12, proc_types
#ifdef CONFIG_CPU_CP15
		mrc	p15, 0, r9, c0, c0	@ get processor ID
#else
		ldr	r9, =CONFIG_PROCESSOR_ID
#endif
1:		ldr	r1, [r12, #0]		@ get value
		ldr	r2, [r12, #4]		@ get mask
		eor	r1, r1, r9		@ (real ^ match)
		tst	r1, r2			@       & mask
 ARM(		addeq	pc, r12, r3		) @ call cache function
 THUMB(		addeq	r12, r3			)
 THUMB(		moveq	pc, r12			) @ call cache function
		add	r12, r12, #PROC_ENTRY_SIZE
		b	1b

/*
 * Table for cache operations.  This is basically:
 *   - CPU ID match
 *   - CPU ID mask
 *   - 'cache on' method instruction
 *   - 'cache off' method instruction
 *   - 'cache flush' method instruction
 *
 * We match an entry using: ((real_id ^ match) & mask) == 0
 *
 * Writethrough caches generally only need 'on' and 'off'
 * methods.  Writeback caches _must_ have the flush method
 * defined.
 */
		.align	2
		.type	proc_types,#object
proc_types:
<<<<<<< HEAD
#if !defined(CONFIG_CPU_V7)
		/* This collides with some V7 IDs, preventing correct detection */
		.word	0x00000000		@ old ARM ID
		.word	0x0000f000
=======
		.word	0x41000000		@ old ARM ID
		.word	0xff00f000
>>>>>>> a88f9e27
		mov	pc, lr
 THUMB(		nop				)
		mov	pc, lr
 THUMB(		nop				)
		mov	pc, lr
 THUMB(		nop				)
#endif

		.word	0x41007000		@ ARM7/710
		.word	0xfff8fe00
		mov	pc, lr
 THUMB(		nop				)
		mov	pc, lr
 THUMB(		nop				)
		mov	pc, lr
 THUMB(		nop				)

		.word	0x41807200		@ ARM720T (writethrough)
		.word	0xffffff00
		W(b)	__armv4_mmu_cache_on
		W(b)	__armv4_mmu_cache_off
		mov	pc, lr
 THUMB(		nop				)

		.word	0x41007400		@ ARM74x
		.word	0xff00ff00
		W(b)	__armv3_mpu_cache_on
		W(b)	__armv3_mpu_cache_off
		W(b)	__armv3_mpu_cache_flush
		
		.word	0x41009400		@ ARM94x
		.word	0xff00ff00
		W(b)	__armv4_mpu_cache_on
		W(b)	__armv4_mpu_cache_off
		W(b)	__armv4_mpu_cache_flush

		.word	0x41069260		@ ARM926EJ-S (v5TEJ)
		.word	0xff0ffff0
		W(b)	__arm926ejs_mmu_cache_on
		W(b)	__armv4_mmu_cache_off
		W(b)	__armv5tej_mmu_cache_flush

		.word	0x00007000		@ ARM7 IDs
		.word	0x0000f000
		mov	pc, lr
 THUMB(		nop				)
		mov	pc, lr
 THUMB(		nop				)
		mov	pc, lr
 THUMB(		nop				)

		@ Everything from here on will be the new ID system.

		.word	0x4401a100		@ sa110 / sa1100
		.word	0xffffffe0
		W(b)	__armv4_mmu_cache_on
		W(b)	__armv4_mmu_cache_off
		W(b)	__armv4_mmu_cache_flush

		.word	0x6901b110		@ sa1110
		.word	0xfffffff0
		W(b)	__armv4_mmu_cache_on
		W(b)	__armv4_mmu_cache_off
		W(b)	__armv4_mmu_cache_flush

		.word	0x56056900
		.word	0xffffff00		@ PXA9xx
		W(b)	__armv4_mmu_cache_on
		W(b)	__armv4_mmu_cache_off
		W(b)	__armv4_mmu_cache_flush

		.word	0x56158000		@ PXA168
		.word	0xfffff000
		W(b)	__armv4_mmu_cache_on
		W(b)	__armv4_mmu_cache_off
		W(b)	__armv5tej_mmu_cache_flush

		.word	0x56050000		@ Feroceon
		.word	0xff0f0000
		W(b)	__armv4_mmu_cache_on
		W(b)	__armv4_mmu_cache_off
		W(b)	__armv5tej_mmu_cache_flush

#ifdef CONFIG_CPU_FEROCEON_OLD_ID
		/* this conflicts with the standard ARMv5TE entry */
		.long	0x41009260		@ Old Feroceon
		.long	0xff00fff0
		b	__armv4_mmu_cache_on
		b	__armv4_mmu_cache_off
		b	__armv5tej_mmu_cache_flush
#endif

		.word	0x66015261		@ FA526
		.word	0xff01fff1
		W(b)	__fa526_cache_on
		W(b)	__armv4_mmu_cache_off
		W(b)	__fa526_cache_flush

		@ These match on the architecture ID

		.word	0x00020000		@ ARMv4T
		.word	0x000f0000
		W(b)	__armv4_mmu_cache_on
		W(b)	__armv4_mmu_cache_off
		W(b)	__armv4_mmu_cache_flush

		.word	0x00050000		@ ARMv5TE
		.word	0x000f0000
		W(b)	__armv4_mmu_cache_on
		W(b)	__armv4_mmu_cache_off
		W(b)	__armv4_mmu_cache_flush

		.word	0x00060000		@ ARMv5TEJ
		.word	0x000f0000
		W(b)	__armv4_mmu_cache_on
		W(b)	__armv4_mmu_cache_off
		W(b)	__armv5tej_mmu_cache_flush

		.word	0x0007b000		@ ARMv6
		.word	0x000ff000
		W(b)	__armv6_mmu_cache_on
		W(b)	__armv4_mmu_cache_off
		W(b)	__armv6_mmu_cache_flush

		.word	0x000f0000		@ new CPU Id
		.word	0x000f0000
		W(b)	__armv7_mmu_cache_on
		W(b)	__armv7_mmu_cache_off
		W(b)	__armv7_mmu_cache_flush

		.word	0			@ unrecognised type
		.word	0
		mov	pc, lr
 THUMB(		nop				)
		mov	pc, lr
 THUMB(		nop				)
		mov	pc, lr
 THUMB(		nop				)

		.size	proc_types, . - proc_types

		/*
		 * If you get a "non-constant expression in ".if" statement"
		 * error from the assembler on this line, check that you have
		 * not accidentally written a "b" instruction where you should
		 * have written W(b).
		 */
		.if (. - proc_types) % PROC_ENTRY_SIZE != 0
		.error "The size of one or more proc_types entries is wrong."
		.endif

/*
 * Turn off the Cache and MMU.  ARMv3 does not support
 * reading the control register, but ARMv4 does.
 *
 * On exit,
 *  r0, r1, r2, r3, r9, r12 corrupted
 * This routine must preserve:
 *  r4, r7, r8
 */
		.align	5
cache_off:	mov	r3, #12			@ cache_off function
		b	call_cache_fn

__armv4_mpu_cache_off:
		mrc	p15, 0, r0, c1, c0
		bic	r0, r0, #0x000d
		mcr	p15, 0, r0, c1, c0	@ turn MPU and cache off
		mov	r0, #0
		mcr	p15, 0, r0, c7, c10, 4	@ drain write buffer
		mcr	p15, 0, r0, c7, c6, 0	@ flush D-Cache
		mcr	p15, 0, r0, c7, c5, 0	@ flush I-Cache
		mov	pc, lr

__armv3_mpu_cache_off:
		mrc	p15, 0, r0, c1, c0
		bic	r0, r0, #0x000d
		mcr	p15, 0, r0, c1, c0, 0	@ turn MPU and cache off
		mov	r0, #0
		mcr	p15, 0, r0, c7, c0, 0	@ invalidate whole cache v3
		mov	pc, lr

__armv4_mmu_cache_off:
#ifdef CONFIG_MMU
		mrc	p15, 0, r0, c1, c0
		bic	r0, r0, #0x000d
		mcr	p15, 0, r0, c1, c0	@ turn MMU and cache off
		mov	r0, #0
		mcr	p15, 0, r0, c7, c7	@ invalidate whole cache v4
		mcr	p15, 0, r0, c8, c7	@ invalidate whole TLB v4
#endif
		mov	pc, lr

__armv7_mmu_cache_off:
		mrc	p15, 0, r0, c1, c0
#ifdef CONFIG_MMU
		bic	r0, r0, #0x000d
#else
		bic	r0, r0, #0x000c
#endif
		mcr	p15, 0, r0, c1, c0	@ turn MMU and cache off
		mov	r12, lr
		bl	__armv7_mmu_cache_flush
		mov	r0, #0
#ifdef CONFIG_MMU
		mcr	p15, 0, r0, c8, c7, 0	@ invalidate whole TLB
#endif
		mcr	p15, 0, r0, c7, c5, 6	@ invalidate BTC
		mcr	p15, 0, r0, c7, c10, 4	@ DSB
		mcr	p15, 0, r0, c7, c5, 4	@ ISB
		mov	pc, r12

/*
 * Clean and flush the cache to maintain consistency.
 *
 * On exit,
 *  r1, r2, r3, r9, r10, r11, r12 corrupted
 * This routine must preserve:
 *  r4, r6, r7, r8
 */
		.align	5
cache_clean_flush:
		mov	r3, #16
		b	call_cache_fn

__armv4_mpu_cache_flush:
		mov	r2, #1
		mov	r3, #0
		mcr	p15, 0, ip, c7, c6, 0	@ invalidate D cache
		mov	r1, #7 << 5		@ 8 segments
1:		orr	r3, r1, #63 << 26	@ 64 entries
2:		mcr	p15, 0, r3, c7, c14, 2	@ clean & invalidate D index
		subs	r3, r3, #1 << 26
		bcs	2b			@ entries 63 to 0
		subs 	r1, r1, #1 << 5
		bcs	1b			@ segments 7 to 0

		teq	r2, #0
		mcrne	p15, 0, ip, c7, c5, 0	@ invalidate I cache
		mcr	p15, 0, ip, c7, c10, 4	@ drain WB
		mov	pc, lr
		
__fa526_cache_flush:
		mov	r1, #0
		mcr	p15, 0, r1, c7, c14, 0	@ clean and invalidate D cache
		mcr	p15, 0, r1, c7, c5, 0	@ flush I cache
		mcr	p15, 0, r1, c7, c10, 4	@ drain WB
		mov	pc, lr

__armv6_mmu_cache_flush:
		mov	r1, #0
		mcr	p15, 0, r1, c7, c14, 0	@ clean+invalidate D
		mcr	p15, 0, r1, c7, c5, 0	@ invalidate I+BTB
		mcr	p15, 0, r1, c7, c15, 0	@ clean+invalidate unified
		mcr	p15, 0, r1, c7, c10, 4	@ drain WB
		mov	pc, lr

__armv7_mmu_cache_flush:
		mrc	p15, 0, r10, c0, c1, 5	@ read ID_MMFR1
		tst	r10, #0xf << 16		@ hierarchical cache (ARMv7)
		mov	r10, #0
		beq	hierarchical
		mcr	p15, 0, r10, c7, c14, 0	@ clean+invalidate D
		b	iflush
hierarchical:
		mcr	p15, 0, r10, c7, c10, 5	@ DMB
		stmfd	sp!, {r0-r7, r9-r11}
		mrc	p15, 1, r0, c0, c0, 1	@ read clidr
		ands	r3, r0, #0x7000000	@ extract loc from clidr
		mov	r3, r3, lsr #23		@ left align loc bit field
		beq	finished		@ if loc is 0, then no need to clean
		mov	r10, #0			@ start clean at cache level 0
loop1:
		add	r2, r10, r10, lsr #1	@ work out 3x current cache level
		mov	r1, r0, lsr r2		@ extract cache type bits from clidr
		and	r1, r1, #7		@ mask of the bits for current cache only
		cmp	r1, #2			@ see what cache we have at this level
		blt	skip			@ skip if no cache, or just i-cache
		mcr	p15, 2, r10, c0, c0, 0	@ select current cache level in cssr
		mcr	p15, 0, r10, c7, c5, 4	@ isb to sych the new cssr&csidr
		mrc	p15, 1, r1, c0, c0, 0	@ read the new csidr
		and	r2, r1, #7		@ extract the length of the cache lines
		add	r2, r2, #4		@ add 4 (line length offset)
		ldr	r4, =0x3ff
		ands	r4, r4, r1, lsr #3	@ find maximum number on the way size
		clz	r5, r4			@ find bit position of way size increment
		ldr	r7, =0x7fff
		ands	r7, r7, r1, lsr #13	@ extract max number of the index size
loop2:
		mov	r9, r4			@ create working copy of max way size
loop3:
 ARM(		orr	r11, r10, r9, lsl r5	) @ factor way and cache number into r11
 ARM(		orr	r11, r11, r7, lsl r2	) @ factor index number into r11
 THUMB(		lsl	r6, r9, r5		)
 THUMB(		orr	r11, r10, r6		) @ factor way and cache number into r11
 THUMB(		lsl	r6, r7, r2		)
 THUMB(		orr	r11, r11, r6		) @ factor index number into r11
		mcr	p15, 0, r11, c7, c14, 2	@ clean & invalidate by set/way
		subs	r9, r9, #1		@ decrement the way
		bge	loop3
		subs	r7, r7, #1		@ decrement the index
		bge	loop2
skip:
		add	r10, r10, #2		@ increment cache number
		cmp	r3, r10
		bgt	loop1
finished:
		ldmfd	sp!, {r0-r7, r9-r11}
		mov	r10, #0			@ swith back to cache level 0
		mcr	p15, 2, r10, c0, c0, 0	@ select current cache level in cssr
iflush:
		mcr	p15, 0, r10, c7, c10, 4	@ DSB
		mcr	p15, 0, r10, c7, c5, 0	@ invalidate I+BTB
		mcr	p15, 0, r10, c7, c10, 4	@ DSB
		mcr	p15, 0, r10, c7, c5, 4	@ ISB
		mov	pc, lr

__armv5tej_mmu_cache_flush:
1:		mrc	p15, 0, r15, c7, c14, 3	@ test,clean,invalidate D cache
		bne	1b
		mcr	p15, 0, r0, c7, c5, 0	@ flush I cache
		mcr	p15, 0, r0, c7, c10, 4	@ drain WB
		mov	pc, lr

__armv4_mmu_cache_flush:
		mov	r2, #64*1024		@ default: 32K dcache size (*2)
		mov	r11, #32		@ default: 32 byte line size
		mrc	p15, 0, r3, c0, c0, 1	@ read cache type
		teq	r3, r9			@ cache ID register present?
		beq	no_cache_id
		mov	r1, r3, lsr #18
		and	r1, r1, #7
		mov	r2, #1024
		mov	r2, r2, lsl r1		@ base dcache size *2
		tst	r3, #1 << 14		@ test M bit
		addne	r2, r2, r2, lsr #1	@ +1/2 size if M == 1
		mov	r3, r3, lsr #12
		and	r3, r3, #3
		mov	r11, #8
		mov	r11, r11, lsl r3	@ cache line size in bytes
no_cache_id:
		mov	r1, pc
		bic	r1, r1, #63		@ align to longest cache line
		add	r2, r1, r2
1:
 ARM(		ldr	r3, [r1], r11		) @ s/w flush D cache
 THUMB(		ldr     r3, [r1]		) @ s/w flush D cache
 THUMB(		add     r1, r1, r11		)
		teq	r1, r2
		bne	1b

		mcr	p15, 0, r1, c7, c5, 0	@ flush I cache
		mcr	p15, 0, r1, c7, c6, 0	@ flush D cache
		mcr	p15, 0, r1, c7, c10, 4	@ drain WB
		mov	pc, lr

__armv3_mmu_cache_flush:
__armv3_mpu_cache_flush:
		mov	r1, #0
		mcr	p15, 0, r1, c7, c0, 0	@ invalidate whole cache v3
		mov	pc, lr

/*
 * Various debugging routines for printing hex characters and
 * memory, which again must be relocatable.
 */
#ifdef DEBUG
		.align	2
		.type	phexbuf,#object
phexbuf:	.space	12
		.size	phexbuf, . - phexbuf

@ phex corrupts {r0, r1, r2, r3}
phex:		adr	r3, phexbuf
		mov	r2, #0
		strb	r2, [r3, r1]
1:		subs	r1, r1, #1
		movmi	r0, r3
		bmi	puts
		and	r2, r0, #15
		mov	r0, r0, lsr #4
		cmp	r2, #10
		addge	r2, r2, #7
		add	r2, r2, #'0'
		strb	r2, [r3, r1]
		b	1b

@ puts corrupts {r0, r1, r2, r3}
puts:		loadsp	r3, r1
1:		ldrb	r2, [r0], #1
		teq	r2, #0
		moveq	pc, lr
2:		writeb	r2, r3
		mov	r1, #0x00020000
3:		subs	r1, r1, #1
		bne	3b
		teq	r2, #'\n'
		moveq	r2, #'\r'
		beq	2b
		teq	r0, #0
		bne	1b
		mov	pc, lr
@ putc corrupts {r0, r1, r2, r3}
putc:
		mov	r2, r0
		mov	r0, #0
		loadsp	r3, r1
		b	2b

@ memdump corrupts {r0, r1, r2, r3, r10, r11, r12, lr}
memdump:	mov	r12, r0
		mov	r10, lr
		mov	r11, #0
2:		mov	r0, r11, lsl #2
		add	r0, r0, r12
		mov	r1, #8
		bl	phex
		mov	r0, #':'
		bl	putc
1:		mov	r0, #' '
		bl	putc
		ldr	r0, [r12, r11, lsl #2]
		mov	r1, #8
		bl	phex
		and	r0, r11, #7
		teq	r0, #3
		moveq	r0, #' '
		bleq	putc
		and	r0, r11, #7
		add	r11, r11, #1
		teq	r0, #7
		bne	1b
		mov	r0, #'\n'
		bl	putc
		cmp	r11, #64
		blt	2b
		mov	pc, r10
#endif

		.ltorg

#ifdef CONFIG_ARM_VIRT_EXT
.align 5
__hyp_reentry_vectors:
		W(b)	.			@ reset
		W(b)	.			@ undef
		W(b)	.			@ svc
		W(b)	.			@ pabort
		W(b)	.			@ dabort
		W(b)	__enter_kernel		@ hyp
		W(b)	.			@ irq
		W(b)	.			@ fiq
#endif /* CONFIG_ARM_VIRT_EXT */

__enter_kernel:
		mov	r0, #0			@ must be 0
 ARM(		mov	pc, r4	)		@ call kernel
 THUMB(		bx	r4	)		@ entry point is always ARM

reloc_code_end:

		.align
		.section ".stack", "aw", %nobits
.L_user_stack:	.space	4096
.L_user_stack_end:<|MERGE_RESOLUTION|>--- conflicted
+++ resolved
@@ -869,22 +869,14 @@
 		.align	2
 		.type	proc_types,#object
 proc_types:
-<<<<<<< HEAD
-#if !defined(CONFIG_CPU_V7)
-		/* This collides with some V7 IDs, preventing correct detection */
-		.word	0x00000000		@ old ARM ID
-		.word	0x0000f000
-=======
 		.word	0x41000000		@ old ARM ID
 		.word	0xff00f000
->>>>>>> a88f9e27
 		mov	pc, lr
  THUMB(		nop				)
 		mov	pc, lr
  THUMB(		nop				)
 		mov	pc, lr
  THUMB(		nop				)
-#endif
 
 		.word	0x41007000		@ ARM7/710
 		.word	0xfff8fe00
