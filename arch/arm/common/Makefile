#
# Makefile for the linux kernel.
#

obj-$(CONFIG_PL330)             += pl330.o
obj-y				+= firmware.o

obj-$(CONFIG_FIQ_GLUE)		+= fiq_glue.o fiq_glue_setup.o
obj-$(CONFIG_ICST)		+= icst.o
obj-$(CONFIG_SA1111)		+= sa1111.o
obj-$(CONFIG_PCI_HOST_VIA82C505) += via82c505.o
obj-$(CONFIG_DMABOUNCE)		+= dmabounce.o
obj-$(CONFIG_SHARP_LOCOMO)	+= locomo.o
obj-$(CONFIG_SHARP_PARAM)	+= sharpsl_param.o
obj-$(CONFIG_SHARP_SCOOP)	+= scoop.o
obj-$(CONFIG_PCI_HOST_ITE8152)  += it8152.o
obj-$(CONFIG_ARM_TIMER_SP804)	+= timer-sp.o
<<<<<<< HEAD
obj-$(CONFIG_CP_ACCESS)         += cpaccess.o
=======
obj-$(CONFIG_FIQ_GLUE)		+= fiq_glue.o fiq_glue_setup.o
obj-$(CONFIG_FIQ_DEBUGGER)	+= fiq_debugger.o
obj-$(CONFIG_BCM_KNLLOG_SUPPORT) += knllog.o 
>>>>>>> 34ff7fc1
obj-$(CONFIG_MCPM)		+= mcpm_head.o mcpm_entry.o mcpm_platsmp.o vlock.o
AFLAGS_mcpm_head.o		:= -march=armv7-a
AFLAGS_vlock.o			:= -march=armv7-a<|MERGE_RESOLUTION|>--- conflicted
+++ resolved
@@ -15,13 +15,7 @@
 obj-$(CONFIG_SHARP_SCOOP)	+= scoop.o
 obj-$(CONFIG_PCI_HOST_ITE8152)  += it8152.o
 obj-$(CONFIG_ARM_TIMER_SP804)	+= timer-sp.o
-<<<<<<< HEAD
 obj-$(CONFIG_CP_ACCESS)         += cpaccess.o
-=======
-obj-$(CONFIG_FIQ_GLUE)		+= fiq_glue.o fiq_glue_setup.o
-obj-$(CONFIG_FIQ_DEBUGGER)	+= fiq_debugger.o
-obj-$(CONFIG_BCM_KNLLOG_SUPPORT) += knllog.o 
->>>>>>> 34ff7fc1
 obj-$(CONFIG_MCPM)		+= mcpm_head.o mcpm_entry.o mcpm_platsmp.o vlock.o
 AFLAGS_mcpm_head.o		:= -march=armv7-a
 AFLAGS_vlock.o			:= -march=armv7-a