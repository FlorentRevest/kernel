/*********************************************************************
 * *
 * *  Copyright 2010 Broadcom Corporation
 * *
 * *  Unless you and Broadcom execute a separate written software license
 * *  agreement governing use of this software, this software is licensed
 * *  to you under the terms of the GNU
 * *  General Public License version 2 (the GPL), available at
 * *  http://www.broadcom.com/licenses/GPLv2.php with the following added
 * *  to such license:
 * *  As a special exception, the copyright holders of this software give
 * *  you permission to link this software with independent modules, and
 * *  to copy and distribute the resulting executable under terms of your
 * *  choice, provided that you also meet, for each linked independent module,
 * *  the terms and conditions of the license of that module. An independent
 * *  module is a module which is not derived from this software.  The special
 * *  exception does not apply to any modifications of the software.
 * *  Notwithstanding the above, under no circumstances may you combine this
 * *  software in any way with any other Broadcom software provided under a
 * *  license other than the GPL, without Broadcom's express prior written
 * *  consent.
 * ***********************************************************************/

#include <linux/version.h>
#include <linux/init.h>
#include <linux/device.h>
#include <linux/module.h>
#include <linux/platform_device.h>
#include <linux/interrupt.h>
#include <linux/irq.h>
#include <linux/serial_8250.h>
#include <linux/dma-contiguous.h>
#include <linux/dma-mapping.h>
#include <linux/android_pmem.h>
#include <linux/kernel_stat.h>
#include <linux/broadcom/ipcinterface.h>
#include <linux/memblock.h>
#include <asm/mach/arch.h>
#include <asm/mach/map.h>
#include <asm/pmu.h>
#include <asm/mach-types.h>
#include <mach/hardware.h>
#include <mach/kona.h>
#include <mach/hawaii.h>
#include <mach/rdb/brcm_rdb_uartb.h>
#include <plat/chal/chal_trace.h>
#ifdef CONFIG_KONA_AVS
#include <plat/kona_avs.h>
#include "pm_params.h"
#endif
#include <trace/stm.h>
#if defined(CONFIG_KONA_CPU_FREQ_DRV)
#include <plat/kona_cpufreq_drv.h>
#include <linux/cpufreq.h>
#include <mach/clock.h>
#include <linux/clk.h>
#include <mach/pi_mgr.h>
#endif

#ifdef CONFIG_UNICAM
#include <plat/kona_unicam.h>
#endif

#ifdef CONFIG_KONA_POWER_MGR
#include <plat/pwr_mgr.h>

#endif
#ifdef CONFIG_SENSORS_KONA
#include <linux/broadcom/kona-thermal.h>
#ifdef CONFIG_MFD_BCM_PMU590XX
/* Remove this comment when the Hawaii pmu header is added here*/
#else
#include <linux/csapi_adc.h>
#include <linux/mfd/bcmpmu.h>
#endif
#endif

#ifdef CONFIG_USB_DWC_OTG
#include <mach/clock.h>
#include <linux/usb/bcm_hsotgctrl.h>
#include <linux/usb/otg.h>
#endif

#ifdef CONFIG_ION
#include <linux/ion.h>
#include <linux/broadcom/kona_ion.h>
#endif

#include "devices.h"

/* dynamic ETM support */
unsigned int etm_on;
EXPORT_SYMBOL(etm_on);

struct android_pmem_platform_data android_pmem_data = {
	.name = "pmem",
	.cmasize = 0,
	.carveout_base = 0,
	.carveout_size = 0,
};

struct platform_device android_pmem = {
	.name = "android_pmem",
	.id = 0,
	.dev = {
		.platform_data = &android_pmem_data,
	},
};

#ifdef CONFIG_ION
static struct ion_platform_data ion_data0 = {
	.nr = 1,
	.heaps = {
		[0] = {
			.id = 0,
			.type = ION_HEAP_TYPE_CARVEOUT,
			.name = "ion-carveout-0",
			.base = 0,
			.size = (16 * SZ_1M),
		},
	},
};

struct platform_device ion_device0 = {
	.name = "ion-kona",
	.id = 0,
	.dev = {
		.platform_data = &ion_data0,
	},
	.num_resources = 0,
};
#endif

struct platform_device hawaii_serial_device = {
	.name = "serial8250",
	.id = PLAT8250_DEV_PLATFORM,
};

static struct resource hawaii_i2c0_resource[] = {
	[0] = {
			.start = BSC1_BASE_ADDR,
			.end = BSC1_BASE_ADDR + SZ_4K - 1,
			.flags = IORESOURCE_MEM,
	},
	[1] = {
			.start = BCM_INT_ID_I2C0,
			.end = BCM_INT_ID_I2C0,
			.flags = IORESOURCE_IRQ,
	},
};

static struct resource hawaii_i2c1_resource[] = {
	[0] = {
			.start = BSC2_BASE_ADDR,
			.end = BSC2_BASE_ADDR + SZ_4K - 1,
			.flags = IORESOURCE_MEM,
	},
	[1] = {
			.start = BCM_INT_ID_I2C1,
			.end = BCM_INT_ID_I2C1,
			.flags = IORESOURCE_IRQ,
	},
};

static struct resource hawaii_i2c2_resource[] = {
	[0] = {
			.start = BSC3_BASE_ADDR,
			.end = BSC3_BASE_ADDR + SZ_4K - 1,
			.flags = IORESOURCE_MEM,
	},
	[1] = {
			.start = BCM_INT_ID_I2C2,
			.end = BCM_INT_ID_I2C2,
			.flags = IORESOURCE_IRQ,
	},
};

static struct resource hawaii_i2c3_resource[] = {
	[0] = {
			.start = BSC4_BASE_ADDR,
			.end = BSC4_BASE_ADDR + SZ_4K - 1,
			.flags = IORESOURCE_MEM,
	},
	[1] = {
			.start = BCM_INT_ID_I2C3,
			.end = BCM_INT_ID_I2C3,
			.flags = IORESOURCE_IRQ,
	},
};

static struct resource hawaii_pmu_bsc_resource[] = {
	[0] = {
			.start = PMU_BSC_BASE_ADDR,
			.end = PMU_BSC_BASE_ADDR + SZ_4K - 1,
			.flags = IORESOURCE_MEM,
	},
	[1] = {
			.start = BCM_INT_ID_PM_I2C,
			.end = BCM_INT_ID_PM_I2C,
			.flags = IORESOURCE_IRQ,
	},
};

#define HAWAII_I2C_ADAP(num, res)			\
{							\
	.name = "bsc-i2c",				\
	.id   = num,					\
	.resource = res,				\
	.num_resources = ARRAY_SIZE(res),		\
}							\

struct platform_device hawaii_i2c_adap_devices[] = {
	HAWAII_I2C_ADAP(0, hawaii_i2c0_resource),
	HAWAII_I2C_ADAP(1, hawaii_i2c1_resource),
	HAWAII_I2C_ADAP(2, hawaii_i2c2_resource),
	HAWAII_I2C_ADAP(3, hawaii_i2c3_resource),
	HAWAII_I2C_ADAP(4, hawaii_pmu_bsc_resource),
};

static struct resource hawaii_pmu_resource = {
	.start = BCM_INT_ID_PMU_IRQ0,
	.end = BCM_INT_ID_PMU_IRQ0,
	.flags = IORESOURCE_IRQ,
};

struct platform_device pmu_device = {
	.name = "arm-pmu",
	.id = ARM_PMU_DEVICE_CPU,
	.resource = &hawaii_pmu_resource,
	.num_resources = 1,
};

static struct resource hawaii_pwm_resource = {
	.start = PWM_BASE_ADDR,
	.end = PWM_BASE_ADDR + SZ_4K - 1,
	.flags = IORESOURCE_MEM,
};

struct platform_device hawaii_pwm_device = {
	.name = "kona_pwmc",
	.id = -1,
	.resource = &hawaii_pwm_resource,
	.num_resources = 1,
};

static struct resource hawaii_ssp0_resource[] = {
	[0] = {
			.start = SSP0_BASE_ADDR,
			.end = SSP0_BASE_ADDR + SZ_4K - 1,
			.flags = IORESOURCE_MEM,
	},
	[1] = {
			.start = BCM_INT_ID_SSP0,
			.end = BCM_INT_ID_SSP0,
			.flags = IORESOURCE_IRQ,
	},
};

struct platform_device hawaii_ssp0_device = {
	.name = "kona_sspi_spi",
	.id = 0,
	.resource = hawaii_ssp0_resource,
	.num_resources = ARRAY_SIZE(hawaii_ssp0_resource),
};

static struct resource hawaii_ssp1_resource[] = {
	[0] = {
			.start = SSP1_BASE_ADDR,
			.end = SSP1_BASE_ADDR + SZ_4K - 1,
			.flags = IORESOURCE_MEM,
	},
	[1] = {
			.start = BCM_INT_ID_SSP1,
			.end = BCM_INT_ID_SSP1,
			.flags = IORESOURCE_IRQ,
	},
};

struct platform_device hawaii_ssp1_device = {
	.name = "kona_sspi_spi",
	.id = 1,
	.resource = hawaii_ssp1_resource,
	.num_resources = ARRAY_SIZE(hawaii_ssp1_resource),
};

#ifdef CONFIG_SENSORS_KONA
static struct thermal_sensor_config sensor_data[] = {
	{			/* TMON sensor */
		.thermal_id = 1,
		.thermal_name = "tmon",
		.thermal_type = SENSOR_BB_TMON,
		.thermal_mc = 0,
		.thermal_read = SENSOR_READ_DIRECT,
		.thermal_location = 1,
		.thermal_warning_lvl_1 = 100000,
		.thermal_warning_lvl_2 = 110000,
		.thermal_fatal_lvl = 120000,
		.thermal_warning_action = THERM_ACTION_NOTIFY,
		.thermal_fatal_action = THERM_ACTION_NOTIFY_SHUTDOWN,
		.thermal_sensor_param = 0,
		.thermal_control = SENSOR_INTERRUPT,
		.convert_callback = NULL,
	},
	{			/* NTC (battery) sensor */
		.thermal_id = 2,
		.thermal_name = "battery",
		.thermal_type = SENSOR_BATTERY,
		.thermal_mc = 0,
		.thermal_read = SENSOR_READ_PMU_I2C,
		.thermal_location = 2,
		.thermal_warning_lvl_1 = 105000,
		.thermal_warning_lvl_2 = 115000,
		.thermal_fatal_lvl = 125000,
		.thermal_warning_action = THERM_ACTION_NOTIFY,
		.thermal_fatal_action = THERM_ACTION_NOTIFY_SHUTDOWN,
#ifdef CONFIG_MFD_BCM_PMU590XX
		.thermal_sensor_param = ADC_NTC_CHANNEL,
#else
		.thermal_sensor_param = PMU_ADC_NTC,
#endif
		.thermal_control = SENSOR_PERIODIC_READ,
		.convert_callback = NULL,
	},
	{			/* 32kHz crystal sensor */
		.thermal_id = 3,
		.thermal_name = "32k",
		.thermal_type = SENSOR_CRYSTAL,
		.thermal_mc = 0,
		.thermal_read = SENSOR_READ_PMU_I2C,
		.thermal_location = 3,
		.thermal_warning_lvl_1 = 106000,
		.thermal_warning_lvl_2 = 116000,
		.thermal_fatal_lvl = 126000,
		.thermal_warning_action = THERM_ACTION_NOTIFY,
		.thermal_fatal_action = THERM_ACTION_NOTIFY_SHUTDOWN,
#ifdef CONFIG_MFD_BCM_PMU590XX
		.thermal_sensor_param = ADC_32KTEMP_CHANNEL,
#else
		.thermal_sensor_param = PMU_ADC_32KTEMP,
#endif
		.thermal_control = SENSOR_PERIODIC_READ,
		.convert_callback = NULL,
	},
	{			/* PA sensor */
		.thermal_id = 4,
		.thermal_name = "PA",
		.thermal_type = SENSOR_PA,
		.thermal_mc = 0,
		.thermal_read = SENSOR_READ_PMU_I2C,
		.thermal_location = 4,
		.thermal_warning_lvl_1 = 107000,
		.thermal_warning_lvl_2 = 117000,
		.thermal_fatal_lvl = 127000,
		.thermal_warning_action = THERM_ACTION_NOTIFY,
		.thermal_fatal_action = THERM_ACTION_NOTIFY_SHUTDOWN,
#ifdef CONFIG_MFD_BCM_PMU590XX
		.thermal_sensor_param = ADC_PATEMP_CHANNEL,
#else
		.thermal_sensor_param = PMU_ADC_PATEMP,
#endif
		.thermal_control = SENSOR_PERIODIC_READ,
		.convert_callback = NULL,
	 }
};

static struct therm_data thermal_pdata = {
	.flags = 0,
	.thermal_update_interval = 0,
	.num_sensors = 4,
	.sensors = sensor_data,
};

static struct resource hawaii_tmon_resource[] = {
	{
		.start = TMON_BASE_ADDR,
		.end = TMON_BASE_ADDR + SZ_4K - 1,
		.flags = IORESOURCE_MEM,
	},
	{
		.start = BCM_INT_ID_TEMP_MON,
		.end = BCM_INT_ID_TEMP_MON,
		.flags = IORESOURCE_IRQ,
	},
};

struct platform_device hawaii_tmon_device = {
	.name = "kona-tmon",
	.id = -1,
	.resource = hawaii_tmon_resource,
	.num_resources = ARRAY_SIZE(hawaii_tmon_resource),
};

static struct resource hawaii_thermal_resource[] = {
	{
		.start = TMON_BASE_ADDR,
		.end = TMON_BASE_ADDR + SZ_4K - 1,
		.flags = IORESOURCE_MEM,
	},
	{
		.start = BCM_INT_ID_TEMP_MON,
		.end = BCM_INT_ID_TEMP_MON,
		.flags = IORESOURCE_IRQ,
	},
};

struct platform_device thermal_device = {
	.name = "kona-thermal",
	.id = -1,
	.resource = hawaii_thermal_resource,
	.num_resources = ARRAY_SIZE(hawaii_thermal_resource),
	.dev = {
		.platform_data = &thermal_pdata,
	},
};

#endif

#ifdef CONFIG_STM_TRACE
struct platform_device hawaii_stm_device = {
	.name = "stm",
	.id = -1,
};
#endif

#if defined(CONFIG_HW_RANDOM_KONA)
static struct resource rng_device_resource[] = {
	[0] = {
	       .start = SEC_RNG_BASE_ADDR,
	       .end = SEC_RNG_BASE_ADDR + 0x14,
	       .flags = IORESOURCE_MEM,
	},
	[1] = {
	       .start = BCM_INT_ID_SECURE_TRAP1,
	       .end = BCM_INT_ID_SECURE_TRAP1,
	       .flags = IORESOURCE_IRQ,
	},
};

struct platform_device rng_device = {
	.name = "kona_rng",
	.id = -1,
	.resource = rng_device_resource,
	.num_resources = ARRAY_SIZE(rng_device_resource),
};
#endif

#if defined(CONFIG_USB_DWC_OTG) || defined(CONFIG_USB_DWC_OTG_MODULE)
static struct resource hawaii_hsotgctrl_platform_resource[] = {
	[0] = {
	       .start = HSOTG_CTRL_BASE_ADDR,
	       .end = HSOTG_CTRL_BASE_ADDR + SZ_4K - 1,
	       .flags = IORESOURCE_MEM,
	},
	[1] = {
	       .start = CHIPREGS_BASE_ADDR,
	       .end = CHIPREGS_BASE_ADDR + SZ_4K - 1,
	       .flags = IORESOURCE_MEM,
	},
	[2] = {
	       .start = HUB_CLK_BASE_ADDR,
	       .end = HUB_CLK_BASE_ADDR + SZ_4K - 1,
	       .flags = IORESOURCE_MEM,
	},
	[3] = {
	       .start = BCM_INT_ID_HSOTG_WAKEUP,
	       .end = BCM_INT_ID_HSOTG_WAKEUP,
	       .flags = IORESOURCE_IRQ,
	},
};

struct platform_device hawaii_hsotgctrl_platform_device = {
	.name = "bcm_hsotgctrl",
	.id = -1,
	.resource = hawaii_hsotgctrl_platform_resource,
	.num_resources = ARRAY_SIZE(hawaii_hsotgctrl_platform_resource),
};

static struct resource hawaii_otg_platform_resource[] = {
	[0] = { /* Keep HSOTG_BASE_ADDR as first IORESOURCE_MEM to
				be compatible with legacy code */
	       .start = HSOTG_BASE_ADDR,
	       .end = HSOTG_BASE_ADDR + SZ_64K - 1,
	       .flags = IORESOURCE_MEM,
	},
	[1] = {
	       .start = BCM_INT_ID_USB_HSOTG,
	       .end = BCM_INT_ID_USB_HSOTG,
	       .flags = IORESOURCE_IRQ,
	},
};

struct platform_device hawaii_otg_platform_device = {
	.name = "dwc_otg",
	.id = -1,
	.resource = hawaii_otg_platform_resource,
	.num_resources = ARRAY_SIZE(hawaii_otg_platform_resource),
};
#endif

#ifdef CONFIG_KONA_CPU_FREQ_DRV
struct kona_freq_tbl kona_freq_tbl[] = {
	FTBL_INIT(156000, PI_OPP_ECONOMY),
	FTBL_INIT(467000, PI_OPP_NORMAL),
/* Remove this comment when the below config is migrated properly to Hawaii*/
#ifdef CONFIG_HAWAIILC_2093
	FTBL_INIT(600000, PI_OPP_TURBO),
#else
	FTBL_INIT(700000, PI_OPP_TURBO),
#endif
};

void hawaii_cpufreq_init(void)
{
	struct clk *a9_pll_chnl0;
	struct clk *a9_pll_chnl1;
	a9_pll_chnl0 = clk_get(NULL, A9_PLL_CHNL0_CLK_NAME_STR);
	a9_pll_chnl1 = clk_get(NULL, A9_PLL_CHNL1_CLK_NAME_STR);

	BUG_ON(IS_ERR_OR_NULL(a9_pll_chnl0) || IS_ERR_OR_NULL(a9_pll_chnl1));

	/*Update DVFS freq table based on PLL settings done by the loader */
	/*For B0 and above, ECONOMY:0 NORMAL:1 TURBO:2 */
	kona_freq_tbl[1].cpu_freq = clk_get_rate(a9_pll_chnl0) / 1000;
	kona_freq_tbl[2].cpu_freq = clk_get_rate(a9_pll_chnl1) / 1000;

	pr_info("%s a9_pll_chnl0 freq = %dKhz a9_pll_chnl1 freq = %dKhz\n",
		__func__, kona_freq_tbl[1].cpu_freq, kona_freq_tbl[2].cpu_freq);
}

struct kona_cpufreq_drv_pdata kona_cpufreq_drv_pdata = {

	.freq_tbl = kona_freq_tbl,
	.num_freqs = ARRAY_SIZE(kona_freq_tbl),
	/*FIX ME: To be changed according to the cpu latency */
	.latency = 10 * 1000,
	.pi_id = PI_MGR_PI_ID_ARM_CORE,
	.cpufreq_init = hawaii_cpufreq_init,
};

struct platform_device kona_cpufreq_device = {
	.name = "kona-cpufreq-drv",
	.id = -1,
	.dev = {
		.platform_data = &kona_cpufreq_drv_pdata,
	},
};
#endif /*CONFIG_KONA_CPU_FREQ_DRV */

#ifdef CONFIG_KONA_AVS
struct platform_device kona_avs_device = {
	.name = "kona-avs",
	.id = -1,
};
#endif

#ifdef CONFIG_KONA_AVS
void avs_silicon_type_notify(u32 silicon_type, int freq_id)
{
	pr_info("%s : silicon type = %d freq = %d\n", __func__,
			silicon_type,
			freq_id);
	pm_init_pmu_sr_vlt_map_table(silicon_type);
}

u32 svt_pmos_bin[3 + 1] = { 125, 146, 171, 201 };
u32 svt_nmos_bin[3 + 1] = { 75, 96, 126, 151 };

u32 lvt_pmos_bin[3 + 1] = { 150, 181, 216, 251 };
u32 lvt_nmos_bin[3 + 1] = { 90, 111, 146, 181 };

u32 svt_silicon_type_lut[3 * 3] = {
	SILICON_TYPE_SLOW, SILICON_TYPE_SLOW, SILICON_TYPE_TYPICAL,
	SILICON_TYPE_SLOW, SILICON_TYPE_TYPICAL, SILICON_TYPE_TYPICAL,
	SILICON_TYPE_TYPICAL, SILICON_TYPE_TYPICAL, SILICON_TYPE_FAST
};

u32 lvt_silicon_type_lut[3 * 3] = {
	SILICON_TYPE_SLOW, SILICON_TYPE_SLOW, SILICON_TYPE_TYPICAL,
	SILICON_TYPE_SLOW, SILICON_TYPE_TYPICAL, SILICON_TYPE_TYPICAL,
	SILICON_TYPE_TYPICAL, SILICON_TYPE_TYPICAL, SILICON_TYPE_FAST
};
#endif

#ifdef CONFIG_UNICAM
/* Remove this comment once the unicam data is updated for Hawaii*/
static struct kona_unicam_platform_data unicam_pdata = {
	.csi0_gpio = 12,
	.csi1_gpio = 13,
};
#endif

#if defined(CONFIG_CRYPTO_DEV_BRCM_SPUM_HASH)
static struct resource hawaii_spum_resource[] = {
	[0] = {
	       .start = SEC_SPUM_NS_APB_BASE_ADDR,
	       .end = SEC_SPUM_NS_APB_BASE_ADDR + SZ_64K - 1,
	       .flags = IORESOURCE_MEM,
	},
	[1] = {
	       .start = SPUM_NS_BASE_ADDR,
	       .end = SPUM_NS_BASE_ADDR + SZ_64K - 1,
	       .flags = IORESOURCE_MEM,
	}
};

struct platform_device hawaii_spum_device = {
	.name = "brcm-spum",
	.id = 0,
	.resource = hawaii_spum_resource,
	.num_resources = ARRAY_SIZE(hawaii_spum_resource),
};
#endif

#if defined(CONFIG_CRYPTO_DEV_BRCM_SPUM_AES)
static struct resource hawaii_spum_aes_resource[] = {
	[0] = {
	       .start = SEC_SPUM_NS_APB_BASE_ADDR,
	       .end = SEC_SPUM_NS_APB_BASE_ADDR + SZ_64K - 1,
	       .flags = IORESOURCE_MEM,
	},
	[1] = {
	       .start = SPUM_NS_BASE_ADDR,
	       .end = SPUM_NS_BASE_ADDR + SZ_64K - 1,
	       .flags = IORESOURCE_MEM,
	}
};

struct platform_device hawaii_spum_aes_device = {
	.name = "brcm-spum-aes",
	.id = 0,
	.resource = hawaii_spum_aes_resource,
	.num_resources = ARRAY_SIZE(hawaii_spum_aes_resource),
};
#endif

#ifdef CONFIG_UNICAM
struct platform_device hawaii_unicam_device = {
	.name = "kona-unicam",
	.id = 1,
<<<<<<< HEAD
};
#endif

/* Allocate the top 16M of the DRAM for the pmem. */
static struct android_pmem_platform_data android_pmem_data = {
	.name = "pmem",
	.cmasize = 0,
	.carveout_base = 0,
	.carveout_size = 0,
};

struct platform_device android_pmem = {
	.name = "android_pmem",
	.id = 0,
	.dev = {
		.platform_data = &android_pmem_data,
	},
};
#ifdef CONFIG_ION

static struct ion_platform_data ion_data0 = {
	.nr = 2,
	.heaps = {
		[0] = {
			.id = 0,
			.type = ION_HEAP_TYPE_CARVEOUT,
			.name = "ion-carveout-0",
			.base = 0,
			.size = (16 * SZ_1M),
		},
		[1] = {
			.id = 1,
			.type = ION_HEAP_TYPE_CARVEOUT,
			.name = "ion-carveout-1",
			.base = 0,
			.size = (16 * SZ_1M),
		},
	},
};

static struct platform_device ion_device0 = {
	.name = "ion-kona",
	.id = 0,
=======
>>>>>>> 6b9c76f1
	.dev = {
		.platform_data = &unicam_pdata,
	},
};
#endif

#ifdef CONFIG_VIDEO_UNICAM_CAMERA
static u64 unicam_camera_dma_mask = DMA_BIT_MASK(32);

static struct resource hawaii_unicam_resource[] = {
	[0] = {
	       .start = BCM_INT_ID_CSI,
	       .end = BCM_INT_ID_CSI,
	       .flags = IORESOURCE_IRQ,
	},
};

struct platform_device hawaii_camera_device = {
	.name = "unicam-camera",
	.id = 0,
	.resource = hawaii_unicam_resource,
	.num_resources = ARRAY_SIZE(hawaii_unicam_resource),
	.dev = {
		.dma_mask = &unicam_camera_dma_mask,
		.coherent_dma_mask = 0xffffffff,
	},
};
#endif

#ifdef CONFIG_SND_BCM_SOC
struct platform_device caph_i2s_device = {
	.name = "caph-i2s",
};

struct platform_device caph_pcm_device = {
	.name = "caph-pcm-audio",
};
#endif

static int __init setup_etm(char *p)
{
	get_option(&p, &etm_on);
	return 1;
}
early_param("etm_on", setup_etm);


static int __init setup_pmem_pages(char *str)
{
	char *endp = NULL;
	if (str) {
		android_pmem_data.cmasize = memparse((const char *)str, &endp);
		printk(KERN_INFO "PMEM size is 0x%08x Bytes\n",
		       (unsigned int)android_pmem_data.cmasize);
	} else {
		printk(KERN_EMERG "\"pmem=\" option is not set!!!\n");
		printk(KERN_EMERG "Unable to determine the memory region for pmem!!!\n");
	}
	return 0;
}
early_param("pmem", setup_pmem_pages);

static int __init setup_pmem_carveout_pages(char *str)
{
	char *endp = NULL;
	phys_addr_t carveout_size = 0;
	if (str) {
		carveout_size = memparse((const char *)str, &endp);
		if (carveout_size & (PAGE_SIZE - 1)) {
			printk(KERN_INFO"carveout size is not aligned to 0x%08x\n",
					(1 << MAX_ORDER));
			carveout_size = ALIGN(carveout_size, PAGE_SIZE);
			printk(KERN_INFO"Aligned carveout size is 0x%08x\n",
					carveout_size);
		}
		printk(KERN_INFO"PMEM: Carveout Mem (0x%08x)\n", carveout_size);
	} else {
		printk(KERN_EMERG"PMEM: Invalid \"carveout=\" value.\n");
	}

	if (carveout_size)
		android_pmem_data.carveout_size = carveout_size;

	return 0;
}
early_param("carveout", setup_pmem_carveout_pages);

#ifdef CONFIG_ION
static int __init setup_ion_carveout0_pages(char *str)
{
	char *endp = NULL;

	if (str)
		ion_data0.heaps[0].size = memparse((const char *)str, &endp);
	return 0;
}
early_param("carveout0", setup_ion_carveout0_pages);

static int __init setup_ion_carveout1_pages(char *str)
{
	char *endp = NULL;

	if (str) {
		ion_data0.heaps[1].size = memparse((const char *)str, &endp);
	}
	return 0;
}
early_param("carveout1", setup_ion_carveout1_pages);

/* Carveout memory regions for ION */
static void __init ion_carveout_memory(void)
{
	int err;
	phys_addr_t carveout_size, carveout_base;

	carveout_size = ion_data0.heaps[1].size;
	if (carveout_size) {
		carveout_base = memblock_alloc_from_range(carveout_size, SZ_4M, 0, 0xF0000000);
		memblock_free(carveout_base, carveout_size);
		err = memblock_remove(carveout_base, carveout_size);
		if (!err) {
			pr_info("android-ion: carveout-1 from (%08x-%08x) \n",
					carveout_base,
					carveout_base + carveout_size);
			ion_data0.heaps[1].base = carveout_base;
		} else {
			pr_err("android-ion: Carveout-1 memory failed\n");
			ion_data0.heaps[1].size = 0;
		}
	}
	if (ion_data0.heaps[1].size == 0) {
		ion_data0.heaps[1].id = ION_INVALID_HEAP_ID;
	}

	carveout_size = ion_data0.heaps[0].size;
	if (carveout_size) {
<<<<<<< HEAD
		carveout_base = memblock_alloc_from_range(carveout_size, SZ_4M, 0, 0xF0000000);
=======
		carveout_base =
			memblock_alloc_new(carveout_size, SZ_4M, 0, 0xF0000000);
>>>>>>> 6b9c76f1
		memblock_free(carveout_base, carveout_size);
		err = memblock_remove(carveout_base, carveout_size);
		if (!err) {
			pr_info("android-ion: carveout-0 from (%08x-%08x) \n",
					carveout_base,
					carveout_base + carveout_size);
			ion_data0.heaps[0].base = carveout_base;
		} else {
			pr_err("android-ion: Carveout-0 memory failed\n");
			ion_data0.heaps[0].size = 0;
		}
	}
	if (ion_data0.heaps[0].size == 0) {
		ion_data0.heaps[0].id = ION_INVALID_HEAP_ID;
	}
}
#endif

void __init hawaii_reserve(void)
{
	int err;
	phys_addr_t carveout_size, carveout_base;
	unsigned long cmasize;

	carveout_size = android_pmem_data.carveout_size;
	cmasize = android_pmem_data.cmasize;

	if (carveout_size) {
		carveout_base = memblock_alloc(carveout_size, SZ_16M);
		memblock_free(carveout_base, carveout_size);
		err = memblock_remove(carveout_base, carveout_size);
		if (!err) {
			printk(KERN_INFO"PMEM: Carve memory from (%08x-%08x)\n",
					carveout_base,
					carveout_base + carveout_size);
			android_pmem_data.carveout_base = carveout_base;
		} else {
			printk(KERN_INFO"PMEM: Carve out memory failed\n");
		}
	}

	if (dma_declare_contiguous(&android_pmem.dev, cmasize, 0, 0)) {
		printk(KERN_ERR"PMEM: Failed to reserve CMA region\n");
		android_pmem_data.cmasize = 0;
	}

#ifdef CONFIG_ION
	ion_carveout_memory();
#endif
}<|MERGE_RESOLUTION|>--- conflicted
+++ resolved
@@ -637,25 +637,11 @@
 struct platform_device hawaii_unicam_device = {
 	.name = "kona-unicam",
 	.id = 1,
-<<<<<<< HEAD
-};
-#endif
-
-/* Allocate the top 16M of the DRAM for the pmem. */
-static struct android_pmem_platform_data android_pmem_data = {
-	.name = "pmem",
-	.cmasize = 0,
-	.carveout_base = 0,
-	.carveout_size = 0,
-};
-
-struct platform_device android_pmem = {
-	.name = "android_pmem",
-	.id = 0,
 	.dev = {
-		.platform_data = &android_pmem_data,
-	},
-};
+		.platform_data = &unicam_pdata,
+	},
+};
+
 #ifdef CONFIG_ION
 
 static struct ion_platform_data ion_data0 = {
@@ -681,12 +667,12 @@
 static struct platform_device ion_device0 = {
 	.name = "ion-kona",
 	.id = 0,
-=======
->>>>>>> 6b9c76f1
 	.dev = {
-		.platform_data = &unicam_pdata,
-	},
-};
+		.platform_data = &ion_data0,
+	},
+	.num_resources = 0,
+};
+
 #endif
 
 #ifdef CONFIG_VIDEO_UNICAM_CAMERA
@@ -819,12 +805,7 @@
 
 	carveout_size = ion_data0.heaps[0].size;
 	if (carveout_size) {
-<<<<<<< HEAD
 		carveout_base = memblock_alloc_from_range(carveout_size, SZ_4M, 0, 0xF0000000);
-=======
-		carveout_base =
-			memblock_alloc_new(carveout_size, SZ_4M, 0, 0xF0000000);
->>>>>>> 6b9c76f1
 		memblock_free(carveout_base, carveout_size);
 		err = memblock_remove(carveout_base, carveout_size);
 		if (!err) {
