--- conflicted
+++ resolved
@@ -289,10 +289,6 @@
 #define SENSOR_1_CLK_FREQ               (26000000)
 
 #define SENSOR_1_GPIO_PWRDN             (005)
-<<<<<<< HEAD
-
-=======
->>>>>>> c8c56148
 
 #ifdef CONFIG_ANDROID_PMEM
 struct android_pmem_platform_data android_pmem_data = {
