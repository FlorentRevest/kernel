--- conflicted
+++ resolved
@@ -1005,14 +1005,6 @@
 	},
 };
 #endif
-
-<<<<<<< HEAD
-struct regulator_consumer_supply hv6_supply[] = {
-	{.supply = "vdd_sdxc"},
-	{.supply = "sddat_debug_bus"},
-};
-=======
->>>>>>> 88e255d4
 
 struct regulator_consumer_supply sd_supply[] = {
 	{.supply = "sdldo_uc"},
