--- conflicted
+++ resolved
@@ -1,4 +1,3 @@
-<<<<<<< HEAD
 /************************************************************************************************/
 /*                                                                                              */
 /*  Copyright 2009  Broadcom Corporation                                                        */
@@ -329,6 +328,18 @@
 #define    ISPYG_Y_COEFF0_SHIFT                                           0
 #define    ISPYG_Y_COEFF0_MASK                                            0x0000FFFF
 
+#define ISPYG_OFFSET1_OFFSET                                              0x000000C8
+#define ISPYG_OFFSET1_TYPE                                                UInt32
+#define ISPYG_OFFSET1_RESERVED_MASK                                       0xFFFFC000
+#define    ISPYG_OFFSET1_OFFSE_SHIFT                                      0
+#define    ISPYG_OFFSET1_OFFSE_MASK                                       0x00003FFF
+
+#define ISPYG_OFFSET2_OFFSET                                              0x000000CC
+#define ISPYG_OFFSET2_TYPE                                                UInt32
+#define ISPYG_OFFSET2_RESERVED_MASK                                       0xFFFFC000
+#define    ISPYG_OFFSET2_OFFSE_SHIFT                                      0
+#define    ISPYG_OFFSET2_OFFSE_MASK                                       0x00003FFF
+
 #define ISPYG_SCALE_OFFSET                                                0x000000D4
 #define ISPYG_SCALE_TYPE                                                  UInt32
 #define ISPYG_SCALE_RESERVED_MASK                                         0x00000000
@@ -683,6 +694,83 @@
 #define    ISPDM_CTRL_V_COSITED_MASK                                      0x00000002
 #define    ISPDM_CTRL_H_COSITED_SHIFT                                     0
 #define    ISPDM_CTRL_H_COSITED_MASK                                      0x00000001
+
+#define ISPYI_CTRL_OFFSET                                                 0x00000700
+#define ISPYI_CTRL_TYPE                                                   UInt32
+#define ISPYI_CTRL_RESERVED_MASK                                          0xFCFFEC08
+#define    ISPYI_CTRL_COL_WIDTH_SHIFT                                     24
+#define    ISPYI_CTRL_COL_WIDTH_MASK                                      0x03000000
+#define    ISPYI_CTRL_COL_MODE_SHIFT                                      12
+#define    ISPYI_CTRL_COL_MODE_MASK                                       0x00001000
+#define    ISPYI_CTRL_CC_ORDER_SHIFT                                      7
+#define    ISPYI_CTRL_CC_ORDER_MASK                                       0x00000380
+#define    ISPYI_CTRL_DATA_FORMAT_SHIFT                                   4
+#define    ISPYI_CTRL_DATA_FORMAT_MASK                                    0x00000070
+#define    ISPYI_CTRL_BYTES_SAMPLE_SHIFT                                  2
+#define    ISPYI_CTRL_BYTES_SAMPLE_MASK                                   0x00000004
+#define    ISPYI_CTRL_CS_FORMAT_SHIFT                                     0
+#define    ISPYI_CTRL_CS_FORMAT_MASK                                     0X00000003
+
+#define ISPYI_RY_ADDR_OFFSET                                              0X00000704
+#define ISPYI_RY_ADDR_TYPE                                                UInt32
+#define ISPYI_RY_ADDR_RESERVED_MASK                                       0x0000001F
+#define    ISPYI_RY_ADDR_ADDRESS_SHIFT                                    5
+#define    ISPYI_RY_ADDR_ADDRESS_MASK                                     0xFFFFFFE0
+
+#define ISPYI_GU_ADDR_OFFSET                                              0X00000708
+#define ISPYI_GU_ADDR_TYPE                                                UInt32
+#define ISPYI_GU_ADDR_RESERVED_MASK                                       0x0000001F
+#define    ISPYI_GU_ADDR_ADDRESS_SHIFT                                    5
+#define    ISPYI_GU_ADDR_ADDRESS_MASK                                     0xFFFFFFE0
+
+#define ISPYI_BV_ADDR_OFFSET                                              0X0000070C
+#define ISPYI_BV_ADDR_TYPE                                                UInt32
+#define ISPYI_BV_ADDR_RESERVED_MASK                                       0x0000001F
+#define    ISPYI_BV_ADDR_ADDRESS_SHIFT                                    5
+#define    ISPYI_BV_ADDR_ADDRESS_MASK                                     0xFFFFFFE0
+
+#define ISPYI_STRIDE1_OFFSET                                              0X00000710
+#define ISPYI_STRIDE1_TYPE                                                UInt32
+#define ISPYI_STRIDE1_RESERVED_MASK                                       0xFFF0001F
+#define    ISPYI_STRIDE1_Y_STRIDE_SHIFT                                   5
+#define    ISPYI_STRIDE1_Y_STRIDE_MASK                                    0x000FFFE0
+
+#define ISPYI_STRIDE2_OFFSET                                              0X00000714
+#define ISPYI_STRIDE2_TYPE                                                UInt32
+#define ISPYI_STRIDE2_RESERVED_MASK                                       0xFFF0000F
+#define    ISPYI_STRIDE2_UV_STRIDE_SHIFT                                  4
+#define    ISPYI_STRIDE2_UV_STRIDE_MASK                                   0x000FFFF0
+
+#define ISPYI_COL_STRIDE1_OFFSET                                          0X00000718
+#define ISPYI_COL_STRIDE1_TYPE                                            UInt32
+#define ISPYI_COL_STRIDE1_RESERVED_MASK                                   0xFE0001FF
+#define    ISPYI_COL_STRIDE1_STRIDE_SHIFT                                 9
+#define    ISPYI_COL_STRIDE1_STRIDE_MASK                                  0x01FFFE00
+
+#define ISPYI_COL_STRIDE2_OFFSET                                          0X0000071C
+#define ISPYI_COL_STRIDE2_TYPE                                            UInt32
+#define ISPYI_COL_STRIDE2_RESERVED_MASK                                   0xFE0001FF
+#define    ISPYI_COL_STRIDE2_STRIDE_SHIFT                                 9
+#define    ISPYI_COL_STRIDE2_STRIDE_MASK                                  0x01FFFE00
+
+#define ISPYI_RY_EADDR_OFFSET                                             0X00000720
+#define ISPYI_RY_EADDR_TYPE                                               UInt32
+#define ISPYI_RY_EADDR_RESERVED_MASK                                      0x0000001F
+#define    ISPYI_RY_EADDR_ENDADDR_SHIFT                                   5
+#define    ISPYI_RY_EADDR_ENDADDR_MASK                                    0xFFFFFFE0
+
+#define ISPYI_GU_EADDR_OFFSET                                             0X00000724
+#define ISPYI_GU_EADDR_TYPE                                               UInt32
+#define ISPYI_GU_EADDR_RESERVED_MASK                                      0x0000001F
+#define    ISPYI_GU_EADDR_ENDADDR_SHIFT                                   5
+#define    ISPYI_GU_EADDR_ENDADDR_MASK                                    0xFFFFFFE0
+
+#define ISPYI_BV_EADDR_OFFSET                                             0X00000728
+#define ISPYI_BV_EADDR_TYPE                                               UInt32
+#define ISPYI_BV_EADDR_RESERVED_MASK                                      0x0000001F
+#define    ISPYI_BV_EADDR_ENDADDR_SHIFT                                   5
+#define    ISPYI_BV_EADDR_ENDADDR_MASK                                    0xFFFFFFE0
+
 
 #define ISPYC_MATRIX_OFFSET                                               0x00000750
 #define ISPYC_MATRIX_TYPE                                                 UInt32
@@ -1138,1236 +1226,3 @@
 #define    ISPLO_STRIDE2_STRIDE_MASK                                      0x001FFFF0 
 
 #endif /* __BRCM_RDB_ISP_H__ */
-
-
-=======
-/************************************************************************************************/
-/*                                                                                              */
-/*  Copyright 2009  Broadcom Corporation                                                        */
-/*                                                                                              */
-/*     Unless you and Broadcom execute a separate written software license agreement governing  */
-/*     use of this software, this software is licensed to you under the terms of the GNU        */
-/*     General Public License version 2 (the GPL), available at                                 */
-/*                                                                                              */
-/*          http://www.broadcom.com/licenses/GPLv2.php                                          */
-/*                                                                                              */
-/*     with the following added to such license:                                                */
-/*                                                                                              */
-/*     As a special exception, the copyright holders of this software give you permission to    */
-/*     link this software with independent modules, and to copy and distribute the resulting    */
-/*     executable under terms of your choice, provided that you also meet, for each linked      */
-/*     independent module, the terms and conditions of the license of that module.              */
-/*     An independent module is a module which is not derived from this software.  The special  */
-/*     exception does not apply to any modifications of the software.                           */
-/*                                                                                              */
-/*     Notwithstanding the above, under no circumstances may you combine this software in any   */
-/*     way with any other Broadcom software provided under a license other than the GPL,        */
-/*     without Broadcom's express prior written consent.                                        */
-/*                                                                                              */
-/************************************************************************************************/
-
-#ifndef __BRCM_RDB_ISP_H__
-#define __BRCM_RDB_ISP_H__
-
-#define ISP_CTRL_OFFSET                                                   0x00000000
-#define ISP_CTRL_TYPE                                                     UInt32
-#define ISP_CTRL_RESERVED_MASK                                            0xFFEEFE80
-#define    ISP_CTRL_FORCE_CLKEN_SHIFT                                     20
-#define    ISP_CTRL_FORCE_CLKEN_MASK                                      0x00100000
-#define    ISP_CTRL_TRANSFER_SHIFT                                        16
-#define    ISP_CTRL_TRANSFER_MASK                                         0x00010000
-#define    ISP_CTRL_STATS_IMASK_SHIFT                                     8
-#define    ISP_CTRL_STATS_IMASK_MASK                                      0x00000100
-#define    ISP_CTRL_SW_IMASK_SHIFT                                        6
-#define    ISP_CTRL_SW_IMASK_MASK                                         0x00000040
-#define    ISP_CTRL_EOD_IMASK_SHIFT                                       5
-#define    ISP_CTRL_EOD_IMASK_MASK                                        0x00000020
-#define    ISP_CTRL_EOT_IMASK_SHIFT                                       4
-#define    ISP_CTRL_EOT_IMASK_MASK                                        0x00000010
-#define    ISP_CTRL_ERROR_IMASK_SHIFT                                     3
-#define    ISP_CTRL_ERROR_IMASK_MASK                                      0x00000008
-#define    ISP_CTRL_CLR_STATS_SHIFT                                       2
-#define    ISP_CTRL_CLR_STATS_MASK                                        0x00000004
-#define    ISP_CTRL_FLUSH_SHIFT                                           1
-#define    ISP_CTRL_FLUSH_MASK                                            0x00000002
-#define    ISP_CTRL_ENABLE_SHIFT                                          0
-#define    ISP_CTRL_ENABLE_MASK                                           0x00000001
-
-#define ISP_STATUS_OFFSET                                                 0x00000004
-#define ISP_STATUS_TYPE                                                   UInt32
-#define ISP_STATUS_RESERVED_MASK                                          0xFFFFFE84
-#define    ISP_STATUS_STATS_INT_SHIFT                                     8
-#define    ISP_STATUS_STATS_INT_MASK                                      0x00000100
-#define    ISP_STATUS_SW_INT_SHIFT                                        6
-#define    ISP_STATUS_SW_INT_MASK                                         0x00000040
-#define    ISP_STATUS_EOD_INT_SHIFT                                       5
-#define    ISP_STATUS_EOD_INT_MASK                                        0x00000020
-#define    ISP_STATUS_EOT_INT_SHIFT                                       4
-#define    ISP_STATUS_EOT_INT_MASK                                        0x00000010
-#define    ISP_STATUS_ERROR_INT_SHIFT                                     3
-#define    ISP_STATUS_ERROR_INT_MASK                                      0x00000008
-#define    ISP_STATUS_STATE_SHIFT                                         0
-#define    ISP_STATUS_STATE_MASK                                          0x00000003
-#define       ISP_STATUS_STATE_INACTIVE                                   0
-#define       ISP_STATUS_STATE_ENABLED                                    1
-#define       ISP_STATUS_STATE_SUSPENDED                                  2
-#define       ISP_STATUS_STATE_SUSPENDING                                 3
-
-#define ISP_ID_OFFSET                                                     0x00000008
-#define ISP_ID_TYPE                                                       UInt32
-#define ISP_ID_RESERVED_MASK                                              0x00000000
-#define    ISP_ID_SIGNATURE_SHIFT                                         16
-#define    ISP_ID_SIGNATURE_MASK                                          0xFFFF0000
-#define    ISP_ID_VERSION_SHIFT                                           8
-#define    ISP_ID_VERSION_MASK                                            0x0000FF00
-#define    ISP_ID_REVISION_SHIFT                                          0
-#define    ISP_ID_REVISION_MASK                                           0x000000FF
-
-#define ISP_SYSTEM_OFFSET                                                 0x0000000C
-#define ISP_SYSTEM_TYPE                                                   UInt32
-#define ISP_SYSTEM_RESERVED_MASK                                          0xFFFFFCFC
-#define    ISP_SYSTEM_PRIORITY_SHIFT                                      8
-#define    ISP_SYSTEM_PRIORITY_MASK                                       0x00000300
-#define    ISP_SYSTEM_MIN_PROT_SHIFT                                      0
-#define    ISP_SYSTEM_MIN_PROT_MASK                                       0x00000003
-#define       ISP_SYSTEM_MIN_PROT_RESERVED0                               0
-#define       ISP_SYSTEM_MIN_PROT_PRIVILEDGED                             1
-#define       ISP_SYSTEM_MIN_PROT_SECURE                                  2
-#define       ISP_SYSTEM_MIN_PROT_RESERVED1                               3
-
-#define ISP_TILE_CTRL_OFFSET                                              0x00000010
-#define ISP_TILE_CTRL_TYPE                                                UInt32
-#define ISP_TILE_CTRL_RESERVED_MASK                                       0xFFFFF000
-#define    ISP_TILE_CTRL_TILE_COUNT_SHIFT                                 0
-#define    ISP_TILE_CTRL_TILE_COUNT_MASK                                  0x00000FFF
-
-#define ISP_STATS_ADDR_OFFSET                                             0x00000014
-#define ISP_STATS_ADDR_TYPE                                               UInt32
-#define ISP_STATS_ADDR_RESERVED_MASK                                      0xFFFFFFF0
-#define    ISP_STATS_ADDR_ADDRESS_SHIFT                                   0
-#define    ISP_STATS_ADDR_ADDRESS_MASK                                    0x0000000F
-
-#define ISP_TILE_STATUS_OFFSET                                            0x00000018
-#define ISP_TILE_STATUS_TYPE                                              UInt32
-#define ISP_TILE_STATUS_RESERVED_MASK                                     0xFFFFF000
-#define    ISP_TILE_STATUS_INT_COUNT_SHIFT                                0
-#define    ISP_TILE_STATUS_INT_COUNT_MASK                                 0x00000FFF
-
-#define ISP_TILE_ADDR_OFFSET                                              0x0000001C
-#define ISP_TILE_ADDR_TYPE                                                UInt32
-#define ISP_TILE_ADDR_RESERVED_MASK                                       0x0000001F
-#define    ISP_TILE_ADDR_ADDRESS_SHIFT                                    0
-#define    ISP_TILE_ADDR_ADDRESS_MASK                                     0xFFFFFFE0
-
-#define ISP_DESC_ADDR_OFFSET                                              0x00000020
-#define ISP_DESC_ADDR_TYPE                                                UInt32
-#define ISP_DESC_ADDR_RESERVED_MASK                                       0xFFFFFFF0
-#define    ISP_DESC_ADDR_ADDRESS_SHIFT                                    0
-#define    ISP_DESC_ADDR_ADDRESS_MASK                                     0x0000000F
-
-#define ISP_DESC_CTRL_OFFSET                                              0x00000024
-#define ISP_DESC_CTRL_TYPE                                                UInt32
-#define ISP_DESC_CTRL_RESERVED_MASK                                       0xFFFFF000
-#define    ISP_DESC_CTRL_DESC_COUNT_SHIFT                                 0
-#define    ISP_DESC_CTRL_DESC_COUNT_MASK                                  0x00000FFF
-
-#define ISP_DESC_STATUS_OFFSET                                            0x00000028
-#define ISP_DESC_STATUS_TYPE                                              UInt32
-#define ISP_DESC_STATUS_RESERVED_MASK                                     0xFFFFF000
-#define    ISP_DESC_STATUS_INT_COUNT_SHIFT                                0
-#define    ISP_DESC_STATUS_INT_COUNT_MASK                                 0x00000FFF
-
-#define ISPFR_SIZE_OFFSET                                                 0x00000030
-#define ISPFR_SIZE_TYPE                                                   UInt32
-#define ISPFR_SIZE_RESERVED_MASK                                          0x00000000
-#define    ISPFR_SIZE_HEIGHT_SHIFT                                        16
-#define    ISPFR_SIZE_HEIGHT_MASK                                         0xFFFF0000
-#define    ISPFR_SIZE_WIDTH_SHIFT                                         0
-#define    ISPFR_SIZE_WIDTH_MASK                                          0x0000FFFF
-
-#define ISPFR_CTRL_OFFSET                                                 0x00000034
-#define ISPFR_CTRL_TYPE                                                   UInt32
-#define ISPFR_CTRL_RESERVED_MASK                                          0xFFFF00F8
-#define    ISPFR_CTRL_SW_IN_POS_SHIFT                                     12
-#define    ISPFR_CTRL_SW_IN_POS_MASK                                      0x0000F000
-#define    ISPFR_CTRL_SW_OUT_POS_SHIFT                                    8
-#define    ISPFR_CTRL_SW_OUT_POS_MASK                                     0x00000F00
-#define    ISPFR_CTRL_TRANSPOSED_SHIFT                                    2
-#define    ISPFR_CTRL_TRANSPOSED_MASK                                     0x00000004
-#define    ISPFR_CTRL_BAYER_ORDER_SHIFT                                   0
-#define    ISPFR_CTRL_BAYER_ORDER_MASK                                    0x00000003
-
-#define ISPFR_BAYER_EN_OFFSET                                             0x00000038
-#define ISPFR_BAYER_EN_TYPE                                               UInt32
-#define ISPFR_BAYER_EN_RESERVED_MASK                                      0xFFFFE000
-#define    ISPFR_BAYER_EN_BS_SHIFT                                        12
-#define    ISPFR_BAYER_EN_BS_MASK                                         0x00001000
-#define    ISPFR_BAYER_EN_DM_SHIFT                                        11
-#define    ISPFR_BAYER_EN_DM_MASK                                         0x00000800
-#define    ISPFR_BAYER_EN_BD_SHIFT                                        10
-#define    ISPFR_BAYER_EN_BD_MASK                                         0x00000400
-#define    ISPFR_BAYER_EN_XC_SHIFT                                        9
-#define    ISPFR_BAYER_EN_XC_MASK                                         0x00000200
-#define    ISPFR_BAYER_EN_RS_SHIFT                                        8
-#define    ISPFR_BAYER_EN_RS_MASK                                         0x00000100
-#define    ISPFR_BAYER_EN_DPA_SHIFT                                       7
-#define    ISPFR_BAYER_EN_DPA_MASK                                        0x00000080
-#define    ISPFR_BAYER_EN_DPP_SHIFT                                       6
-#define    ISPFR_BAYER_EN_DPP_MASK                                        0x00000040
-#define    ISPFR_BAYER_EN_WG_SHIFT                                        5
-#define    ISPFR_BAYER_EN_WG_MASK                                         0x00000020
-#define    ISPFR_BAYER_EN_ST_SHIFT                                        4
-#define    ISPFR_BAYER_EN_ST_MASK                                         0x00000010
-#define    ISPFR_BAYER_EN_LS_SHIFT                                        3
-#define    ISPFR_BAYER_EN_LS_MASK                                         0x00000008
-#define    ISPFR_BAYER_EN_BL_SHIFT                                        2
-#define    ISPFR_BAYER_EN_BL_MASK                                         0x00000004
-#define    ISPFR_BAYER_EN_DI_SHIFT                                        1
-#define    ISPFR_BAYER_EN_DI_MASK                                         0x00000002
-#define    ISPFR_BAYER_EN_II_SHIFT                                        0
-#define    ISPFR_BAYER_EN_II_MASK                                         0x00000001
-
-#define ISPFR_YCBCR_EN_OFFSET                                             0x0000003C
-#define ISPFR_YCBCR_EN_TYPE                                               UInt32
-#define ISPFR_YCBCR_EN_RESERVED_MASK                                      0xFFFF0000
-#define    ISPFR_YCBCR_EN_TM_SHIFT                                        15
-#define    ISPFR_YCBCR_EN_TM_MASK                                         0x00008000
-#define    ISPFR_YCBCR_EN_YS_SHIFT                                        14
-#define    ISPFR_YCBCR_EN_YS_MASK                                         0x00004000
-#define    ISPFR_YCBCR_EN_LO_SHIFT                                        13
-#define    ISPFR_YCBCR_EN_LO_MASK                                         0x00002000
-#define    ISPFR_YCBCR_EN_HO_SHIFT                                        12
-#define    ISPFR_YCBCR_EN_HO_MASK                                         0x00001000
-#define    ISPFR_YCBCR_EN_LR_SHIFT                                        11
-#define    ISPFR_YCBCR_EN_LR_MASK                                         0x00000800
-#define    ISPFR_YCBCR_EN_CC_SHIFT                                        10
-#define    ISPFR_YCBCR_EN_CC_MASK                                         0x00000400
-#define    ISPFR_YCBCR_EN_HR_SHIFT                                        9
-#define    ISPFR_YCBCR_EN_HR_MASK                                         0x00000200
-#define    ISPFR_YCBCR_EN_CP_SHIFT                                        8
-#define    ISPFR_YCBCR_EN_CP_MASK                                         0x00000100
-#define    ISPFR_YCBCR_EN_GD_SHIFT                                        7
-#define    ISPFR_YCBCR_EN_GD_MASK                                         0x00000080
-#define    ISPFR_YCBCR_EN_SH_SHIFT                                        6
-#define    ISPFR_YCBCR_EN_SH_MASK                                         0x00000040
-#define    ISPFR_YCBCR_EN_FC_SHIFT                                        5
-#define    ISPFR_YCBCR_EN_FC_MASK                                         0x00000020
-#define    ISPFR_YCBCR_EN_YD_SHIFT                                        4
-#define    ISPFR_YCBCR_EN_YD_MASK                                         0x00000010
-#define    ISPFR_YCBCR_EN_YG_SHIFT                                        3
-#define    ISPFR_YCBCR_EN_YG_MASK                                         0x00000008
-#define    ISPFR_YCBCR_EN_GM_SHIFT                                        2
-#define    ISPFR_YCBCR_EN_GM_MASK                                         0x00000004
-#define    ISPFR_YCBCR_EN_YC_SHIFT                                        1
-#define    ISPFR_YCBCR_EN_YC_MASK                                         0x00000002
-#define    ISPFR_YCBCR_EN_YI_SHIFT                                        0
-#define    ISPFR_YCBCR_EN_YI_MASK                                         0x00000001
-
-#define ISPFR_OFF0_OFFSET                                                 0x00000040
-#define ISPFR_OFF0_TYPE                                                   UInt32
-#define ISPFR_OFF0_RESERVED_MASK                                          0x00000000
-#define    ISPFR_OFF0_DM_SHIFT                                            24
-#define    ISPFR_OFF0_DM_MASK                                             0xFF000000
-#define    ISPFR_OFF0_XC_SHIFT                                            16
-#define    ISPFR_OFF0_XC_MASK                                             0x00FF0000
-#define    ISPFR_OFF0_RS_SHIFT                                            8
-#define    ISPFR_OFF0_RS_MASK                                             0x0000FF00
-#define    ISPFR_OFF0_DP_SHIFT                                            0
-#define    ISPFR_OFF0_DP_MASK                                             0x000000FF
-
-#define ISPFR_OFF1_OFFSET                                                 0x00000044
-#define ISPFR_OFF1_TYPE                                                   UInt32
-#define ISPFR_OFF1_RESERVED_MASK                                          0x00000000
-#define    ISPFR_OFF1_ST_SHIFT                                            24
-#define    ISPFR_OFF1_ST_MASK                                             0xFF000000
-#define    ISPFR_OFF1_DN_SHIFT                                            16
-#define    ISPFR_OFF1_DN_MASK                                             0x00FF0000
-#define    ISPFR_OFF1_BL_SHIFT                                            8
-#define    ISPFR_OFF1_BL_MASK                                             0x0000FF00
-#define    ISPFR_OFF1_LS_SHIFT                                            0
-#define    ISPFR_OFF1_LS_MASK                                             0x000000FF
-
-#define ISPFR_OFF2_OFFSET                                                 0x00000048
-#define ISPFR_OFF2_TYPE                                                   UInt32
-#define ISPFR_OFF2_RESERVED_MASK                                          0xFF000000
-#define    ISPFR_OFF2_HRO_SHIFT                                           16
-#define    ISPFR_OFF2_HRO_MASK                                            0x00FF0000
-#define    ISPFR_OFF2_FCSH_SHIFT                                          8
-#define    ISPFR_OFF2_FCSH_MASK                                           0x0000FF00
-#define    ISPFR_OFF2_GD_SHIFT                                            0
-#define    ISPFR_OFF2_GD_MASK                                             0x000000FF
-
-#define ISPFR_SWOFF_OFFSET                                                0x0000004C
-#define ISPFR_SWOFF_TYPE                                                  UInt32
-#define ISPFR_SWOFF_RESERVED_MASK                                         0xFFFF0000
-#define    ISPFR_SWOFF_SW_IN_SHIFT                                        8
-#define    ISPFR_SWOFF_SW_IN_MASK                                         0x0000FF00
-#define    ISPFR_SWOFF_SW_OUT_SHIFT                                       0
-#define    ISPFR_SWOFF_SW_OUT_MASK                                        0x000000FF
-
-#define ISPFR_MOSAIC_OFFSET                                               0x00000050
-#define ISPFR_MOSAIC_TYPE                                                 UInt32
-#define ISPFR_MOSAIC_RESERVED_MASK                                        0x00000000
-
-#define ISPFR_FIF00_OFFSET                                                0x00000060
-#define ISPFR_FIF00_TYPE                                                  UInt32
-#define ISPFR_FIF00_RESERVED_MASK                                         0x00000000
-
-#define ISPFR_FIF01_OFFSET                                                0x00000064
-#define ISPFR_FIF01_TYPE                                                  UInt32
-#define ISPFR_FIF01_RESERVED_MASK                                         0x00000000
-
-#define ISPWG_RED_OFFSET                                                  0x00000090
-#define ISPWG_RED_TYPE                                                    UInt32
-#define ISPWG_RED_RESERVED_MASK                                           0xFFFF0000
-#define    ISPWG_RED_GAIN_SHIFT                                           0
-#define    ISPWG_RED_GAIN_MASK                                            0x0000FFFF
-
-#define ISPWG_BLUE_OFFSET                                                 0x00000094
-#define ISPWG_BLUE_TYPE                                                   UInt32
-#define ISPWG_BLUE_RESERVED_MASK                                          0xFFFF0000
-#define    ISPWG_BLUE_GAIN_SHIFT                                          0
-#define    ISPWG_BLUE_GAIN_MASK                                           0x0000FFFF
-
-#define ISPWG_OFFSETG_OFFSET                                              0x00000098
-#define ISPWG_OFFSETG_TYPE                                                UInt32
-#define ISPWG_OFFSETG_RESERVED_MASK                                       0xFFFF0000
-#define    ISPWG_OFFSETG_OFFSET_SHIFT                                     0
-#define    ISPWG_OFFSETG_OFFSET_MASK                                      0x0000FFFF
-
-#define ISPWG_GAIN_OFFSET                                                 0x0000009C
-#define ISPWG_GAIN_TYPE                                                   UInt32
-#define ISPWG_GAIN_RESERVED_MASK                                          0xFFFF0000
-#define    ISPWG_GAIN_GAIN_SHIFT                                          0
-#define    ISPWG_GAIN_GAIN_MASK                                           0x0000FFFF
-
-#define ISPWG_THRESH_OFFSET                                               0x000000A0
-#define ISPWG_THRESH_TYPE                                                 UInt32
-#define ISPWG_THRESH_RESERVED_MASK                                        0xFFFF0000
-#define    ISPWG_THRESH_THRESH_SHIFT                                      0
-#define    ISPWG_THRESH_THRESH_MASK                                       0x0000FFFF
-
-#define ISPWG_OFFSETR_OFFSET                                              0x000000A4
-#define ISPWG_OFFSETR_TYPE                                                UInt32
-#define ISPWG_OFFSETR_RESERVED_MASK                                       0x00000000
-
-#define ISPWG_OFFSETB_OFFSET                                              0x000000A8
-#define ISPWG_OFFSETB_TYPE                                                UInt32
-#define ISPWG_OFFSETB_RESERVED_MASK                                       0x00000000
-
-#define ISPYG_MATRIX_OFFSET                                               0x000000B0
-#define ISPYG_MATRIX_TYPE                                                 UInt32
-#define ISPYG_MATRIX_RESERVED_MASK                                        0x00000000
-
-#define ISPYG_OFFSET_OFFSET                                               0x000000C4
-#define ISPYG_OFFSET_TYPE                                                 UInt32
-#define ISPYG_OFFSET_RESERVED_MASK                                        0x00000000
-
-#define ISPYG_Y_OFFSET                                                    0x000000D0
-#define ISPYG_Y_TYPE                                                      UInt32
-#define ISPYG_Y_RESERVED_MASK                                             0x00000000
-#define    ISPYG_Y_COEFF1_SHIFT                                           16
-#define    ISPYG_Y_COEFF1_MASK                                            0xFFFF0000
-#define    ISPYG_Y_COEFF0_SHIFT                                           0
-#define    ISPYG_Y_COEFF0_MASK                                            0x0000FFFF
-
-#define ISPYG_OFFSET1_OFFSET                                              0x000000C8
-#define ISPYG_OFFSET1_TYPE                                                UInt32
-#define ISPYG_OFFSET1_RESERVED_MASK                                       0xFFFFC000
-#define    ISPYG_OFFSET1_OFFSE_SHIFT                                      0
-#define    ISPYG_OFFSET1_OFFSE_MASK                                       0x00003FFF
-
-#define ISPYG_OFFSET2_OFFSET                                              0x000000CC
-#define ISPYG_OFFSET2_TYPE                                                UInt32
-#define ISPYG_OFFSET2_RESERVED_MASK                                       0xFFFFC000
-#define    ISPYG_OFFSET2_OFFSE_SHIFT                                      0
-#define    ISPYG_OFFSET2_OFFSE_MASK                                       0x00003FFF
-
-#define ISPYG_SCALE_OFFSET                                                0x000000D4
-#define ISPYG_SCALE_TYPE                                                  UInt32
-#define ISPYG_SCALE_RESERVED_MASK                                         0x00000000
-#define    ISPYG_SCALE_U_SHIFT                                            16
-#define    ISPYG_SCALE_U_MASK                                             0xFFFF0000
-#define    ISPYG_SCALE_V_SHIFT                                            0
-#define    ISPYG_SCALE_V_MASK                                             0x0000FFFF
-
-
-#define ISPTD_CTRL_OFFSET                                                 0x00000440
-#define ISPTD_CTRL_TYPE                                                   UInt32
-#define ISPTD_CTRL_RESERVED_MASK                                          0x00000000
-
-#define ISPTD_STATUS_OFFSET                                               0x00000444
-#define ISPTD_STATUS_TYPE                                                 UInt32
-#define ISPTD_STATUS_RESERVED_MASK                                        0x00000000
-#define    ISPTD_STATUS_DESC_NUMBER_SHIFT                                 16
-#define    ISPTD_STATUS_DESC_NUMBER_MASK                                  0xFFFF0000
-#define    ISPTD_STATUS_INT_COUNT_SHIFT                                   0
-#define    ISPTD_STATUS_INT_COUNT_MASK                                    0x0000FFFF
-
-#define ISPTD_ADDR_OFFSET                                                 0x00000448
-#define ISPTD_ADDR_TYPE                                                   UInt32
-#define ISPTD_ADDR_RESERVED_MASK                                          0x00000000
-
-#define ISPTD_DESC_OFFSET                                                 0x0000044C
-#define ISPTD_DESC_TYPE                                                   UInt32
-#define ISPTD_DESC_RESERVED_MASK                                          0x00000000
-
-#define ISPTD_INIT0_OFFSET                                                0x0000046C
-#define ISPTD_INIT0_TYPE                                                  UInt32
-#define ISPTD_INIT0_RESERVED_MASK                                         0x00000000
-
-#define ISPTD_INIT1_OFFSET                                                0x00000470
-#define ISPTD_INIT1_TYPE                                                  UInt32
-#define ISPTD_INIT1_RESERVED_MASK                                         0x00000000
-
-#define ISPII_CTRL_OFFSET                                                 0x00000100
-#define ISPII_CTRL_TYPE                                                   UInt32
-#define ISPII_CTRL_RESERVED_MASK                                          0x000060FF
-#define    ISPII_CTRL_STRIDE_SHIFT                                        15
-#define    ISPII_CTRL_STRIDE_MASK                                         0xFFFF8000
-#define    ISPII_CTRL_FORMAT_SHIFT                                        8
-#define    ISPII_CTRL_FORMAT_MASK                                         0x00001F00
-#define       ISPII_CTRL_FORMAT_RAW8                                      2
-#define       ISPII_CTRL_FORMAT_RAW10                                     3
-#define       ISPII_CTRL_FORMAT_RAW12                                     4
-#define       ISPII_CTRL_FORMAT_RAW14                                     5
-#define       ISPII_CTRL_FORMAT_RAW16                                     6
-#define       ISPII_CTRL_FORMAT_RAW10_8                                   7
-#define       ISPII_CTRL_FORMAT_RAW12_8                                   8
-
-#define ISPII_ADDRESS_OFFSET                                              0x00000104
-#define ISPII_ADDRESS_TYPE                                                UInt32
-#define ISPII_ADDRESS_RESERVED_MASK                                       0x0000001F
-
-#define ISPII_ENDADDR_OFFSET                                              0x00000108
-#define ISPII_ENDADDR_TYPE                                                UInt32
-#define ISPII_ENDADDR_RESERVED_MASK                                       0x0000001F
-
-#define ISPII_DPCM_OFFSET                                                 0x0000010C
-#define ISPII_DPCM_TYPE                                                   UInt32
-#define ISPII_DPCM_RESERVED_MASK                                          0xFFFFFC00
-#define    ISPII_DPCM_ADV_SHIFT                                           9
-#define    ISPII_DPCM_ADV_MASK                                            0x00000200
-#define    ISPII_DPCM_BLOCKLEN_SHIFT                                      0
-#define    ISPII_DPCM_BLOCKLEN_MASK                                       0x000001FF
-
-#define ISPII_FIFO_OFFSET                                                 0x00000110
-#define ISPII_FIFO_TYPE                                                   UInt32
-#define ISPII_FIFO_RESERVED_MASK                                          0xFFFFC0C0
-#define    ISPII_FIFO_MIN3_SHIFT                                          8
-#define    ISPII_FIFO_MIN3_MASK                                           0x00003F00
-#define    ISPII_FIFO_MIN2_SHIFT                                          0
-#define    ISPII_FIFO_MIN2_MASK                                           0x0000003F
-
-#define ISPDI_ADDR_OFFSET                                                 0x00000130
-#define ISPDI_ADDR_TYPE                                                   UInt32
-#define ISPDI_ADDR_RESERVED_MASK                                          0x0000001F
-
-#define ISPDI_ENDADDR_OFFSET                                              0x00000134
-#define ISPDI_ENDADDR_TYPE                                                UInt32
-#define ISPDI_ENDADDR_RESERVED_MASK                                       0x0000001F
-
-#define ISPBL_ABSC_R_OFFSET                                               0x00000160
-#define ISPBL_ABSC_R_TYPE                                                 UInt32
-#define ISPBL_ABSC_R_RESERVED_MASK                                        0x00000000
-#define    ISPBL_ABSC_R_ABSCISSA1_SHIFT                                   16
-#define    ISPBL_ABSC_R_ABSCISSA1_MASK                                    0xFFFF0000
-#define    ISPBL_ABSC_R_ABSCISSA0_SHIFT                                   0
-#define    ISPBL_ABSC_R_ABSCISSA0_MASK                                    0x0000FFFF
-
-#define ISPBL_ABSC_GR_OFFSET                                              0x00000180
-#define ISPBL_ABSC_GR_TYPE                                                UInt32
-#define ISPBL_ABSC_GR_RESERVED_MASK                                       0x00000000
-#define    ISPBL_ABSC_GR_ABSCISSA1_SHIFT                                  16
-#define    ISPBL_ABSC_GR_ABSCISSA1_MASK                                   0xFFFF0000
-#define    ISPBL_ABSC_GR_ABSCISSA0_SHIFT                                  0
-#define    ISPBL_ABSC_GR_ABSCISSA0_MASK                                   0x0000FFFF
-
-#define ISPBL_ABSC_B_OFFSET                                               0x000001A0
-#define ISPBL_ABSC_B_TYPE                                                 UInt32
-#define ISPBL_ABSC_B_RESERVED_MASK                                        0x00000000
-#define    ISPBL_ABSC_B_ABSCISSA1_SHIFT                                   16
-#define    ISPBL_ABSC_B_ABSCISSA1_MASK                                    0xFFFF0000
-#define    ISPBL_ABSC_B_ABSCISSA0_SHIFT                                   0
-#define    ISPBL_ABSC_B_ABSCISSA0_MASK                                    0x0000FFFF
-
-#define ISPBL_ABSC_GB_OFFSET                                              0x00000300
-#define ISPBL_ABSC_GB_TYPE                                                UInt32
-#define ISPBL_ABSC_GB_RESERVED_MASK                                       0x00000000
-#define    ISPBL_ABSC_GB_ABSCISSA1_SHIFT                                  16
-#define    ISPBL_ABSC_GB_ABSCISSA1_MASK                                   0xFFFF0000
-#define    ISPBL_ABSC_GB_ABSCISSA0_SHIFT                                  0
-#define    ISPBL_ABSC_GB_ABSCISSA0_MASK                                   0x0000FFFF
-
-#define ISPBL_ORD_SLOPE_R_OFFSET                                          0x000001C0
-#define ISPBL_ORD_SLOPE_R_TYPE                                            UInt32
-#define ISPBL_ORD_SLOPE_R_RESERVED_MASK                                   0x00000000
-#define    ISPBL_ORD_SLOPE_R_ORDINATE_SHIFT                               16
-#define    ISPBL_ORD_SLOPE_R_ORDINATE_MASK                                0xFFFF0000
-#define    ISPBL_ORD_SLOPE_R_SLOPE_SHIFT                                  0
-#define    ISPBL_ORD_SLOPE_R_SLOPE_MASK                                   0x0000FFFF
-
-#define ISPBL_ORD_SLOPE_GR_OFFSET                                         0x00000200
-#define ISPBL_ORD_SLOPE_GR_TYPE                                           UInt32
-#define ISPBL_ORD_SLOPE_GR_RESERVED_MASK                                  0x00000000
-#define    ISPBL_ORD_SLOPE_GR_ORDINATE_SHIFT                              16
-#define    ISPBL_ORD_SLOPE_GR_ORDINATE_MASK                               0xFFFF0000
-#define    ISPBL_ORD_SLOPE_GR_SLOPE_SHIFT                                 0
-#define    ISPBL_ORD_SLOPE_GR_SLOPE_MASK                                  0x0000FFFF
-
-#define ISPBL_ORD_SLOPE_B_OFFSET                                          0x00000240
-#define ISPBL_ORD_SLOPE_B_TYPE                                            UInt32
-#define ISPBL_ORD_SLOPE_B_RESERVED_MASK                                   0x00000000
-#define    ISPBL_ORD_SLOPE_B_ORDINATE_SHIFT                               16
-#define    ISPBL_ORD_SLOPE_B_ORDINATE_MASK                                0xFFFF0000
-#define    ISPBL_ORD_SLOPE_B_SLOPE_SHIFT                                  0
-#define    ISPBL_ORD_SLOPE_B_SLOPE_MASK                                   0x0000FFFF
-
-#define ISPBL_ORD_SLOPE_GB_OFFSET                                         0x00000340
-#define ISPBL_ORD_SLOPE_GB_TYPE                                           UInt32
-#define ISPBL_ORD_SLOPE_GB_RESERVED_MASK                                  0x00000000
-#define    ISPBL_ORD_SLOPE_GB_ORDINATE_SHIFT                              16
-#define    ISPBL_ORD_SLOPE_GB_ORDINATE_MASK                               0xFFFF0000
-#define    ISPBL_ORD_SLOPE_GB_SLOPE_SHIFT                                 0
-#define    ISPBL_ORD_SLOPE_GB_SLOPE_MASK                                  0x0000FFFF
-
-#define ISPBL_TB_OFFSET                                                   0x00000280
-#define ISPBL_TB_TYPE                                                     UInt32
-#define ISPBL_TB_RESERVED_MASK                                            0x0000FF00
-#define    ISPBL_TB_BOTTOM_SHIFT                                          16
-#define    ISPBL_TB_BOTTOM_MASK                                           0xFFFF0000
-#define    ISPBL_TB_TOP_SHIFT                                             0
-#define    ISPBL_TB_TOP_MASK                                              0x000000FF
-
-#define ISPBL_LR_OFFSET                                                   0x00000284
-#define ISPBL_LR_TYPE                                                     UInt32
-#define ISPBL_LR_RESERVED_MASK                                            0x0000FF00
-#define    ISPBL_LR_RIGHT_SHIFT                                           16
-#define    ISPBL_LR_RIGHT_MASK                                            0xFFFF0000
-#define    ISPBL_LR_LEFT_SHIFT                                            0
-#define    ISPBL_LR_LEFT_MASK                                             0x000000FF
-
-#define ISPBL_MT_OFFSET                                                   0x00000288
-#define ISPBL_MT_TYPE                                                     UInt32
-#define ISPBL_MT_RESERVED_MASK                                            0x00000000
-#define    ISPBL_MT_THRESHOLD_SHIFT                                       16
-#define    ISPBL_MT_THRESHOLD_MASK                                        0xFFFF0000
-#define    ISPBL_MT_MULTIPLIER_SHIFT                                      0
-#define    ISPBL_MT_MULTIPLIER_MASK                                       0x0000FFFF
-
-#define ISPBL_SHIFT_OFFSET                                                0x0000028C
-#define ISPBL_SHIFT_TYPE                                                  UInt32
-#define ISPBL_SHIFT_RESERVED_MASK                                         0x00000000
-#define    ISPBL_SHIFT_SHIFT_GB_SHIFT                                     24
-#define    ISPBL_SHIFT_SHIFT_GB_MASK                                      0xFF000000
-#define    ISPBL_SHIFT_SHIFT_B_SHIFT                                      16
-#define    ISPBL_SHIFT_SHIFT_B_MASK                                       0x00FF0000
-#define    ISPBL_SHIFT_SHIFT_GR_SHIFT                                     8
-#define    ISPBL_SHIFT_SHIFT_GR_MASK                                      0x0000FF00
-#define    ISPBL_SHIFT_SHIFT_R_SHIFT                                      0
-#define    ISPBL_SHIFT_SHIFT_R_MASK                                       0x000000FF
-
-#define ISPBL_SUM_LO_OFFSET                                               0x00000290
-#define ISPBL_SUM_LO_TYPE                                                 UInt32
-#define ISPBL_SUM_LO_RESERVED_MASK                                        0x00000000
-
-#define ISPBL_SUM_HI_OFFSET                                               0x00000294
-#define ISPBL_SUM_HI_TYPE                                                 UInt32
-#define ISPBL_SUM_HI_RESERVED_MASK                                        0x00000000
-
-#define ISPBL_SUM_OFFSET                                                  0x00000290
-#define ISPBL_SUM_TYPE                                                    UInt64
-#define ISPBL_SUM_RESERVED_MASK                                           0x00000000
-
-#define ISPBL_COUNT_OFFSET                                                0x00000298
-#define ISPBL_COUNT_TYPE                                                  UInt32
-#define ISPBL_COUNT_RESERVED_MASK                                         0x00000000
-
-// as per HWRHEA-2220, remove non-existent register
-//#define ISPDP_CLUSTER_OFFSET                                              0x00003C00
-//#define ISPDP_CLUSTER_TYPE                                                UInt64
-//#define ISPDP_CLUSTER_RESERVED_MASK                                       0x00000000
-//#define    ISPDP_CLUSTER_MASK_SHIFT                                       32
-//#define    ISPDP_CLUSTER_MASK_MASK                                        0x0000FFFF00000000
-//#define    ISPDP_CLUSTER_Y_SHIFT                                          16
-//#define    ISPDP_CLUSTER_Y_MASK                                           0x00000000FFFF0000
-//#define    ISPDP_CLUSTER_X_SHIFT                                          0
-//#define    ISPDP_CLUSTER_X_MASK                                           0x000000000000FFFF   
-
-#define ISPDP_HI_OFFSET                                                   0x000002D0
-#define ISPDP_HI_TYPE                                                     UInt32
-#define ISPDP_HI_RESERVED_MASK                                            0x00000000
-#define    ISPDP_HI_OFFSET1_SHIFT                                         16
-#define    ISPDP_HI_OFFSET1_MASK                                          0xFFFF0000
-#define    ISPDP_HI_SCALE_SHIFT                                           0
-#define    ISPDP_HI_SCALE_MASK                                            0x0000FFFF
-
-
-#define ISPDP_LO_OFFSET                                                   0x000002DC
-#define ISPDP_LO_TYPE                                                     UInt32
-#define ISPDP_LO_RESERVED_MASK                                            0x00000000
-#define    ISPDP_LO_OFFSET1_SHIFT                                         16
-#define    ISPDP_LO_OFFSET1_MASK                                          0xFFFF0000
-#define    ISPDP_LO_SCALE_SHIFT                                           0
-#define    ISPDP_LO_SCALE_MASK                                            0x0000FFFF
-
-
-#define ISPRS_CTRL_OFFSET                                                 0x00000490
-#define ISPRS_CTRL_TYPE                                                   UInt32
-#define ISPRS_CTRL_RESERVED_MASK                                          0xFEF0FEF0
-#define    ISPRS_CTRL_V_EVEN_SHIFT                                        24
-#define    ISPRS_CTRL_V_EVEN_MASK                                         0x01000000
-#define    ISPRS_CTRL_V_FACTOR_SHIFT                                      16
-#define    ISPRS_CTRL_V_FACTOR_MASK                                       0x000F0000
-#define    ISPRS_CTRL_H_EVEN_SHIFT                                        8
-#define    ISPRS_CTRL_H_EVEN_MASK                                         0x00000100
-#define    ISPRS_CTRL_H_FACTOR_SHIFT                                      0
-#define    ISPRS_CTRL_H_FACTOR_MASK                                       0x0000000F
-
-#define ISPLS_CTRL_OFFSET                                                 0x000004D0
-#define ISPLS_CTRL_TYPE                                                   UInt32
-#define ISPLS_CTRL_RESERVED_MASK                                          0xFC00FF00
-#define    ISPLS_CTRL_PITCH_SHIFT                                         16
-#define    ISPLS_CTRL_PITCH_MASK                                          0x03FF0000
-#define    ISPLS_CTRL_CELL_SZ_POW_Y_SHIFT                                 4
-#define    ISPLS_CTRL_CELL_SZ_POW_Y_MASK                                  0x000000F0
-#define    ISPLS_CTRL_CELL_SZ_POW_X_SHIFT                                 0
-#define    ISPLS_CTRL_CELL_SZ_POW_X_MASK                                  0x0000000F
-
-#define ISPLS_OFFSETS_OFFSET                                              0x000004D4
-#define ISPLS_OFFSETS_TYPE                                                UInt32
-#define ISPLS_OFFSETS_RESERVED_MASK                                       0x00000000
-#define    ISPLS_OFFSETS_Y_OFFSET_SHIFT                                   16
-#define    ISPLS_OFFSETS_Y_OFFSET_MASK                                    0xFFFF0000
-#define    ISPLS_OFFSETS_X_OFFSET_SHIFT                                   0
-#define    ISPLS_OFFSETS_X_OFFSET_MASK                                    0x0000FFFF
-
-#define ISPLS_CV_OFFSET                                                   0x00001000
-#define ISPLS_CV_TYPE                                                     UInt32
-#define ISPLS_CV_RESERVED_MASK                                            0x00000000
-
-#define ISPXC_ABSC_LIM_OFFSET                                             0x00000500
-#define ISPXC_ABSC_LIM_TYPE                                               UInt32
-#define ISPXC_ABSC_LIM_RESERVED_MASK                                      0x00000000
-
-#define ISPXC_ORD_LIM_OFFSET                                              0x00000510
-#define ISPXC_ORD_LIM_TYPE                                                UInt32
-#define ISPXC_ORD_LIM_RESERVED_MASK                                       0x00000000
-#define    ISPXC_ORD_LIM_ORDINATE1_SHIFT                                  16
-#define    ISPXC_ORD_LIM_ORDINATE1_MASK                                   0xFFFF0000
-#define    ISPXC_ORD_LIM_ORDINATE0_SHIFT                                  0
-#define    ISPXC_ORD_LIM_ORDINATE0_MASK                                   0x0000FFFF
-
-#define ISPXC_SLOPE_LIM_OFFSET                                            0x00000520
-#define ISPXC_SLOPE_LIM_TYPE                                              UInt32
-#define ISPXC_SLOPE_LIM_RESERVED_MASK                                     0x00000000
-#define    ISPXC_SLOPE_LIM_SLOPE1_SHIFT                                   16
-#define    ISPXC_SLOPE_LIM_SLOPE1_MASK                                    0xFFFF0000
-#define    ISPXC_SLOPE_LIM_SLOPE0_SHIFT                                   0
-#define    ISPXC_SLOPE_LIM_SLOPE0_MASK                                    0x0000FFFF
-
-#define ISPDN_CTRL_OFFSET                                                 0x00000580
-#define ISPDN_CTRL_TYPE                                                   UInt32
-#define ISPDN_CTRL_RESERVED_MASK                                          0xFFFFFFFE
-#define    ISPDN_CTRL_MODE_SHIFT                                          0
-#define    ISPDN_CTRL_MODE_MASK                                           0x00000001
-
-#define ISPDN_ABSC_GD_OFFSET                                              0x00000584
-#define ISPDN_ABSC_GD_TYPE                                                UInt32
-#define ISPDN_ABSC_GD_RESERVED_MASK                                       0x00000000
-
-#define ISPDN_ORD_GD_OFFSET                                               0x00000594
-#define ISPDN_ORD_GD_TYPE                                                 UInt32
-#define ISPDN_ORD_GD_RESERVED_MASK                                        0x00000000
-
-#define ISPDN_SLOPE_GD_OFFSET                                             0x000005A4
-#define ISPDN_SLOPE_GD_TYPE                                               UInt32
-#define ISPDN_SLOPE_GD_RESERVED_MASK                                      0x00000000
-
-#define ISPDN_GAIN_GD_OFFSET                                              0x000005B4
-#define ISPDN_GAIN_GD_TYPE                                                UInt32
-#define ISPDN_GAIN_GD_RESERVED_MASK                                       0x00000000
-#define    ISPDN_GAIN_GD_RED_SHIFT                                        16
-#define    ISPDN_GAIN_GD_RED_MASK                                         0xFFFF0000
-#define    ISPDN_GAIN_GD_BLUE_SHIFT                                       0
-#define    ISPDN_GAIN_GD_BLUE_MASK                                        0x0000FFFF
-
-#define ISPDN_SHIFT_GD_OFFSET                                             0x000005B8
-#define ISPDN_SHIFT_GD_TYPE                                               UInt32
-#define ISPDN_SHIFT_GD_RESERVED_MASK                                      0x00000000
-#define    ISPDN_SHIFT_GD_SHIFT_GD_SHIFT                                  16
-#define    ISPDN_SHIFT_GD_SHIFT_GD_MASK                                   0x00070000
-#define    ISPDN_SHIFT_GD_RED_SHIFT                                       8
-#define    ISPDN_SHIFT_GD_RED_MASK                                        0x00000700
-#define    ISPDN_SHIFT_GD_BLUE_SHIFT                                      0
-#define    ISPDN_SHIFT_GD_BLUE_MASK                                       0x00000007
-
-#define ISPDN_OFFSET_OFFSET                                               0x000005BC
-#define ISPDN_OFFSET_TYPE                                                 UInt32
-#define ISPDN_OFFSET_RESERVED_MASK                                        0x00000000
-#define    ISPDN_OFFSET_Y_SHIFT                                           16
-#define    ISPDN_OFFSET_Y_MASK                                            0xFFFF0000
-#define    ISPDN_OFFSET_X_SHIFT                                           0
-#define    ISPDN_OFFSET_X_MASK                                            0x0000FFFF
-
-#define ISPDN_ABSC_GN_OFFSET                                              0x000005C0
-#define ISPDN_ABSC_GN_TYPE                                                UInt32
-#define ISPDN_ABSC_GN_RESERVED_MASK                                       0x00000000
-
-#define ISPDN_ORD_GN_OFFSET                                               0x000005D0
-#define ISPDN_ORD_GN_TYPE                                                 UInt32
-#define ISPDN_ORD_GN_RESERVED_MASK                                        0x00000000
-
-#define ISPDN_SLOPE_GN_OFFSET                                             0x000005E0
-#define ISPDN_SLOPE_GN_TYPE                                               UInt32
-#define ISPDN_SLOPE_GN_RESERVED_MASK                                      0x00000000
-
-#define ISPDN_CBCR_THRESH_OFFSET                                          0x000005F0
-#define ISPDN_CBCR_THRESH_TYPE                                            UInt32
-#define ISPDN_CBCR_THRESH_RESERVED_MASK                                   0x00000000
-
-#define ISPDM_CTRL_OFFSET                                                 0x000006D0
-#define ISPDM_CTRL_TYPE                                                   UInt32
-#define ISPDM_CTRL_RESERVED_MASK                                          0xF00FF0FC
-#define    ISPDM_CTRL_HV_BIAS_SHIFT                                       20
-#define    ISPDM_CTRL_HV_BIAS_MASK                                        0x0FF00000
-#define    ISPDM_CTRL_G_OFF_SH_SHIFT                                      8
-#define    ISPDM_CTRL_G_OFF_SH_MASK                                       0x00000F00
-#define    ISPDM_CTRL_V_COSITED_SHIFT                                     1
-#define    ISPDM_CTRL_V_COSITED_MASK                                      0x00000002
-#define    ISPDM_CTRL_H_COSITED_SHIFT                                     0
-#define    ISPDM_CTRL_H_COSITED_MASK                                      0x00000001
-
-#define ISPYI_CTRL_OFFSET                                                 0x00000700
-#define ISPYI_CTRL_TYPE                                                   UInt32
-#define ISPYI_CTRL_RESERVED_MASK                                          0xFCFFEC08
-#define    ISPYI_CTRL_COL_WIDTH_SHIFT                                     24
-#define    ISPYI_CTRL_COL_WIDTH_MASK                                      0x03000000
-#define    ISPYI_CTRL_COL_MODE_SHIFT                                      12
-#define    ISPYI_CTRL_COL_MODE_MASK                                       0x00001000
-#define    ISPYI_CTRL_CC_ORDER_SHIFT                                      7
-#define    ISPYI_CTRL_CC_ORDER_MASK                                       0x00000380
-#define    ISPYI_CTRL_DATA_FORMAT_SHIFT                                   4
-#define    ISPYI_CTRL_DATA_FORMAT_MASK                                    0x00000070
-#define    ISPYI_CTRL_BYTES_SAMPLE_SHIFT                                  2
-#define    ISPYI_CTRL_BYTES_SAMPLE_MASK                                   0x00000004
-#define    ISPYI_CTRL_CS_FORMAT_SHIFT                                     0
-#define    ISPYI_CTRL_CS_FORMAT_MASK                                     0X00000003
-
-#define ISPYI_RY_ADDR_OFFSET                                              0X00000704
-#define ISPYI_RY_ADDR_TYPE                                                UInt32
-#define ISPYI_RY_ADDR_RESERVED_MASK                                       0x0000001F
-#define    ISPYI_RY_ADDR_ADDRESS_SHIFT                                    5
-#define    ISPYI_RY_ADDR_ADDRESS_MASK                                     0xFFFFFFE0
-
-#define ISPYI_GU_ADDR_OFFSET                                              0X00000708
-#define ISPYI_GU_ADDR_TYPE                                                UInt32
-#define ISPYI_GU_ADDR_RESERVED_MASK                                       0x0000001F
-#define    ISPYI_GU_ADDR_ADDRESS_SHIFT                                    5
-#define    ISPYI_GU_ADDR_ADDRESS_MASK                                     0xFFFFFFE0
-
-#define ISPYI_BV_ADDR_OFFSET                                              0X0000070C
-#define ISPYI_BV_ADDR_TYPE                                                UInt32
-#define ISPYI_BV_ADDR_RESERVED_MASK                                       0x0000001F
-#define    ISPYI_BV_ADDR_ADDRESS_SHIFT                                    5
-#define    ISPYI_BV_ADDR_ADDRESS_MASK                                     0xFFFFFFE0
-
-#define ISPYI_STRIDE1_OFFSET                                              0X00000710
-#define ISPYI_STRIDE1_TYPE                                                UInt32
-#define ISPYI_STRIDE1_RESERVED_MASK                                       0xFFF0001F
-#define    ISPYI_STRIDE1_Y_STRIDE_SHIFT                                   5
-#define    ISPYI_STRIDE1_Y_STRIDE_MASK                                    0x000FFFE0
-
-#define ISPYI_STRIDE2_OFFSET                                              0X00000714
-#define ISPYI_STRIDE2_TYPE                                                UInt32
-#define ISPYI_STRIDE2_RESERVED_MASK                                       0xFFF0000F
-#define    ISPYI_STRIDE2_UV_STRIDE_SHIFT                                  4
-#define    ISPYI_STRIDE2_UV_STRIDE_MASK                                   0x000FFFF0
-
-#define ISPYI_COL_STRIDE1_OFFSET                                          0X00000718
-#define ISPYI_COL_STRIDE1_TYPE                                            UInt32
-#define ISPYI_COL_STRIDE1_RESERVED_MASK                                   0xFE0001FF
-#define    ISPYI_COL_STRIDE1_STRIDE_SHIFT                                 9
-#define    ISPYI_COL_STRIDE1_STRIDE_MASK                                  0x01FFFE00
-
-#define ISPYI_COL_STRIDE2_OFFSET                                          0X0000071C
-#define ISPYI_COL_STRIDE2_TYPE                                            UInt32
-#define ISPYI_COL_STRIDE2_RESERVED_MASK                                   0xFE0001FF
-#define    ISPYI_COL_STRIDE2_STRIDE_SHIFT                                 9
-#define    ISPYI_COL_STRIDE2_STRIDE_MASK                                  0x01FFFE00
-
-#define ISPYI_RY_EADDR_OFFSET                                             0X00000720
-#define ISPYI_RY_EADDR_TYPE                                               UInt32
-#define ISPYI_RY_EADDR_RESERVED_MASK                                      0x0000001F
-#define    ISPYI_RY_EADDR_ENDADDR_SHIFT                                   5
-#define    ISPYI_RY_EADDR_ENDADDR_MASK                                    0xFFFFFFE0
-
-#define ISPYI_GU_EADDR_OFFSET                                             0X00000724
-#define ISPYI_GU_EADDR_TYPE                                               UInt32
-#define ISPYI_GU_EADDR_RESERVED_MASK                                      0x0000001F
-#define    ISPYI_GU_EADDR_ENDADDR_SHIFT                                   5
-#define    ISPYI_GU_EADDR_ENDADDR_MASK                                    0xFFFFFFE0
-
-#define ISPYI_BV_EADDR_OFFSET                                             0X00000728
-#define ISPYI_BV_EADDR_TYPE                                               UInt32
-#define ISPYI_BV_EADDR_RESERVED_MASK                                      0x0000001F
-#define    ISPYI_BV_EADDR_ENDADDR_SHIFT                                   5
-#define    ISPYI_BV_EADDR_ENDADDR_MASK                                    0xFFFFFFE0
-
-
-#define ISPYC_MATRIX_OFFSET                                               0x00000750
-#define ISPYC_MATRIX_TYPE                                                 UInt32
-#define ISPYC_MATRIX_RESERVED_MASK                                        0x00000000
-
-#define ISPYC_OFFSET_OFFSET                                               0x00000764
-#define ISPYC_OFFSET_TYPE                                                 UInt32
-#define ISPYC_OFFSET_RESERVED_MASK                                        0x00000000
-#define    ISPYC_OFFSET_OFFSET1_SHIFT                                     16
-#define    ISPYC_OFFSET_OFFSET1_MASK                                      0xFFFF0000
-#define    ISPYC_OFFSET_OFFSET0_SHIFT                                     0
-#define    ISPYC_OFFSET_OFFSET0_MASK                                      0x0000FFFF
-
-#define ISPGM_ABSC_R_OFFSET                                               0x00000820
-#define ISPGM_ABSC_R_TYPE                                                 UInt32
-#define ISPGM_ABSC_R_RESERVED_MASK                                        0x00000000
-#define    ISPGM_ABSC_R_ABSCISSA1_SHIFT                                   16
-#define    ISPGM_ABSC_R_ABSCISSA1_MASK                                    0xFFFF0000
-#define    ISPGM_ABSC_R_ABSCISSA0_SHIFT                                   0
-#define    ISPGM_ABSC_R_ABSCISSA0_MASK                                    0x0000FFFF
-
-#define ISPGM_ABSC_G_OFFSET                                               0x00000840
-#define ISPGM_ABSC_G_TYPE                                                 UInt32
-#define ISPGM_ABSC_G_RESERVED_MASK                                        0x00000000
-#define    ISPGM_ABSC_G_ABSCISSA1_SHIFT                                   16
-#define    ISPGM_ABSC_G_ABSCISSA1_MASK                                    0xFFFF0000
-#define    ISPGM_ABSC_G_ABSCISSA0_SHIFT                                   0
-#define    ISPGM_ABSC_G_ABSCISSA0_MASK                                    0x0000FFFF
-
-#define ISPGM_ABSC_B_OFFSET                                               0x00000860
-#define ISPGM_ABSC_B_TYPE                                                 UInt32
-#define ISPGM_ABSC_B_RESERVED_MASK                                        0x00000000
-#define    ISPGM_ABSC_B_ABSCISSA1_SHIFT                                   16
-#define    ISPGM_ABSC_B_ABSCISSA1_MASK                                    0xFFFF0000
-#define    ISPGM_ABSC_B_ABSCISSA0_SHIFT                                   0
-#define    ISPGM_ABSC_B_ABSCISSA0_MASK                                    0x0000FFFF
-
-#define ISPGM_ORD_R_OFFSET                                                0x00000880
-#define ISPGM_ORD_R_TYPE                                                  UInt32
-#define ISPGM_ORD_R_RESERVED_MASK                                         0x00000000
-#define    ISPGM_ORD_R_ORDINATE1_SHIFT                                    16
-#define    ISPGM_ORD_R_ORDINATE1_MASK                                     0xFFFF0000
-#define    ISPGM_ORD_R_ORDINATE0_SHIFT                                    0
-#define    ISPGM_ORD_R_ORDINATE0_MASK                                     0x0000FFFF
-
-#define ISPGM_ORD_G_OFFSET                                                0x000008A0
-#define ISPGM_ORD_G_TYPE                                                  UInt32
-#define ISPGM_ORD_G_RESERVED_MASK                                         0x00000000
-#define    ISPGM_ORD_G_ORDINATE1_SHIFT                                    16
-#define    ISPGM_ORD_G_ORDINATE1_MASK                                     0xFFFF0000
-#define    ISPGM_ORD_G_ORDINATE0_SHIFT                                    0
-#define    ISPGM_ORD_G_ORDINATE0_MASK                                     0x0000FFFF
-
-#define ISPGM_ORD_B_OFFSET                                                0x000008C0
-#define ISPGM_ORD_B_TYPE                                                  UInt32
-#define ISPGM_ORD_B_RESERVED_MASK                                         0x00000000
-#define    ISPGM_ORD_B_ORDINATE1_SHIFT                                    16
-#define    ISPGM_ORD_B_ORDINATE1_MASK                                     0xFFFF0000
-#define    ISPGM_ORD_B_ORDINATE0_SHIFT                                    0
-#define    ISPGM_ORD_B_ORDINATE0_MASK                                     0x0000FFFF
-
-#define ISPFC_Y_EDGE_OFFSET                                                0x00000970
-#define ISPFC_Y_EDGE_TYPE                                                  UInt32
-#define ISPFC_Y_EDGE_RESERVED_MASK                                         0x00000000
-#define    ISPFC_Y_EDGE_SLOPE_SHIFT                                            16
-#define    ISPFC_Y_EDGE_SLOPE_MASK                                             0xFFFF0000
-#define    ISPFC_Y_EDGE_THRESHOLD_SHIFT                                    0
-#define    ISPFC_Y_EDGE_THRESHOLD_MASK                                     0x0000FFFF
-
-#define ISPFC_Y_EDGE_OFFSET                                                0x00000970
-#define ISPFC_Y_EDGE_TYPE                                                  UInt32
-#define ISPFC_Y_EDGE_RESERVED_MASK                                         0x00000000
-#define    ISPFC_Y_EDGE_SLOPE_SHIFT                                            16
-#define    ISPFC_Y_EDGE_SLOPE_MASK                                             0xFFFF0000
-#define    ISPFC_Y_EDGE_THRESHOLD_SHIFT                                    0
-#define    ISPFC_Y_EDGE_THRESHOLD_MASK                                     0x0000FFFF
-
-#define ISPFC_Y_LO_OFFSET                                                      0x00000974
-#define ISPFC_Y_LO_TYPE                                                       UInt32
-#define ISPFC_Y_LO_RESERVED_MASK                                               0x00000000
-#define    ISPFC_Y_LO_SLOPE_SHIFT                                                16
-#define    ISPFC_Y_LO_SLOPE_MASK                                                 0xFFFF0000
-#define    ISPFC_Y_LO_THRESHOLD_SHIFT                                       0
-#define    ISPFC_Y_LO_THRESHOLD_MASK                                         0x0000FFFF
-
-#define ISPFC_Y_HI_OFFSET                                                      0x00000978
-#define ISPFC_Y_HI_TYPE                                                       UInt32
-#define ISPFC_Y_HI_RESERVED_MASK                                               0x00000000
-#define    ISPFC_Y_HI_SLOPE_SHIFT                                                16
-#define    ISPFC_Y_HI_SLOPE_MASK                                                 0xFFFF0000
-#define    ISPFC_Y_HI_THRESHOLD_SHIFT                                       0
-#define    ISPFC_Y_HI_THRESHOLD_MASK                                         0x0000FFFF
-
-#define ISPFC_THRESH_OFFSET                                                      0x0000097C
-#define ISPFC_THRESH_TYPE                                                       UInt32
-#define ISPFC_THRESH_RESERVED_MASK                                               0x00000000
-#define    ISPFC_THRESH_HI_SHIFT                                                16
-#define    ISPFC_THRESH_HI_MASK                                                 0xFFFF0000
-#define    ISPFC_THRESH_LO_SHIFT                                                0
-#define    ISPFC_THRESH_LO_MASK                                                 0x0000FFFF
-
-#define ISPGM_SLOPE_R_OFFSET                                          0x00003400
-#define ISPGM_SLOPE_R_TYPE                                            UInt32
-#define ISPGM_SLOPE_R_RESERVED_MASK                                   0xFFFE0000
-#define    ISPGM_SLOPE_R_SLOPE_SHIFT                                  0
-#define    ISPGM_SLOPE_R_SLOPE_MASK                                   0x0001FFFF
-
-#define ISPGM_SLOPE_G_OFFSET                                          0x00003440
-#define ISPGM_SLOPE_G_TYPE                                            UInt32
-#define ISPGM_SLOPE_G_RESERVED_MASK                                   0xFFFE0000
-#define    ISPGM_SLOPE_G_SLOPE_SHIFT                                  0
-#define    ISPGM_SLOPE_G_SLOPE_MASK                                   0x0001FFFF
-
-#define ISPGM_SLOPE_B_OFFSET                                          0x00003480
-#define ISPGM_SLOPE_B_TYPE                                            UInt32
-#define ISPGM_SLOPE_B_RESERVED_MASK                                   0xFFFE0000
-#define    ISPGM_SLOPE_B_SLOPE_SHIFT                                  0
-#define    ISPGM_SLOPE_B_SLOPE_MASK                                   0x0001FFFF
-
-#define ISPTM_Y_ABSC_OFFSET                                               0x00003500
-#define ISPTM_Y_ABSC_TYPE                                                 UInt32
-#define ISPTM_Y_ABSC_RESERVED_MASK                                        0x00000000
-#define    ISPTM_Y_ABSC_ABSCISSA1_SHIFT                                   16
-#define    ISPTM_Y_ABSC_ABSCISSA1_MASK                                    0xFFFF0000
-#define    ISPTM_Y_ABSC_ABSCISSA0_SHIFT                                   0
-#define    ISPTM_Y_ABSC_ABSCISSA0_MASK                                    0x0000FFFF
-
-#define ISPTM_Y_ORD_SLOPE_OFFSET                                          0x00003580
-#define ISPTM_Y_ORD_SLOPE_TYPE                                            UInt32
-#define ISPTM_Y_ORD_SLOPE_RESERVED_MASK                                   0x00000000
-#define    ISPTM_Y_ORD_SLOPE_ORDINATE_SHIFT                               16
-#define    ISPTM_Y_ORD_SLOPE_ORDINATE_MASK                                0xFFFF0000
-#define    ISPTM_Y_ORD_SLOPE_SLOPE_SHIFT                                  0
-#define    ISPTM_Y_ORD_SLOPE_SLOPE_MASK                                   0x0000FFFF
-
-#define ISPCP_CB_ABSC_OFFSET                                              0x00003540
-#define ISPCP_CB_ABSC_TYPE                                                UInt32
-#define ISPCP_CB_ABSC_RESERVED_MASK                                       0x00000000
-#define    ISPCP_CB_ABSC_ABSCISSA1_SHIFT                                  16
-#define    ISPCP_CB_ABSC_ABSCISSA1_MASK                                   0xFFFF0000
-#define    ISPCP_CB_ABSC_ABSCISSA0_SHIFT                                  0
-#define    ISPCP_CB_ABSC_ABSCISSA0_MASK                                   0x0000FFFF
-
-#define ISPCP_CR_ABSC_OFFSET                                              0x00003560
-#define ISPCP_CR_ABSC_TYPE                                                UInt32
-#define ISPCP_CR_ABSC_RESERVED_MASK                                       0x00000000
-#define    ISPCP_CR_ABSC_ABSCISSA1_SHIFT                                  16
-#define    ISPCP_CR_ABSC_ABSCISSA1_MASK                                   0xFFFF0000
-#define    ISPCP_CR_ABSC_ABSCISSA0_SHIFT                                  0
-#define    ISPCP_CR_ABSC_ABSCISSA0_MASK                                   0x0000FFFF
-
-#define ISPCP_CB_ORD_SLOPE_OFFSET                                         0x000035C0
-#define ISPCP_CB_ORD_SLOPE_TYPE                                           UInt32
-#define ISPCP_CB_ORD_SLOPE_RESERVED_MASK                                  0xF000F000
-#define    ISPCP_CB_ORD_SLOPE_ORDINATE_SHIFT                              16
-#define    ISPCP_CB_ORD_SLOPE_ORDINATE_MASK                               0xFFFF0000
-#define    ISPCP_CB_ORD_SLOPE_SLOPE_SHIFT                                 0
-#define    ISPCP_CB_ORD_SLOPE_SLOPE_MASK                                  0x0000FFFF
-
-#define ISPCP_CR_ORD_SLOPE_OFFSET                                         0x000035E0
-#define ISPCP_CR_ORD_SLOPE_TYPE                                           UInt32
-#define ISPCP_CR_ORD_SLOPE_RESERVED_MASK                                  0xF000F000
-#define    ISPCP_CR_ORD_SLOPE_ORDINATE_SHIFT                              16
-#define    ISPCP_CR_ORD_SLOPE_ORDINATE_MASK                               0xFFFF0000
-#define    ISPCP_CR_ORD_SLOPE_SLOPE_SHIFT                                 0
-#define    ISPCP_CR_ORD_SLOPE_SLOPE_MASK                                  0x0000FFFF
-
-#define ISPHR_CTRL_OFFSET                                                 0x00000A50
-#define ISPHR_CTRL_TYPE                                                   UInt32
-#define ISPHR_CTRL_RESERVED_MASK                                          0xFFFFFFF8
-
-#define ISPHR_SCALE_X_OFFSET                                              0x00000A54
-#define ISPHR_SCALE_X_TYPE                                                UInt32
-#define ISPHR_SCALE_X_RESERVED_MASK                                       0xFFC0000F
-#define    ISPHR_SCALE_X_SCALE_INT_SHIFT                                  16
-#define    ISPHR_SCALE_X_SCALE_INT_MASK                                   0x003F0000
-#define    ISPHR_SCALE_X_SCALE_FRAC_SHIFT                                 4
-#define    ISPHR_SCALE_X_SCALE_FRAC_MASK                                  0x0000FFF0
-
-#define ISPHR_SCALE_Y_OFFSET                                              0x00000A58
-#define ISPHR_SCALE_Y_TYPE                                                UInt32
-#define ISPHR_SCALE_Y_RESERVED_MASK                                       0xFFC0000F
-#define    ISPHR_SCALE_Y_SCALE_INT_SHIFT                                  16
-#define    ISPHR_SCALE_Y_SCALE_INT_MASK                                   0x003F0000
-#define    ISPHR_SCALE_Y_SCALE_FRAC_SHIFT                                 4
-#define    ISPHR_SCALE_Y_SCALE_FRAC_MASK                                  0x0000FFF0
-
-#define ISPHR_NORM_OFFSET                                                 0x00000A5C
-#define ISPHR_NORM_TYPE                                                   UInt32
-#define ISPHR_NORM_RESERVED_MASK                                          0xF000F000
-#define    ISPHR_NORM_NORM_Y_SHIFT                                        16
-#define    ISPHR_NORM_NORM_Y_MASK                                         0x0FFF0000
-#define    ISPHR_NORM_NORM_X_SHIFT                                        0
-#define    ISPHR_NORM_NORM_X_MASK                                         0x00000FFF
-
-#define ISPLR_TSCALEX_OFFSET                                              0x00000B30
-#define ISPLR_TSCALEX_TYPE                                                UInt32
-#define ISPLR_TSCALEX_RESERVED_MASK                                       0xFFC00000
-#define    ISPLR_TSCALEX_SCALE_INT_SHIFT                                  16
-#define    ISPLR_TSCALEX_SCALE_INT_MASK                                   0x003F0000
-#define    ISPLR_TSCALEX_SCALE_FRAC_SHIFT                                 4
-#define    ISPLR_TSCALEX_SCALE_FRAC_MASK                                  0x0000FFF0
-
-#define ISPLR_TSCALEY_OFFSET                                              0x00000B34
-#define ISPLR_TSCALEY_TYPE                                                UInt32
-#define ISPLR_TSCALEY_RESERVED_MASK                                       0xFFC00000
-#define    ISPLR_TSCALEY_SCALE_INT_SHIFT                                  16
-#define    ISPLR_TSCALEY_SCALE_INT_MASK                                   0x003F0000
-#define    ISPLR_TSCALEY_SCALE_FRAC_SHIFT                                 4
-#define    ISPLR_TSCALEY_SCALE_FRAC_MASK                                  0x0000FFF0
-
-#define ISPLR_NORM_0_1_OFFSET                                             0x00000B38
-#define ISPLR_NORM_0_1_TYPE                                               UInt32
-#define ISPLR_NORM_0_1_RESERVED_MASK                                      0x00000000
-#define    ISPLR_NORM_0_1_NORM_Y_SHIFT                                    16
-#define    ISPLR_NORM_0_1_NORM_Y_MASK                                     0xFFFF0000
-#define    ISPLR_NORM_0_1_NORM_X_SHIFT                                    0
-#define    ISPLR_NORM_0_1_NORM_X_MASK                                     0x0000FFFF
-
-#define ISPLR_SHIFT_OFFSET                                                0x00000B40
-#define ISPLR_SHIFT_TYPE                                                  UInt32
-#define ISPLR_SHIFT_RESERVED_MASK                                         0xFFFFFFF0
-
-#define ISPLR_NORM_2_3_OFFSET                                             0x00000B3C
-#define ISPLR_NORM_2_3_TYPE                                               UInt32
-#define ISPLR_NORM_2_3_RESERVED_MASK                                      0x00000000
-
-#define ISPCC_MATRIX_OFFSET                                               0x00000B50
-#define ISPCC_MATRIX_TYPE                                                 UInt32
-#define ISPCC_MATRIX_RESERVED_MASK                                        0x00000000
-#define    ISPCC_MATRIX_ELEMENT1_SHIFT                                    16
-#define    ISPCC_MATRIX_ELEMENT1_MASK                                     0xFFFF0000
-#define    ISPCC_MATRIX_ELEMENT0_SHIFT                                    0
-#define    ISPCC_MATRIX_ELEMENT0_MASK                                     0x0000FFFF
-
-#define ISPCC_OFFSET_OFFSET                                               0x00000B64
-#define ISPCC_OFFSET_TYPE                                                 UInt32
-#define ISPCC_OFFSET_RESERVED_MASK                                        0xFFFC0000
-#define    ISPCC_OFFSET_ELEMENT0_SHIFT                                    0
-#define    ISPCC_OFFSET_ELEMENT0_MASK                                     0x0003FFFF
-
-#define ISPST_SHIFT_OFFSET                                                0x00000BA0
-#define ISPST_SHIFT_TYPE                                                  UInt32
-#define ISPST_SHIFT_RESERVED_MASK                                         0xFFFF0000
-#define    ISPST_SHIFT_PIXSHIFT_SHIFT                                     16
-#define    ISPST_SHIFT_PIXSHIFT_MASK                                      0x00FF0000
-#define    ISPST_SHIFT_SHIFT1_SHIFT                                         16
-#define    ISPST_SHIFT_SHIFT1_MASK                                          0x00FF0000
-#define    ISPST_SHIFT_SHIFT_SHIFT                                           0
-#define    ISPST_SHIFT_SHIFT_MASK                                            0x0000FFFF
-
-
-#define ISPST_R_OFF_OFFSET                                                0x00000BA4
-#define ISPST_R_OFF_TYPE                                                  UInt32
-#define ISPST_R_OFF_RESERVED_MASK                                         0x00000000
-#define    ISPST_R_OFF_Y_OFFSET_SHIFT                                     16
-#define    ISPST_R_OFF_Y_OFFSET_MASK                                      0xFFFF0000
-#define    ISPST_R_OFF_X_OFFSET_SHIFT                                     0
-#define    ISPST_R_OFF_X_OFFSET_MASK                                      0x0000FFFF
-
-#define ISPST_R_RECT_OFFSET                                               0x00000C24
-#define ISPST_R_RECT_TYPE                                                 UInt32
-#define ISPST_R_RECT_RESERVED_MASK                                        0x00000000
-#define    ISPST_R_RECT_HEIGHT_SHIFT                                      16
-#define    ISPST_R_RECT_HEIGHT_MASK                                       0xFFFF0000
-#define    ISPST_R_RECT_WIDTH_SHIFT                                       0
-#define    ISPST_R_RECT_WIDTH_MASK                                        0x0000FFFF
-
-#define ISPST_HMASK0_OFFSET                                                0x00000CA4
-#define ISPST_HMASK0_TYPE                                                  UInt32
-#define ISPST_HMASK0_RESERVED_MASK                                     0x00000000
-#define    ISPST_HMASK0_HIST1_SHIFT                                       16
-#define    ISPST_HMASK0_HIST1_MASK                                        0xFFFF0000
-#define    ISPST_HMASK0_HIST0_SHIFT                                       0
-#define    ISPST_HMASK0_HIST0_MASK                                        0x0000FFFF
-
-#define ISPST_FOC_FILT_OFFSET                                             0x00000CAC
-#define ISPST_FOC_FILT_TYPE                                               UInt32
-#define ISPST_FOC_FILT_RESERVED_MASK                                      0xFF00FF00
-#define    ISPST_FOC_FILT_COEFF1_SHIFT                                    16
-#define    ISPST_FOC_FILT_COEFF1_MASK                                     0x00FF0000
-#define    ISPST_FOC_FILT_COEFF0_SHIFT                                    0
-#define    ISPST_FOC_FILT_COEFF0_MASK                                     0x000000FF
-
-#define ISPST_FILT_GAINS_OFFSET                                           0x00000CD0
-#define ISPST_FILT_GAINS_TYPE                                             UInt32
-#define ISPST_FILT_GAINS_RESERVED_MASK                                    0xFF00FF00
-#define    ISPST_FILT_GAINS_GAIN1_SHIFT                                   16
-#define    ISPST_FILT_GAINS_GAIN1_MASK                                    0x00FF0000
-#define    ISPST_FILT_GAINS_GAIN0_SHIFT                                   0
-#define    ISPST_FILT_GAINS_GAIN0_MASK                                    0x000000FF
-
-#define ISPST_FILT_TH_OFFSET                                              0x00000CD4
-#define ISPST_FILT_TH_TYPE                                                UInt32
-#define ISPST_FILT_TH_RESERVED_MASK                                       0x00000000
-#define    ISPST_FILT_TH_THRESHOLD1_SHIFT                                 16
-#define    ISPST_FILT_TH_THRESHOLD1_MASK                                  0xFFFF0000
-#define    ISPST_FILT_TH_THRESHOLD0_SHIFT                                 0
-#define    ISPST_FILT_TH_THRESHOLD0_MASK                                  0x0000FFFF
-
-#define ISPST_ROW_NUM_OFFSET                                              0x00000CDC
-#define ISPST_ROW_NUM_TYPE                                                UInt32
-#define ISPST_ROW_NUM_RESERVED_MASK                                       0xFFFE0000
-#define    ISPST_ROW_NUM_COL_SHIFT                                        16
-#define    ISPST_ROW_NUM_COL_MASK                                         0x00010000
-#define    ISPST_ROW_NUM_ROW_NUM_SHIFT                                    0
-#define    ISPST_ROW_NUM_ROW_NUM_MASK                                     0x0000FFFF
-
-#define ISPST_R_TH_OFFSET                                                 0x00000CE0
-#define ISPST_R_TH_TYPE                                                   UInt32
-#define ISPST_R_TH_RESERVED_MASK                                          0x00000000
-#define    ISPST_R_TH_HI_SHIFT                                            16
-#define    ISPST_R_TH_HI_MASK                                             0xFFFF0000
-#define    ISPST_R_TH_LO_SHIFT                                            0
-#define    ISPST_R_TH_LO_MASK                                             0x0000FFFF
-
-#define ISPST_G_TH_OFFSET                                                 0x00000CEC
-#define ISPST_G_TH_TYPE                                                   UInt32
-#define ISPST_G_TH_RESERVED_MASK                                          0x00000000
-#define    ISPST_G_TH_HI_SHIFT                                            16
-#define    ISPST_G_TH_HI_MASK                                             0xFFFF0000
-#define    ISPST_G_TH_LO_SHIFT                                            0
-#define    ISPST_G_TH_LO_MASK                                             0x0000FFFF
-
-#define ISPST_B_TH_OFFSET                                                 0x00000CF8
-#define ISPST_B_TH_TYPE                                                   UInt32
-#define ISPST_B_TH_RESERVED_MASK                                          0x00000000
-#define    ISPST_B_TH_HI_SHIFT                                            16
-#define    ISPST_B_TH_HI_MASK                                             0xFFFF0000
-#define    ISPST_B_TH_LO_SHIFT                                            0
-#define    ISPST_B_TH_LO_MASK                                             0x0000FFFF
-
-#define ISPST_R_G_TH_OFFSET                                               0x00000D04
-#define ISPST_R_G_TH_TYPE                                                 UInt32
-#define ISPST_R_G_TH_RESERVED_MASK                                        0x00000000
-#define    ISPST_R_G_TH_HI_SHIFT                                          16
-#define    ISPST_R_G_TH_HI_MASK                                           0xFFFF0000
-#define    ISPST_R_G_TH_LO_SHIFT                                          0
-#define    ISPST_R_G_TH_LO_MASK                                           0x0000FFFF
-
-#define ISPST_B_G_TH_OFFSET                                               0x00000D10
-#define ISPST_B_G_TH_TYPE                                                 UInt32
-#define ISPST_B_G_TH_RESERVED_MASK                                        0xF000F000
-#define    ISPST_B_G_TH_HI_SHIFT                                          16
-#define    ISPST_B_G_TH_HI_MASK                                           0xFFFF0000
-#define    ISPST_B_G_TH_LO_SHIFT                                          0
-#define    ISPST_B_G_TH_LO_MASK                                           0x0000FFFF
-
-#define ISPST_GROUP_0_X_OFFSET                                            0x00000D1C
-#define ISPST_GROUP_0_X_TYPE                                              UInt32
-#define ISPST_GROUP_0_X_RESERVED_MASK                                     0x00000000
-#define    ISPST_GROUP_0_X_X1_SHIFT                                       16
-#define    ISPST_GROUP_0_X_X1_MASK                                        0xFFFF0000
-#define    ISPST_GROUP_0_X_X0_SHIFT                                       0
-#define    ISPST_GROUP_0_X_X0_MASK                                        0x0000FFFF
-
-#define ISPST_GROUP_0_Y_OFFSET                                            0x00000D40
-#define ISPST_GROUP_0_Y_TYPE                                              UInt32
-#define ISPST_GROUP_0_Y_RESERVED_MASK                                     0xF000F000
-#define    ISPST_GROUP_0_Y_Y1_SHIFT                                       16
-#define    ISPST_GROUP_0_Y_Y1_MASK                                        0xFFFF0000
-#define    ISPST_GROUP_0_Y_Y0_SHIFT                                       0
-#define    ISPST_GROUP_0_Y_Y0_MASK                                        0x0000FFFF
-
-#define ISPST_GRP0_CTRL_OFFSET                                            0x00000D64
-#define ISPST_GRP0_CTRL_TYPE                                              UInt32
-#define ISPST_GRP0_CTRL_RESERVED_MASK                                     0xFFFFFFC0
-#define    ISPST_GRP0_CTRL_PITCH_SHIFT                                    0
-#define    ISPST_GRP0_CTRL_PITCH_MASK                                     0x0000003F
-
-#define ISPST_HGAIN0_OFFSET                                               0x00000D68
-#define ISPST_HGAIN0_TYPE                                                 UInt32
-#define ISPST_HGAIN0_RESERVED_MASK                                        0xFF000000
-#define    ISPST_HGAIN0_BLUE_SHIFT                                        16
-#define    ISPST_HGAIN0_BLUE_MASK                                         0x00FF0000
-#define    ISPST_HGAIN0_GREEN_SHIFT                                        8
-#define    ISPST_HGAIN0_GREEN_MASK                                         0x0000FF00
-#define    ISPST_HGAIN0_RED_SHIFT                                            0
-#define    ISPST_HGAIN0_RED_MASK                                             0x000000FF
-
-#define ISPST_HGAIN1_OFFSET                                               0x00000D6C
-#define ISPST_HGAIN1_TYPE                                                 UInt32
-#define ISPST_HGAIN1_RESERVED_MASK                                        0xFF000000
-#define    ISPST_HGAIN1_BLUE_SHIFT                                        16
-#define    ISPST_HGAIN1_BLUE_MASK                                         0x00FF0000
-#define    ISPST_HGAIN1_GREEN_SHIFT                                        8
-#define    ISPST_HGAIN1_GREEN_MASK                                         0x0000FF00
-#define    ISPST_HGAIN1_RED_SHIFT                                            0
-#define    ISPST_HGAIN1_RED_MASK                                             0x000000FF
-
-#define ISPLO_CTRL_OFFSET                                                 0x00000DC0
-#define ISPLO_CTRL_TYPE                                                   UInt32
-#define ISPLO_CTRL_RESERVED_MASK                                          0xFCE1A0FF
-#define    ISPLO_CTRL_COL_WIDTH_SHIFT                                     24
-#define    ISPLO_CTRL_COL_WIDTH_MASK                                      0x03000000
-#define       ISPLO_CTRL_COL_WIDTH_32_PIXEL                               0
-#define       ISPLO_CTRL_COL_WIDTH_64_PIXEL                               1
-#define       ISPLO_CTRL_COL_WIDTH_128_PIXEL                              2
-#define       ISPLO_CTRL_COL_WIDTH_256_PIXEL                              3
-#define    ISPLO_CTRL_SHIFT_SHIFT                                         17
-#define    ISPLO_CTRL_SHIFT_MASK                                          0x001E0000
-#define    ISPLO_CTRL_DATA_FORMAT_BIT_4_SHIFT                             15
-#define    ISPLO_CTRL_DATA_FORMAT_BIT_4_MASK                              0x00008000
-#define    ISPLO_CTRL_VFLIP_SHIFT                                         14
-#define    ISPLO_CTRL_VFLIP_MASK                                          0x00004000
-#define    ISPLO_CTRL_COL_MODE_SHIFT                                      12
-#define    ISPLO_CTRL_COL_MODE_MASK                                       0x00001000
-#define    ISPLO_CTRL_DATA_FORMAT_SHIFT                                   9
-#define    ISPLO_CTRL_DATA_FORMAT_MASK                                    0x00000E00
-#define    ISPLO_CTRL_OUTPUT_WIDTH_SHIFT                                  8
-#define    ISPLO_CTRL_OUTPUT_WIDTH_MASK                                   0x00000100
-
-#define ISPLO_COL_STRIDE1_OFFSET                                          0x00000DC4
-#define ISPLO_COL_STRIDE1_TYPE                                            UInt32
-#define ISPLO_COL_STRIDE1_RESERVED_MASK                                   0xFE0001FF
-#define    ISPLO_COL_STRIDE1_STRIDE_SHIFT                                 9
-#define    ISPLO_COL_STRIDE1_STRIDE_MASK                                  0x01FFFE00
-
-#define ISPLO_COL_STRIDE2_OFFSET                                          0x00000DC8
-#define ISPLO_COL_STRIDE2_TYPE                                            UInt32
-#define ISPLO_COL_STRIDE2_RESERVED_MASK                                   0xFE0001FF
-#define    ISPLO_COL_STRIDE2_STRIDE_SHIFT                                 9
-#define    ISPLO_COL_STRIDE2_STRIDE_MASK                                  0x01FFFE00
-
-#define ISPLO_ADDRESS1_OFFSET                                             0x00000DCC
-#define ISPLO_ADDRESS1_TYPE                                               UInt32
-#define ISPLO_ADDRESS1_RESERVED_MASK                                      0x0000001F
-#define    ISPLO_ADDRESS1_ADDRESS_SHIFT                                   5
-#define    ISPLO_ADDRESS1_ADDRESS_MASK                                    0xFFFFFFE0
-
-#define ISPLO_ADDRESS2_OFFSET                                             0x00000DD0
-#define ISPLO_ADDRESS2_TYPE                                               UInt32
-#define ISPLO_ADDRESS2_RESERVED_MASK                                      0x0000001F
-#define    ISPLO_ADDRESS2_ADDRESS_SHIFT                                   5
-#define    ISPLO_ADDRESS2_ADDRESS_MASK                                    0xFFFFFFE0
-
-#define ISPLO_ADDRESS3_OFFSET                                             0x00000DD4
-#define ISPLO_ADDRESS3_TYPE                                               UInt32
-#define ISPLO_ADDRESS3_RESERVED_MASK                                      0x0000001F
-#define    ISPLO_ADDRESS3_ADDRESS_SHIFT                                   5
-#define    ISPLO_ADDRESS3_ADDRESS_MASK                                    0xFFFFFFE0
-
-#define ISPLO_STRIDE1_OFFSET                                              0x00000DD8
-#define ISPLO_STRIDE1_TYPE                                                UInt32
-#define ISPLO_STRIDE1_RESERVED_MASK                                       0xFFE0001F
-#define    ISPLO_STRIDE1_STRIDE_SHIFT                                     5
-#define    ISPLO_STRIDE1_STRIDE_MASK                                      0x001FFFE0 
-
-#define ISPLO_STRIDE2_OFFSET                                              0x00000DDC
-#define ISPLO_STRIDE2_TYPE                                                UInt32
-#define ISPLO_STRIDE2_RESERVED_MASK                                       0xFFE0000F
-#define    ISPLO_STRIDE2_STRIDE_SHIFT                                     4
-#define    ISPLO_STRIDE2_STRIDE_MASK                                      0x001FFFF0 
-
-#endif /* __BRCM_RDB_ISP_H__ */
-
->>>>>>> f1788b36
