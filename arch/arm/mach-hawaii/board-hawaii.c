--- conflicted
+++ resolved
@@ -254,38 +254,12 @@
 struct android_pmem_platform_data android_pmem_data = {
 	.name = "pmem",
 	.cmasize = 0,
-<<<<<<< HEAD
-	.carveout_base = 0,
-=======
 	.carveout_base = 0xae000000,
->>>>>>> c8c56148
 	.carveout_size = 0,
 };
 #endif
 
 #ifdef CONFIG_ION
-<<<<<<< HEAD
-struct ion_platform_data ion_carveout_data = {
-	.nr = 2,
-	.heaps = {
-		  [0] = {
-			 .id = 0,
-			 .type = ION_HEAP_TYPE_CARVEOUT,
-			 .name = "ion-carveout-0",
-			 .base = 0x90000000,
-			 .limit = 0xa0000000,
-			 .size = (16 * SZ_1M),
-			 },
-		  [1] = {
-			 .id = 2,
-			 .type = ION_HEAP_TYPE_CARVEOUT,
-			 .name = "ion-carveout-1",
-			 .base = 0,
-			 .limit = 0,
-			 .size = (0 * SZ_1M),
-			 },
-		  },
-=======
 struct ion_platform_data ion_system_data = {
 	.nr = 1,
 	.heaps = {
@@ -330,27 +304,12 @@
 #endif
 		},
 	},
->>>>>>> c8c56148
 };
 
 #ifdef CONFIG_CMA
 struct ion_platform_data ion_cma_data = {
 	.nr = 1,
 	.heaps = {
-<<<<<<< HEAD
-		  [0] = {
-			 .id = 1,
-			 .type = ION_HEAP_TYPE_DMA,
-			 .name = "ion-cma-0",
-			 .base = 0x90000000,
-			 .limit = 0xa0000000,
-			 .size = (0 * SZ_1M),
-			 },
-		  },
-};
-#endif /* CONFIG_CMA */
-#endif /* CONFIG_ION */
-=======
 		[0] = {
 			.id = 1,
 			.type  = ION_HEAP_TYPE_DMA,
@@ -398,7 +357,6 @@
 
 #define SENSOR_1_GPIO_PWRDN             (005)
 
->>>>>>> c8c56148
 
 #ifdef CONFIG_VIDEO_ADP1653
 #define ADP1653_I2C_ADDR 0x60
