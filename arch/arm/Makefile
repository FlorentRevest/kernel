--- conflicted
+++ resolved
@@ -116,13 +116,8 @@
 endif
 
 # Need -Uarm for gcc < 3.x
-<<<<<<< HEAD
-KBUILD_CFLAGS	+=$(CFLAGS_ABI) $(CFLAGS_ISA) $(arch-y) $(tune-y) $(call cc-option,-mshort-load-bytes,$(call cc-option,-malignment-traps,)) -msoft-float -Uarm
-KBUILD_AFLAGS	+=$(CFLAGS_ABI) $(AFLAGS_ISA) $(arch-y) $(tune-y) -include asm/unified.h -msoft-float
-
-=======
-KBUILD_CFLAGS	+=$(CFLAGS_ABI) $(CFLAGS_THUMB2) $(arch-y) $(tune-y) $(call cc-option,-mshort-load-bytes,$(call cc-option,-malignment-traps,)) -Uarm
-KBUILD_AFLAGS	+=$(CFLAGS_ABI) $(AFLAGS_THUMB2) $(arch-y) $(tune-y) -include asm/unified.h
+KBUILD_CFLAGS	+=$(CFLAGS_ABI) $(CFLAGS_ISA) $(arch-y) $(tune-y) $(call cc-option,-mshort-load-bytes,$(call cc-option,-malignment-traps,)) -Uarm
+KBUILD_AFLAGS	+=$(CFLAGS_ABI) $(AFLAGS_ISA) $(arch-y) $(tune-y) -include asm/unified.h
 
 ifeq ($(CONFIG_VFP),y)
 ifeq ($(CONFIG_VFPv3),y)
@@ -139,7 +134,7 @@
 KBUILD_CFLAGS	+=-mfloat-abi=soft
 KBUILD_AFLAGS	+=-mfloat-abi=soft
 endif
->>>>>>> 940b3e49
+
 CHECKFLAGS	+= -D__arm__
 
 #Default value
@@ -158,7 +153,6 @@
 
 # Machine directory name.  This list is sorted alphanumerically
 # by CONFIG_* macro name.
-<<<<<<< HEAD
 machine-$(CONFIG_ARCH_AT91)		+= at91
 machine-$(CONFIG_ARCH_BCM)		+= bcm
 machine-$(CONFIG_ARCH_BCM2835)		+= bcm2835
@@ -219,6 +213,10 @@
 machine-$(CONFIG_ARCH_VIRT)		+= virt
 machine-$(CONFIG_ARCH_ZYNQ)		+= zynq
 machine-$(CONFIG_ARCH_SUNXI)		+= sunxi
+machine-$(CONFIG_ARCH_RHEA)             := rhea
+machine-$(CONFIG_ARCH_HAWAII)           := hawaii
+machine-$(CONFIG_ARCH_JAVA)		:= java
+
 
 # Platform directory name.  This list is sorted alphanumerically
 # by CONFIG_* macro name.
@@ -231,90 +229,7 @@
 plat-$(CONFIG_PLAT_S5P)		+= samsung
 plat-$(CONFIG_PLAT_SPEAR)	+= spear
 plat-$(CONFIG_PLAT_VERSATILE)	+= versatile
-=======
-machine-$(CONFIG_ARCH_AT91)		:= at91
-machine-$(CONFIG_ARCH_BCMRING)		:= bcmring
-machine-$(CONFIG_ARCH_CLPS711X)		:= clps711x
-machine-$(CONFIG_ARCH_CNS3XXX)		:= cns3xxx
-machine-$(CONFIG_ARCH_DAVINCI)		:= davinci
-machine-$(CONFIG_ARCH_DOVE)		:= dove
-machine-$(CONFIG_ARCH_EBSA110)		:= ebsa110
-machine-$(CONFIG_ARCH_EP93XX)		:= ep93xx
-machine-$(CONFIG_ARCH_GEMINI)		:= gemini
-machine-$(CONFIG_ARCH_H720X)		:= h720x
-machine-$(CONFIG_ARCH_HIGHBANK)		:= highbank
-machine-$(CONFIG_ARCH_INTEGRATOR)	:= integrator
-machine-$(CONFIG_ARCH_IOP13XX)		:= iop13xx
-machine-$(CONFIG_ARCH_IOP32X)		:= iop32x
-machine-$(CONFIG_ARCH_IOP33X)		:= iop33x
-machine-$(CONFIG_ARCH_IXP2000)		:= ixp2000
-machine-$(CONFIG_ARCH_IXP23XX)		:= ixp23xx
-machine-$(CONFIG_ARCH_IXP4XX)		:= ixp4xx
-machine-$(CONFIG_ARCH_KIRKWOOD)		:= kirkwood
-machine-$(CONFIG_ARCH_KS8695)		:= ks8695
-machine-$(CONFIG_ARCH_LPC32XX)		:= lpc32xx
-machine-$(CONFIG_ARCH_MMP)		:= mmp
-machine-$(CONFIG_ARCH_MSM)		:= msm
-machine-$(CONFIG_ARCH_MV78XX0)		:= mv78xx0
-machine-$(CONFIG_ARCH_IMX_V4_V5)	:= imx
-machine-$(CONFIG_ARCH_IMX_V6_V7)	:= imx
-machine-$(CONFIG_ARCH_MXS)		:= mxs
-machine-$(CONFIG_ARCH_NETX)		:= netx
-machine-$(CONFIG_ARCH_NOMADIK)		:= nomadik
-machine-$(CONFIG_ARCH_OMAP1)		:= omap1
-machine-$(CONFIG_ARCH_OMAP2)		:= omap2
-machine-$(CONFIG_ARCH_OMAP3)		:= omap2
-machine-$(CONFIG_ARCH_OMAP4)		:= omap2
-machine-$(CONFIG_ARCH_ORION5X)		:= orion5x
-machine-$(CONFIG_ARCH_PICOXCELL)	:= picoxcell
-machine-$(CONFIG_ARCH_PNX4008)		:= pnx4008
-machine-$(CONFIG_ARCH_PRIMA2)		:= prima2
-machine-$(CONFIG_ARCH_PXA)		:= pxa
-machine-$(CONFIG_ARCH_REALVIEW)		:= realview
-machine-$(CONFIG_ARCH_RHEA)             := rhea
-machine-$(CONFIG_ARCH_HAWAII)           := hawaii
-machine-$(CONFIG_ARCH_JAVA)		:= java
-machine-$(CONFIG_ARCH_RPC)		:= rpc
-machine-$(CONFIG_ARCH_S3C24XX)		:= s3c24xx s3c2412 s3c2440
-machine-$(CONFIG_ARCH_S3C64XX)		:= s3c64xx
-machine-$(CONFIG_ARCH_S5P64X0)		:= s5p64x0
-machine-$(CONFIG_ARCH_S5PC100)		:= s5pc100
-machine-$(CONFIG_ARCH_S5PV210)		:= s5pv210
-machine-$(CONFIG_ARCH_EXYNOS4)		:= exynos
-machine-$(CONFIG_ARCH_EXYNOS5)		:= exynos
-machine-$(CONFIG_ARCH_SA1100)		:= sa1100
-machine-$(CONFIG_ARCH_SHARK)		:= shark
-machine-$(CONFIG_ARCH_SHMOBILE) 	:= shmobile
-machine-$(CONFIG_ARCH_TEGRA)		:= tegra
-machine-$(CONFIG_ARCH_U300)		:= u300
-machine-$(CONFIG_ARCH_U8500)		:= ux500
-machine-$(CONFIG_ARCH_VERSATILE)	:= versatile
-machine-$(CONFIG_ARCH_VEXPRESS)		:= vexpress
-machine-$(CONFIG_ARCH_VT8500)		:= vt8500
-machine-$(CONFIG_ARCH_W90X900)		:= w90x900
-machine-$(CONFIG_FOOTBRIDGE)		:= footbridge
-machine-$(CONFIG_MACH_SPEAR300)		:= spear3xx
-machine-$(CONFIG_MACH_SPEAR310)		:= spear3xx
-machine-$(CONFIG_MACH_SPEAR320)		:= spear3xx
-machine-$(CONFIG_MACH_SPEAR600)		:= spear6xx
-machine-$(CONFIG_ARCH_ZYNQ)		:= zynq
-
-# Platform directory name.  This list is sorted alphanumerically
-# by CONFIG_* macro name.
-plat-$(CONFIG_ARCH_MXC)		:= mxc
-plat-$(CONFIG_ARCH_OMAP)	:= omap
-plat-$(CONFIG_ARCH_S3C64XX)	:= samsung
-plat-$(CONFIG_ARCH_ZYNQ)	:= versatile
-plat-$(CONFIG_PLAT_IOP)		:= iop
-plat-$(CONFIG_PLAT_NOMADIK)	:= nomadik
-plat-$(CONFIG_PLAT_ORION)	:= orion
-plat-$(CONFIG_PLAT_PXA)		:= pxa
-plat-$(CONFIG_PLAT_S3C24XX)	:= s3c24xx samsung
-plat-$(CONFIG_PLAT_S5P)		:= s5p samsung
-plat-$(CONFIG_PLAT_SPEAR)	:= spear
-plat-$(CONFIG_PLAT_VERSATILE)	:= versatile
 plat-$(CONFIG_ARCH_KONA)        := kona
->>>>>>> 940b3e49
 
 ifeq ($(CONFIG_ARCH_EBSA110),y)
 # This is what happens if you forget the IOCS16 line.
