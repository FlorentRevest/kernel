--- conflicted
+++ resolved
@@ -12,15 +12,9 @@
 		   strchr.o strrchr.o                                 \
 		   testchangebit.o testclearbit.o testsetbit.o        \
 		   ashldi3.o ashrdi3.o lshrdi3.o muldi3.o             \
-<<<<<<< HEAD
-		   ucmpdi2.o lib1funcs.o div64.o sha1.o               \
-		   io-readsb.o io-writesb.o io-readsl.o io-writesl.o  \
-		   switch_stack.o divdi3.o
-=======
 		   ucmpdi2.o lib1funcs.o div64.o                      \
 		   io-readsb.o io-writesb.o io-readsl.o io-writesl.o  \
 		   call_with_stack.o
->>>>>>> 53143fd3
 
 mmu-y	:= clear_user.o copy_page.o getuser.o putuser.o
 
