if ARCH_JAVA

menu	"Java SoC based Machine types"
	depends on ARCH_JAVA

choice
	prompt "Java SoC based board type"

config	MACH_JAVA_FPGA
	bool "MACH_JAVA_FPGA"
        select MACH_BCM_FPGA
	help
	  "This config option will enable support
	  for FPGA platform like Chip-it where CCU is absent."

config	MACH_JAVA_FPGA_E
	bool "MACH_JAVA_FPGA_E"
        select MACH_BCM_FPGA_E
	help
	  "This config option will enable support for
	  FPGA platform like Eve where CCU is present."

config	MACH_JAVA_RAY
	bool "MACH_JAVA_RAY"
	select MACH_BCM_RAY
	help
	  Support for the Broadcom Hawaii Ray board.

config	MACH_JAVA_STONE
		bool "MACH_JAVA_STONE"
	select MACH_BCM_STONE
	help
	  Support for the Broadcom Hawaii Stone board.

config	MACH_JAVA_GARNET
		bool "MACH_JAVA_GARNET"
	select MACH_BCM_GARNET
	help
	  Support for Broadcom Hawaii garnet board.

<<<<<<< HEAD
=======
config	MACH_JAVA_KIVU
		bool "MACH_JAVA_KIVU"
	select MACH_BCM_KIVU
	help
	  "This config option will enable support for
	  Java Kivu platform"

config	MACH_JAVA_BROOKS
		bool "MACH_JAVA_BROOKS"
	select MACH_BCM_BROOKS
	help
	  "This config option will enable support for
	  Java Brooks platform"

>>>>>>> 43936abd
config	MACH_JAVA_SS_EVAL
		bool "MACH_JAVA_SS_EVAL"
	select MACH_BCM_SS_EVAL
	help
	  Support for Broadcom Hawaii ss eval board.

config  MACH_JAVA_SONY
		bool "MACH_JAVA_SONY"
		select MACH_BCM_GARNET
		help
		Support for Sonys Broadcom Java based boards

config	MACH_JAVA_SS_VICTOR3G
		bool "MACH_JAVA_SS_VICTOR3G"
	select MACH_BCM_SS_VICTOR3G
	help
	  Support for Broadcom java ss victor3g board.

config  MACH_JAVA_SS_BAFFINLITE
		bool "MACH_JAVA_SS_BAFFINLITE"
	select MACH_BCM_SS_BAFFINLITE
	help
	  Support for Broadcom java ss baffinlite board.

endchoice

choice
	prompt "Java GARNET type"
	depends on MACH_JAVA_GARNET
	default MACH_JAVA_GARNET_EDN000

	config MACH_JAVA_GARNET_EDN000
	bool "GARNET EDN000"
	help
	  Support for Garnet edn000

	config MACH_JAVA_GARNET_C_EDN000
	bool "GARNET CHINA EDN000"
	help
	  Support for Garnet china edn000

	config MACH_JAVA_C_5606
	bool "GARNET CHINA 5606"
	help
	  Support for Garnet china 5606

	config MACH_JAVA_C_5609A
	bool "Java CHINA 5609A"
	help
	  Support for Java
	  china 5609a. Platform
	  for china
	  customer

	config MACH_JAVA_C_A18
		bool "JAVA GARNET A18"
	help
		Support for Java Garnet A18

	config MACH_JAVA_C_LC1
	bool "Java low cost platform 1"
	help
	  Support for Java low
	  cost platform 1. Reference
	  platform for China
	  customers

	config MACH_JAVA_C_LC2
	bool "Java low cost platform 2"
	help
	  Support for Java low cost platform 2

	config MACH_JAVA_C_AMETHYST
	bool "Java Amethyst platform"
	help
	  Support for Java Amethyst platform

endchoice

source "arch/arm/mach-java/sony/Kconfig"

choice
	prompt "Java SS EVAL type"
	depends on MACH_JAVA_SS_EVAL
	default MACH_JAVA_SS_EVAL_REV00

	config MACH_JAVA_SS_EVAL_REV00
	bool "SS EVAL REV00"
	help
	  Support for SS Eval Rev00

endchoice

choice
	prompt "Java SS Victor type"
	depends on MACH_JAVA_SS_VICTOR3G
	default MACH_JAVA_SS_VICTOR3G_REV00

	config MACH_JAVA_SS_VICTOR3G_REV00
	bool "SS VICTOR3G REV00"
	help
	  Support for SS Victor3g Rev00
endchoice

choice
	prompt "Java SS Baffinlite type"
	depends on MACH_JAVA_SS_BAFFINLITE
	default MACH_JAVA_SS_BAFFINLITE_REV02

	config MACH_JAVA_SS_BAFFINLITE_REV02
	bool "SS BAFFINLITE REV02"
	help
	  Support for SS Baffinlite Rev02
endchoice


choice
	prompt "Java Kivu type"
	depends on MACH_JAVA_KIVU
	default MACH_JAVA_KIVU_020

	config MACH_JAVA_KIVU_020
	bool "JAVA KIVU 020"
	help
	  Support for Java Kivu

endchoice

choice
<<<<<<< HEAD
=======
	prompt "Java Brooks type"
	depends on MACH_JAVA_BROOKS
	default MACH_JAVA_BROOKS_000

	config MACH_JAVA_BROOKS_000
	bool "JAVA BROOKS 000"
	help
	  Support for Java Brooks

endchoice


choice
>>>>>>> 43936abd
	prompt "Java FPGA type"
	depends on MACH_BCM_FPGA || MACH_BCM_FPGA_E

config	MACH_JAVA_FPGA_PERI_V1
	bool "MACH_JAVA_FPGA_PERI_V1"
	select MACH_BCM_FPGA_PERI_V1
	help
	  "Support Following BSP FPGA Images :
	  HAWAII_Peri_v1.0.0
	  HAWAII_Peri_v1.0.1
	  Hawaii_PERI_FREEZE_1p52_16APR2012_v2.0.0"

config	MACH_JAVA_FPGA_MM_V1
	bool "MACH_JAVA_FPGA_MM_V1"
	select MACH_BCM_FPGA_MM_V1
	help
	  "Support Following MM FPGA Images :
          HAWAII_MM_v1.0.0
          HAWAII_MM_v2.0.0
          HAWAII_MM_v2.0.0_fix"

config	MACH_JAVA_FPGA_USB_V1
	bool "MACH_JAVA_FPGA_USB_V1"
	select MACH_BCM_FPGA_USB_V1
	help
	  "Support Following USB FPGA Images :
	  HAWAII_USB_v2.0.0
endchoice

config	IGNORE_DAP_POWERUP_REQ
	bool "Ignore Powerup request from DAP"
	depends on KONA_POWER_MGR
	default n
	help
	  Say Y to ignore powerup request from DAP. So, the power domains will
	  continue to be in their state. If this is not set, on attaching JTAG
	  PI policy will change to 7 always. This feature enables the system to
	  retain the states as is, even after attaching JTAG.

config	HAWAII_L2X0_PREFETCH
	bool "Enable L2 cache prefetching for Hawaii platform"
	default n
	help
	  Say Y if you want to enable L2 cache prefetching
	  for the Hawaii platform. This enables both, data and
	  instruction prefetching that have been shown to improve
	  performance especially in multimedia use cases.

config	DELAYED_PM_INIT
	depends on ARCH_JAVA
	bool "Enable support for delayed PM init."
	default n
	help
	  Say Y if you want to enable support for delayed PM init. Android/user
	  space can complete the PM init by writing to sysfs. Once this trigger
	  is recieved, all the PIs start changing policies, arm can enter LPM and
	  arm dfs is allowed.

config	PWRMGR_1P2GHZ_OPS_SET_SELECT
	depends on ARCH_JAVA && KONA_POWER_MGR
	bool "Reconfigure the pll for OPS set with Turbo at 1.2GHz"
	default n
	help
	  Say Y if you want to reconfigure the pll for Turbo at 1.2G. All other
	  ops gets adjusted accordingly. If this is not selected,
	  default OPP set is with Turbo at 1GHz.

config KONA_AVS
       bool "Enable AVS driver"
       default y
       help
	Say Y if you want to enable AVS driver
	AVS driver helps pick the correct voltage table
	by identifying the silicon type thereby saving
	power by giving only reqd voltage & not excess.


config	PI_MGR_MM_STURBO_ENABLE
	depends on ARCH_JAVA && KONA_PI_MGR
	bool "Enable super turbo OPP for MM Power Island"
	default n
	help
	  Say Y to enable super turbo DFS OPP for MM power Island
	  MM super turbo OPP frequency is set to 312MHz. Total 4
	  OPPs will be defined for MM if the support is enabled

config	MM_312M_SOURCE_CLK
	depends on ARCH_JAVA && KONA_PI_MGR
	bool "Derive MM AXI clock from 312MHz"
	default n
	help
	  Say Y to switch MM AXI source clock to 312MHz
	  OPPs will be 104, 156, 208, 312Mhz
	  500MHz clock source will be used otherwise
	  OPPs will be 83, 166, 250, 312Mhz

config	PWRMGR_DUMMY_SEQUENCER
	bool "Use dummy PWRMGR HW I2C sequencer"
	default n
	help
	  Say Y if you want to use dummy PWRMGR HW I2C sequencer

config	KONA_PMU_BSC_CLKPAD_CTRL
	bool "Kona PMU_BSC CLKPAD Control feature"
	depends on MFD_BCM_PWRMGR_SW_SEQUENCER
	default y
	help
	   Enable to save the leakage current due to BSC CLKPAD. If enabled
	   Sequencer will disable the PMU BSC CLK pad at the end of each
	   i2c transaction which will save the leakage current on the pad pi

config MM_V3D_TIMEOUT_ERRATUM
	bool "Enable MM V3D timeout erratum workaround"
	default y
	help
	 Say Y to enable MM V3D timeout(HWHAWAII-207) workaround
	 Refer JIRA DB for more info

config PLL1_8PHASE_OFF_ERRATUM
	bool "Enable workaround for PLL1 8phase off erratum"
	default y
	help
	 Say Y to enable workaround for PLL1 8phase off erratum (HWHAWAII-73)
	 Refer JIRA DB for more info

config MM_POWER_OK_ERRATUM
	bool "Enable MM power ok mask erratum workaround"
	default y
	help
	 Say Y to enable workaround for MM power ok mask erratum(HWRHEA-2272)
	 Refer JIRA DB for more info

config MM_FREEZE_VAR500M_ERRATUM
	bool "Disable autogating for Varvdd500M clock to resolve MM freeze"
	default y
	help
	 Say Y to enable workaround for MM freeze with varvdd500 autogating
	 enabled erratum(HWHAWAII-73)
	 Refer JIRA DB for more info

config MOVE_MM_CLK_TO_PLL0
	bool "Change the var312Mhz source clock to PLL0"
	default n
	help
	 By default var312 is derived from PLL1.
	 But, it can be derived from PLL0 also.
	 Say Y to move the source clock to PLL0.
	 We do this to switch off PLL1 during non-modem use cases.

config A7_PLL_PWRDWN_ERRATUM
	bool "Disable A7 PLL pwrdwn while swicthing from A7 PLL to 312Mhz PLL"
	default y
	help
	 Say Y to disable A7 pll pwrdwn during frequency switching.
	 The work around is for avoiding freeze while switching from A7 PLL to
	 the 312Mhz PLL. While s/w to 312Mhz, the A7 PLL gets auto powered down,
	 before s/w process is complete, thereby resulting in a freeze.
	 WA will disable pwrdwn while switching is in progress and enable later.
	 Refer to JIRA DB for more information.

config	HAWAIILC_2093
	bool "Enable HawaiiLC&2093"
	default n
        help
           Enable HawaiiLC&2093.

config	PI_MGR_DISABLE_POLICY_CHANGE
	bool "Enable debug flag to disable PI policy change by default"
	depends on KONA_PI_MGR
	default n
	help
	  Debug flag to diable PI policy change by default. All PI
	  policy will be set to wakeup policy 7


config	CDEBUGGER
	depends on ARCH_JAVA
	bool "Enable Ramdump dump Feature on Hawaii"
	default n

config	59055_SIM_EM_SHDWN
	bool "Enable Emergency SIM shutdown"
	default n
	help
	  For 59055 supported emergency sim shutdown

config DORMANT_MODE
	bool "Enable dormant state"
	depends on BRCM_CDC
	help
	Option to enable dormant state for cpuidle and suspend.
	Dormant mode results in PROC CCU domain voltage
	being shutoff, resulting in better power
	savings during idle.

config KONA_SECURE_MONITOR_CALL
	bool "Execute in non-secure mode using Kona secure monitor"
	default y
	help
	  Select this option if you are running with a bootloader that
	  has configured the ARM to run in non-secure mode and provides
	  a secure monitor implementation to access secure registers
	  and peripherals.

config HAWAII_PTM
	bool "Enable PTM"
	depends on ARCH_KONA
	select ARM_AMBA
	select OC_ETM
	help
	  Say Y here to enable PTM hardware on hawaii.

config BRD_NAME
	string "customer board name"
	default "java"

config DISABLE_USBBOOT_NEXTBOOT
	bool "Disable USB Boot in the next boot"
	depends on ARCH_JAVA
	default y
	help
	  During Java Bringup when we tried reboot, during the next
          boot the BootROM was detecting USB and was never timing out
          This could be because the BIT 29 of usbotgcontrol register
          was wrongly set to 1. Until we root cuase this and fix it
          We can enable this workaround only for JAVA

config USE_ARCH_TIMER_AS_LOCAL_TIMER
	bool "Use Architecture Timer as Local Timer"
	depends on ARCH_JAVA && ARM_ARCH_TIMER
	default n
	help
	  Use the Architecture Timer as Local Timer. When the CPU enters
	  C3 state, the event timer will be automatically migrated from
	  local timer another event timer that ca be alive during C3 state
	  as well. If you are not sure say N

config USE_JAVA_SPINLOCK
	bool "Use Java specific Spinlock implementation"
	depends on ARCH_JAVA
	default y
	help
	  Because of the way WFE and SEV are implemented on A7 based Java
	  there could be issues seen in the spinlocks. Enabling this option
	  would replace the WFE and SEV with NOP.

endmenu

endif<|MERGE_RESOLUTION|>--- conflicted
+++ resolved
@@ -38,23 +38,7 @@
 	help
 	  Support for Broadcom Hawaii garnet board.
 
-<<<<<<< HEAD
-=======
-config	MACH_JAVA_KIVU
-		bool "MACH_JAVA_KIVU"
-	select MACH_BCM_KIVU
-	help
-	  "This config option will enable support for
-	  Java Kivu platform"
-
-config	MACH_JAVA_BROOKS
-		bool "MACH_JAVA_BROOKS"
-	select MACH_BCM_BROOKS
-	help
-	  "This config option will enable support for
-	  Java Brooks platform"
-
->>>>>>> 43936abd
+
 config	MACH_JAVA_SS_EVAL
 		bool "MACH_JAVA_SS_EVAL"
 	select MACH_BCM_SS_EVAL
@@ -172,34 +156,6 @@
 
 
 choice
-	prompt "Java Kivu type"
-	depends on MACH_JAVA_KIVU
-	default MACH_JAVA_KIVU_020
-
-	config MACH_JAVA_KIVU_020
-	bool "JAVA KIVU 020"
-	help
-	  Support for Java Kivu
-
-endchoice
-
-choice
-<<<<<<< HEAD
-=======
-	prompt "Java Brooks type"
-	depends on MACH_JAVA_BROOKS
-	default MACH_JAVA_BROOKS_000
-
-	config MACH_JAVA_BROOKS_000
-	bool "JAVA BROOKS 000"
-	help
-	  Support for Java Brooks
-
-endchoice
-
-
-choice
->>>>>>> 43936abd
 	prompt "Java FPGA type"
 	depends on MACH_BCM_FPGA || MACH_BCM_FPGA_E
 
