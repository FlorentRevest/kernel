if ARCH_JAVA

menu	"Java SoC based Machine types"
	depends on ARCH_JAVA

choice
	prompt "Java SoC based board type"

config	MACH_JAVA_FPGA
	bool "MACH_JAVA_FPGA"
        select MACH_BCM_FPGA
	help
	  "This config option will enable support
	  for FPGA platform like Chip-it where CCU is absent."

config	MACH_JAVA_FPGA_E
	bool "MACH_JAVA_FPGA_E"
        select MACH_BCM_FPGA_E
	help
	  "This config option will enable support for
	  FPGA platform like Eve where CCU is present."

config	MACH_JAVA_RAY
	bool "MACH_JAVA_RAY"
	select MACH_BCM_RAY
	help
	  Support for the Broadcom Hawaii Ray board.

config	MACH_JAVA_STONE
		bool "MACH_JAVA_STONE"
	select MACH_BCM_STONE
	help
	  Support for the Broadcom Hawaii Stone board.

config	MACH_JAVA_GARNET
		bool "MACH_JAVA_GARNET"
	select MACH_BCM_GARNET
	help
	  Support for Broadcom Hawaii garnet board.

config	MACH_JAVA_SS_EVAL
		bool "MACH_JAVA_SS_EVAL"
	select MACH_BCM_SS_EVAL
	help
	  Support for Broadcom Hawaii ss eval board.

<<<<<<< HEAD
config  MACH_JAVA_SONY
        bool "MACH_JAVA_SONY"
        select MACH_BCM_GARNET
        help
          Support for Sonys Broadcom Java based boards

config	MACH_JAVA_SS_BAFFINLITE
=======
config	MACH_JAVA_SS_VICTOR3G
		bool "MACH_JAVA_SS_VICTOR3G"
	select MACH_BCM_SS_VICTOR3G
	help
	  Support for Broadcom java ss victor3g board.

config  MACH_JAVA_SS_BAFFINLITE
>>>>>>> c1a88ade
		bool "MACH_JAVA_SS_BAFFINLITE"
	select MACH_BCM_SS_BAFFINLITE
	help
	  Support for Broadcom java ss baffinlite board.

endchoice

choice
	prompt "Java GARNET type"
	depends on MACH_JAVA_GARNET
	default MACH_JAVA_GARNET_EDN000

	config MACH_JAVA_GARNET_EDN000
	bool "GARNET EDN000"
	help
	  Support for Garnet edn000

	config MACH_JAVA_GARNET_C_EDN000
	bool "GARNET CHINA EDN000"
	help
	  Support for Garnet china edn000

	config MACH_JAVA_C_5606
	bool "GARNET CHINA 5606"
	help
	  Support for Garnet china 5606

	config MACH_JAVA_C_5609A
	bool "Java CHINA 5609A"
	help
	  Support for Java
	  china 5609a. Platform
	  for china
	  customer

	config MACH_JAVA_C_A18
		bool "JAVA GARNET A18"
	help
		Support for Java Garnet A18

	config MACH_JAVA_C_LC1
	bool "Java low cost platform 1"
	help
	  Support for Java low
	  cost platform 1. Reference
	  platform for China
	  customers

	config MACH_JAVA_C_LC2
	bool "Java low cost platform 2"
	help
	  Support for Java low cost platform 2

	config MACH_JAVA_C_AMETHYST
	bool "Java Amethyst platform"
	help
	  Support for Java Amethyst platform

endchoice

source "arch/arm/mach-java/sony/Kconfig"

choice
	prompt "Java SS EVAL type"
	depends on MACH_JAVA_SS_EVAL
	default MACH_JAVA_SS_EVAL_REV00

	config MACH_JAVA_SS_EVAL_REV00
	bool "SS EVAL REV00"
	help
	  Support for SS Eval Rev00

endchoice

choice
	prompt "Java SS Victor type"
	depends on MACH_JAVA_SS_VICTOR3G
	default MACH_JAVA_SS_VICTOR3G_REV00

	config MACH_JAVA_SS_VICTOR3G_REV00
	bool "SS VICTOR3G REV00"
	help
	  Support for SS Victor3g Rev00
endchoice

choice
	prompt "Java SS Baffinlite type"
	depends on MACH_JAVA_SS_BAFFINLITE
	default MACH_JAVA_SS_BAFFINLITE_REV02

	config MACH_JAVA_SS_BAFFINLITE_REV02
	bool "SS BAFFINLITE REV02"
	help
	  Support for SS Baffinlite Rev02
endchoice


choice
	prompt "Java Kivu type"
	depends on MACH_JAVA_KIVU
	default MACH_JAVA_KIVU_XDOT0

	config MACH_JAVA_KIVU_XDOT0
	bool "JAVA KIVU XDOT0"
	help
	  Support for Java Kivu

endchoice

choice
	prompt "Java FPGA type"
	depends on MACH_BCM_FPGA || MACH_BCM_FPGA_E

config	MACH_JAVA_FPGA_PERI_V1
	bool "MACH_JAVA_FPGA_PERI_V1"
	select MACH_BCM_FPGA_PERI_V1
	help
	  "Support Following BSP FPGA Images :
	  HAWAII_Peri_v1.0.0
	  HAWAII_Peri_v1.0.1
	  Hawaii_PERI_FREEZE_1p52_16APR2012_v2.0.0"

config	MACH_JAVA_FPGA_MM_V1
	bool "MACH_JAVA_FPGA_MM_V1"
	select MACH_BCM_FPGA_MM_V1
	help
	  "Support Following MM FPGA Images :
          HAWAII_MM_v1.0.0
          HAWAII_MM_v2.0.0
          HAWAII_MM_v2.0.0_fix"

config	MACH_JAVA_FPGA_USB_V1
	bool "MACH_JAVA_FPGA_USB_V1"
	select MACH_BCM_FPGA_USB_V1
	help
	  "Support Following USB FPGA Images :
	  HAWAII_USB_v2.0.0
endchoice

config	IGNORE_DAP_POWERUP_REQ
	bool "Ignore Powerup request from DAP"
	depends on KONA_POWER_MGR
	default n
	help
	  Say Y to ignore powerup request from DAP. So, the power domains will
	  continue to be in their state. If this is not set, on attaching JTAG
	  PI policy will change to 7 always. This feature enables the system to
	  retain the states as is, even after attaching JTAG.

config	HAWAII_L2X0_PREFETCH
	bool "Enable L2 cache prefetching for Hawaii platform"
	default n
	help
	  Say Y if you want to enable L2 cache prefetching
	  for the Hawaii platform. This enables both, data and
	  instruction prefetching that have been shown to improve
	  performance especially in multimedia use cases.

config	DELAYED_PM_INIT
	depends on ARCH_JAVA
	bool "Enable support for delayed PM init."
	default n
	help
	  Say Y if you want to enable support for delayed PM init. Android/user
	  space can complete the PM init by writing to sysfs. Once this trigger
	  is recieved, all the PIs start changing policies, arm can enter LPM and
	  arm dfs is allowed.

config	PWRMGR_1P2GHZ_OPS_SET_SELECT
	depends on ARCH_JAVA && KONA_POWER_MGR
	bool "Reconfigure the pll for OPS set with Turbo at 1.2GHz"
	default n
	help
	  Say Y if you want to reconfigure the pll for Turbo at 1.2G. All other
	  ops gets adjusted accordingly. If this is not selected,
	  default OPP set is with Turbo at 1GHz.

config KONA_AVS
       bool "Enable AVS driver"
       default y
       help
	Say Y if you want to enable AVS driver
	AVS driver helps pick the correct voltage table
	by identifying the silicon type thereby saving
	power by giving only reqd voltage & not excess.


config	PI_MGR_MM_STURBO_ENABLE
	depends on ARCH_JAVA && KONA_PI_MGR
	bool "Enable super turbo OPP for MM Power Island"
	default n
	help
	  Say Y to enable super turbo DFS OPP for MM power Island
	  MM super turbo OPP frequency is set to 312MHz. Total 4
	  OPPs will be defined for MM if the support is enabled

config	MM_312M_SOURCE_CLK
	depends on ARCH_JAVA && KONA_PI_MGR
	bool "Derive MM AXI clock from 312MHz"
	default n
	help
	  Say Y to switch MM AXI source clock to 312MHz
	  OPPs will be 104, 156, 208, 312Mhz
	  500MHz clock source will be used otherwise
	  OPPs will be 83, 166, 250, 312Mhz

config	PWRMGR_DUMMY_SEQUENCER
	bool "Use dummy PWRMGR HW I2C sequencer"
	default n
	help
	  Say Y if you want to use dummy PWRMGR HW I2C sequencer

config	KONA_PMU_BSC_CLKPAD_CTRL
	bool "Kona PMU_BSC CLKPAD Control feature"
	depends on MFD_BCM_PWRMGR_SW_SEQUENCER
	default y
	help
	   Enable to save the leakage current due to BSC CLKPAD. If enabled
	   Sequencer will disable the PMU BSC CLK pad at the end of each
	   i2c transaction which will save the leakage current on the pad pi

config MM_V3D_TIMEOUT_ERRATUM
	bool "Enable MM V3D timeout erratum workaround"
	default y
	help
	 Say Y to enable MM V3D timeout(HWHAWAII-207) workaround
	 Refer JIRA DB for more info

config PLL1_8PHASE_OFF_ERRATUM
	bool "Enable workaround for PLL1 8phase off erratum"
	default y
	help
	 Say Y to enable workaround for PLL1 8phase off erratum (HWHAWAII-73)
	 Refer JIRA DB for more info

config MM_POWER_OK_ERRATUM
	bool "Enable MM power ok mask erratum workaround"
	default y
	help
	 Say Y to enable workaround for MM power ok mask erratum(HWRHEA-2272)
	 Refer JIRA DB for more info

config MM_FREEZE_VAR500M_ERRATUM
	bool "Disable autogating for Varvdd500M clock to resolve MM freeze"
	default y
	help
	 Say Y to enable workaround for MM freeze with varvdd500 autogating
	 enabled erratum(HWHAWAII-73)
	 Refer JIRA DB for more info

config MOVE_MM_CLK_TO_PLL0
	bool "Change the var312Mhz source clock to PLL0"
	default n
	help
	 By default var312 is derived from PLL1.
	 But, it can be derived from PLL0 also.
	 Say Y to move the source clock to PLL0.
	 We do this to switch off PLL1 during non-modem use cases.

config A7_PLL_PWRDWN_ERRATUM
	bool "Disable A7 PLL pwrdwn while swicthing from A7 PLL to 312Mhz PLL"
	default y
	help
	 Say Y to disable A7 pll pwrdwn during frequency switching.
	 The work around is for avoiding freeze while switching from A7 PLL to
	 the 312Mhz PLL. While s/w to 312Mhz, the A7 PLL gets auto powered down,
	 before s/w process is complete, thereby resulting in a freeze.
	 WA will disable pwrdwn while switching is in progress and enable later.
	 Refer to JIRA DB for more information.

config	HAWAIILC_2093
	bool "Enable HawaiiLC&2093"
	default n
        help
           Enable HawaiiLC&2093.

config	PI_MGR_DISABLE_POLICY_CHANGE
	bool "Enable debug flag to disable PI policy change by default"
	depends on KONA_PI_MGR
	default n
	help
	  Debug flag to diable PI policy change by default. All PI
	  policy will be set to wakeup policy 7


config	CDEBUGGER
	depends on ARCH_JAVA
	bool "Enable Ramdump dump Feature on Hawaii"
	default n

config	59055_SIM_EM_SHDWN
	bool "Enable Emergency SIM shutdown"
	default n
	help
	  For 59055 supported emergency sim shutdown

config DORMANT_MODE
	bool "Enable dormant state"
	depends on BRCM_CDC
	help
	Option to enable dormant state for cpuidle and suspend.
	Dormant mode results in PROC CCU domain voltage
	being shutoff, resulting in better power
	savings during idle.

config KONA_SECURE_MONITOR_CALL
	bool "Execute in non-secure mode using Kona secure monitor"
	default y
	help
	  Select this option if you are running with a bootloader that
	  has configured the ARM to run in non-secure mode and provides
	  a secure monitor implementation to access secure registers
	  and peripherals.

config HAWAII_PTM
	bool "Enable PTM"
	depends on ARCH_KONA
	select ARM_AMBA
	select OC_ETM
	help
	  Say Y here to enable PTM hardware on hawaii.

config BRD_NAME
	string "customer board name"
	default "java"

config DISABLE_USBBOOT_NEXTBOOT
	bool "Disable USB Boot in the next boot"
	depends on ARCH_JAVA
	default y
	help
	  During Java Bringup when we tried reboot, during the next
          boot the BootROM was detecting USB and was never timing out
          This could be because the BIT 29 of usbotgcontrol register
          was wrongly set to 1. Until we root cuase this and fix it
          We can enable this workaround only for JAVA

config USE_ARCH_TIMER_AS_LOCAL_TIMER
	bool "Use Architecture Timer as Local Timer"
	depends on ARCH_JAVA && ARM_ARCH_TIMER
	default n
	help
	  Use the Architecture Timer as Local Timer. When the CPU enters
	  C3 state, the event timer will be automatically migrated from
	  local timer another event timer that ca be alive during C3 state
	  as well. If you are not sure say N

config USE_JAVA_SPINLOCK
	bool "Use Java specific Spinlock implementation"
	depends on ARCH_JAVA
	default y
	help
	  Because of the way WFE and SEV are implemented on A7 based Java
	  there could be issues seen in the spinlocks. Enabling this option
	  would replace the WFE and SEV with NOP.

endmenu

endif<|MERGE_RESOLUTION|>--- conflicted
+++ resolved
@@ -44,15 +44,12 @@
 	help
 	  Support for Broadcom Hawaii ss eval board.
 
-<<<<<<< HEAD
 config  MACH_JAVA_SONY
-        bool "MACH_JAVA_SONY"
-        select MACH_BCM_GARNET
-        help
-          Support for Sonys Broadcom Java based boards
-
-config	MACH_JAVA_SS_BAFFINLITE
-=======
+		bool "MACH_JAVA_SONY"
+		select MACH_BCM_GARNET
+		help
+		Support for Sonys Broadcom Java based boards
+
 config	MACH_JAVA_SS_VICTOR3G
 		bool "MACH_JAVA_SS_VICTOR3G"
 	select MACH_BCM_SS_VICTOR3G
@@ -60,7 +57,6 @@
 	  Support for Broadcom java ss victor3g board.
 
 config  MACH_JAVA_SS_BAFFINLITE
->>>>>>> c1a88ade
 		bool "MACH_JAVA_SS_BAFFINLITE"
 	select MACH_BCM_SS_BAFFINLITE
 	help
