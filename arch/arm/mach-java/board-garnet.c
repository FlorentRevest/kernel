#/************************************************************************/
/*                                                                      */
/*  Copyright 2012  Broadcom Corporation                                */
/*                                                                      */
/* Unless you and Broadcom execute a separate written software license  */
/* agreement governing use of this software, this software is licensed  */
/* to you under the terms of the GNU General Public License version 2   */
/* (the GPL), available at						*/
/*                                                                      */
/*          http://www.broadcom.com/licenses/GPLv2.php                  */
/*                                                                      */
/*  with the following added to such license:                           */
/*                                                                      */
/*  As a special exception, the copyright holders of this software give */
/*  you permission to link this software with independent modules, and  */
/*  to copy and distribute the resulting executable under terms of your */
/*  choice, provided that you also meet, for each linked independent    */
/*  module, the terms and conditions of the license of that module. An  */
/*  independent module is a module which is not derived from this       */
/*  software.  The special   exception does not apply to any            */
/*  modifications of the software.					*/
/*									*/
/*  Notwithstanding the above, under no circumstances may you combine	*/
/*  this software in any way with any other Broadcom software provided	*/
/*  under a license other than the GPL, without Broadcom's express	*/
/*  prior written consent.						*/
/*									*/
/************************************************************************/
#include <linux/version.h>
#include <linux/init.h>
#include <linux/device.h>
#include <linux/platform_device.h>
#include <linux/interrupt.h>
#include <linux/irq.h>
#include <linux/mfd/bcm590xx/pmic.h>
#include <linux/of_platform.h>
#include <linux/of.h>
#include <linux/of_fdt.h>
#include <mach/pinmux.h>

#ifdef CONFIG_ION_BCM_NO_DT
#include <linux/ion.h>
#include <linux/broadcom/bcm_ion.h>
#endif
#ifdef CONFIG_IOMMU_API
#include <plat/bcm_iommu.h>
#endif
#include <linux/serial_8250.h>
#include <linux/i2c.h>
#include <linux/i2c-kona.h>
#include <linux/spi/spi.h>
#include <linux/clk.h>
#include <linux/bootmem.h>
#include <linux/input.h>
#include <linux/mfd/bcm590xx/core.h>
#include <asm/gpio.h>
#include <linux/gpio.h>
#include <linux/gpio_keys.h>
#include <linux/i2c-kona.h>
#include <linux/i2c.h>
#ifdef CONFIG_TOUCHSCREEN_TANGO
#include <linux/i2c/tango_ts.h>
#endif
#include <asm/mach/arch.h>
#include <asm/mach-types.h>
#include <asm/mach/map.h>
#include <mach/hardware.h>
#include <mach/hardware.h>
#include <mach/kona_headset_pd.h>
#include <mach/kona.h>
#include <mach/sdio_platform.h>
#include <mach/hawaii.h>
#include <mach/io_map.h>
#include <mach/irqs.h>
#include <mach/rdb/brcm_rdb_uartb.h>
#include <mach/clock.h>
#include <plat/spi_kona.h>
#include <plat/chal/chal_trace.h>
#include <plat/pi_mgr.h>
#include <plat/spi_kona.h>
#include <plat/kona_smp.h>

#include <trace/stm.h>

#include "devices.h"

#ifdef CONFIG_KEYBOARD_BCM
#include <mach/bcm_keypad.h>
#endif

#ifdef CONFIG_DMAC_PL330
#include <mach/irqs.h>
#include <plat/pl330-pdata.h>
#include <linux/dma-mapping.h>
#endif

#if defined(CONFIG_SPI_GPIO)
#include <linux/spi/spi_gpio.h>
#endif

#if defined(CONFIG_HAPTIC)
#include <linux/haptic.h>
#endif

#if (defined(CONFIG_BCM_RFKILL) || defined(CONFIG_BCM_RFKILL_MODULE))
#include <linux/broadcom/bcmbt_rfkill.h>
#endif

#ifdef CONFIG_BCM_BZHW
#include <linux/broadcom/bcm_bzhw.h>
#endif

#if defined(CONFIG_BCM_BT_LPM)
#include <linux/broadcom/bcm-bt-lpm.h>
#endif

#ifdef CONFIG_MOBICORE_DRIVER
#include <linux/broadcom/mobicore.h>
#endif
#if defined(CONFIG_BMP18X) || defined(CONFIG_BMP18X_I2C) || defined(CONFIG_BMP18X_I2C_MODULE)
#include <linux/bmp18x.h>
#include <mach/bmp18x_i2c_settings.h>
#endif

#if defined(CONFIG_AL3006) || defined(CONFIG_AL3006_MODULE)
#include <linux/al3006.h>
#include <mach/al3006_i2c_settings.h>
#endif

#if defined(CONFIG_INV_MPU_IIO) || defined(CONFIG_INV_MPU_IIO_MODULE)
#include <linux/mpu.h>
#include <linux/i2c/inv_mpu_settings.h>
#endif

#if defined(CONFIG_SENSORS_KIONIX_KXTIK)	\
			|| defined(CONFIG_SENSORS_KIONIX_KXTIK_MODULE)
#include <linux/kxtik.h>
#endif /* CONFIG_SENSORS_KIONIX_KXTIK */

#ifdef CONFIG_BACKLIGHT_PWM
#include <linux/pwm_backlight.h>
#endif

#if defined(CONFIG_BCM_ALSA_SOUND)
#include <mach/caph_platform.h>
#include <mach/caph_settings.h>
#endif
#ifdef CONFIG_UNICAM_CAMERA
#include <media/soc_camera.h>
#endif

#ifdef CONFIG_VIDEO_KONA
#include <media/v4l2-device.h>
#include <media/v4l2-subdev.h>
#include <media/kona-unicam.h>
#ifdef CONFIG_SOC_CAMERA_OV5648
	#include <media/ov5648.h>
#endif
#ifdef CONFIG_SOC_CAMERA_OV5640
	#include <media/ov5640.h>
#endif
#ifdef CONFIG_SOC_CAMERA_OV8825
	#include <media/ov8825.h>
#endif
#endif

#ifdef CONFIG_VIDEO_A3907
#include <media/a3907.h>
#endif

#ifdef CONFIG_VIDEO_DW9714
#include <media/dw9714.h>
#endif

#ifdef CONFIG_WD_TAPPER
#include <linux/broadcom/wd-tapper.h>
#endif

#if defined(CONFIG_TOUCHSCREEN_BCMTCH15XXX)		|| \
defined(CONFIG_TOUCHSCREEN_BCMTCH15XXX_MODULE)
#include <linux/i2c/bcmtch15xxx.h>
#include <linux/i2c/bcmtch15xxx_settings.h>
#endif

#ifdef CONFIG_USB_DWC_OTG
#include <linux/usb/bcm_hsotgctrl.h>
#include <linux/usb/otg.h>
#endif

#if defined(CONFIG_TMD2771)
#include <linux/i2c/taos_common.h>
#endif

#ifdef CONFIG_KONA_SECURE_MEMC
#include <plat/kona_secure_memc.h>
#include <plat/kona_secure_memc_settings.h>
#endif

#ifdef CONFIG_BRCM_UNIFIED_DHD_SUPPORT
#include "java_wifi.h"

extern int
hawaii_wifi_status_register(void (*callback) (int card_present, void *dev_id),
			    void *dev_id);
#endif
extern void java_timer_init(void);

#if defined(CONFIG_IHF_EXT_PA_TPA2026D2)
#include <linux/mfd/tpa2026d2.h>
#endif

/* SD */
#define SD_CARDDET_GPIO_PIN	91

#ifndef CONFIG_BRD_NAME
#define CONFIG_BRD_NAME "hawaii"
#endif

/* Touch */
#define TSC_GPIO_IRQ_PIN			73

#define TSC_GPIO_RESET_PIN			70
#define TSC_GPIO_WAKEUP_PIN         70

#define TANGO_I2C_TS_DRIVER_NUM_BYTES_TO_READ	14

#ifdef CONFIG_MOBICORE_DRIVER
struct mobicore_data mobicore_plat_data = {
	.name = "mobicore",
	.mobicore_base = 0x9d900000,
	.mobicore_size = 0x00300000,
};
#endif

#ifdef CONFIG_ION_BCM_NO_DT
struct ion_platform_data ion_system_data = {
	.nr = 1,
#ifdef CONFIG_IOMMU_API
	.pdev_iommu = &iommu_mm_device,
#endif
#ifdef CONFIG_BCM_IOVMM
	.pdev_iovmm = &iovmm_mm_256mb_device,
#endif
	.heaps = {
		[0] = {
			.id    = 0,
			.type  = ION_HEAP_TYPE_SYSTEM,
			.name  = "ion-system",
			.base  = 0,
			.limit = 0,
			.size  = 0,
		},
	},
};

struct ion_platform_data ion_system_extra_data = {
	.nr = 1,
#ifdef CONFIG_IOMMU_API
	.pdev_iommu = &iommu_mm_device,
#endif
#ifdef CONFIG_BCM_IOVMM
	.pdev_iovmm = &iovmm_mm_device,
#endif
	.heaps = {
		[0] = {
			.id    = 1,
			.type  = ION_HEAP_TYPE_SYSTEM,
			.name  = "ion-system-extra",
			.base  = 0,
			.limit = 0,
			.size  = 0,
		},
	},
};

struct ion_platform_data ion_carveout_data = {
	.nr = 2,
#ifdef CONFIG_IOMMU_API
	.pdev_iommu = &iommu_mm_device,
#endif
#ifdef CONFIG_BCM_IOVMM
	.pdev_iovmm = &iovmm_mm_256mb_device,
#endif
	.heaps = {
		[0] = {
			.id    = 9,
			.type  = ION_HEAP_TYPE_CARVEOUT,
			.name  = "ion-carveout",
			.base  = 0x90000000,
			.limit = 0xa0000000,
			.size  = (16 * SZ_1M),
#ifdef CONFIG_ION_OOM_KILLER
			.lmk_enable = 0,
			.lmk_min_score_adj = 411,
			.lmk_min_free = 32,
#endif
		},
		[1] = {
			.id    = 10,
			.type  = ION_HEAP_TYPE_CARVEOUT,
			.name  = "ion-carveout-extra",
			.base  = 0,
			.limit = 0,
			.size  = (0 * SZ_1M),
#ifdef CONFIG_ION_OOM_KILLER
			.lmk_enable = 0,
			.lmk_min_score_adj = 411,
			.lmk_min_free = 32,
#endif
		},
	},
};

#ifdef CONFIG_CMA
struct ion_platform_data ion_cma_data = {
	.nr = 2,
#ifdef CONFIG_IOMMU_API
	.pdev_iommu = &iommu_mm_device,
#endif
#ifdef CONFIG_BCM_IOVMM
	.pdev_iovmm = &iovmm_mm_256mb_device,
#endif
	.heaps = {
		[0] = {
			.id = 5,
			.type  = ION_HEAP_TYPE_DMA,
			.name  = "ion-cma",
			.base  = 0x90000000,
			.limit = 0xa0000000,
			.size  = (0 * SZ_1M),
#ifdef CONFIG_ION_OOM_KILLER
			.lmk_enable = 1,
			.lmk_min_score_adj = 411,
			.lmk_min_free = 32,
#endif
		},
		[1] = {
			.id = 6,
			.type  = ION_HEAP_TYPE_DMA,
			.name  = "ion-cma-extra",
			.base  = 0,
			.limit = 0,
			.size  = (0 * SZ_1M),
#ifdef CONFIG_ION_OOM_KILLER
			.lmk_enable = 1,
			.lmk_min_score_adj = 411,
			.lmk_min_free = 32,
#endif
		},
	},
};
#endif /* CONFIG_CMA */
#if defined(CONFIG_MM_SECURE_DRIVER)
struct ion_platform_data ion_secure_data = {
	.nr = 2,
#ifdef CONFIG_IOMMU_API
	.pdev_iommu = &iommu_mm_device,
#endif
#ifdef CONFIG_BCM_IOVMM
	.pdev_iovmm = &iovmm_mm_device,
#endif
	.heaps = {
		[0] = {
			.id = 13,
			.type  = ION_HEAP_TYPE_SECURE,
			.name  = "ion-secure",
			.base  = 0,
			.limit = 0,
			.size  = (16 * SZ_1M),
		},
		[1] = {
			.id = 14,
			.type  = ION_HEAP_TYPE_SECURE,
			.name  = "ion-secure-extra",
			.base  = 0,
			.limit = 0,
			.size  = (0 * SZ_1M),
		},
	},
};
#endif /* CONFIG_MM_SECURE_DRIVER */
#endif /* CONFIG_ION_BCM_NO_DT */

#ifdef CONFIG_VIDEO_ADP1653
#define ADP1653_I2C_ADDR 0x60
static struct i2c_board_info adp1653_flash[] = {
	{
	 I2C_BOARD_INFO("adp1653", (ADP1653_I2C_ADDR >> 1))
	 },
};
#endif

#ifdef CONFIG_VIDEO_AS3643
#define AS3643_I2C_ADDR 0x60
static struct i2c_board_info as3643_flash[] = {
	{
	 I2C_BOARD_INFO("as3643", (AS3643_I2C_ADDR >> 1))
	 },
};
#endif
#ifdef CONFIG_UNICAM_CAMERA


static struct regulator *d_gpsr_cam0_1v8;
static struct regulator *d_lvldo2_cam1_1v8;
static struct regulator *d_1v8_mmc1_vcc;
static struct regulator *d_3v0_mmc1_vcc;

/* The pre-div clock rate needs to satisfy
   the rate requirements of all digital
   channel clocks in use. */
#define OV5648_I2C_ADDRESS              (0x36)
#define SENSOR_PREDIV_CLK               "dig_prediv_clk"
#define SENSOR_0_CLK                    "dig_ch0_clk"	/*DCLK1 */
#define SENSOR_1_CLK                    "dig_ch0_clk"	/* DCLK1 */

#define SENSOR_0_GPIO_PWRDN             (002)
#define SENSOR_0_GPIO_RST               (111)
#define SENSOR_1_GPIO_PWRDN             (005)
#define SENSOR_1_GPIO_RST               (121)

#ifdef CONFIG_MM_312M_SOURCE_CLK
/* Move the clock speed to 104Mhz to be derived from 312 with a div 3 */
#define CSI0_LP_FREQ					(104000000)
#define CSI1_LP_FREQ					(104000000)
#else
#define CSI0_LP_FREQ					(100000000)
#define CSI1_LP_FREQ					(100000000)
#endif

static struct i2c_board_info hawaii_i2c_camera[] = {
	{
		I2C_BOARD_INFO("ov5648", OV5648_I2C_ADDRESS)
	},
};
struct cameracfg_s {
	char *name;
	unsigned int prediv_clk;
	unsigned int clk;
	unsigned short pwdn_active;
	unsigned short rst_active;
};

static const struct cameracfg_s cameras[] = {
	{"ov5640", 26000000, 13000000, 1, 0},
	{"ov5648", 26000000, 26000000, 0, 0},
	{"ov2675", 312000000, 26000000, 1, 0},
	{"ov7692", 26000000, 26000000, 1, 0},
	{"ov7695", 26000000, 26000000, 0, 0},
	{"ov8825", 26000000, 13000000, 0, 0},
	{"gc2035", 312000000, 26000000, 1, 0},
	{"sp0a28", 26000000, 26000000, 1, 0},
	{},
};

static struct cameracfg_s *getcameracfg(const char *cameraname)
{
	struct cameracfg_s *pcamera = &cameras[0];
	while (pcamera->name && cameraname) {
		if (0 == strcmp(cameraname, pcamera->name))
			return pcamera;
		else
			pcamera++;
	}
	return NULL;
}
#if defined(CONFIG_SOC_CAMERA_OV5648)
static struct regulator_bulk_data ov5648_regulator_data[] = {
	[0] = {
		.supply = "lvldo1_uc",
	},
	[1] = {
		.supply = "mmc1_vcc",
	},
	[2] = {
		.supply = "mmc2_vcc",
	},
	[3] = {
		.supply = "lvldo2_uc",
	},
};
#endif

#if defined(CONFIG_MACH_JAVA_C_LC1) || defined(CONFIG_MACH_JAVA_C_5609A) \
	|| defined(CONFIG_MACH_JAVA_C_5606)

#define MAIN_CAM_AF_ENABLE			(33)
#define TORCH_EN (10)
#define FLASH_EN (11)

void set_af_enable(int on)
{

	if (on) {
		gpio_set_value(MAIN_CAM_AF_ENABLE, 1);
		usleep_range(10000, 10010);
		} else {
		gpio_set_value(MAIN_CAM_AF_ENABLE, 0);
		usleep_range(10000, 10010);
		}
}
#endif

static int hawaii_camera_power(struct device *dev, int on)
{
	unsigned int value;
	int ret = -1;
	struct clk *clock;
	struct clk *prediv_clock;
	struct clk *lp_clock;
	struct clk *axi_clk;
	static struct pi_mgr_dfs_node unicam_dfs_node;
	static int sensor_on = -1;
	struct soc_camera_subdev_desc *ssd = dev->platform_data;
	if (sensor_on == on) {
		pr_info("hawaii_camera_power already in same state: %s\n",
							(on ? "on" : "off"));
		return 0;
	}

	sensor_on = on;

#ifdef CONFIG_SOC_CAMERA_OV5648
	char module[] = "ov5648";
#endif

	printk(KERN_INFO "%s:camera power %s\n", __func__, (on ? "on" : "off"));

	struct cameracfg_s *thiscfg = getcameracfg(module);
	if (NULL == thiscfg) {
		pr_err("No cfg for [%s]\n", module);
		return -1;
	}

	if (!unicam_dfs_node.valid) {
		ret = pi_mgr_dfs_add_request(&unicam_dfs_node, "unicam",
					     PI_MGR_PI_ID_MM,
					     PI_MGR_DFS_MIN_VALUE);
		if (ret) {
			return -1;
		}

		if (gpio_request_one(SENSOR_0_GPIO_RST, GPIOF_DIR_OUT |
				(thiscfg->rst_active<<1), "Cam0Rst")) {
			pr_err("Unable to get cam0 RST GPIO\n");
			return -1;
		}
		if (gpio_request_one(SENSOR_0_GPIO_PWRDN, GPIOF_DIR_OUT |
				(thiscfg->pwdn_active<<1), "Cam0PWDN")) {
			pr_err("Unable to get cam0 PWDN GPIO\n");
			return -1;
		}
	#if defined(CONFIG_MACH_JAVA_C_LC1) \
	|| defined(CONFIG_MACH_JAVA_C_5609A) \
	|| defined(CONFIG_MACH_JAVA_C_5606)
		if (gpio_request_one(MAIN_CAM_AF_ENABLE, GPIOF_DIR_OUT |
				     GPIOF_INIT_LOW, "Cam0_af_enable")) {
			pr_err("Unable to get cam0 af enable GPIO\n");
			return -1;
		}
		if (gpio_request_one(TORCH_EN, GPIOF_DIR_OUT |
				     GPIOF_INIT_LOW, "cam0_torch_enable")) {
			pr_err("Unable to get cam0 torch enable GPIO\n");
			return -1;
		}

		if (gpio_request_one(FLASH_EN, GPIOF_DIR_OUT |
				     GPIOF_INIT_LOW, "cam0_flash_enable")) {
			pr_err("Unable to get cam0 torch enable GPIO\n");
			return -1;
		}
	#endif

		/*MMC1 VCC */
		d_1v8_mmc1_vcc = regulator_get(NULL,
					ov5648_regulator_data[1].supply);
		if (IS_ERR_OR_NULL(d_1v8_mmc1_vcc))
			pr_err("Failed to  get d_1v8_mmc1_vcc\n");
		d_3v0_mmc1_vcc = regulator_get(NULL,
					ov5648_regulator_data[2].supply);
		if (IS_ERR_OR_NULL(d_3v0_mmc1_vcc))
			pr_err("Failed to  get d_3v0_mmc1_vcc\n");
		d_gpsr_cam0_1v8 = regulator_get(NULL,
					ov5648_regulator_data[0].supply);
		if (IS_ERR_OR_NULL(d_gpsr_cam0_1v8))
			pr_err("Failed to  get d_gpsr_cam0_1v8\n");
		if (d_lvldo2_cam1_1v8 == NULL) {
			d_lvldo2_cam1_1v8 = regulator_get(NULL,
					ov5648_regulator_data[3].supply);
			if (IS_ERR_OR_NULL(d_lvldo2_cam1_1v8))
				pr_err("Fd_lvldo2_cam1_1v8 cam\n");
		}
	}

	ret = -1;
	lp_clock = clk_get(NULL, CSI0_LP_PERI_CLK_NAME_STR);
	if (IS_ERR_OR_NULL(lp_clock)) {
		pr_err("Unable to get %s clock\n",
		CSI0_LP_PERI_CLK_NAME_STR);
		goto e_clk_get;
	}
	prediv_clock = clk_get(NULL, SENSOR_PREDIV_CLK);
	if (IS_ERR_OR_NULL(prediv_clock)) {
		pr_err("Unable to get SENSOR_PREDIV_CLK clock\n");
		goto e_clk_get;
	}
	clock = clk_get(NULL, SENSOR_0_CLK);
	if (IS_ERR_OR_NULL(clock)) {
		pr_err("Unable to get SENSOR_0 clock\n");
		goto e_clk_get;
	}
	axi_clk = clk_get(NULL, "csi0_axi_clk");
	if (IS_ERR_OR_NULL(axi_clk)) {
		pr_err("Unable to get AXI clock\n");
		goto e_clk_get;
	}
	if (on) {
		if (pi_mgr_dfs_request_update(&unicam_dfs_node, PI_OPP_TURBO))
			printk("DVFS for UNICAM failed\n");
		regulator_enable(d_gpsr_cam0_1v8);
		usleep_range(1000, 1010);
		regulator_enable(d_1v8_mmc1_vcc);
		usleep_range(1000, 1010);
		regulator_enable(d_lvldo2_cam1_1v8);
		usleep_range(1000, 1010);

		if (mm_ccu_set_pll_select(CSI0_BYTE1_PLL, 6)) {
			pr_err("failed to set BYTE1\n");
			goto e_clk_pll;
		}
		if (mm_ccu_set_pll_select(CSI0_BYTE0_PLL, 8)) {
			pr_err("failed to set BYTE0\n");
			goto e_clk_pll;
		}
		if (mm_ccu_set_pll_select(CSI0_CAMPIX_PLL, 8)) {
			pr_err("failed to set PIXPLL\n");
			goto e_clk_pll;
		}

		value = clk_enable(axi_clk);
		if (value) {
			pr_err(KERN_ERR "Failed to enable axi clock\n");
			goto e_clk_axi;
		}
		value = clk_enable(lp_clock);
		if (value) {
			pr_err(KERN_ERR "Failed to enable lp clock\n");
			goto e_clk_lp;
		}

		value = clk_set_rate(lp_clock, CSI0_LP_FREQ);
		if (value) {
			pr_err("Failed to set lp clock\n");
			goto e_clk_set_lp;
		}
		value = clk_enable(prediv_clock);
		if (value) {
			pr_err("Failed to enable prediv clock\n");
			goto e_clk_prediv;
		}
		value = clk_enable(clock);
		if (value) {
			pr_err("Failed to enable sensor 0 clock\n");
			goto e_clk_sensor;
		}
		value = clk_set_rate(prediv_clock, thiscfg->prediv_clk);
		if (value) {
			pr_err("Failed to set prediv clock\n");
			goto e_clk_set_prediv;
		}
		value = clk_set_rate(clock, thiscfg->clk);
		if (value) {
			pr_err("Failed to set sensor0 clock\n");
			goto e_clk_set_sensor;
		}
		usleep_range(10000, 10100);
		gpio_set_value(SENSOR_0_GPIO_RST, thiscfg->rst_active);
		usleep_range(10000, 10100);
		gpio_set_value(SENSOR_0_GPIO_PWRDN,
			thiscfg->pwdn_active ? 0 : 1);
		usleep_range(5000, 5100);
		gpio_set_value(SENSOR_0_GPIO_RST,
			thiscfg->rst_active ? 0 : 1);
		msleep(30);

		regulator_enable(d_3v0_mmc1_vcc);
		usleep_range(1000, 1010);


#if defined(CONFIG_MACH_JAVA_C_LC1) || defined(CONFIG_MACH_JAVA_C_5609A) \
	|| defined(CONFIG_MACH_JAVA_C_5606)
		set_af_enable(1);
#endif

#ifdef CONFIG_VIDEO_A3907
		a3907_enable(1);
#endif

#ifdef CONFIG_VIDEO_DW9714
		dw9714_enable(1);
#endif

	} else {
#ifdef CONFIG_VIDEO_A3907
		a3907_enable(0);
#endif

#ifdef CONFIG_VIDEO_DW9714
		dw9714_enable(0);
#endif

#if defined(CONFIG_MACH_JAVA_C_LC1) || defined(CONFIG_MACH_JAVA_C_5609A) \
	|| defined(CONFIG_MACH_JAVA_C_5606)
		set_af_enable(0);
#endif
		usleep_range(5000, 5100);
		gpio_set_value(SENSOR_0_GPIO_PWRDN, thiscfg->pwdn_active);
		usleep_range(1000, 1100);
		gpio_set_value(SENSOR_0_GPIO_RST, thiscfg->rst_active);

		clk_disable(prediv_clock);
		clk_disable(clock);
		clk_disable(lp_clock);
		clk_disable(axi_clk);
		regulator_disable(d_3v0_mmc1_vcc);
		regulator_disable(d_lvldo2_cam1_1v8);
		regulator_disable(d_1v8_mmc1_vcc);
		regulator_disable(d_gpsr_cam0_1v8);
		if (pi_mgr_dfs_request_update
		    (&unicam_dfs_node, PI_MGR_DFS_MIN_VALUE)) {
			printk("Failed to set DVFS for unicam\n");
		}
	}
	return 0;

e_clk_set_sensor:
	clk_disable(clock);
e_clk_sensor:
e_clk_set_prediv:
	clk_disable(prediv_clock);
e_clk_prediv:
e_clk_set_lp:
	clk_disable(lp_clock);
e_clk_lp:
	clk_disable(axi_clk);
e_clk_axi:
e_clk_pll:
e_clk_get:
	return ret;
}

static int hawaii_camera_reset(struct device *dev)
{
	/* reset the camera gpio */
	printk(KERN_INFO "%s:camera reset\n", __func__);
	return 0;
}

static int hawaii_camera_power_front(struct device *dev, int on)
{
	unsigned int value;
	int ret = -1;
	struct clk *clock;
	struct clk *axi_clk;
	struct clk *axi_clk_0;
	struct clk *lp_clock_0;
	struct clk *lp_clock_1;
	static struct pi_mgr_dfs_node unicam_dfs_node;
#if 0
	struct soc_camera_device *icd = to_soc_camera_dev(dev);
	struct soc_camera_link *icl = to_soc_camera_link(icd);
#else
	struct soc_camera_link *icl = dev->platform_data;
#endif

	printk(KERN_INFO "%s:camera power %s\n", __func__, (on ? "on" : "off"));

	struct cameracfg_s *thiscfg = getcameracfg(icl->module_name);
	if (NULL == thiscfg) {
		pr_err("No cfg for [%s]\n", icl->module_name);
		 return -1;
	}

	if (!unicam_dfs_node.valid) {
		ret = pi_mgr_dfs_add_request(&unicam_dfs_node, "unicam",
					     PI_MGR_PI_ID_MM,
					     PI_MGR_DFS_MIN_VALUE);
		if (ret) {
			return -1;
		}
		if (gpio_request_one(SENSOR_1_GPIO_PWRDN, GPIOF_DIR_OUT |
				(thiscfg->pwdn_active<<1), "Cam1PWDN")) {
			pr_err("Unable to get CAM1PWDN\n");
			return -1;
		}
		if (gpio_request_one(SENSOR_1_GPIO_RST, GPIOF_DIR_OUT |
					(thiscfg->rst_active<<1), "Cam1RST")) {
			pr_err("Unable to get Cam1RST\n");
			return -1;
		}

		d_lvldo2_cam1_1v8 = regulator_get(NULL,
			icl->regulators[0].supply);
		if (IS_ERR_OR_NULL(d_lvldo2_cam1_1v8))
			pr_err("Failed to get d_lvldo2_cam1_1v8\n");
		if (d_1v8_mmc1_vcc == NULL) {
			d_1v8_mmc1_vcc = regulator_get(NULL,
				icl->regulators[1].supply);
			if (IS_ERR_OR_NULL(d_1v8_mmc1_vcc))
				pr_err("Err d_1v8_mmc1_vcc\n");
		}
		if (d_3v0_mmc1_vcc == NULL) {
			d_3v0_mmc1_vcc = regulator_get(NULL,
			icl->regulators[2].supply);
			if (IS_ERR_OR_NULL(d_3v0_mmc1_vcc))
				pr_err("d_3v0_mmc1_vcc");
		}
		if (d_gpsr_cam0_1v8 == NULL) {
			d_gpsr_cam0_1v8 = regulator_get(NULL,
			icl->regulators[3].supply);
			if (IS_ERR_OR_NULL(d_gpsr_cam0_1v8))
				pr_err("Fl d_gpsr_cam0_1v8 get	fail");
		}

	}

	ret = -1;
	lp_clock_0 = clk_get(NULL, CSI0_LP_PERI_CLK_NAME_STR);
	if (IS_ERR_OR_NULL(lp_clock_0)) {
		pr_err("Unable to get %s clock\n",
		CSI0_LP_PERI_CLK_NAME_STR);
		goto e_clk_get;
	}

	lp_clock_1 = clk_get(NULL, CSI1_LP_PERI_CLK_NAME_STR);
	if (IS_ERR_OR_NULL(lp_clock_1)) {
		pr_err("Unable to get %s clock\n",
		CSI1_LP_PERI_CLK_NAME_STR);
		goto e_clk_get;
	}

	clock = clk_get(NULL, SENSOR_1_CLK);
	if (IS_ERR_OR_NULL(clock)) {
		pr_err("Unable to get SENSOR_1 clock\n");
		goto e_clk_get;
	}
	axi_clk_0 = clk_get(NULL, "csi0_axi_clk");
	if (IS_ERR_OR_NULL(axi_clk_0)) {
		pr_err("Unable to get AXI clock 0\n");
		goto e_clk_get;
	}
	axi_clk = clk_get(NULL, "csi1_axi_clk");
	if (IS_ERR_OR_NULL(axi_clk)) {
		pr_err("Unable to get AXI clock 1\n");
		goto e_clk_get;
	}
	if (on) {
		if (pi_mgr_dfs_request_update(&unicam_dfs_node, PI_OPP_TURBO))
			printk("DVFS for UNICAM failed\n");
<<<<<<< HEAD
		gpio_set_value(SENSOR_1_GPIO_PWRDN, thiscfg->pwdn_active);
		gpio_set_value(SENSOR_1_GPIO_RST, thiscfg->rst_active);

=======
		gpio_set_value(SENSOR_1_GPIO_PWRDN, thisCfg->pwdn_active);
		usleep_range(1000, 1010);
		gpio_set_value(SENSOR_1_GPIO_RST, thisCfg->rst_active);
#ifndef CONFIG_SOC_CAMERA_GC2035
>>>>>>> 7bfdf205
		usleep_range(5000, 5010);
		regulator_enable(d_lvldo2_cam1_1v8);
		usleep_range(1000, 1010);
		regulator_enable(d_1v8_mmc1_vcc);
		usleep_range(1000, 1010);
		/* Secondary cam addition */
		regulator_enable(d_gpsr_cam0_1v8);
		usleep_range(1000, 1010);
		regulator_enable(d_3v0_mmc1_vcc);
		usleep_range(1000, 1010);

		gpio_set_value(SENSOR_1_GPIO_RST,
<<<<<<< HEAD
			thiscfg->rst_active ? 0 : 1);

=======
			thisCfg->rst_active ? 0 : 1);
#else
		usleep_range(5000, 5010);
		regulator_enable(d_lvldo2_cam1_1v8);
		usleep_range(50000, 50010);
		regulator_enable(d_gpsr_cam0_1v8);
		usleep_range(10000, 10100);
		/* Secondary cam addition */
		regulator_enable(d_1v8_mmc1_vcc);
		usleep_range(1000, 1010);
		regulator_enable(d_3v0_mmc1_vcc);
		usleep_range(1000, 1010);
#endif
>>>>>>> 7bfdf205
		if (mm_ccu_set_pll_select(CSI1_BYTE1_PLL, 8)) {
			pr_err("failed to set BYTE1\n");
			goto e_clk_pll;
		}
		if (mm_ccu_set_pll_select(CSI1_BYTE0_PLL, 8)) {
			pr_err("failed to set BYTE0\n");
			goto e_clk_pll;
		}
		if (mm_ccu_set_pll_select(CSI1_CAMPIX_PLL, 8)) {
			pr_err("failed to set PIXPLL\n");
			goto e_clk_pll;
		}

		value = clk_enable(lp_clock_0);
		if (value) {
			pr_err("Failed to enable lp clock 0\n");
			goto e_clk_lp0;
		}

		value = clk_set_rate(lp_clock_0, CSI0_LP_FREQ);
		if (value) {
			pr_err("Failed to set lp clock 0\n");
			goto e_clk_set_lp0;
		}

		value = clk_enable(lp_clock_1);
		if (value) {
			pr_err(KERN_ERR "Failed to enable lp clock 1\n");
			goto e_clk_lp1;
		}

		value = clk_set_rate(lp_clock_1, CSI1_LP_FREQ);
		if (value) {
			pr_err("Failed to set lp clock 1\n");
			goto e_clk_set_lp1;
		}

		value = clk_enable(axi_clk_0);
		if (value) {
			pr_err("Failed to enable axi clock 0\n");
			goto e_clk_axi_clk_0;
		}
		value = clk_enable(axi_clk);
		if (value) {
			pr_err("Failed to enable axi clock 1\n");
			goto e_clk_axi;
		}
		value = clk_enable(clock);
		if (value) {
			printk("Failed to enable sensor 1 clock\n");
			goto e_clk_clock;
		}
		value = clk_set_rate(clock, thiscfg->clk);
		if (value) {
			printk("Failed to set sensor 1 clock\n");
			goto e_clk_set_clock;
		}
		usleep_range(10000, 10100);
		gpio_set_value(SENSOR_1_GPIO_PWRDN,
			thiscfg->pwdn_active ? 0 : 1);
		msleep(30);
	#ifdef CONFIG_SOC_CAMERA_GC2035
		gpio_set_value(SENSOR_1_GPIO_RST,
			thisCfg->rst_active ? 0 : 1);
	#endif
	} else {
		gpio_set_value(SENSOR_1_GPIO_PWRDN, thiscfg->pwdn_active);
		usleep_range(1000, 1010);
		gpio_set_value(SENSOR_1_GPIO_RST, thiscfg->rst_active);

		clk_disable(lp_clock_0);
		clk_disable(lp_clock_1);
		clk_disable(clock);
		clk_disable(axi_clk);
		clk_disable(axi_clk_0);
	#ifndef CONFIG_SOC_CAMERA_GC2035
		regulator_disable(d_lvldo2_cam1_1v8);
		regulator_disable(d_1v8_mmc1_vcc);
		regulator_disable(d_gpsr_cam0_1v8);
		regulator_disable(d_3v0_mmc1_vcc);
	#else
		regulator_disable(d_1v8_mmc1_vcc);
		usleep_range(10000, 10100);
		regulator_disable(d_gpsr_cam0_1v8);
		usleep_range(50000, 50100);
		regulator_disable(d_lvldo2_cam1_1v8);
		regulator_disable(d_3v0_mmc1_vcc);
	#endif
		if (pi_mgr_dfs_request_update
		    (&unicam_dfs_node, PI_MGR_DFS_MIN_VALUE)) {
			printk("Failed to set DVFS for unicam\n");
		}
	}
	return 0;

e_clk_set_clock:
	clk_disable(clock);
e_clk_clock:
	clk_disable(axi_clk);
e_clk_axi:
	clk_disable(axi_clk_0);
e_clk_axi_clk_0:
e_clk_set_lp1:
	clk_disable(lp_clock_1);
e_clk_lp1:
e_clk_set_lp0:
	clk_disable(lp_clock_0);
e_clk_lp0:
e_clk_pll:
e_clk_get:
	return ret;
}

static int hawaii_camera_reset_front(struct device *dev)
{
	/* reset the camera gpio */
	printk(KERN_INFO "%s:camera reset\n", __func__);
	return 0;
}

#ifdef CONFIG_SOC_CAMERA_OV5648
static struct v4l2_subdev_sensor_interface_parms ov5648_if_params = {
	.if_type = V4L2_SUBDEV_SENSOR_SERIAL,
	.if_mode = V4L2_SUBDEV_SENSOR_MODE_SERIAL_CSI2,
	.orientation = V4L2_SUBDEV_SENSOR_PORTRAIT,
	.facing = V4L2_SUBDEV_SENSOR_BACK,
	.parms.serial = {
		.lanes = 2,
		.channel = 0,
		.phy_rate = 0,
		.pix_clk = 0,
	},
};

static struct soc_camera_desc iclink_ov5648 = {
	.host_desc = {
		.bus_id = 0,
		.board_info = &hawaii_i2c_camera[0],
		.i2c_adapter_id = 0,
		.module_name = "ov5648",
	},
	.subdev_desc = {
		.power = &hawaii_camera_power,
		.reset = &hawaii_camera_reset,
		.drv_priv = &ov5648_if_params,
#if 0
		.regulators = ov5640_regulator_data,
		.num_regulators = 4,
#endif
	},

};

static struct platform_device hawaii_camera_back = {
	.name = "soc-camera-pdrv",
	.id = 0,
	.dev = {
		.platform_data = &iclink_ov5648,
	},

};
#endif

#ifdef CONFIG_SOC_CAMERA_OV8825
static struct soc_camera_link iclink_ov8825 = {
	.power = &hawaii_camera_power,
	.reset = &hawaii_camera_reset,
};
#endif

#endif /* CONFIG_UNICAM_CAMERA */

static struct spi_kona_platform_data hawaii_ssp0_info = {
#ifdef CONFIG_DMAC_PL330
	.enable_dma = 1,
#else
	.enable_dma = 0,
#endif
	.cs_line = 1,
	.mode = SPI_LOOP | SPI_MODE_3,
};

static struct spi_kona_platform_data hawaii_ssp1_info = {
#ifdef CONFIG_DMAC_PL330
	.enable_dma = 1,
#else
	.enable_dma = 0,
#endif
};

#ifdef CONFIG_STM_TRACE
static struct stm_platform_data hawaii_stm_pdata = {
	.regs_phys_base = STM_BASE_ADDR,
	.channels_phys_base = SWSTM_BASE_ADDR,
	.id_mask = 0x0,		/* Skip ID check/match */
	.final_funnel = CHAL_TRACE_FIN_FUNNEL,
};
#endif

#if defined(CONFIG_USB_DWC_OTG)
static struct bcm_hsotgctrl_platform_data hsotgctrl_plat_data = {
	.hsotgctrl_virtual_mem_base = KONA_USB_HSOTG_CTRL_VA,
	.chipreg_virtual_mem_base = KONA_CHIPREG_VA,
	.irq = BCM_INT_ID_HSOTG_WAKEUP,
	.usb_ahb_clk_name = USB_OTG_AHB_BUS_CLK_NAME_STR,
	.mdio_mstr_clk_name = MDIOMASTER_PERI_CLK_NAME_STR,
};
#endif

struct platform_device *hawaii_common_plat_devices[] __initdata = {
	&pmu_device,
	&hawaii_ssp0_device,

#ifdef CONFIG_SENSORS_KONA
	&thermal_device,
#endif

#ifdef CONFIG_STM_TRACE
	&hawaii_stm_device,
#endif

#if defined(CONFIG_HW_RANDOM_KONA)
	&rng_device,
#endif

#if defined(CONFIG_USB_DWC_OTG)
	&hawaii_usb_phy_platform_device,
	&hawaii_hsotgctrl_platform_device,
	&hawaii_otg_platform_device,
#endif

#ifdef CONFIG_KONA_AVS
	&avs_device,
#endif

#ifdef CONFIG_KONA_CPU_FREQ_DRV
	&kona_cpufreq_device,
#endif

#ifdef CONFIG_CRYPTO_DEV_BRCM_SPUM_HASH
	&hawaii_spum_device,
#endif

#ifdef CONFIG_CRYPTO_DEV_BRCM_SPUM_AES
	&hawaii_spum_aes_device,
#endif

#ifdef CONFIG_BRCM_CDC
	&brcm_cdc_device,
#endif

#ifdef CONFIG_UNICAM
	&hawaii_unicam_device,
#endif
#ifdef CONFIG_UNICAM_CAMERA
	&hawaii_camera_device,
	&hawaii_camera_back,
#endif

#ifdef CONFIG_SND_BCM_SOC
	&hawaii_audio_device,
	&caph_i2s_device,
	&caph_pcm_device,
	&spdif_dit_device,
#endif

#ifdef CONFIG_KONA_SECURE_MEMC
	&kona_secure_memc_device,
#endif
};



#ifdef CONFIG_KONA_HEADSET_MULTI_BUTTON

#define HS_IRQ		gpio_to_irq(92)
#define HSB_IRQ		BCM_INT_ID_AUXMIC_COMP2
#define HSB_REL_IRQ	BCM_INT_ID_AUXMIC_COMP2_INV
static unsigned int hawaii_button_adc_values[3][2] = {
	/* SEND/END Min, Max */
	{0, 10},
	/* Volume Up  Min, Max */
	{11, 30},
	/* Volue Down Min, Max */
	{30, 680},
};

static unsigned int hawaii_button_adc_values_2_1[3][2] = {
	/* SEND/END Min, Max */
	{0, 104},
	/* Volume Up  Min, Max */
	{139, 270},
	/* Volue Down Min, Max */
	{330, 680},
};
static struct kona_headset_pd hawaii_headset_data = {
	/* GPIO state read is 0 on HS insert and 1 for
	 * HS remove
	 */
#ifdef CONFIG_KONA_HEADSET_DEFAULT_STATE
	.hs_default_state = 1,
#else
	.hs_default_state = 0,
#endif
	/*
	 * Because of the presence of the resistor in the MIC_IN line.
	 * The actual ground may not be 0, but a small offset is added to it.
	 * This needs to be subtracted from the measured voltage to determine the
	 * correct value. This will vary for different HW based on the resistor
	 * values used.
	 *
	 * if there is a resistor present on this line, please measure the load
	 * value and put it here, otherwise 0.
	 *
	 */
	.phone_ref_offset = 0,

	/*
	 * Inform the driver whether there is a GPIO present on the board to
	 * detect accessory insertion/removal _OR_ should the driver use the
	 * COMP1 for the same.
	 */
	.gpio_for_accessory_detection = 1,

	/*
	 * Pass the board specific button detection range
	 */
	.button_adc_values_low = 0,

	/*
	 * Pass the board specific button detection range
	 */
	.button_adc_values_high = hawaii_button_adc_values_2_1,

	/* AUDLDO supply id for changing regulator mode*/
	.ldo_id = "audldo_uc",

};
#endif /* CONFIG_KONA_HEADSET_MULTI_BUTTON */

#ifdef CONFIG_DMAC_PL330
static struct kona_pl330_data hawaii_pl330_pdata = {
	/* Non Secure DMAC virtual base address */
	.dmac_ns_base = KONA_DMAC_NS_VA,
	/* Secure DMAC virtual base address */
	.dmac_s_base = KONA_DMAC_S_VA,
	/* # of PL330 dmac channels 'configurable' */
	.num_pl330_chans = 8,
	/* irq number to use */
	.irq_base = BCM_INT_ID_DMAC0,
	/* # of PL330 Interrupt lines connected to GIC */
	.irq_line_count = 8,
};
#endif

#ifdef CONFIG_BCM_BT_LPM
#define GPIO_BT_WAKE	32
#define GPIO_HOST_WAKE	72

static struct bcm_bt_lpm_platform_data brcm_bt_lpm_data = {
	.bt_wake_gpio = GPIO_BT_WAKE,
	.host_wake_gpio = GPIO_HOST_WAKE,
};

static struct platform_device board_bcmbt_lpm_device = {
	.name = "bcmbt-lpm",
	.id = -1,
	.dev = {
		.platform_data = &brcm_bt_lpm_data,
		},
};
#endif

/*
 * SPI board info for the slaves
 */
static struct spi_board_info spi_slave_board_info[] __initdata = {
#ifdef CONFIG_SPI_SPIDEV
	{
	 .modalias = "spidev",	/* use spidev generic driver */
	 .max_speed_hz = 13000000,	/* use max speed */
	 .bus_num = 0,		/* framework bus number */
	 .chip_select = 0,	/* for each slave */
	 .platform_data = NULL,	/* no spi_driver specific */
	 .irq = 0,		/* IRQ for this device */
	 .mode = SPI_LOOP,	/* SPI mode 0 */
	 },
#endif
};

#if defined(CONFIG_HAPTIC_SAMSUNG_PWM)
void haptic_gpio_setup(void)
{
	/* Board specific configuration like pin mux & GPIO */
}

static struct haptic_platform_data haptic_control_data = {
	/* Haptic device name: can be device-specific name like ISA1000 */
	.name = "pwm_vibra",
	/* PWM interface name to request */
	.pwm_id = 2,
	/* Invalid gpio for now, pass valid gpio number if connected */
	.gpio = ARCH_NR_GPIOS,
	.setup_pin = haptic_gpio_setup,
};

struct platform_device haptic_pwm_device = {
	.name = "samsung_pwm_haptic",
	.id = -1,
	.dev = {.platform_data = &haptic_control_data,}
};

#endif /* CONFIG_HAPTIC_SAMSUNG_PWM */

static struct sdio_platform_cfg hawaii_sdio_param = {

#ifdef CONFIG_BRCM_UNIFIED_DHD_SUPPORT
	.register_status_notify = hawaii_wifi_status_register,
#endif

};

static struct sdio_platform_cfg hawaii_sdio0_param = {
	.configure_sdio_pullup = configure_sdio_pullup,
};

static const struct of_dev_auxdata hawaii_auxdata_lookup[] __initconst = {

	OF_DEV_AUXDATA("bcm,pwm-backlight", 0x0,
		"pwm-backlight.0", NULL),

	OF_DEV_AUXDATA("bcm,sdhci", 0x3F190000,
		"sdhci.1", NULL),

	OF_DEV_AUXDATA("bcm,sdhci", 0x3F1A0000,
		"sdhci.2", &hawaii_sdio_param),

	OF_DEV_AUXDATA("bcm,sdhci", 0x3F180000,
		"sdhci.0", &hawaii_sdio0_param),

#ifdef CONFIG_SOC_CAMERA_OV5640
	OF_DEV_AUXDATA("bcm,soc-camera", 0x3c,
		"soc-back-camera", &iclink_main),
#endif
#if 0
#ifdef CONFIG_SOC_CAMERA_OV5648
	OF_DEV_AUXDATA("bcm,soc-camera", 0x36,
		"soc-back-camera", &iclink_main),
#endif
#endif
#ifdef CONFIG_SOC_CAMERA_OV7695
	OF_DEV_AUXDATA("bcm,soc-camera", 0x21,
		"soc-front-camera", &iclink_front),
#endif
#ifdef CONFIG_SOC_CAMERA_OV8825
	OF_DEV_AUXDATA("bcm,soc-camera", 0x36,
		"soc-back-camera", &iclink_ov8825),
#endif
#ifdef CONFIG_SOC_CAMERA_GC2035
	OF_DEV_AUXDATA("bcm,soc-camera", 0x3c,
		"soc-front-camera", &iclink_front),
#endif

#ifdef CONFIG_SOC_CAMERA_OV7692
	OF_DEV_AUXDATA("bcm,soc-camera", 0x3e,
		"soc-front-camera", &iclink_ov7692),
#endif
	{},
};

#ifdef CONFIG_VIDEO_KONA
#ifdef CONFIG_SOC_CAMERA_OV5640
static struct ov5648_platform_data ov5640_cam1_pdata = {
	.s_power = hawaii_ov_cam1_power,
};

struct unicam_subdev_i2c_board_info ov5640_cam1_i2c_device = {
	.board_info = {
		       I2C_BOARD_INFO("ov5640-mc", OV5640_I2C_ADDRESS),
		       .platform_data = &ov5640_cam1_pdata,
		       },
	.i2c_adapter_id = 0,
};

static struct unicam_v4l2_subdevs_groups hawaii_unicam_subdevs[] = {
	{
	 /* ov5640 */
	 .i2c_info = &ov5640_cam1_i2c_device,
	 .interface = UNICAM_INTERFACE_CSI2_PHY1,
	 .bus = {
		 .csi2 = {
			  .lanes = CSI2_DUAL_LANE_SENSOR,
			  .port = UNICAM_PORT_AFE_0,
			  },
		 },
	 },
};
#endif
#ifdef CONFIG_SOC_CAMERA_OV5648
static struct ov5648_platform_data ov5648_cam1_pdata = {
	.s_power = hawaii_ov_cam1_power,
};

struct unicam_subdev_i2c_board_info ov5648_cam1_i2c_device = {
	.board_info = {
		       I2C_BOARD_INFO("ov5648-mc", OV5648_I2C_ADDRESS),
		       .platform_data = &ov5648_cam1_pdata,
		       },
	.i2c_adapter_id = 0,
};

static struct unicam_v4l2_subdevs_groups hawaii_unicam_subdevs[] = {
	{
	 /* ov5648 */
	 .i2c_info = &ov5648_cam1_i2c_device,
	 .interface = UNICAM_INTERFACE_CSI2_PHY1,
	 .bus = {
		 .csi2 = {
			  .lanes = CSI2_DUAL_LANE_SENSOR,
			  .port = UNICAM_PORT_AFE_0,
			  },
		 },
	 },
};
#endif

#ifdef CONFIG_SOC_CAMERA_OV8825
static struct ov8825_platform_data ov8825_cam1_pdata = {
	.s_power = hawaii_ov_cam1_power,
};

struct unicam_subdev_i2c_board_info ov8825_cam1_i2c_device = {
	.board_info = {
		       I2C_BOARD_INFO("ov8825-mc", OV8825_I2C_ADDRESS),
		       .platform_data = &ov8825_cam1_pdata,
		       },
	.i2c_adapter_id = 0,
};

static struct unicam_v4l2_subdevs_groups hawaii_unicam_subdevs[] = {
	{
	 /* ov8825 */
	 .i2c_info = &ov8825_cam1_i2c_device,
	 .interface = UNICAM_INTERFACE_CSI2_PHY1,
	 .bus = {
		 .csi2 = {
			  .lanes = CSI2_DUAL_LANE_SENSOR,
			  .port = UNICAM_PORT_AFE_0,
			  },
		 },
	 },
};
#endif


static struct unicam_platform_data hawaii_unicam_pdata = {
	.subdevs = hawaii_unicam_subdevs,
	.num_subdevs = ARRAY_SIZE(hawaii_unicam_subdevs),
};

static struct resource hawaii_unicam_rsrc[] = {
	[0] = {
	       .start = BCM_INT_ID_CSI,
	       .end = BCM_INT_ID_CSI,
	       .flags = IORESOURCE_IRQ,
	       },
};

static struct platform_device hawaii_unicam_device = {
	/* adding prefix mc to differ from char unicam interface */
	.name = "kona-unicam-mc",
	.id = 0,
	.resource = hawaii_unicam_rsrc,
	.num_resources = ARRAY_SIZE(hawaii_unicam_rsrc),
	.dev = {
		.platform_data = &hawaii_unicam_pdata,
		},
};

late_initcall(hawaii_camera_init);
#endif
/* Remove this comment when camera data for Hawaii is updated */



#if defined(CONFIG_TOUCHSCREEN_BCMTCH15XXX)		|| \
defined(CONFIG_TOUCHSCREEN_BCMTCH15XXX_MODULE)
static int BCMTCH_TSP_PowerOnOff(bool on)
{
	/* PLACE TOUCH CONTROLLER REGULATOR CODE HERE . SEE STEP 6 */
	return 0;
}

static struct bcmtch_platform_data bcmtch15xxx_i2c_platform_data = {
	.i2c_bus_id		= BCMTCH_HW_I2C_BUS_ID,
	.i2c_addr_spm		= BCMTCH_HW_I2C_ADDR_SPM,
	.i2c_addr_sys		= BCMTCH_HW_I2C_ADDR_SYS,

	.gpio_interrupt_pin	= BCMTCH_HW_GPIO_INTERRUPT_PIN,
	.gpio_interrupt_trigger	= BCMTCH_HW_GPIO_INTERRUPT_TRIGGER,

	.gpio_reset_pin		= BCMTCH_HW_GPIO_RESET_PIN,
	.gpio_reset_polarity	= BCMTCH_HW_GPIO_RESET_POLARITY,
	.gpio_reset_time_ms	= BCMTCH_HW_GPIO_RESET_TIME_MS,

	.ext_button_count	= BCMTCH_HW_BUTTON_COUNT,
	.ext_button_map		= bcmtch_hw_button_map,

	.axis_orientation_flag	=
		((BCMTCH_HW_AXIS_REVERSE_X << BCMTCH_AXIS_FLAG_X_BIT_POS)
		|(BCMTCH_HW_AXIS_REVERSE_Y << BCMTCH_AXIS_FLAG_Y_BIT_POS)
		|(BCMTCH_HW_AXIS_SWAP_X_Y << BCMTCH_AXIS_FLAG_X_Y_BIT_POS)),
	.bcmtch_on = BCMTCH_TSP_PowerOnOff,

};

static struct i2c_board_info __initdata bcmtch15xxx_i2c_boardinfo[] = {
	{
		I2C_BOARD_INFO(BCMTCH15XXX_NAME, BCMTCH_HW_I2C_ADDR_SPM),
		.platform_data	= &bcmtch15xxx_i2c_platform_data,
		.irq		= gpio_to_irq(BCMTCH_HW_GPIO_INTERRUPT_PIN),
	},
};
#endif

#if defined(CONFIG_BCM_ALSA_SOUND)
static struct caph_platform_cfg board_caph_platform_cfg =
#if defined(CONFIG_MACH_HAWAII_GARNET_C_M530)
{
	.aud_ctrl_plat_cfg = {
			      .ext_aud_plat_cfg = {
						   .ihf_ext_amp_gpio = -1,
#if defined(CONFIG_GPIO_2IN1_SPK)
						   .spk_2in1_gpio = 11,
#endif
						   }
			      }
};
#else
#ifdef HW_CFG_CAPH
	HW_CFG_CAPH;
#else
{
	.aud_ctrl_plat_cfg = {
			      .ext_aud_plat_cfg = {
						   .ihf_ext_amp_gpio = -1,
#if defined(CONFIG_GPIO_2IN1_SPK)
						   .spk_2in1_gpio = -1,
#endif
						   }
			      }
};
#endif
#endif

static struct platform_device board_caph_device = {
	.name = "brcm_caph_device",
	.id = -1,		/*Indicates only one device */
	.dev = {
		.platform_data = &board_caph_platform_cfg,
		},
};

#ifdef CONFIG_KONA_SECURE_MEMC
struct kona_secure_memc_pdata k_s_memc_plat_data = {
	.kona_s_memc_base = KONA_MEMC0_S_VA,
	.num_of_memc_ports = NUM_OF_MEMC_PORTS,
	.num_of_groups = NUM_OF_GROUPS,
	.num_of_regions = NUM_OF_REGIONS,
	.cp_area_start = 0x80000000,
	.cp_area_end = 0x81FFFFFF,
	.ap_area_start = 0x82000000,
	.ap_area_end = 0xBFFFFFFF,
	.ddr_start = 0x80000000,
	.ddr_end = 0xBFFFFFFF,
	.masters = {
		MASTER_A7,
		MASTER_COMMS,
		MASTER_FABRIC,
		MASTER_MM,
	},
	.default_master_map = {
		MASTER_FABRIC,
		MASTER_A7,
		MASTER_COMMS,
		MASTER_MM,
	},
	/* following is static memc configuration.
	 * be careful with the same if you need to
	 * change.
	 * set the groupmask carefully.
	 * index of static_memc_master
	 * acts as a group number. */
	.static_memc_config = {
		{"0x80000000", "0x801FFFFF",
			"3", "0x03"},
		{"0x80200000", "0x811FFFFF",
			"3", "0x01"},
		{"0x81200000", "0x81FFFFFF",
			"3", "0x03"},
		{"0x82000000", "0xBFFFFFFF",
			"3", "0xFE"},
	},
	.static_memc_masters = {
		"comms ",
		"a7 ",
	},
	/* following enables user to
	 * enable static configuration listed above.
	 */
	.static_config = 1,
};
#endif

#endif /* CONFIG_BCM_ALSA_SOUND */

static struct platform_device *hawaii_devices[] __initdata = {
#ifdef CONFIG_KONA_HEADSET_MULTI_BUTTON
	&hawaii_headset_device,
#endif

#ifdef CONFIG_DMAC_PL330
	&hawaii_pl330_dmac_device,
#endif

#ifdef CONFIG_HAPTIC_SAMSUNG_PWM
	&haptic_pwm_device,
#endif

#if defined(CONFIG_BCM_BT_LPM)
	&board_bcmbt_lpm_device,
#endif


#ifdef CONFIG_VIDEO_KONA
	&hawaii_unicam_device,
#endif

#if defined(CONFIG_BCM_ALSA_SOUND)
	&board_caph_device,
#endif

};

#ifdef CONFIG_IHF_EXT_PA_TPA2026D2
static struct tpa2026d2_platform_data tpa2026d2_i2c_platform_data = {
	.i2c_bus_id = 1,
	.shutdown_gpio = 91
};

static struct i2c_board_info tpa2026d2_i2c_boardinfo[] = {
	{
		I2C_BOARD_INFO("tpa2026d2", (TPA2026D2_I2C_ADDR >> 1)),
		.platform_data = &tpa2026d2_i2c_platform_data
	},
};
#endif


static void __init hawaii_add_i2c_devices(void)
{

#ifdef CONFIG_VIDEO_ADP1653
	i2c_register_board_info(0, adp1653_flash, ARRAY_SIZE(adp1653_flash));
#endif
#ifdef CONFIG_VIDEO_AS3643
	i2c_register_board_info(0, as3643_flash, ARRAY_SIZE(as3643_flash));
#endif



#if defined(CONFIG_TOUCHSCREEN_BCMTCH15XXX)	|| \
defined(CONFIG_TOUCHSCREEN_BCMTCH15XXX_MODULE)
	i2c_register_board_info(bcmtch15xxx_i2c_platform_data.i2c_bus_id,
		bcmtch15xxx_i2c_boardinfo,
		ARRAY_SIZE(bcmtch15xxx_i2c_boardinfo));
#endif

#ifdef CONFIG_IHF_EXT_PA_TPA2026D2
	i2c_register_board_info(tpa2026d2_i2c_platform_data.i2c_bus_id,
		tpa2026d2_i2c_boardinfo,
		ARRAY_SIZE(tpa2026d2_i2c_boardinfo));
#endif
}

#ifdef CONFIG_ION_BCM_NO_DT
#ifdef CONFIG_IOMMU_API
struct bcm_iommu_pdata iommu_mm_pdata = {
	.name        = "iommu-mm",
	.iova_begin  = 0x80000000,
	.iova_size   = 0x80000000,
	.errbuf_size = 0x1000,
	.skip_enable = 1,
};
#endif
#ifdef CONFIG_BCM_IOVMM
struct bcm_iovmm_pdata iovmm_mm_pdata = {
	.name = "iovmm-mm",
	.base = 0xc0000000,
	.size = 0x30000000,
	.order = 0,
};
struct bcm_iovmm_pdata iovmm_mm_256mb_pdata = {
	.name = "iovmm-mm-256mb",
	.base = 0xf0000000,
	.size = 0x0bf00000,
	.order = 0,
};
#endif
#endif /* CONFIG_ION_BCM_NO_DT */

#define HS_IRQ		gpio_to_irq(92)

static void hawaii_add_pdata(void)
{
	hawaii_ssp0_device.dev.platform_data = &hawaii_ssp0_info;
	hawaii_ssp1_device.dev.platform_data = &hawaii_ssp1_info;
#ifdef CONFIG_BCM_STM
	hawaii_stm_device.dev.platform_data = &hawaii_stm_pdata;
#endif
	hawaii_headset_device.dev.platform_data = &hawaii_headset_data;
	/* The resource in position 2 (starting from 0) is used to fill
	 * the GPIO number. The driver file assumes this. So put the
	 * board specific GPIO number here
	 */
	hawaii_headset_device.resource[2].start = HS_IRQ;
	hawaii_headset_device.resource[2].end   = HS_IRQ;

	hawaii_pl330_dmac_device.dev.platform_data = &hawaii_pl330_pdata;
#ifdef CONFIG_USB_DWC_OTG
	hawaii_hsotgctrl_platform_device.dev.platform_data =
	    &hsotgctrl_plat_data;
	hawaii_usb_phy_platform_device.dev.platform_data =
		&hsotgctrl_plat_data;
#endif
#ifdef CONFIG_ION_BCM_NO_DT
#ifdef CONFIG_IOMMU_API
	iommu_mm_device.dev.platform_data = &iommu_mm_pdata;
#endif
#ifdef CONFIG_BCM_IOVMM
	iovmm_mm_device.dev.platform_data = &iovmm_mm_pdata;
	iovmm_mm_256mb_device.dev.platform_data = &iovmm_mm_256mb_pdata;
	ion_system_device.dev.platform_data = &ion_system_data;
	ion_system_extra_device.dev.platform_data = &ion_system_extra_data;
#endif
#endif /* CONFIG_ION_BCM_NO_DT */
}

void __init hawaii_add_common_devices(void)
{
	platform_add_devices(hawaii_common_plat_devices,
			     ARRAY_SIZE(hawaii_common_plat_devices));
}

static void __init hawaii_add_devices(void)
{
	hawaii_add_pdata();

#ifdef CONFIG_ION_BCM_NO_DT
#ifdef CONFIG_IOMMU_API
	platform_device_register(&iommu_mm_device);
#endif
#ifdef CONFIG_BCM_IOVMM
	platform_device_register(&iovmm_mm_device);
	platform_device_register(&iovmm_mm_256mb_device);
	platform_device_register(&ion_system_device);
	platform_device_register(&ion_system_extra_device);
#endif
	platform_device_register(&ion_carveout_device);
#ifdef CONFIG_CMA
	platform_device_register(&ion_cma_device);
#endif
#if defined(CONFIG_MM_SECURE_DRIVER)
	platform_device_register(&ion_secure_device);
#endif /* CONFIG_MM_SECURE_DRIVER */
#endif /* CONFIG_ION_BCM_NO_DT */

	platform_add_devices(hawaii_devices, ARRAY_SIZE(hawaii_devices));

	hawaii_add_i2c_devices();

	spi_register_board_info(spi_slave_board_info,
				ARRAY_SIZE(spi_slave_board_info));

}


static struct of_device_id hawaii_dt_match_table[] __initdata = {
	{ .compatible = "simple-bus", },
	{}
};
static void __init java_init(void)
{
	hawaii_add_devices();
	hawaii_add_common_devices();
	/* Populate platform_devices from device tree data */
	of_platform_populate(NULL, hawaii_dt_match_table,
			hawaii_auxdata_lookup, &platform_bus);
	return;
}

static int __init hawaii_add_lateinit_devices(void)
{

#ifdef CONFIG_BRCM_UNIFIED_DHD_SUPPORT
	hawaii_wlan_init();
#endif
	return 0;
}

late_initcall(hawaii_add_lateinit_devices);

static const char * const java_dt_compat[] = { "bcm,java", NULL, };
DT_MACHINE_START(HAWAII, CONFIG_BRD_NAME)
	.smp = smp_ops(kona_smp_ops),
	.map_io = hawaii_map_io,
	.init_irq = kona_init_irq,
	.init_time = java_timer_init,
	.init_machine = java_init,
	.reserve = hawaii_reserve,
	.restart = hawaii_restart,
	.dt_compat = java_dt_compat,
MACHINE_END<|MERGE_RESOLUTION|>--- conflicted
+++ resolved
@@ -857,16 +857,10 @@
 	if (on) {
 		if (pi_mgr_dfs_request_update(&unicam_dfs_node, PI_OPP_TURBO))
 			printk("DVFS for UNICAM failed\n");
-<<<<<<< HEAD
 		gpio_set_value(SENSOR_1_GPIO_PWRDN, thiscfg->pwdn_active);
+		usleep_range(1000, 1010);
 		gpio_set_value(SENSOR_1_GPIO_RST, thiscfg->rst_active);
-
-=======
-		gpio_set_value(SENSOR_1_GPIO_PWRDN, thisCfg->pwdn_active);
-		usleep_range(1000, 1010);
-		gpio_set_value(SENSOR_1_GPIO_RST, thisCfg->rst_active);
 #ifndef CONFIG_SOC_CAMERA_GC2035
->>>>>>> 7bfdf205
 		usleep_range(5000, 5010);
 		regulator_enable(d_lvldo2_cam1_1v8);
 		usleep_range(1000, 1010);
@@ -879,11 +873,7 @@
 		usleep_range(1000, 1010);
 
 		gpio_set_value(SENSOR_1_GPIO_RST,
-<<<<<<< HEAD
 			thiscfg->rst_active ? 0 : 1);
-
-=======
-			thisCfg->rst_active ? 0 : 1);
 #else
 		usleep_range(5000, 5010);
 		regulator_enable(d_lvldo2_cam1_1v8);
@@ -896,7 +886,6 @@
 		regulator_enable(d_3v0_mmc1_vcc);
 		usleep_range(1000, 1010);
 #endif
->>>>>>> 7bfdf205
 		if (mm_ccu_set_pll_select(CSI1_BYTE1_PLL, 8)) {
 			pr_err("failed to set BYTE1\n");
 			goto e_clk_pll;
