--- conflicted
+++ resolved
@@ -280,18 +280,17 @@
 		.prot_l1   = PMD_TYPE_TABLE,
 		.domain    = DOMAIN_KERNEL,
 	},
-<<<<<<< HEAD
 	[MT_MEMORY_DMA_READY] = {
 		.prot_pte  = L_PTE_PRESENT | L_PTE_YOUNG | L_PTE_DIRTY,
 		.prot_l1   = PMD_TYPE_TABLE,
-=======
+		.domain    = DOMAIN_KERNEL,
+	},
 	[MT_MEMORY_SO] = {
 		.prot_pte  = L_PTE_PRESENT | L_PTE_YOUNG | L_PTE_DIRTY |
 				L_PTE_MT_UNCACHED,
 		.prot_l1   = PMD_TYPE_TABLE,
 		.prot_sect = PMD_TYPE_SECT | PMD_SECT_AP_WRITE | PMD_SECT_S |
 				PMD_SECT_UNCACHED | PMD_SECT_XN,
->>>>>>> 53143fd3
 		.domain    = DOMAIN_KERNEL,
 	},
 };
@@ -625,11 +624,7 @@
 	 * L1 entries, whereas PGDs refer to a group of L1 entries making
 	 * up one logical pointer to an L2 table.
 	 */
-<<<<<<< HEAD
-	if (type->prot_sect && ((addr | end | phys) & ~SECTION_MASK) == 0) {
-=======
 	if (((addr | end | phys) & ~SECTION_MASK) == 0 && !force_pages) {
->>>>>>> 53143fd3
 		pmd_t *p = pmd;
 
 #ifndef CONFIG_ARM_LPAE
@@ -806,6 +801,7 @@
 	vm = early_alloc_aligned(sizeof(*vm) * nr, __alignof__(*vm));
 
 	for (md = io_desc; nr; md++, nr--) {
+//		pr_info("Creating mapping %p %lx %lx\n", md, md->pfn, md->virtual);
 		create_mapping(md, false);
 		vm->addr = (void *)(md->virtual & PAGE_MASK);
 		vm->size = PAGE_ALIGN(md->length + (md->virtual & ~PAGE_MASK));
@@ -813,7 +809,9 @@
 		vm->flags = VM_IOREMAP | VM_ARM_STATIC_MAPPING; 
 		vm->flags |= VM_ARM_MTYPE(md->type);
 		vm->caller = iotable_init;
-		vm_area_add_early(vm++);
+//		pr_info("%s %d %p %p %lu\n", __func__, __LINE__, vm, vm->addr, vm->size);
+//		vm_area_add_early(vm++);
+//		pr_info("%s %d\n", __func__, __LINE__);
 	}
 }
 
@@ -957,12 +955,8 @@
 	}
 #endif
 	meminfo.nr_banks = j;
-<<<<<<< HEAD
+	high_memory = __va(arm_lowmem_limit - 1) + 1;
 	memblock_set_current_limit(arm_lowmem_limit);
-=======
-	high_memory = __va(lowmem_limit - 1) + 1;
-	memblock_set_current_limit(lowmem_limit);
->>>>>>> 53143fd3
 }
 
 static inline void prepare_page_table(void)
@@ -1012,31 +1006,18 @@
  */
 void __init arm_mm_memblock_reserve(void)
 {
-	phys_addr_t swapper_pa = __pa(swapper_pg_dir);
-
 	/*
 	 * Reserve the page tables.  These are already in use,
 	 * and can only be in node 0.
 	 */
-<<<<<<< HEAD
-	memblock_reserve(swapper_pa, PTRS_PER_PGD * sizeof(pgd_t));
-=======
 	memblock_reserve(__pa(swapper_pg_dir), SWAPPER_PG_DIR_SIZE);
->>>>>>> 53143fd3
 
 #ifdef CONFIG_SA1111
 	/*
 	 * Because of the SA1111 DMA bug, we want to preserve our
 	 * precious DMA-able memory...
 	 */
-	memblock_reserve(PHYS_OFFSET, swapper_pa - PHYS_OFFSET);
-#else
-	/*
-	 * Reserve the page immediately below swapper to use as a
-	 * temporary stack and a holding area for secondary CPUs when we
-	 * are kexec'd.
-	 */
-	memblock_reserve(swapper_pa - PAGE_SIZE, PAGE_SIZE);
+	memblock_reserve(PHYS_OFFSET, __pa(swapper_pg_dir) - PHYS_OFFSET);
 #endif
 }
 
@@ -1058,6 +1039,7 @@
 	 */
 	vectors = early_alloc(PAGE_SIZE);
 
+	pr_info("Early trap init\n");
 	early_trap_init(vectors);
 
 	for (addr = VMALLOC_START; addr; addr += PMD_SIZE)
