/*
 *  linux/arch/arm/mm/init.c
 *
 *  Copyright (C) 1995-2005 Russell King
 *
 * This program is free software; you can redistribute it and/or modify
 * it under the terms of the GNU General Public License version 2 as
 * published by the Free Software Foundation.
 */
#include <linux/kernel.h>
#include <linux/errno.h>
#include <linux/swap.h>
#include <linux/init.h>
#include <linux/bootmem.h>
#include <linux/mman.h>
#include <linux/nodemask.h>
#include <linux/initrd.h>
#include <linux/of_fdt.h>
#include <linux/highmem.h>
#include <linux/gfp.h>
#include <linux/memblock.h>
#include <linux/sort.h>

#include <asm/mach-types.h>
#include <asm/prom.h>
#include <asm/sections.h>
#include <asm/setup.h>
#include <asm/sizes.h>
#include <asm/tlb.h>
#include <asm/fixmap.h>

#include <asm/mach/arch.h>
#include <asm/mach/map.h>

#include "mm.h"

static unsigned long phys_initrd_start __initdata = 0;
static unsigned long phys_initrd_size __initdata = 0;

static int __init early_initrd(char *p)
{
	unsigned long start, size;
	char *endp;

	start = memparse(p, &endp);
	if (*endp == ',') {
		size = memparse(endp + 1, NULL);

		phys_initrd_start = start;
		phys_initrd_size = size;
	}
	return 0;
}
early_param("initrd", early_initrd);

static int __init parse_tag_initrd(const struct tag *tag)
{
	printk(KERN_WARNING "ATAG_INITRD is deprecated; "
		"please update your bootloader.\n");
	phys_initrd_start = __virt_to_phys(tag->u.initrd.start);
	phys_initrd_size = tag->u.initrd.size;
	return 0;
}

__tagtable(ATAG_INITRD, parse_tag_initrd);

static int __init parse_tag_initrd2(const struct tag *tag)
{
	phys_initrd_start = tag->u.initrd.start;
	phys_initrd_size = tag->u.initrd.size;
	return 0;
}

__tagtable(ATAG_INITRD2, parse_tag_initrd2);

#ifdef CONFIG_OF_FLATTREE
void __init early_init_dt_setup_initrd_arch(unsigned long start, unsigned long end)
{
	phys_initrd_start = start;
	phys_initrd_size = end - start;
}
#endif /* CONFIG_OF_FLATTREE */

/*
 * This keeps memory configuration data used by a couple memory
 * initialization functions, as well as show_mem() for the skipping
 * of holes in the memory map.  It is populated by arm_add_memory().
 */
struct meminfo meminfo;

void show_mem(unsigned int filter)
{
	int free = 0, total = 0, reserved = 0;
	int shared = 0, cached = 0, slab = 0, i;
	struct meminfo * mi = &meminfo;

	printk("Mem-info:\n");
	show_free_areas(filter);

	for_each_bank (i, mi) {
		struct membank *bank = &mi->bank[i];
		unsigned int pfn1, pfn2;
		struct page *page, *end;

		pfn1 = bank_pfn_start(bank);
		pfn2 = bank_pfn_end(bank);

		page = pfn_to_page(pfn1);
		end  = pfn_to_page(pfn2 - 1) + 1;

		do {
			total++;
			if (PageReserved(page))
				reserved++;
			else if (PageSwapCache(page))
				cached++;
			else if (PageSlab(page))
				slab++;
			else if (!page_count(page))
				free++;
			else
				shared += page_count(page) - 1;
			page++;
		} while (page < end);
	}

	printk("%d pages of RAM\n", total);
	printk("%d free pages\n", free);
	printk("%d reserved pages\n", reserved);
	printk("%d slab pages\n", slab);
	printk("%d pages shared\n", shared);
	printk("%d pages swap cached\n", cached);
}

<<<<<<< HEAD
#ifdef CONFIG_MEMORY_HOTPLUG
int arch_add_memory(int nid, u64 start, u64 size)
{
	pg_data_t *pgdat;
	unsigned long start_pfn = start >> PAGE_SHIFT;
	unsigned long nr_pages = size >> PAGE_SHIFT;
	int ret;

	pgdat = NODE_DATA(nid);

	/* We only have ZONE_NORMAL, so this is easy.. */
	ret = __add_pages(nid, pgdat->node_zones + ZONE_NORMAL,
				start_pfn, nr_pages);
	if (unlikely(ret))
		printk("%s: Failed, __add_pages() == %d\n", __func__, ret);

	return ret;
}
EXPORT_SYMBOL_GPL(arch_add_memory);

#ifdef CONFIG_NUMA
int memory_add_physaddr_to_nid(u64 addr)
{
	/* Node 0 for now.. */
	return 0;
}
EXPORT_SYMBOL_GPL(memory_add_physaddr_to_nid);
#endif
#endif /* CONFIG_MEMORY_HOTPLUG */

static void __init find_node_limits(int node, struct meminfo *mi,
	unsigned long *min, unsigned long *max_low, unsigned long *max_high)
=======
static void __init find_limits(unsigned long *min, unsigned long *max_low,
	unsigned long *max_high)
>>>>>>> e5398da8
{
	struct meminfo *mi = &meminfo;
	int i;

	*min = -1UL;
	*max_low = *max_high = 0;

	for_each_bank (i, mi) {
		struct membank *bank = &mi->bank[i];
		unsigned long start, end;

		start = bank_pfn_start(bank);
		end = bank_pfn_end(bank);

		if (*min > start)
			*min = start;
		if (*max_high < end)
			*max_high = end;
		if (bank->highmem)
			continue;
		if (*max_low < end)
			*max_low = end;
	}
}

static void __init arm_bootmem_init(unsigned long start_pfn,
	unsigned long end_pfn)
{
	struct memblock_region *reg;
	unsigned int boot_pages;
	phys_addr_t bitmap;
	pg_data_t *pgdat;

	/*
	 * Allocate the bootmem bitmap page.  This must be in a region
	 * of memory which has already been mapped.
	 */
	boot_pages = bootmem_bootmap_pages(end_pfn - start_pfn);
	bitmap = memblock_alloc_base(boot_pages << PAGE_SHIFT, L1_CACHE_BYTES,
				__pfn_to_phys(end_pfn));

	/*
	 * Initialise the bootmem allocator, handing the
	 * memory banks over to bootmem.
	 */
	node_set_online(0);
	pgdat = NODE_DATA(0);
	init_bootmem_node(pgdat, __phys_to_pfn(bitmap), start_pfn, end_pfn);

	/* Free the lowmem regions from memblock into bootmem. */
	for_each_memblock(memory, reg) {
		unsigned long start = memblock_region_memory_base_pfn(reg);
		unsigned long end = memblock_region_memory_end_pfn(reg);

		if (end >= end_pfn)
			end = end_pfn;
		if (start >= end)
			break;

		free_bootmem(__pfn_to_phys(start), (end - start) << PAGE_SHIFT);
	}

	/* Reserve the lowmem memblock reserved regions in bootmem. */
	for_each_memblock(reserved, reg) {
		unsigned long start = memblock_region_reserved_base_pfn(reg);
		unsigned long end = memblock_region_reserved_end_pfn(reg);

		if (end >= end_pfn)
			end = end_pfn;
		if (start >= end)
			break;

		reserve_bootmem(__pfn_to_phys(start),
			        (end - start) << PAGE_SHIFT, BOOTMEM_DEFAULT);
	}
}

#ifdef CONFIG_ZONE_DMA
static void __init arm_adjust_dma_zone(unsigned long *size, unsigned long *hole,
	unsigned long dma_size)
{
	if (size[0] <= dma_size)
		return;

	size[ZONE_NORMAL] = size[0] - dma_size;
	size[ZONE_DMA] = dma_size;
	hole[ZONE_NORMAL] = hole[0];
	hole[ZONE_DMA] = 0;
}
#endif

static void __init arm_bootmem_free(unsigned long min, unsigned long max_low,
	unsigned long max_high)
{
	unsigned long zone_size[MAX_NR_ZONES], zhole_size[MAX_NR_ZONES];
	struct memblock_region *reg;

	/*
	 * initialise the zones.
	 */
	memset(zone_size, 0, sizeof(zone_size));

	/*
	 * The memory size has already been determined.  If we need
	 * to do anything fancy with the allocation of this memory
	 * to the zones, now is the time to do it.
	 */
	zone_size[0] = max_low - min;
#ifdef CONFIG_HIGHMEM
	zone_size[ZONE_HIGHMEM] = max_high - max_low;
#endif

	/*
	 * Calculate the size of the holes.
	 *  holes = node_size - sum(bank_sizes)
	 */
	memcpy(zhole_size, zone_size, sizeof(zhole_size));
	for_each_memblock(memory, reg) {
		unsigned long start = memblock_region_memory_base_pfn(reg);
		unsigned long end = memblock_region_memory_end_pfn(reg);

		if (start < max_low) {
			unsigned long low_end = min(end, max_low);
			zhole_size[0] -= low_end - start;
		}
#ifdef CONFIG_HIGHMEM
		if (end > max_low) {
			unsigned long high_start = max(start, max_low);
			zhole_size[ZONE_HIGHMEM] -= end - high_start;
		}
#endif
	}

#ifdef ARM_DMA_ZONE_SIZE
#ifndef CONFIG_ZONE_DMA
#error ARM_DMA_ZONE_SIZE set but no DMA zone to limit allocations
#endif

	/*
	 * Adjust the sizes according to any special requirements for
	 * this machine type.
	 */
	arm_adjust_dma_zone(zone_size, zhole_size,
		ARM_DMA_ZONE_SIZE >> PAGE_SHIFT);
#endif

	free_area_init_node(0, zone_size, min, zhole_size);
}

#ifdef CONFIG_HAVE_ARCH_PFN_VALID
int pfn_valid(unsigned long pfn)
{
	return memblock_is_memory(pfn << PAGE_SHIFT);
}
EXPORT_SYMBOL(pfn_valid);
#endif

#ifndef CONFIG_SPARSEMEM
static void arm_memory_present(void)
{
}
#else
static void arm_memory_present(void)
{
	struct memblock_region *reg;

	for_each_memblock(memory, reg)
		memory_present(0, memblock_region_memory_base_pfn(reg),
			       memblock_region_memory_end_pfn(reg));
}
#endif

static int __init meminfo_cmp(const void *_a, const void *_b)
{
	const struct membank *a = _a, *b = _b;
	long cmp = bank_pfn_start(a) - bank_pfn_start(b);
	return cmp < 0 ? -1 : cmp > 0 ? 1 : 0;
}

void __init arm_memblock_init(struct meminfo *mi, struct machine_desc *mdesc)
{
	int i;

	sort(&meminfo.bank, meminfo.nr_banks, sizeof(meminfo.bank[0]), meminfo_cmp, NULL);

	memblock_init();
	for (i = 0; i < mi->nr_banks; i++)
		memblock_add(mi->bank[i].start, mi->bank[i].size);

	/* Register the kernel text, kernel data and initrd with memblock. */
#ifdef CONFIG_XIP_KERNEL
	memblock_reserve(__pa(_sdata), _end - _sdata);
#else
	memblock_reserve(__pa(_stext), _end - _stext);
#endif
#ifdef CONFIG_BLK_DEV_INITRD
	if (phys_initrd_size &&
	    !memblock_is_region_memory(phys_initrd_start, phys_initrd_size)) {
		pr_err("INITRD: 0x%08lx+0x%08lx is not a memory region - disabling initrd\n",
		       phys_initrd_start, phys_initrd_size);
		phys_initrd_start = phys_initrd_size = 0;
	}
	if (phys_initrd_size &&
	    memblock_is_region_reserved(phys_initrd_start, phys_initrd_size)) {
		pr_err("INITRD: 0x%08lx+0x%08lx overlaps in-use memory region - disabling initrd\n",
		       phys_initrd_start, phys_initrd_size);
		phys_initrd_start = phys_initrd_size = 0;
	}
	if (phys_initrd_size) {
		memblock_reserve(phys_initrd_start, phys_initrd_size);

		/* Now convert initrd to virtual addresses */
		initrd_start = __phys_to_virt(phys_initrd_start);
		initrd_end = initrd_start + phys_initrd_size;
	}
#endif

	arm_mm_memblock_reserve();
	arm_dt_memblock_reserve();

	/* reserve any platform specific memblock areas */
	if (mdesc->reserve)
		mdesc->reserve();

	memblock_analyze();
	memblock_dump_all();
}

void __init bootmem_init(void)
{
	unsigned long min, max_low, max_high;

	max_low = max_high = 0;

	find_limits(&min, &max_low, &max_high);

	arm_bootmem_init(min, max_low);

	/*
	 * Sparsemem tries to allocate bootmem in memory_present(),
	 * so must be done after the fixed reservations
	 */
	arm_memory_present();

	/*
	 * sparse_init() needs the bootmem allocator up and running.
	 */
	sparse_init();

	/*
	 * Now free the memory - free_area_init_node needs
	 * the sparse mem_map arrays initialized by sparse_init()
	 * for memmap_init_zone(), otherwise all PFNs are invalid.
	 */
	arm_bootmem_free(min, max_low, max_high);

	high_memory = __va(((phys_addr_t)max_low << PAGE_SHIFT) - 1) + 1;

	/*
	 * This doesn't seem to be used by the Linux memory manager any
	 * more, but is used by ll_rw_block.  If we can get rid of it, we
	 * also get rid of some of the stuff above as well.
	 *
	 * Note: max_low_pfn and max_pfn reflect the number of _pages_ in
	 * the system, not the maximum PFN.
	 */
	max_low_pfn = max_low - PHYS_PFN_OFFSET;
	max_pfn = max_high - PHYS_PFN_OFFSET;
}

static inline int free_area(unsigned long pfn, unsigned long end, char *s)
{
	unsigned int pages = 0, size = (end - pfn) << (PAGE_SHIFT - 10);

	for (; pfn < end; pfn++) {
		struct page *page = pfn_to_page(pfn);
		ClearPageReserved(page);
		init_page_count(page);
		__free_page(page);
		pages++;
	}

	if (size && s)
		printk(KERN_INFO "Freeing %s memory: %dK\n", s, size);

	return pages;
}

static inline void
free_memmap(unsigned long start_pfn, unsigned long end_pfn)
{
	struct page *start_pg, *end_pg;
	unsigned long pg, pgend;

	/*
	 * Convert start_pfn/end_pfn to a struct page pointer.
	 */
	start_pg = pfn_to_page(start_pfn - 1) + 1;
	end_pg = pfn_to_page(end_pfn - 1) + 1;

	/*
	 * Convert to physical addresses, and
	 * round start upwards and end downwards.
	 */
	pg = (unsigned long)PAGE_ALIGN(__pa(start_pg));
	pgend = (unsigned long)__pa(end_pg) & PAGE_MASK;

	/*
	 * If there are free pages between these,
	 * free the section of the memmap array.
	 */
	if (pg < pgend)
		free_bootmem(pg, pgend - pg);
}

/*
 * The mem_map array can get very big.  Free the unused area of the memory map.
 */
static void __init free_unused_memmap(struct meminfo *mi)
{
	unsigned long bank_start, prev_bank_end = 0;
	unsigned int i;

	/*
	 * This relies on each bank being in address order.
	 * The banks are sorted previously in bootmem_init().
	 */
	for_each_bank(i, mi) {
		struct membank *bank = &mi->bank[i];

		bank_start = bank_pfn_start(bank);

#ifdef CONFIG_SPARSEMEM
		/*
		 * Take care not to free memmap entries that don't exist
		 * due to SPARSEMEM sections which aren't present.
		 */
		bank_start = min(bank_start,
				 ALIGN(prev_bank_end, PAGES_PER_SECTION));
#endif
		/*
		 * If we had a previous bank, and there is a space
		 * between the current bank and the previous, free it.
		 */
		if (prev_bank_end && prev_bank_end < bank_start)
			free_memmap(prev_bank_end, bank_start);

		/*
		 * Align up here since the VM subsystem insists that the
		 * memmap entries are valid from the bank end aligned to
		 * MAX_ORDER_NR_PAGES.
		 */
		prev_bank_end = ALIGN(bank_pfn_end(bank), MAX_ORDER_NR_PAGES);
	}

#ifdef CONFIG_SPARSEMEM
	if (!IS_ALIGNED(prev_bank_end, PAGES_PER_SECTION))
		free_memmap(prev_bank_end,
			    ALIGN(prev_bank_end, PAGES_PER_SECTION));
#endif
}

static void __init free_highpages(void)
{
#ifdef CONFIG_HIGHMEM
	unsigned long max_low = max_low_pfn + PHYS_PFN_OFFSET;
	struct memblock_region *mem, *res;

	/* set highmem page free */
	for_each_memblock(memory, mem) {
		unsigned long start = memblock_region_memory_base_pfn(mem);
		unsigned long end = memblock_region_memory_end_pfn(mem);

		/* Ignore complete lowmem entries */
		if (end <= max_low)
			continue;

		/* Truncate partial highmem entries */
		if (start < max_low)
			start = max_low;

		/* Find and exclude any reserved regions */
		for_each_memblock(reserved, res) {
			unsigned long res_start, res_end;

			res_start = memblock_region_reserved_base_pfn(res);
			res_end = memblock_region_reserved_end_pfn(res);

			if (res_end < start)
				continue;
			if (res_start < start)
				res_start = start;
			if (res_start > end)
				res_start = end;
			if (res_end > end)
				res_end = end;
			if (res_start != start)
				totalhigh_pages += free_area(start, res_start,
							     NULL);
			start = res_end;
			if (start == end)
				break;
		}

		/* And now free anything which remains */
		if (start < end)
			totalhigh_pages += free_area(start, end, NULL);
	}
	totalram_pages += totalhigh_pages;
#endif
}

/*
 * mem_init() marks the free areas in the mem_map and tells us how much
 * memory is free.  This is done after various parts of the system have
 * claimed their memory after the kernel image.
 */
void __init mem_init(void)
{
	unsigned long reserved_pages, free_pages;
	struct memblock_region *reg;
	int i;
#ifdef CONFIG_HAVE_TCM
	/* These pointers are filled in on TCM detection */
	extern u32 dtcm_end;
	extern u32 itcm_end;
#endif

	max_mapnr   = pfn_to_page(max_pfn + PHYS_PFN_OFFSET) - mem_map;

	/* this will put all unused low memory onto the freelists */
	free_unused_memmap(&meminfo);

	totalram_pages += free_all_bootmem();

#ifdef CONFIG_SA1111
	/* now that our DMA memory is actually so designated, we can free it */
	totalram_pages += free_area(PHYS_PFN_OFFSET,
				    __phys_to_pfn(__pa(swapper_pg_dir)), NULL);
#endif

	free_highpages();

	reserved_pages = free_pages = 0;

	for_each_bank(i, &meminfo) {
		struct membank *bank = &meminfo.bank[i];
		unsigned int pfn1, pfn2;
		struct page *page, *end;

		pfn1 = bank_pfn_start(bank);
		pfn2 = bank_pfn_end(bank);

		page = pfn_to_page(pfn1);
		end  = pfn_to_page(pfn2 - 1) + 1;

		do {
			if (PageReserved(page))
				reserved_pages++;
			else if (!page_count(page))
				free_pages++;
			page++;
		} while (page < end);
	}

	/*
	 * Since our memory may not be contiguous, calculate the
	 * real number of pages we have in this system
	 */
	printk(KERN_INFO "Memory:");
	num_physpages = 0;
	for_each_memblock(memory, reg) {
		unsigned long pages = memblock_region_memory_end_pfn(reg) -
			memblock_region_memory_base_pfn(reg);
		num_physpages += pages;
		printk(" %ldMB", pages >> (20 - PAGE_SHIFT));
	}
	printk(" = %luMB total\n", num_physpages >> (20 - PAGE_SHIFT));

	printk(KERN_NOTICE "Memory: %luk/%luk available, %luk reserved, %luK highmem\n",
		nr_free_pages() << (PAGE_SHIFT-10),
		free_pages << (PAGE_SHIFT-10),
		reserved_pages << (PAGE_SHIFT-10),
		totalhigh_pages << (PAGE_SHIFT-10));

#define MLK(b, t) b, t, ((t) - (b)) >> 10
#define MLM(b, t) b, t, ((t) - (b)) >> 20
#define MLK_ROUNDUP(b, t) b, t, DIV_ROUND_UP(((t) - (b)), SZ_1K)

	printk(KERN_NOTICE "Virtual kernel memory layout:\n"
			"    vector  : 0x%08lx - 0x%08lx   (%4ld kB)\n"
#ifdef CONFIG_HAVE_TCM
			"    DTCM    : 0x%08lx - 0x%08lx   (%4ld kB)\n"
			"    ITCM    : 0x%08lx - 0x%08lx   (%4ld kB)\n"
#endif
			"    fixmap  : 0x%08lx - 0x%08lx   (%4ld kB)\n"
#ifdef CONFIG_MMU
			"    DMA     : 0x%08lx - 0x%08lx   (%4ld MB)\n"
#endif
			"    vmalloc : 0x%08lx - 0x%08lx   (%4ld MB)\n"
			"    lowmem  : 0x%08lx - 0x%08lx   (%4ld MB)\n"
#ifdef CONFIG_HIGHMEM
			"    pkmap   : 0x%08lx - 0x%08lx   (%4ld MB)\n"
#endif
			"    modules : 0x%08lx - 0x%08lx   (%4ld MB)\n"
			"      .init : 0x%p" " - 0x%p" "   (%4d kB)\n"
			"      .text : 0x%p" " - 0x%p" "   (%4d kB)\n"
			"      .data : 0x%p" " - 0x%p" "   (%4d kB)\n"
			"       .bss : 0x%p" " - 0x%p" "   (%4d kB)\n",

			MLK(UL(CONFIG_VECTORS_BASE), UL(CONFIG_VECTORS_BASE) +
				(PAGE_SIZE)),
#ifdef CONFIG_HAVE_TCM
			MLK(DTCM_OFFSET, (unsigned long) dtcm_end),
			MLK(ITCM_OFFSET, (unsigned long) itcm_end),
#endif
			MLK(FIXADDR_START, FIXADDR_TOP),
#ifdef CONFIG_MMU
			MLM(CONSISTENT_BASE, CONSISTENT_END),
#endif
			MLM(VMALLOC_START, VMALLOC_END),
			MLM(PAGE_OFFSET, (unsigned long)high_memory),
#ifdef CONFIG_HIGHMEM
			MLM(PKMAP_BASE, (PKMAP_BASE) + (LAST_PKMAP) *
				(PAGE_SIZE)),
#endif
			MLM(MODULES_VADDR, MODULES_END),

			MLK_ROUNDUP(__init_begin, __init_end),
			MLK_ROUNDUP(_text, _etext),
			MLK_ROUNDUP(_sdata, _edata),
			MLK_ROUNDUP(__bss_start, __bss_stop));

#undef MLK
#undef MLM
#undef MLK_ROUNDUP

	/*
	 * Check boundaries twice: Some fundamental inconsistencies can
	 * be detected at build time already.
	 */
#ifdef CONFIG_MMU
	BUILD_BUG_ON(VMALLOC_END			> CONSISTENT_BASE);
	BUG_ON(VMALLOC_END				> CONSISTENT_BASE);

	BUILD_BUG_ON(TASK_SIZE				> MODULES_VADDR);
	BUG_ON(TASK_SIZE 				> MODULES_VADDR);
#endif

#ifdef CONFIG_HIGHMEM
	BUILD_BUG_ON(PKMAP_BASE + LAST_PKMAP * PAGE_SIZE > PAGE_OFFSET);
	BUG_ON(PKMAP_BASE + LAST_PKMAP * PAGE_SIZE	> PAGE_OFFSET);
#endif

	if (PAGE_SIZE >= 16384 && num_physpages <= 128) {
		extern int sysctl_overcommit_memory;
		/*
		 * On a machine this small we won't get
		 * anywhere without overcommit, so turn
		 * it on by default.
		 */
		sysctl_overcommit_memory = OVERCOMMIT_ALWAYS;
	}
}

void free_initmem(void)
{
#ifdef CONFIG_HAVE_TCM
	extern char __tcm_start, __tcm_end;

	totalram_pages += free_area(__phys_to_pfn(__pa(&__tcm_start)),
				    __phys_to_pfn(__pa(&__tcm_end)),
				    "TCM link");
#endif

	if (!machine_is_integrator() && !machine_is_cintegrator())
		totalram_pages += free_area(__phys_to_pfn(__pa(__init_begin)),
					    __phys_to_pfn(__pa(__init_end)),
					    "init");
}

#ifdef CONFIG_BLK_DEV_INITRD

static int keep_initrd;

void free_initrd_mem(unsigned long start, unsigned long end)
{
	if (!keep_initrd)
		totalram_pages += free_area(__phys_to_pfn(__pa(start)),
					    __phys_to_pfn(__pa(end)),
					    "initrd");
}

static int __init keepinitrd_setup(char *__unused)
{
	keep_initrd = 1;
	return 1;
}

__setup("keepinitrd", keepinitrd_setup);
#endif<|MERGE_RESOLUTION|>--- conflicted
+++ resolved
@@ -132,7 +132,6 @@
 	printk("%d pages swap cached\n", cached);
 }
 
-<<<<<<< HEAD
 #ifdef CONFIG_MEMORY_HOTPLUG
 int arch_add_memory(int nid, u64 start, u64 size)
 {
@@ -165,10 +164,6 @@
 
 static void __init find_node_limits(int node, struct meminfo *mi,
 	unsigned long *min, unsigned long *max_low, unsigned long *max_high)
-=======
-static void __init find_limits(unsigned long *min, unsigned long *max_low,
-	unsigned long *max_high)
->>>>>>> e5398da8
 {
 	struct meminfo *mi = &meminfo;
 	int i;
