#include <linux/kernel.h>

#include <asm/cputype.h>
#include <asm/idmap.h>
#include <asm/pgalloc.h>
#include <asm/pgtable.h>
#include <asm/sections.h>
#include <asm/system_info.h>

pgd_t *idmap_pgd;

#ifdef CONFIG_ARM_LPAE
static void idmap_add_pmd(pud_t *pud, unsigned long addr, unsigned long end,
	unsigned long prot)
{
	pmd_t *pmd;
	unsigned long next;

	if (pud_none_or_clear_bad(pud) || (pud_val(*pud) & L_PGD_SWAPPER)) {
		pmd = pmd_alloc_one(&init_mm, addr);
		if (!pmd) {
			pr_warning("Failed to allocate identity pmd.\n");
			return;
		}
		pud_populate(&init_mm, pud, pmd);
		pmd += pmd_index(addr);
	} else
		pmd = pmd_offset(pud, addr);

	do {
		next = pmd_addr_end(addr, end);
		*pmd = __pmd((addr & PMD_MASK) | prot);
		flush_pmd_entry(pmd);
	} while (pmd++, addr = next, addr != end);
}
#else	/* !CONFIG_ARM_LPAE */
static void idmap_add_pmd(pud_t *pud, unsigned long addr, unsigned long end,
	unsigned long prot)
{
	pmd_t *pmd = pmd_offset(pud, addr);

	addr = (addr & PMD_MASK) | prot;
	pmd[0] = __pmd(addr);
	addr += SECTION_SIZE;
	pmd[1] = __pmd(addr);
	flush_pmd_entry(pmd);
}
#endif	/* CONFIG_ARM_LPAE */

static void idmap_add_pud(pgd_t *pgd, unsigned long addr, unsigned long end,
	unsigned long prot)
{
	pud_t *pud = pud_offset(pgd, addr);
	unsigned long next;

	do {
		next = pud_addr_end(addr, end);
		idmap_add_pmd(pud, addr, next, prot);
	} while (pud++, addr = next, addr != end);
}

static void identity_mapping_add(pgd_t *pgd, unsigned long addr, unsigned long end)
{
	unsigned long prot, next;

	prot = PMD_TYPE_SECT | PMD_SECT_AP_WRITE | PMD_SECT_AF;
	if (cpu_architecture() <= CPU_ARCH_ARMv5TEJ && !cpu_is_xscale())
		prot |= PMD_BIT4;

	pgd += pgd_index(addr);
	do {
		next = pgd_addr_end(addr, end);
		idmap_add_pud(pgd, addr, next, prot);
	} while (pgd++, addr = next, addr != end);
}

extern char  __idmap_text_start[], __idmap_text_end[];

static int __init init_static_idmap(void)
{
	phys_addr_t idmap_start, idmap_end;

	idmap_pgd = pgd_alloc(&init_mm);
	if (!idmap_pgd)
		return -ENOMEM;

	/* Add an identity mapping for the physical address of the section. */
	idmap_start = virt_to_phys((void *)__idmap_text_start);
	idmap_end = virt_to_phys((void *)__idmap_text_end);

	pr_info("Setting up static identity map for 0x%llx - 0x%llx\n",
		(long long)idmap_start, (long long)idmap_end);
	identity_mapping_add(idmap_pgd, idmap_start, idmap_end);

	return 0;
}
<<<<<<< HEAD
#else
void identity_mapping_del(pgd_t *pgd, unsigned long addr, unsigned long end)
{
}
#endif

/*
 * In order to soft-boot, we need to insert a 1:1 mapping of memory.
 * This will then ensure that we have predictable results when turning
 * the mmu off.
 */
void setup_mm_for_reboot(char mode, pgd_t *pgd)
{
	unsigned long kernel_end;

	/* If we don't have a pgd, hijack the current task. */
	if (pgd == NULL) {
		pgd = current->active_mm->pgd;
		identity_mapping_add(pgd, 0, TASK_SIZE);
	} else {
		identity_mapping_add(pgd, 0, TASK_SIZE);
		/*
		 * Extend the flat mapping into kernelspace.
		 * We leave room for the kernel image and the reserved
		 * page below swapper.
		 */
		kernel_end = ALIGN((unsigned long)_end, PMD_SIZE);
		identity_mapping_add(pgd, kernel_end, 0);
	}

	/* Clean and invalidate L1. */
	flush_cache_all();

	/* Switch exclusively to kernel mappings. */
	cpu_switch_mm(pgd, &init_mm);
=======
early_initcall(init_static_idmap);

/*
 * In order to soft-boot, we need to switch to a 1:1 mapping for the
 * cpu_reset functions. This will then ensure that we have predictable
 * results when turning off the mmu.
 */
void setup_mm_for_reboot(void)
{
	/* Clean and invalidate L1. */
	flush_cache_all();

	/* Switch to the identity mapping. */
	cpu_switch_mm(idmap_pgd, &init_mm);
>>>>>>> 53143fd3

	/* Flush the TLB. */
	local_flush_tlb_all();
}<|MERGE_RESOLUTION|>--- conflicted
+++ resolved
@@ -94,43 +94,6 @@
 
 	return 0;
 }
-<<<<<<< HEAD
-#else
-void identity_mapping_del(pgd_t *pgd, unsigned long addr, unsigned long end)
-{
-}
-#endif
-
-/*
- * In order to soft-boot, we need to insert a 1:1 mapping of memory.
- * This will then ensure that we have predictable results when turning
- * the mmu off.
- */
-void setup_mm_for_reboot(char mode, pgd_t *pgd)
-{
-	unsigned long kernel_end;
-
-	/* If we don't have a pgd, hijack the current task. */
-	if (pgd == NULL) {
-		pgd = current->active_mm->pgd;
-		identity_mapping_add(pgd, 0, TASK_SIZE);
-	} else {
-		identity_mapping_add(pgd, 0, TASK_SIZE);
-		/*
-		 * Extend the flat mapping into kernelspace.
-		 * We leave room for the kernel image and the reserved
-		 * page below swapper.
-		 */
-		kernel_end = ALIGN((unsigned long)_end, PMD_SIZE);
-		identity_mapping_add(pgd, kernel_end, 0);
-	}
-
-	/* Clean and invalidate L1. */
-	flush_cache_all();
-
-	/* Switch exclusively to kernel mappings. */
-	cpu_switch_mm(pgd, &init_mm);
-=======
 early_initcall(init_static_idmap);
 
 /*
@@ -145,7 +108,6 @@
 
 	/* Switch to the identity mapping. */
 	cpu_switch_mm(idmap_pgd, &init_mm);
->>>>>>> 53143fd3
 
 	/* Flush the TLB. */
 	local_flush_tlb_all();
