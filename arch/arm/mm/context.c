--- conflicted
+++ resolved
@@ -17,18 +17,14 @@
 #include <asm/thread_notify.h>
 #include <asm/tlbflush.h>
 
-<<<<<<< HEAD
-=======
 #include <mach/msm_rtb.h>
 
->>>>>>> 3f6240f3
 static DEFINE_RAW_SPINLOCK(cpu_asid_lock);
 unsigned int cpu_last_asid = ASID_FIRST_VERSION;
 #ifdef CONFIG_SMP
 DEFINE_PER_CPU(struct mm_struct *, current_mm);
 #endif
 
-<<<<<<< HEAD
 #ifdef CONFIG_ARM_LPAE
 #define cpu_set_asid(asid) {						\
 	unsigned long ttbl, ttbh;					\
@@ -42,7 +38,8 @@
 #else
 #define cpu_set_asid(asid) \
 	asm("	mcr	p15, 0, %0, c13, c0, 1\n" : : "r" (asid))
-=======
+#endif
+
 static void write_contextidr(u32 contextidr)
 {
 	uncached_logk(LOGK_CTXID, (void *)contextidr);
@@ -102,7 +99,6 @@
 {
 	write_contextidr(asid);
 }
->>>>>>> 3f6240f3
 #endif
 
 /*
@@ -120,12 +116,7 @@
 static void flush_context(void)
 {
 	/* set the reserved ASID before flushing the TLB */
-<<<<<<< HEAD
-	cpu_set_asid(0);
-	isb();
-=======
 	set_asid(0);
->>>>>>> 3f6240f3
 	local_flush_tlb_all();
 	if (icache_is_vivt_asid_tagged()) {
 		__flush_icache_all();
@@ -186,12 +177,7 @@
 	set_mm_context(mm, asid);
 
 	/* set the new ASID */
-<<<<<<< HEAD
-	cpu_set_asid(mm->context.id);
-	isb();
-=======
 	set_asid(mm->context.id);
->>>>>>> 3f6240f3
 }
 
 #else
