/*
 *  linux/arch/arm/kernel/setup.c
 *
 *  Copyright (C) 1995-2001 Russell King
 *
 * This program is free software; you can redistribute it and/or modify
 * it under the terms of the GNU General Public License version 2 as
 * published by the Free Software Foundation.
 */
#include <linux/export.h>
#include <linux/kernel.h>
#include <linux/stddef.h>
#include <linux/ioport.h>
#include <linux/delay.h>
#include <linux/utsname.h>
#include <linux/initrd.h>
#include <linux/console.h>
#include <linux/bootmem.h>
#include <linux/seq_file.h>
#include <linux/screen_info.h>
#include <linux/init.h>
#include <linux/kexec.h>
#include <linux/of_fdt.h>
#include <linux/root_dev.h>
#include <linux/cpu.h>
#include <linux/interrupt.h>
#include <linux/smp.h>
#include <linux/fs.h>
#include <linux/proc_fs.h>
#include <linux/memblock.h>
#include <linux/bug.h>
#include <linux/compiler.h>
#include <linux/sort.h>

#include <asm/unified.h>
#include <asm/cp15.h>
#include <asm/cpu.h>
#include <asm/cputype.h>
#include <asm/elf.h>
#include <asm/procinfo.h>
#include <asm/sections.h>
#include <asm/setup.h>
#include <asm/smp_plat.h>
#include <asm/mach-types.h>
#include <asm/cacheflush.h>
#include <asm/cachetype.h>
#include <asm/tlbflush.h>

#include <asm/prom.h>
#include <asm/mach/arch.h>
#include <asm/mach/irq.h>
#include <asm/mach/time.h>
#include <asm/system_info.h>
#include <asm/system_misc.h>
#include <asm/traps.h>
#include <asm/unwind.h>
#include <asm/memblock.h>

#if defined(CONFIG_DEPRECATED_PARAM_STRUCT)
#include "compat.h"
#endif
#include "atags.h"
#include "tcm.h"

#ifndef MEM_SIZE
#define MEM_SIZE	(16*1024*1024)
#endif

#if defined(CONFIG_FPE_NWFPE) || defined(CONFIG_FPE_FASTFPE)
char fpe_type[8];

static int __init fpe_setup(char *line)
{
	memcpy(fpe_type, line, 8);
	return 1;
}

__setup("fpe=", fpe_setup);
#endif

extern void paging_init(struct machine_desc *desc);
extern void sanity_check_meminfo(void);
extern void reboot_setup(char *str);
extern void setup_dma_zone(struct machine_desc *desc);

unsigned int processor_id;
EXPORT_SYMBOL(processor_id);
unsigned int __machine_arch_type __read_mostly;
EXPORT_SYMBOL(__machine_arch_type);
unsigned int cacheid __read_mostly;
EXPORT_SYMBOL(cacheid);

unsigned int __atags_pointer __initdata;

unsigned int system_rev;
EXPORT_SYMBOL(system_rev);

unsigned int system_serial_low;
EXPORT_SYMBOL(system_serial_low);

unsigned int system_serial_high;
EXPORT_SYMBOL(system_serial_high);

unsigned int elf_hwcap __read_mostly;
EXPORT_SYMBOL(elf_hwcap);


#ifdef MULTI_CPU
struct processor processor __read_mostly;
#endif
#ifdef MULTI_TLB
struct cpu_tlb_fns cpu_tlb __read_mostly;
#endif
#ifdef MULTI_USER
struct cpu_user_fns cpu_user __read_mostly;
#endif
#ifdef MULTI_CACHE
struct cpu_cache_fns cpu_cache __read_mostly;
#endif
#ifdef CONFIG_OUTER_CACHE
struct outer_cache_fns outer_cache __read_mostly;
EXPORT_SYMBOL(outer_cache);
#endif

/*
 * Cached cpu_architecture() result for use by assembler code.
 * C code should use the cpu_architecture() function instead of accessing this
 * variable directly.
 */
int __cpu_architecture __read_mostly = CPU_ARCH_UNKNOWN;

struct stack {
	u32 irq[3];
	u32 abt[3];
	u32 und[3];
} ____cacheline_aligned;

static struct stack stacks[NR_CPUS];

char elf_platform[ELF_PLATFORM_SIZE];
EXPORT_SYMBOL(elf_platform);

static const char *cpu_name;
static const char *machine_name;
static char __initdata cmd_line[COMMAND_LINE_SIZE];
struct machine_desc *machine_desc __initdata;

static char default_command_line[COMMAND_LINE_SIZE] __initdata = CONFIG_CMDLINE;
static union { char c[4]; unsigned long l; } endian_test __initdata = { { 'l', '?', '?', 'b' } };
#define ENDIANNESS ((char)endian_test.l)

DEFINE_PER_CPU(struct cpuinfo_arm, cpu_data);

/*
 * Standard memory resources
 */
static struct resource mem_res[] = {
	{
		.name = "Video RAM",
		.start = 0,
		.end = 0,
		.flags = IORESOURCE_MEM
	},
	{
		.name = "Kernel code",
		.start = 0,
		.end = 0,
		.flags = IORESOURCE_MEM
	},
	{
		.name = "Kernel data",
		.start = 0,
		.end = 0,
		.flags = IORESOURCE_MEM
	}
};

#define video_ram   mem_res[0]
#define kernel_code mem_res[1]
#define kernel_data mem_res[2]

static struct resource io_res[] = {
	{
		.name = "reserved",
		.start = 0x3bc,
		.end = 0x3be,
		.flags = IORESOURCE_IO | IORESOURCE_BUSY
	},
	{
		.name = "reserved",
		.start = 0x378,
		.end = 0x37f,
		.flags = IORESOURCE_IO | IORESOURCE_BUSY
	},
	{
		.name = "reserved",
		.start = 0x278,
		.end = 0x27f,
		.flags = IORESOURCE_IO | IORESOURCE_BUSY
	}
};

#define lp0 io_res[0]
#define lp1 io_res[1]
#define lp2 io_res[2]

static const char *proc_arch[] = {
	"undefined/unknown",
	"3",
	"4",
	"4T",
	"5",
	"5T",
	"5TE",
	"5TEJ",
	"6TEJ",
	"7",
	"?(11)",
	"?(12)",
	"?(13)",
	"?(14)",
	"?(15)",
	"?(16)",
	"?(17)",
};

static int __get_cpu_architecture(void)
{
	int cpu_arch;

	if ((read_cpuid_id() & 0x0008f000) == 0) {
		cpu_arch = CPU_ARCH_UNKNOWN;
	} else if ((read_cpuid_id() & 0x0008f000) == 0x00007000) {
		cpu_arch = (read_cpuid_id() & (1 << 23)) ? CPU_ARCH_ARMv4T : CPU_ARCH_ARMv3;
	} else if ((read_cpuid_id() & 0x00080000) == 0x00000000) {
		cpu_arch = (read_cpuid_id() >> 16) & 7;
		if (cpu_arch)
			cpu_arch += CPU_ARCH_ARMv3;
	} else if ((read_cpuid_id() & 0x000f0000) == 0x000f0000) {
		unsigned int mmfr0;

		/* Revised CPUID format. Read the Memory Model Feature
		 * Register 0 and check for VMSAv7 or PMSAv7 */
		asm("mrc	p15, 0, %0, c0, c1, 4"
		    : "=r" (mmfr0));
		if ((mmfr0 & 0x0000000f) >= 0x00000003 ||
		    (mmfr0 & 0x000000f0) >= 0x00000030)
			cpu_arch = CPU_ARCH_ARMv7;
		else if ((mmfr0 & 0x0000000f) == 0x00000002 ||
			 (mmfr0 & 0x000000f0) == 0x00000020)
			cpu_arch = CPU_ARCH_ARMv6;
		else
			cpu_arch = CPU_ARCH_UNKNOWN;
	} else
		cpu_arch = CPU_ARCH_UNKNOWN;

	return cpu_arch;
}

int __pure cpu_architecture(void)
{
	BUG_ON(__cpu_architecture == CPU_ARCH_UNKNOWN);

	return __cpu_architecture;
}

static int cpu_has_aliasing_icache(unsigned int arch)
{
	int aliasing_icache;
	unsigned int id_reg, num_sets, line_size;

	/* PIPT caches never alias. */
	if (icache_is_pipt())
		return 0;

	/* arch specifies the register format */
	switch (arch) {
	case CPU_ARCH_ARMv7:
		asm("mcr	p15, 2, %0, c0, c0, 0 @ set CSSELR"
		    : /* No output operands */
		    : "r" (1));
		isb();
		asm("mrc	p15, 1, %0, c0, c0, 0 @ read CCSIDR"
		    : "=r" (id_reg));
		line_size = 4 << ((id_reg & 0x7) + 2);
		num_sets = ((id_reg >> 13) & 0x7fff) + 1;
		aliasing_icache = (line_size * num_sets) > PAGE_SIZE;
		break;
	case CPU_ARCH_ARMv6:
		aliasing_icache = read_cpuid_cachetype() & (1 << 11);
		break;
	default:
		/* I-cache aliases will be handled by D-cache aliasing code */
		aliasing_icache = 0;
	}

	return aliasing_icache;
}

static void __init cacheid_init(void)
{
	unsigned int cachetype = read_cpuid_cachetype();
	unsigned int arch = cpu_architecture();

	if (arch >= CPU_ARCH_ARMv6) {
		if ((cachetype & (7 << 29)) == 4 << 29) {
			/* ARMv7 register format */
			arch = CPU_ARCH_ARMv7;
			cacheid = CACHEID_VIPT_NONALIASING;
			switch (cachetype & (3 << 14)) {
			case (1 << 14):
				cacheid |= CACHEID_ASID_TAGGED;
				break;
			case (3 << 14):
				cacheid |= CACHEID_PIPT;
				break;
			}
		} else {
			arch = CPU_ARCH_ARMv6;
			if (cachetype & (1 << 23))
				cacheid = CACHEID_VIPT_ALIASING;
			else
				cacheid = CACHEID_VIPT_NONALIASING;
		}
		if (cpu_has_aliasing_icache(arch))
			cacheid |= CACHEID_VIPT_I_ALIASING;
	} else {
		cacheid = CACHEID_VIVT;
	}

	printk("CPU: %s data cache, %s instruction cache\n",
		cache_is_vivt() ? "VIVT" :
		cache_is_vipt_aliasing() ? "VIPT aliasing" :
		cache_is_vipt_nonaliasing() ? "PIPT / VIPT nonaliasing" : "unknown",
		cache_is_vivt() ? "VIVT" :
		icache_is_vivt_asid_tagged() ? "VIVT ASID tagged" :
		icache_is_vipt_aliasing() ? "VIPT aliasing" :
		icache_is_pipt() ? "PIPT" :
		cache_is_vipt_nonaliasing() ? "VIPT nonaliasing" : "unknown");
}

/*
 * These functions re-use the assembly code in head.S, which
 * already provide the required functionality.
 */
extern struct proc_info_list *lookup_processor_type(unsigned int);

void __init early_print(const char *str, ...)
{
	extern void printascii(const char *);
	char buf[256];
	va_list ap;

	va_start(ap, str);
	vsnprintf(buf, sizeof(buf), str, ap);
	va_end(ap);

#ifdef CONFIG_DEBUG_LL
	printascii(buf);
#endif
	printk("%s", buf);
}

static void __init feat_v6_fixup(void)
{
	int id = read_cpuid_id();

	if ((id & 0xff0f0000) != 0x41070000)
		return;

	/*
	 * HWCAP_TLS is available only on 1136 r1p0 and later,
	 * see also kuser_get_tls_init.
	 */
	if ((((id >> 4) & 0xfff) == 0xb36) && (((id >> 20) & 3) == 0))
		elf_hwcap &= ~HWCAP_TLS;
}

/*
 * cpu_init - initialise one CPU.
 *
 * cpu_init sets up the per-CPU stacks.
 */
void cpu_init(void)
{
	unsigned int cpu = smp_processor_id();
	struct stack *stk = &stacks[cpu];

	if (cpu >= NR_CPUS) {
		printk(KERN_CRIT "CPU%u: bad primary CPU number\n", cpu);
		BUG();
	}

	cpu_proc_init();

	/*
	 * Define the placement constraint for the inline asm directive below.
	 * In Thumb-2, msr with an immediate value is not allowed.
	 */
#ifdef CONFIG_THUMB2_KERNEL
#define PLC	"r"
#else
#define PLC	"I"
#endif

	/*
	 * setup stacks for re-entrant exception handlers
	 */
	__asm__ (
	"msr	cpsr_c, %1\n\t"
	"add	r14, %0, %2\n\t"
	"mov	sp, r14\n\t"
	"msr	cpsr_c, %3\n\t"
	"add	r14, %0, %4\n\t"
	"mov	sp, r14\n\t"
	"msr	cpsr_c, %5\n\t"
	"add	r14, %0, %6\n\t"
	"mov	sp, r14\n\t"
	"msr	cpsr_c, %7"
	    :
	    : "r" (stk),
	      PLC (PSR_F_BIT | PSR_I_BIT | IRQ_MODE),
	      "I" (offsetof(struct stack, irq[0])),
	      PLC (PSR_F_BIT | PSR_I_BIT | ABT_MODE),
	      "I" (offsetof(struct stack, abt[0])),
	      PLC (PSR_F_BIT | PSR_I_BIT | UND_MODE),
	      "I" (offsetof(struct stack, und[0])),
	      PLC (PSR_F_BIT | PSR_I_BIT | SVC_MODE)
	    : "r14");
}

int __cpu_logical_map[NR_CPUS];

void __init smp_setup_processor_id(void)
{
	int i;
	u32 cpu = is_smp() ? read_cpuid_mpidr() & 0xff : 0;

	cpu_logical_map(0) = cpu;
	for (i = 1; i < NR_CPUS; ++i)
		cpu_logical_map(i) = i == cpu ? 0 : i;

	printk(KERN_INFO "Booting Linux on physical CPU %d\n", cpu);
}

static void __init setup_processor(void)
{
	struct proc_info_list *list;

	/*
	 * locate processor in the list of supported processor
	 * types.  The linker builds this table for us from the
	 * entries in arch/arm/mm/proc-*.S
	 */
	list = lookup_processor_type(read_cpuid_id());
	if (!list) {
		printk("CPU configuration botched (ID %08x), unable "
		       "to continue.\n", read_cpuid_id());
		while (1);
	}

	cpu_name = list->cpu_name;
	__cpu_architecture = __get_cpu_architecture();

#ifdef MULTI_CPU
	processor = *list->proc;
#endif
#ifdef MULTI_TLB
	cpu_tlb = *list->tlb;
#endif
#ifdef MULTI_USER
	cpu_user = *list->user;
#endif
#ifdef MULTI_CACHE
	cpu_cache = *list->cache;
#endif

	printk("CPU: %s [%08x] revision %d (ARMv%s), cr=%08lx\n",
	       cpu_name, read_cpuid_id(), read_cpuid_id() & 15,
	       proc_arch[cpu_architecture()], cr_alignment);

	snprintf(init_utsname()->machine, __NEW_UTS_LEN + 1, "%s%c",
		 list->arch_name, ENDIANNESS);
	snprintf(elf_platform, ELF_PLATFORM_SIZE, "%s%c",
		 list->elf_name, ENDIANNESS);
	elf_hwcap = list->elf_hwcap;
#ifndef CONFIG_ARM_THUMB
	elf_hwcap &= ~HWCAP_THUMB;
#endif

	feat_v6_fixup();

	cacheid_init();
	cpu_init();
}

void __init dump_machine_table(void)
{
	struct machine_desc *p;

	early_print("Available machine support:\n\nID (hex)\tNAME\n");
	for_each_machine_desc(p)
		early_print("%08x\t%s\n", p->nr, p->name);

	early_print("\nPlease check your kernel config and/or bootloader.\n");

	while (true)
		/* can't use cpu_relax() here as it may require MMU setup */;
}

int __init arm_add_memory(phys_addr_t start, unsigned long size)
{
	struct membank *bank = &meminfo.bank[meminfo.nr_banks];

	if (meminfo.nr_banks >= NR_BANKS) {
		printk(KERN_CRIT "NR_BANKS too low, "
			"ignoring memory at 0x%08llx\n", (long long)start);
		return -EINVAL;
	}

	/*
	 * Ensure that start/size are aligned to a page boundary.
	 * Size is appropriately rounded down, start is rounded up.
	 */
	size -= start & ~PAGE_MASK;
	bank->start = PAGE_ALIGN(start);

#ifndef CONFIG_LPAE
	if (bank->start + size < bank->start) {
		printk(KERN_CRIT "Truncating memory at 0x%08llx to fit in "
			"32-bit physical address space\n", (long long)start);
		/*
		 * To ensure bank->start + bank->size is representable in
		 * 32 bits, we use ULONG_MAX as the upper limit rather than 4GB.
		 * This means we lose a page after masking.
		 */
		size = ULONG_MAX - bank->start;
	}
#endif

	bank->size = size & PAGE_MASK;

	/*
	 * Check whether this memory region has non-zero size or
	 * invalid node number.
	 */
	if (bank->size == 0)
		return -EINVAL;

	meminfo.nr_banks++;
	return 0;
}

/*
 * Pick out the memory size.  We look for mem=size@start,
 * where start and size are "size[KkMm]"
 */
static int __init early_mem(char *p)
{
	static int usermem __initdata = 0;
	unsigned long size;
	phys_addr_t start;
	char *endp;

	/*
	 * If the user specifies memory size, we
	 * blow away any automatically generated
	 * size.
	 */
	if (usermem == 0) {
		usermem = 1;
		meminfo.nr_banks = 0;
	}

	start = PHYS_OFFSET;
	size  = memparse(p, &endp);
	if (*endp == '@')
		start = memparse(endp + 1, NULL);

	arm_add_memory(start, size);

	return 0;
}
early_param("mem", early_mem);

static void __init
setup_ramdisk(int doload, int prompt, int image_start, unsigned int rd_sz)
{
#ifdef CONFIG_BLK_DEV_RAM
	extern int rd_size, rd_image_start, rd_prompt, rd_doload;

	rd_image_start = image_start;
	rd_prompt = prompt;
	rd_doload = doload;

	if (rd_sz)
		rd_size = rd_sz;
#endif
}

static void __init request_standard_resources(struct machine_desc *mdesc)
{
	struct memblock_region *region;
	struct resource *res;

	kernel_code.start   = virt_to_phys(_text);
	kernel_code.end     = virt_to_phys(_etext - 1);
	kernel_data.start   = virt_to_phys(_sdata);
	kernel_data.end     = virt_to_phys(_end - 1);

	for_each_memblock(memory, region) {
		res = alloc_bootmem_low(sizeof(*res));
		res->name  = "System RAM";
		res->start = __pfn_to_phys(memblock_region_memory_base_pfn(region));
		res->end = __pfn_to_phys(memblock_region_memory_end_pfn(region)) - 1;
		res->flags = IORESOURCE_MEM | IORESOURCE_BUSY;

		request_resource(&iomem_resource, res);

		if (kernel_code.start >= res->start &&
		    kernel_code.end <= res->end)
			request_resource(res, &kernel_code);
		if (kernel_data.start >= res->start &&
		    kernel_data.end <= res->end)
			request_resource(res, &kernel_data);
	}

	if (mdesc->video_start) {
		video_ram.start = mdesc->video_start;
		video_ram.end   = mdesc->video_end;
		request_resource(&iomem_resource, &video_ram);
	}

	/*
	 * Some machines don't have the possibility of ever
	 * possessing lp0, lp1 or lp2
	 */
	if (mdesc->reserve_lp0)
		request_resource(&ioport_resource, &lp0);
	if (mdesc->reserve_lp1)
		request_resource(&ioport_resource, &lp1);
	if (mdesc->reserve_lp2)
		request_resource(&ioport_resource, &lp2);
}

/*
 *  Tag parsing.
 *
 * This is the new way of passing data to the kernel at boot time.  Rather
 * than passing a fixed inflexible structure to the kernel, we pass a list
 * of variable-sized tags to the kernel.  The first tag must be a ATAG_CORE
 * tag for the list to be recognised (to distinguish the tagged list from
 * a param_struct).  The list is terminated with a zero-length tag (this tag
 * is not parsed in any way).
 */
static int __init parse_tag_core(const struct tag *tag)
{
	if (tag->hdr.size > 2) {
		if ((tag->u.core.flags & 1) == 0)
			root_mountflags &= ~MS_RDONLY;
		ROOT_DEV = old_decode_dev(tag->u.core.rootdev);
	}
	return 0;
}

__tagtable(ATAG_CORE, parse_tag_core);

static int __init parse_tag_mem32(const struct tag *tag)
{
	return arm_add_memory(tag->u.mem.start, tag->u.mem.size);
}

__tagtable(ATAG_MEM, parse_tag_mem32);

#if defined(CONFIG_VGA_CONSOLE) || defined(CONFIG_DUMMY_CONSOLE)
struct screen_info screen_info = {
 .orig_video_lines	= 30,
 .orig_video_cols	= 80,
 .orig_video_mode	= 0,
 .orig_video_ega_bx	= 0,
 .orig_video_isVGA	= 1,
 .orig_video_points	= 8
};

static int __init parse_tag_videotext(const struct tag *tag)
{
	screen_info.orig_x            = tag->u.videotext.x;
	screen_info.orig_y            = tag->u.videotext.y;
	screen_info.orig_video_page   = tag->u.videotext.video_page;
	screen_info.orig_video_mode   = tag->u.videotext.video_mode;
	screen_info.orig_video_cols   = tag->u.videotext.video_cols;
	screen_info.orig_video_ega_bx = tag->u.videotext.video_ega_bx;
	screen_info.orig_video_lines  = tag->u.videotext.video_lines;
	screen_info.orig_video_isVGA  = tag->u.videotext.video_isvga;
	screen_info.orig_video_points = tag->u.videotext.video_points;
	return 0;
}

__tagtable(ATAG_VIDEOTEXT, parse_tag_videotext);
#endif

static int __init parse_tag_ramdisk(const struct tag *tag)
{
	setup_ramdisk((tag->u.ramdisk.flags & 1) == 0,
		      (tag->u.ramdisk.flags & 2) == 0,
		      tag->u.ramdisk.start, tag->u.ramdisk.size);
	return 0;
}

__tagtable(ATAG_RAMDISK, parse_tag_ramdisk);

static int __init parse_tag_serialnr(const struct tag *tag)
{
	system_serial_low = tag->u.serialnr.low;
	system_serial_high = tag->u.serialnr.high;
	return 0;
}

__tagtable(ATAG_SERIAL, parse_tag_serialnr);

static int __init parse_tag_revision(const struct tag *tag)
{
	system_rev = tag->u.revision.rev;
	return 0;
}

__tagtable(ATAG_REVISION, parse_tag_revision);

static int __init parse_tag_cmdline(const struct tag *tag)
{
#if defined(CONFIG_CMDLINE_EXTEND)
	strlcat(default_command_line, " ", COMMAND_LINE_SIZE);
	strlcat(default_command_line, tag->u.cmdline.cmdline,
		COMMAND_LINE_SIZE);
#elif defined(CONFIG_CMDLINE_FORCE)
	pr_warning("Ignoring tag cmdline (using the default kernel command line)\n");
#else
	strlcpy(default_command_line, tag->u.cmdline.cmdline,
		COMMAND_LINE_SIZE);
#endif
	return 0;
}

__tagtable(ATAG_CMDLINE, parse_tag_cmdline);

/*
 * Scan the tag table for this tag, and call its parse function.
 * The tag table is built by the linker from all the __tagtable
 * declarations.
 */
static int __init parse_tag(const struct tag *tag)
{
	extern struct tagtable __tagtable_begin, __tagtable_end;
	struct tagtable *t;

	for (t = &__tagtable_begin; t < &__tagtable_end; t++)
		if (tag->hdr.tag == t->tag) {
			t->parse(tag);
			break;
		}

	return t < &__tagtable_end;
}

/*
 * Parse all tags in the list, checking both the global and architecture
 * specific tag tables.
 */
static void __init parse_tags(const struct tag *t)
{
	for (; t->hdr.size; t = tag_next(t))
		if (!parse_tag(t))
			printk(KERN_WARNING
				"Ignoring unrecognised tag 0x%08x\n",
				t->hdr.tag);
}

/*
 * This holds our defaults.
 */
static struct init_tags {
	struct tag_header hdr1;
	struct tag_core   core;
	struct tag_header hdr2;
	struct tag_mem32  mem;
	struct tag_header hdr3;
} init_tags __initdata = {
	{ tag_size(tag_core), ATAG_CORE },
	{ 1, PAGE_SIZE, 0xff },
	{ tag_size(tag_mem32), ATAG_MEM },
	{ MEM_SIZE },
	{ 0, ATAG_NONE }
};

static int __init customize_machine(void)
{
	/* customizes platform devices, or adds new ones */
	if (machine_desc->init_machine)
		machine_desc->init_machine();
	return 0;
}
arch_initcall(customize_machine);

#ifdef CONFIG_KEXEC
static inline unsigned long long get_total_mem(void)
{
	unsigned long total;

	total = max_low_pfn - min_low_pfn;
	return total << PAGE_SHIFT;
}

/**
 * reserve_crashkernel() - reserves memory are for crash kernel
 *
 * This function reserves memory area given in "crashkernel=" kernel command
 * line parameter. The memory reserved is used by a dump capture kernel when
 * primary kernel is crashing.
 */
static void __init reserve_crashkernel(void)
{
	unsigned long long crash_size, crash_base;
	unsigned long long total_mem;
	int ret;

	total_mem = get_total_mem();
	ret = parse_crashkernel(boot_command_line, total_mem,
				&crash_size, &crash_base);
	if (ret)
		return;

	ret = reserve_bootmem(crash_base, crash_size, BOOTMEM_EXCLUSIVE);
	if (ret < 0) {
		printk(KERN_WARNING "crashkernel reservation failed - "
		       "memory is in use (0x%lx)\n", (unsigned long)crash_base);
		return;
	}

	printk(KERN_INFO "Reserving %ldMB of memory at %ldMB "
	       "for crashkernel (System RAM: %ldMB)\n",
	       (unsigned long)(crash_size >> 20),
	       (unsigned long)(crash_base >> 20),
	       (unsigned long)(total_mem >> 20));

	crashk_res.start = crash_base;
	crashk_res.end = crash_base + crash_size - 1;
	insert_resource(&iomem_resource, &crashk_res);
}
#else
static inline void reserve_crashkernel(void) {}
#endif /* CONFIG_KEXEC */

static void __init squash_mem_tags(struct tag *tag)
{
	for (; tag->hdr.size; tag = tag_next(tag))
		if (tag->hdr.tag == ATAG_MEM)
			tag->hdr.tag = ATAG_NONE;
}

static struct machine_desc * __init setup_machine_tags(unsigned int nr)
{
	struct tag *tags = (struct tag *)&init_tags;
	struct machine_desc *mdesc = NULL, *p;
	char *from = default_command_line;

	init_tags.mem.start = PHYS_OFFSET;

	/*
	 * locate machine in the list of supported machines.
	 */
	for_each_machine_desc(p)
		if (nr == p->nr) {
			printk("Machine: %s\n", p->name);
			mdesc = p;
			break;
		}

	if (!mdesc) {
		early_print("\nError: unrecognized/unsupported machine ID"
			" (r1 = 0x%08x).\n\n", nr);
		dump_machine_table(); /* does not return */
	}

	if (__atags_pointer)
		tags = phys_to_virt(__atags_pointer);
	else if (mdesc->atag_offset)
		tags = (void *)(PAGE_OFFSET + mdesc->atag_offset);

#if defined(CONFIG_DEPRECATED_PARAM_STRUCT)
	/*
	 * If we have the old style parameters, convert them to
	 * a tag list.
	 */
	if (tags->hdr.tag != ATAG_CORE)
		convert_to_tag_list(tags);
#endif

	if (tags->hdr.tag != ATAG_CORE) {
#if defined(CONFIG_OF)
		/*
		 * If CONFIG_OF is set, then assume this is a reasonably
		 * modern system that should pass boot parameters
		 */
		early_print("Warning: Neither atags nor dtb found\n");
#endif
		tags = (struct tag *)&init_tags;
	}

	if (mdesc->fixup)
		mdesc->fixup(tags, &from, &meminfo);

	if (tags->hdr.tag == ATAG_CORE) {
		if (meminfo.nr_banks != 0)
			squash_mem_tags(tags);
		save_atags(tags);
		parse_tags(tags);
	}

	/* parse_early_param needs a boot_command_line */
	strlcpy(boot_command_line, from, COMMAND_LINE_SIZE);

	return mdesc;
}

static int __init meminfo_cmp(const void *_a, const void *_b)
{
	const struct membank *a = _a, *b = _b;
	long cmp = bank_pfn_start(a) - bank_pfn_start(b);
	return cmp < 0 ? -1 : cmp > 0 ? 1 : 0;
}

void __init setup_arch(char **cmdline_p)
{
	struct machine_desc *mdesc;

	setup_processor();
	mdesc = setup_machine_fdt(__atags_pointer);
	if (!mdesc)
		mdesc = setup_machine_tags(machine_arch_type);
	machine_desc = mdesc;
	machine_name = mdesc->name;

<<<<<<< HEAD
	setup_dma_zone(mdesc);

	if (mdesc->soft_reboot)
		reboot_setup("s");
=======
#ifdef CONFIG_ZONE_DMA
	if (mdesc->dma_zone_size) {
		extern unsigned long arm_dma_zone_size;
		arm_dma_zone_size = mdesc->dma_zone_size;
	}
#endif
	if (mdesc->restart_mode)
		reboot_setup(&mdesc->restart_mode);
>>>>>>> 53143fd3

	init_mm.start_code = (unsigned long) _text;
	init_mm.end_code   = (unsigned long) _etext;
	init_mm.end_data   = (unsigned long) _edata;
	init_mm.brk	   = (unsigned long) _end;

	/* populate cmd_line too for later use, preserving boot_command_line */
	strlcpy(cmd_line, boot_command_line, COMMAND_LINE_SIZE);
	*cmdline_p = cmd_line;

	parse_early_param();

	sort(&meminfo.bank, meminfo.nr_banks, sizeof(meminfo.bank[0]), meminfo_cmp, NULL);
	sanity_check_meminfo();
	arm_memblock_init(&meminfo, mdesc);

	paging_init(mdesc);
	request_standard_resources(mdesc);

	if (mdesc->restart)
		arm_pm_restart = mdesc->restart;

	unflatten_device_tree();

#ifdef CONFIG_SMP
	if (is_smp())
		smp_init_cpus();
#endif
	reserve_crashkernel();

	tcm_init();

#ifdef CONFIG_MULTI_IRQ_HANDLER
	handle_arch_irq = mdesc->handle_irq;
#endif

#ifdef CONFIG_VT
#if defined(CONFIG_VGA_CONSOLE)
	conswitchp = &vga_con;
#elif defined(CONFIG_DUMMY_CONSOLE)
	conswitchp = &dummy_con;
#endif
#endif

	if (mdesc->init_early)
		mdesc->init_early();
}


static int __init topology_init(void)
{
	int cpu;

	for_each_possible_cpu(cpu) {
		struct cpuinfo_arm *cpuinfo = &per_cpu(cpu_data, cpu);
		cpuinfo->cpu.hotpluggable = 1;
		register_cpu(&cpuinfo->cpu, cpu);
	}

	return 0;
}
subsys_initcall(topology_init);

#ifdef CONFIG_HAVE_PROC_CPU
static int __init proc_cpu_init(void)
{
	struct proc_dir_entry *res;

	res = proc_mkdir("cpu", NULL);
	if (!res)
		return -ENOMEM;
	return 0;
}
fs_initcall(proc_cpu_init);
#endif

static const char *hwcap_str[] = {
	"swp",
	"half",
	"thumb",
	"26bit",
	"fastmult",
	"fpa",
	"vfp",
	"edsp",
	"java",
	"iwmmxt",
	"crunch",
	"thumbee",
	"neon",
	"vfpv3",
	"vfpv3d16",
	"tls",
	"vfpv4",
	"idiva",
	"idivt",
	NULL
};

static int c_show(struct seq_file *m, void *v)
{
	int i;

	seq_printf(m, "Processor\t: %s rev %d (%s)\n",
		   cpu_name, read_cpuid_id() & 15, elf_platform);

#if defined(CONFIG_SMP)
	for_each_online_cpu(i) {
		/*
		 * glibc reads /proc/cpuinfo to determine the number of
		 * online processors, looking for lines beginning with
		 * "processor".  Give glibc what it expects.
		 */
		seq_printf(m, "processor\t: %d\n", i);
		seq_printf(m, "BogoMIPS\t: %lu.%02lu\n\n",
			   per_cpu(cpu_data, i).loops_per_jiffy / (500000UL/HZ),
			   (per_cpu(cpu_data, i).loops_per_jiffy / (5000UL/HZ)) % 100);
	}
#else /* CONFIG_SMP */
	seq_printf(m, "BogoMIPS\t: %lu.%02lu\n",
		   loops_per_jiffy / (500000/HZ),
		   (loops_per_jiffy / (5000/HZ)) % 100);
#endif

	/* dump out the processor features */
	seq_puts(m, "Features\t: ");

	for (i = 0; hwcap_str[i]; i++)
		if (elf_hwcap & (1 << i))
			seq_printf(m, "%s ", hwcap_str[i]);

	seq_printf(m, "\nCPU implementer\t: 0x%02x\n", read_cpuid_id() >> 24);
	seq_printf(m, "CPU architecture: %s\n", proc_arch[cpu_architecture()]);

	if ((read_cpuid_id() & 0x0008f000) == 0x00000000) {
		/* pre-ARM7 */
		seq_printf(m, "CPU part\t: %07x\n", read_cpuid_id() >> 4);
	} else {
		if ((read_cpuid_id() & 0x0008f000) == 0x00007000) {
			/* ARM7 */
			seq_printf(m, "CPU variant\t: 0x%02x\n",
				   (read_cpuid_id() >> 16) & 127);
		} else {
			/* post-ARM7 */
			seq_printf(m, "CPU variant\t: 0x%x\n",
				   (read_cpuid_id() >> 20) & 15);
		}
		seq_printf(m, "CPU part\t: 0x%03x\n",
			   (read_cpuid_id() >> 4) & 0xfff);
	}
	seq_printf(m, "CPU revision\t: %d\n", read_cpuid_id() & 15);

	seq_puts(m, "\n");

	seq_printf(m, "Hardware\t: %s\n", machine_name);
	seq_printf(m, "Revision\t: %04x\n", system_rev);
	seq_printf(m, "Serial\t\t: %08x%08x\n",
		   system_serial_high, system_serial_low);

	return 0;
}

static void *c_start(struct seq_file *m, loff_t *pos)
{
	return *pos < 1 ? (void *)1 : NULL;
}

static void *c_next(struct seq_file *m, void *v, loff_t *pos)
{
	++*pos;
	return NULL;
}

static void c_stop(struct seq_file *m, void *v)
{
}

const struct seq_operations cpuinfo_op = {
	.start	= c_start,
	.next	= c_next,
	.stop	= c_stop,
	.show	= c_show
};<|MERGE_RESOLUTION|>--- conflicted
+++ resolved
@@ -81,7 +81,6 @@
 extern void paging_init(struct machine_desc *desc);
 extern void sanity_check_meminfo(void);
 extern void reboot_setup(char *str);
-extern void setup_dma_zone(struct machine_desc *desc);
 
 unsigned int processor_id;
 EXPORT_SYMBOL(processor_id);
@@ -940,12 +939,6 @@
 	machine_desc = mdesc;
 	machine_name = mdesc->name;
 
-<<<<<<< HEAD
-	setup_dma_zone(mdesc);
-
-	if (mdesc->soft_reboot)
-		reboot_setup("s");
-=======
 #ifdef CONFIG_ZONE_DMA
 	if (mdesc->dma_zone_size) {
 		extern unsigned long arm_dma_zone_size;
@@ -954,7 +947,6 @@
 #endif
 	if (mdesc->restart_mode)
 		reboot_setup(&mdesc->restart_mode);
->>>>>>> 53143fd3
 
 	init_mm.start_code = (unsigned long) _text;
 	init_mm.end_code   = (unsigned long) _etext;
