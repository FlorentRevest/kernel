/*
 *  linux/arch/arm/kernel/setup.c
 *
 *  Copyright (C) 1995-2001 Russell King
 *
 * This program is free software; you can redistribute it and/or modify
 * it under the terms of the GNU General Public License version 2 as
 * published by the Free Software Foundation.
 */
#include <linux/export.h>
#include <linux/kernel.h>
#include <linux/stddef.h>
#include <linux/ioport.h>
#include <linux/delay.h>
#include <linux/utsname.h>
#include <linux/initrd.h>
#include <linux/console.h>
#include <linux/bootmem.h>
#include <linux/seq_file.h>
#include <linux/screen_info.h>
#include <linux/init.h>
#include <linux/kexec.h>
#include <linux/of_fdt.h>
#include <linux/root_dev.h>
#include <linux/cpu.h>
#include <linux/interrupt.h>
#include <linux/smp.h>
#include <linux/fs.h>
#include <linux/proc_fs.h>
#include <linux/memblock.h>
#include <linux/bug.h>
#include <linux/compiler.h>
#include <linux/sort.h>

#include <asm/unified.h>
#include <asm/cp15.h>
#include <asm/cpu.h>
#include <asm/cputype.h>
#include <asm/elf.h>
#include <asm/procinfo.h>
#include <asm/sections.h>
#include <asm/setup.h>
#include <asm/smp_plat.h>
#include <asm/mach-types.h>
#include <asm/cacheflush.h>
#include <asm/cachetype.h>
#include <asm/tlbflush.h>

#include <asm/prom.h>
#include <asm/mach/arch.h>
#include <asm/mach/irq.h>
#include <asm/mach/time.h>
#include <asm/system_info.h>
#include <asm/system_misc.h>
#include <asm/traps.h>
#include <asm/unwind.h>
#include <asm/memblock.h>

#if defined(CONFIG_DEPRECATED_PARAM_STRUCT)
#include "compat.h"
#endif
#include "atags.h"
#include "tcm.h"

#ifndef MEM_SIZE
#define MEM_SIZE	(16*1024*1024)
#endif

#if defined(CONFIG_FPE_NWFPE) || defined(CONFIG_FPE_FASTFPE)
char fpe_type[8];

static int __init fpe_setup(char *line)
{
	memcpy(fpe_type, line, 8);
	return 1;
}

__setup("fpe=", fpe_setup);
#endif

extern void paging_init(struct machine_desc *desc);
extern void sanity_check_meminfo(void);
extern void reboot_setup(char *str);
extern void setup_dma_zone(struct machine_desc *desc);

unsigned int processor_id;
EXPORT_SYMBOL(processor_id);
unsigned int __machine_arch_type __read_mostly;
EXPORT_SYMBOL(__machine_arch_type);
unsigned int cacheid __read_mostly;
EXPORT_SYMBOL(cacheid);

unsigned int __atags_pointer __initdata;

unsigned int system_rev;
EXPORT_SYMBOL(system_rev);

unsigned int system_serial_low;
EXPORT_SYMBOL(system_serial_low);

unsigned int system_serial_high;
EXPORT_SYMBOL(system_serial_high);

unsigned int elf_hwcap __read_mostly;
EXPORT_SYMBOL(elf_hwcap);


#ifdef MULTI_CPU
struct processor processor __read_mostly;
#endif
#ifdef MULTI_TLB
struct cpu_tlb_fns cpu_tlb __read_mostly;
#endif
#ifdef MULTI_USER
struct cpu_user_fns cpu_user __read_mostly;
#endif
#ifdef MULTI_CACHE
struct cpu_cache_fns cpu_cache __read_mostly;
#endif
#ifdef CONFIG_OUTER_CACHE
struct outer_cache_fns outer_cache __read_mostly;
EXPORT_SYMBOL(outer_cache);
#endif

/*
 * Cached cpu_architecture() result for use by assembler code.
 * C code should use the cpu_architecture() function instead of accessing this
 * variable directly.
 */
int __cpu_architecture __read_mostly = CPU_ARCH_UNKNOWN;

struct stack {
	u32 irq[3];
	u32 abt[3];
	u32 und[3];
} ____cacheline_aligned;

static struct stack stacks[NR_CPUS];

char elf_platform[ELF_PLATFORM_SIZE];
EXPORT_SYMBOL(elf_platform);

static const char *cpu_name;
static const char *machine_name;
static char __initdata cmd_line[COMMAND_LINE_SIZE];
struct machine_desc *machine_desc __initdata;

static char default_command_line[COMMAND_LINE_SIZE] __initdata = CONFIG_CMDLINE;
static union { char c[4]; unsigned long l; } endian_test __initdata = { { 'l', '?', '?', 'b' } };
#define ENDIANNESS ((char)endian_test.l)

DEFINE_PER_CPU(struct cpuinfo_arm, cpu_data);

/*
 * Standard memory resources
 */
static struct resource mem_res[] = {
	{
		.name = "Video RAM",
		.start = 0,
		.end = 0,
		.flags = IORESOURCE_MEM
	},
	{
		.name = "Kernel code",
		.start = 0,
		.end = 0,
		.flags = IORESOURCE_MEM
	},
	{
		.name = "Kernel data",
		.start = 0,
		.end = 0,
		.flags = IORESOURCE_MEM
	}
};

#define video_ram   mem_res[0]
#define kernel_code mem_res[1]
#define kernel_data mem_res[2]

static struct resource io_res[] = {
	{
		.name = "reserved",
		.start = 0x3bc,
		.end = 0x3be,
		.flags = IORESOURCE_IO | IORESOURCE_BUSY
	},
	{
		.name = "reserved",
		.start = 0x378,
		.end = 0x37f,
		.flags = IORESOURCE_IO | IORESOURCE_BUSY
	},
	{
		.name = "reserved",
		.start = 0x278,
		.end = 0x27f,
		.flags = IORESOURCE_IO | IORESOURCE_BUSY
	}
};

#define lp0 io_res[0]
#define lp1 io_res[1]
#define lp2 io_res[2]

static const char *proc_arch[] = {
	"undefined/unknown",
	"3",
	"4",
	"4T",
	"5",
	"5T",
	"5TE",
	"5TEJ",
	"6TEJ",
	"7",
	"?(11)",
	"?(12)",
	"?(13)",
	"?(14)",
	"?(15)",
	"?(16)",
	"?(17)",
};

static int __get_cpu_architecture(void)
{
	int cpu_arch;

	if ((read_cpuid_id() & 0x0008f000) == 0) {
		cpu_arch = CPU_ARCH_UNKNOWN;
	} else if ((read_cpuid_id() & 0x0008f000) == 0x00007000) {
		cpu_arch = (read_cpuid_id() & (1 << 23)) ? CPU_ARCH_ARMv4T : CPU_ARCH_ARMv3;
	} else if ((read_cpuid_id() & 0x00080000) == 0x00000000) {
		cpu_arch = (read_cpuid_id() >> 16) & 7;
		if (cpu_arch)
			cpu_arch += CPU_ARCH_ARMv3;
	} else if ((read_cpuid_id() & 0x000f0000) == 0x000f0000) {
		unsigned int mmfr0;

		/* Revised CPUID format. Read the Memory Model Feature
		 * Register 0 and check for VMSAv7 or PMSAv7 */
		asm("mrc	p15, 0, %0, c0, c1, 4"
		    : "=r" (mmfr0));
		if ((mmfr0 & 0x0000000f) >= 0x00000003 ||
		    (mmfr0 & 0x000000f0) >= 0x00000030)
			cpu_arch = CPU_ARCH_ARMv7;
		else if ((mmfr0 & 0x0000000f) == 0x00000002 ||
			 (mmfr0 & 0x000000f0) == 0x00000020)
			cpu_arch = CPU_ARCH_ARMv6;
		else
			cpu_arch = CPU_ARCH_UNKNOWN;
	} else
		cpu_arch = CPU_ARCH_UNKNOWN;

	return cpu_arch;
}

int __pure cpu_architecture(void)
{
	BUG_ON(__cpu_architecture == CPU_ARCH_UNKNOWN);

	return __cpu_architecture;
}

static int cpu_has_aliasing_icache(unsigned int arch)
{
	int aliasing_icache;
	unsigned int id_reg, num_sets, line_size;

	/* PIPT caches never alias. */
	if (icache_is_pipt())
		return 0;

	/* arch specifies the register format */
	switch (arch) {
	case CPU_ARCH_ARMv7:
		asm("mcr	p15, 2, %0, c0, c0, 0 @ set CSSELR"
		    : /* No output operands */
		    : "r" (1));
		isb();
		asm("mrc	p15, 1, %0, c0, c0, 0 @ read CCSIDR"
		    : "=r" (id_reg));
		line_size = 4 << ((id_reg & 0x7) + 2);
		num_sets = ((id_reg >> 13) & 0x7fff) + 1;
		aliasing_icache = (line_size * num_sets) > PAGE_SIZE;
		break;
	case CPU_ARCH_ARMv6:
		aliasing_icache = read_cpuid_cachetype() & (1 << 11);
		break;
	default:
		/* I-cache aliases will be handled by D-cache aliasing code */
		aliasing_icache = 0;
	}

	return aliasing_icache;
}

static void __init cacheid_init(void)
{
	unsigned int cachetype = read_cpuid_cachetype();
	unsigned int arch = cpu_architecture();

	if (arch >= CPU_ARCH_ARMv6) {
		if ((cachetype & (7 << 29)) == 4 << 29) {
			/* ARMv7 register format */
			arch = CPU_ARCH_ARMv7;
			cacheid = CACHEID_VIPT_NONALIASING;
			switch (cachetype & (3 << 14)) {
			case (1 << 14):
				cacheid |= CACHEID_ASID_TAGGED;
				break;
			case (3 << 14):
				cacheid |= CACHEID_PIPT;
				break;
			}
		} else {
			arch = CPU_ARCH_ARMv6;
			if (cachetype & (1 << 23))
				cacheid = CACHEID_VIPT_ALIASING;
			else
				cacheid = CACHEID_VIPT_NONALIASING;
		}
		if (cpu_has_aliasing_icache(arch))
			cacheid |= CACHEID_VIPT_I_ALIASING;
	} else {
		cacheid = CACHEID_VIVT;
	}

	printk("CPU: %s data cache, %s instruction cache\n",
		cache_is_vivt() ? "VIVT" :
		cache_is_vipt_aliasing() ? "VIPT aliasing" :
		cache_is_vipt_nonaliasing() ? "PIPT / VIPT nonaliasing" : "unknown",
		cache_is_vivt() ? "VIVT" :
		icache_is_vivt_asid_tagged() ? "VIVT ASID tagged" :
		icache_is_vipt_aliasing() ? "VIPT aliasing" :
		icache_is_pipt() ? "PIPT" :
		cache_is_vipt_nonaliasing() ? "VIPT nonaliasing" : "unknown");
}

/*
 * These functions re-use the assembly code in head.S, which
 * already provide the required functionality.
 */
extern struct proc_info_list *lookup_processor_type(unsigned int);

void __init early_print(const char *str, ...)
{
	extern void printascii(const char *);
	char buf[256];
	va_list ap;

	va_start(ap, str);
	vsnprintf(buf, sizeof(buf), str, ap);
	va_end(ap);

#ifdef CONFIG_DEBUG_LL
	printascii(buf);
#endif
	printk("%s", buf);
}

static void __init feat_v6_fixup(void)
{
	int id = read_cpuid_id();

	if ((id & 0xff0f0000) != 0x41070000)
		return;

	/*
	 * HWCAP_TLS is available only on 1136 r1p0 and later,
	 * see also kuser_get_tls_init.
	 */
	if ((((id >> 4) & 0xfff) == 0xb36) && (((id >> 20) & 3) == 0))
		elf_hwcap &= ~HWCAP_TLS;
}

/*
 * cpu_init - initialise one CPU.
 *
 * cpu_init sets up the per-CPU stacks.
 */
void cpu_init(void)
{
	unsigned int cpu = smp_processor_id();
	struct stack *stk = &stacks[cpu];

	if (cpu >= NR_CPUS) {
		printk(KERN_CRIT "CPU%u: bad primary CPU number\n", cpu);
		BUG();
	}

	cpu_proc_init();

	/*
	 * Define the placement constraint for the inline asm directive below.
	 * In Thumb-2, msr with an immediate value is not allowed.
	 */
#ifdef CONFIG_THUMB2_KERNEL
#define PLC	"r"
#else
#define PLC	"I"
#endif

	/*
	 * setup stacks for re-entrant exception handlers
	 */
	__asm__ (
	"msr	cpsr_c, %1\n\t"
	"add	r14, %0, %2\n\t"
	"mov	sp, r14\n\t"
	"msr	cpsr_c, %3\n\t"
	"add	r14, %0, %4\n\t"
	"mov	sp, r14\n\t"
	"msr	cpsr_c, %5\n\t"
	"add	r14, %0, %6\n\t"
	"mov	sp, r14\n\t"
	"msr	cpsr_c, %7"
	    :
	    : "r" (stk),
	      PLC (PSR_F_BIT | PSR_I_BIT | IRQ_MODE),
	      "I" (offsetof(struct stack, irq[0])),
	      PLC (PSR_F_BIT | PSR_I_BIT | ABT_MODE),
	      "I" (offsetof(struct stack, abt[0])),
	      PLC (PSR_F_BIT | PSR_I_BIT | UND_MODE),
	      "I" (offsetof(struct stack, und[0])),
	      PLC (PSR_F_BIT | PSR_I_BIT | SVC_MODE)
	    : "r14");
}

int __cpu_logical_map[NR_CPUS];

void __init smp_setup_processor_id(void)
{
	int i;
	u32 cpu = is_smp() ? read_cpuid_mpidr() & 0xff : 0;

	cpu_logical_map(0) = cpu;
	for (i = 1; i < NR_CPUS; ++i)
		cpu_logical_map(i) = i == cpu ? 0 : i;

	printk(KERN_INFO "Booting Linux on physical CPU %d\n", cpu);
}

static void __init setup_processor(void)
{
	struct proc_info_list *list;

	/*
	 * locate processor in the list of supported processor
	 * types.  The linker builds this table for us from the
	 * entries in arch/arm/mm/proc-*.S
	 */
	list = lookup_processor_type(read_cpuid_id());
	if (!list) {
		printk("CPU configuration botched (ID %08x), unable "
		       "to continue.\n", read_cpuid_id());
		while (1);
	}

	cpu_name = list->cpu_name;
	__cpu_architecture = __get_cpu_architecture();

#ifdef MULTI_CPU
	processor = *list->proc;
#endif
#ifdef MULTI_TLB
	cpu_tlb = *list->tlb;
#endif
#ifdef MULTI_USER
	cpu_user = *list->user;
#endif
#ifdef MULTI_CACHE
	cpu_cache = *list->cache;
#endif

	printk("CPU: %s [%08x] revision %d (ARMv%s), cr=%08lx\n",
	       cpu_name, read_cpuid_id(), read_cpuid_id() & 15,
	       proc_arch[cpu_architecture()], cr_alignment);

	snprintf(init_utsname()->machine, __NEW_UTS_LEN + 1, "%s%c",
		 list->arch_name, ENDIANNESS);
	snprintf(elf_platform, ELF_PLATFORM_SIZE, "%s%c",
		 list->elf_name, ENDIANNESS);
	elf_hwcap = list->elf_hwcap;
#ifndef CONFIG_ARM_THUMB
	elf_hwcap &= ~HWCAP_THUMB;
#endif

	feat_v6_fixup();

	cacheid_init();
	cpu_init();
}

void __init dump_machine_table(void)
{
	struct machine_desc *p;

	early_print("Available machine support:\n\nID (hex)\tNAME\n");
	for_each_machine_desc(p)
		early_print("%08x\t%s\n", p->nr, p->name);

	early_print("\nPlease check your kernel config and/or bootloader.\n");

	while (true)
		/* can't use cpu_relax() here as it may require MMU setup */;
}

int __init arm_add_memory(phys_addr_t start, unsigned long size)
{
	struct membank *bank = &meminfo.bank[meminfo.nr_banks];

	if (meminfo.nr_banks >= NR_BANKS) {
		printk(KERN_CRIT "NR_BANKS too low, "
			"ignoring memory at 0x%08llx\n", (long long)start);
		return -EINVAL;
	}

	/*
	 * Ensure that start/size are aligned to a page boundary.
	 * Size is appropriately rounded down, start is rounded up.
	 */
	size -= start & ~PAGE_MASK;
	bank->start = PAGE_ALIGN(start);

#ifndef CONFIG_LPAE
	if (bank->start + size < bank->start) {
		printk(KERN_CRIT "Truncating memory at 0x%08llx to fit in "
			"32-bit physical address space\n", (long long)start);
		/*
		 * To ensure bank->start + bank->size is representable in
		 * 32 bits, we use ULONG_MAX as the upper limit rather than 4GB.
		 * This means we lose a page after masking.
		 */
		size = ULONG_MAX - bank->start;
	}
#endif

	bank->size = size & PAGE_MASK;

	/*
	 * Check whether this memory region has non-zero size or
	 * invalid node number.
	 */
	if (bank->size == 0)
		return -EINVAL;

	meminfo.nr_banks++;
	return 0;
}

/*
 * Pick out the memory size.  We look for mem=size@start,
 * where start and size are "size[KkMm]"
 */
static int __init early_mem(char *p)
{
	static int usermem __initdata = 0;
	unsigned long size;
	phys_addr_t start;
	char *endp;

	/*
	 * If the user specifies memory size, we
	 * blow away any automatically generated
	 * size.
	 */
	if (usermem == 0) {
		usermem = 1;
		meminfo.nr_banks = 0;
	}

	start = PHYS_OFFSET;
	size  = memparse(p, &endp);
	if (*endp == '@')
		start = memparse(endp + 1, NULL);

	arm_add_memory(start, size);

	return 0;
}
early_param("mem", early_mem);

static void __init
setup_ramdisk(int doload, int prompt, int image_start, unsigned int rd_sz)
{
#ifdef CONFIG_BLK_DEV_RAM
	extern int rd_size, rd_image_start, rd_prompt, rd_doload;

	rd_image_start = image_start;
	rd_prompt = prompt;
	rd_doload = doload;

	if (rd_sz)
		rd_size = rd_sz;
#endif
}

static void __init request_standard_resources(struct machine_desc *mdesc)
{
	struct memblock_region *region;
	struct resource *res;

	kernel_code.start   = virt_to_phys(_text);
	kernel_code.end     = virt_to_phys(_etext - 1);
	kernel_data.start   = virt_to_phys(_sdata);
	kernel_data.end     = virt_to_phys(_end - 1);

	for_each_memblock(memory, region) {
		res = alloc_bootmem_low(sizeof(*res));
		res->name  = "System RAM";
		res->start = __pfn_to_phys(memblock_region_memory_base_pfn(region));
		res->end = __pfn_to_phys(memblock_region_memory_end_pfn(region)) - 1;
		res->flags = IORESOURCE_MEM | IORESOURCE_BUSY;

		request_resource(&iomem_resource, res);

		if (kernel_code.start >= res->start &&
		    kernel_code.end <= res->end)
			request_resource(res, &kernel_code);
		if (kernel_data.start >= res->start &&
		    kernel_data.end <= res->end)
			request_resource(res, &kernel_data);
	}

	if (mdesc->video_start) {
		video_ram.start = mdesc->video_start;
		video_ram.end   = mdesc->video_end;
		request_resource(&iomem_resource, &video_ram);
	}

	/*
	 * Some machines don't have the possibility of ever
	 * possessing lp0, lp1 or lp2
	 */
	if (mdesc->reserve_lp0)
		request_resource(&ioport_resource, &lp0);
	if (mdesc->reserve_lp1)
		request_resource(&ioport_resource, &lp1);
	if (mdesc->reserve_lp2)
		request_resource(&ioport_resource, &lp2);
}

/*
 *  Tag parsing.
 *
 * This is the new way of passing data to the kernel at boot time.  Rather
 * than passing a fixed inflexible structure to the kernel, we pass a list
 * of variable-sized tags to the kernel.  The first tag must be a ATAG_CORE
 * tag for the list to be recognised (to distinguish the tagged list from
 * a param_struct).  The list is terminated with a zero-length tag (this tag
 * is not parsed in any way).
 */
static int __init parse_tag_core(const struct tag *tag)
{
	if (tag->hdr.size > 2) {
		if ((tag->u.core.flags & 1) == 0)
			root_mountflags &= ~MS_RDONLY;
		ROOT_DEV = old_decode_dev(tag->u.core.rootdev);
	}
	return 0;
}

__tagtable(ATAG_CORE, parse_tag_core);

static int __init parse_tag_mem32(const struct tag *tag)
{
	return arm_add_memory(tag->u.mem.start, tag->u.mem.size);
}

__tagtable(ATAG_MEM, parse_tag_mem32);

#if defined(CONFIG_VGA_CONSOLE) || defined(CONFIG_DUMMY_CONSOLE)
struct screen_info screen_info = {
 .orig_video_lines	= 30,
 .orig_video_cols	= 80,
 .orig_video_mode	= 0,
 .orig_video_ega_bx	= 0,
 .orig_video_isVGA	= 1,
 .orig_video_points	= 8
};

static int __init parse_tag_videotext(const struct tag *tag)
{
	screen_info.orig_x            = tag->u.videotext.x;
	screen_info.orig_y            = tag->u.videotext.y;
	screen_info.orig_video_page   = tag->u.videotext.video_page;
	screen_info.orig_video_mode   = tag->u.videotext.video_mode;
	screen_info.orig_video_cols   = tag->u.videotext.video_cols;
	screen_info.orig_video_ega_bx = tag->u.videotext.video_ega_bx;
	screen_info.orig_video_lines  = tag->u.videotext.video_lines;
	screen_info.orig_video_isVGA  = tag->u.videotext.video_isvga;
	screen_info.orig_video_points = tag->u.videotext.video_points;
	return 0;
}

__tagtable(ATAG_VIDEOTEXT, parse_tag_videotext);
#endif

static int __init parse_tag_ramdisk(const struct tag *tag)
{
	setup_ramdisk((tag->u.ramdisk.flags & 1) == 0,
		      (tag->u.ramdisk.flags & 2) == 0,
		      tag->u.ramdisk.start, tag->u.ramdisk.size);
	return 0;
}

__tagtable(ATAG_RAMDISK, parse_tag_ramdisk);

static int __init parse_tag_serialnr(const struct tag *tag)
{
	system_serial_low = tag->u.serialnr.low;
	system_serial_high = tag->u.serialnr.high;
	return 0;
}

__tagtable(ATAG_SERIAL, parse_tag_serialnr);

static int __init parse_tag_revision(const struct tag *tag)
{
	system_rev = tag->u.revision.rev;
	return 0;
}

__tagtable(ATAG_REVISION, parse_tag_revision);

static int __init parse_tag_cmdline(const struct tag *tag)
{
#if defined(CONFIG_CMDLINE_EXTEND)
	strlcat(default_command_line, " ", COMMAND_LINE_SIZE);
	strlcat(default_command_line, tag->u.cmdline.cmdline,
		COMMAND_LINE_SIZE);
#elif defined(CONFIG_CMDLINE_FORCE)
	pr_warning("Ignoring tag cmdline (using the default kernel command line)\n");
#else
	strlcpy(default_command_line, tag->u.cmdline.cmdline,
		COMMAND_LINE_SIZE);
#endif
	return 0;
}

__tagtable(ATAG_CMDLINE, parse_tag_cmdline);

/*
 * Scan the tag table for this tag, and call its parse function.
 * The tag table is built by the linker from all the __tagtable
 * declarations.
 */
static int __init parse_tag(const struct tag *tag)
{
	extern struct tagtable __tagtable_begin, __tagtable_end;
	struct tagtable *t;

	for (t = &__tagtable_begin; t < &__tagtable_end; t++)
		if (tag->hdr.tag == t->tag) {
			t->parse(tag);
			break;
		}

	return t < &__tagtable_end;
}

/*
 * Parse all tags in the list, checking both the global and architecture
 * specific tag tables.
 */
static void __init parse_tags(const struct tag *t)
{
	for (; t->hdr.size; t = tag_next(t))
		if (!parse_tag(t))
			printk(KERN_WARNING
				"Ignoring unrecognised tag 0x%08x\n",
				t->hdr.tag);
}

/*
 * This holds our defaults.
 */
static struct init_tags {
	struct tag_header hdr1;
	struct tag_core   core;
	struct tag_header hdr2;
	struct tag_mem32  mem;
	struct tag_header hdr3;
} init_tags __initdata = {
	{ tag_size(tag_core), ATAG_CORE },
	{ 1, PAGE_SIZE, 0xff },
	{ tag_size(tag_mem32), ATAG_MEM },
	{ MEM_SIZE },
	{ 0, ATAG_NONE }
};

static int __init customize_machine(void)
{
	/* customizes platform devices, or adds new ones */
	if (machine_desc->init_machine)
		machine_desc->init_machine();
	return 0;
}
arch_initcall(customize_machine);

#ifdef CONFIG_KEXEC
static inline unsigned long long get_total_mem(void)
{
	unsigned long total;

	total = max_low_pfn - min_low_pfn;
	return total << PAGE_SHIFT;
}

/**
 * reserve_crashkernel() - reserves memory are for crash kernel
 *
 * This function reserves memory area given in "crashkernel=" kernel command
 * line parameter. The memory reserved is used by a dump capture kernel when
 * primary kernel is crashing.
 */
static void __init reserve_crashkernel(void)
{
	unsigned long long crash_size, crash_base;
	unsigned long long total_mem;
	int ret;

	total_mem = get_total_mem();
	ret = parse_crashkernel(boot_command_line, total_mem,
				&crash_size, &crash_base);
	if (ret)
		return;

	ret = reserve_bootmem(crash_base, crash_size, BOOTMEM_EXCLUSIVE);
	if (ret < 0) {
		printk(KERN_WARNING "crashkernel reservation failed - "
		       "memory is in use (0x%lx)\n", (unsigned long)crash_base);
		return;
	}

	printk(KERN_INFO "Reserving %ldMB of memory at %ldMB "
	       "for crashkernel (System RAM: %ldMB)\n",
	       (unsigned long)(crash_size >> 20),
	       (unsigned long)(crash_base >> 20),
	       (unsigned long)(total_mem >> 20));

	crashk_res.start = crash_base;
	crashk_res.end = crash_base + crash_size - 1;
	insert_resource(&iomem_resource, &crashk_res);
}
#else
static inline void reserve_crashkernel(void) {}
#endif /* CONFIG_KEXEC */

static void __init squash_mem_tags(struct tag *tag)
{
	for (; tag->hdr.size; tag = tag_next(tag))
		if (tag->hdr.tag == ATAG_MEM)
			tag->hdr.tag = ATAG_NONE;
}

static struct machine_desc * __init setup_machine_tags(unsigned int nr)
{
	struct tag *tags = (struct tag *)&init_tags;
	struct machine_desc *mdesc = NULL, *p;
	char *from = default_command_line;

	init_tags.mem.start = PHYS_OFFSET;

	/*
	 * locate machine in the list of supported machines.
	 */
	for_each_machine_desc(p)
		if (nr == p->nr) {
			printk("Machine: %s\n", p->name);
			mdesc = p;
			break;
		}

	if (!mdesc) {
		early_print("\nError: unrecognized/unsupported machine ID"
			" (r1 = 0x%08x).\n\n", nr);
		dump_machine_table(); /* does not return */
	}

	if (__atags_pointer)
		tags = phys_to_virt(__atags_pointer);
	else if (mdesc->atag_offset)
		tags = (void *)(PAGE_OFFSET + mdesc->atag_offset);

#if defined(CONFIG_DEPRECATED_PARAM_STRUCT)
	/*
	 * If we have the old style parameters, convert them to
	 * a tag list.
	 */
	if (tags->hdr.tag != ATAG_CORE)
		convert_to_tag_list(tags);
#endif

	if (tags->hdr.tag != ATAG_CORE) {
#if defined(CONFIG_OF)
		/*
		 * If CONFIG_OF is set, then assume this is a reasonably
		 * modern system that should pass boot parameters
		 */
		early_print("Warning: Neither atags nor dtb found\n");
#endif
		tags = (struct tag *)&init_tags;
	}

	if (mdesc->fixup)
		mdesc->fixup(tags, &from, &meminfo);

	if (tags->hdr.tag == ATAG_CORE) {
		if (meminfo.nr_banks != 0)
			squash_mem_tags(tags);
		save_atags(tags);
		parse_tags(tags);
	}

	/* parse_early_param needs a boot_command_line */
	strlcpy(boot_command_line, from, COMMAND_LINE_SIZE);

	return mdesc;
}

static int __init meminfo_cmp(const void *_a, const void *_b)
{
	const struct membank *a = _a, *b = _b;
	long cmp = bank_pfn_start(a) - bank_pfn_start(b);
	return cmp < 0 ? -1 : cmp > 0 ? 1 : 0;
}

void __init setup_arch(char **cmdline_p)
{
	struct machine_desc *mdesc;

	setup_processor();
	mdesc = setup_machine_fdt(__atags_pointer);
	if (!mdesc)
		mdesc = setup_machine_tags(machine_arch_type);
	machine_desc = mdesc;
	machine_name = mdesc->name;

<<<<<<< HEAD
	setup_dma_zone(mdesc);

	if (mdesc->soft_reboot)
		reboot_setup("s");
=======
#ifdef CONFIG_ZONE_DMA
	if (mdesc->dma_zone_size) {
		extern unsigned long arm_dma_zone_size;
		arm_dma_zone_size = mdesc->dma_zone_size;
	}
#endif
	if (mdesc->restart_mode)
		reboot_setup(&mdesc->restart_mode);
>>>>>>> 90adfd2b

	init_mm.start_code = (unsigned long) _text;
	init_mm.end_code   = (unsigned long) _etext;
	init_mm.end_data   = (unsigned long) _edata;
	init_mm.brk	   = (unsigned long) _end;

	/* populate cmd_line too for later use, preserving boot_command_line */
	strlcpy(cmd_line, boot_command_line, COMMAND_LINE_SIZE);
	*cmdline_p = cmd_line;

	parse_early_param();

	sort(&meminfo.bank, meminfo.nr_banks, sizeof(meminfo.bank[0]), meminfo_cmp, NULL);
	sanity_check_meminfo();
	arm_memblock_init(&meminfo, mdesc);

	paging_init(mdesc);
	request_standard_resources(mdesc);

	if (mdesc->restart)
		arm_pm_restart = mdesc->restart;

	unflatten_device_tree();

#ifdef CONFIG_SMP
	if (is_smp())
		smp_init_cpus();
#endif
	reserve_crashkernel();

	tcm_init();

#ifdef CONFIG_MULTI_IRQ_HANDLER
	handle_arch_irq = mdesc->handle_irq;
#endif

#ifdef CONFIG_VT
#if defined(CONFIG_VGA_CONSOLE)
	conswitchp = &vga_con;
#elif defined(CONFIG_DUMMY_CONSOLE)
	conswitchp = &dummy_con;
#endif
#endif

	if (mdesc->init_early)
		mdesc->init_early();
}


static int __init topology_init(void)
{
	int cpu;

	for_each_possible_cpu(cpu) {
		struct cpuinfo_arm *cpuinfo = &per_cpu(cpu_data, cpu);
		cpuinfo->cpu.hotpluggable = 1;
		register_cpu(&cpuinfo->cpu, cpu);
	}

	return 0;
}
subsys_initcall(topology_init);

#ifdef CONFIG_HAVE_PROC_CPU
static int __init proc_cpu_init(void)
{
	struct proc_dir_entry *res;

	res = proc_mkdir("cpu", NULL);
	if (!res)
		return -ENOMEM;
	return 0;
}
fs_initcall(proc_cpu_init);
#endif

static const char *hwcap_str[] = {
	"swp",
	"half",
	"thumb",
	"26bit",
	"fastmult",
	"fpa",
	"vfp",
	"edsp",
	"java",
	"iwmmxt",
	"crunch",
	"thumbee",
	"neon",
	"vfpv3",
	"vfpv3d16",
	"tls",
	"vfpv4",
	"idiva",
	"idivt",
	NULL
};

static int c_show(struct seq_file *m, void *v)
{
	int i;

	seq_printf(m, "Processor\t: %s rev %d (%s)\n",
		   cpu_name, read_cpuid_id() & 15, elf_platform);

#if defined(CONFIG_SMP)
	for_each_online_cpu(i) {
		/*
		 * glibc reads /proc/cpuinfo to determine the number of
		 * online processors, looking for lines beginning with
		 * "processor".  Give glibc what it expects.
		 */
		seq_printf(m, "processor\t: %d\n", i);
		seq_printf(m, "BogoMIPS\t: %lu.%02lu\n\n",
			   per_cpu(cpu_data, i).loops_per_jiffy / (500000UL/HZ),
			   (per_cpu(cpu_data, i).loops_per_jiffy / (5000UL/HZ)) % 100);
	}
#else /* CONFIG_SMP */
	seq_printf(m, "BogoMIPS\t: %lu.%02lu\n",
		   loops_per_jiffy / (500000/HZ),
		   (loops_per_jiffy / (5000/HZ)) % 100);
#endif

	/* dump out the processor features */
	seq_puts(m, "Features\t: ");

	for (i = 0; hwcap_str[i]; i++)
		if (elf_hwcap & (1 << i))
			seq_printf(m, "%s ", hwcap_str[i]);

	seq_printf(m, "\nCPU implementer\t: 0x%02x\n", read_cpuid_id() >> 24);
	seq_printf(m, "CPU architecture: %s\n", proc_arch[cpu_architecture()]);

	if ((read_cpuid_id() & 0x0008f000) == 0x00000000) {
		/* pre-ARM7 */
		seq_printf(m, "CPU part\t: %07x\n", read_cpuid_id() >> 4);
	} else {
		if ((read_cpuid_id() & 0x0008f000) == 0x00007000) {
			/* ARM7 */
			seq_printf(m, "CPU variant\t: 0x%02x\n",
				   (read_cpuid_id() >> 16) & 127);
		} else {
			/* post-ARM7 */
			seq_printf(m, "CPU variant\t: 0x%x\n",
				   (read_cpuid_id() >> 20) & 15);
		}
		seq_printf(m, "CPU part\t: 0x%03x\n",
			   (read_cpuid_id() >> 4) & 0xfff);
	}
	seq_printf(m, "CPU revision\t: %d\n", read_cpuid_id() & 15);

	seq_puts(m, "\n");

	seq_printf(m, "Hardware\t: %s\n", machine_name);
	seq_printf(m, "Revision\t: %04x\n", system_rev);
	seq_printf(m, "Serial\t\t: %08x%08x\n",
		   system_serial_high, system_serial_low);

	return 0;
}

static void *c_start(struct seq_file *m, loff_t *pos)
{
	return *pos < 1 ? (void *)1 : NULL;
}

static void *c_next(struct seq_file *m, void *v, loff_t *pos)
{
	++*pos;
	return NULL;
}

static void c_stop(struct seq_file *m, void *v)
{
}

const struct seq_operations cpuinfo_op = {
	.start	= c_start,
	.next	= c_next,
	.stop	= c_stop,
	.show	= c_show
};<|MERGE_RESOLUTION|>--- conflicted
+++ resolved
@@ -940,21 +940,10 @@
 	machine_desc = mdesc;
 	machine_name = mdesc->name;
 
-<<<<<<< HEAD
 	setup_dma_zone(mdesc);
 
 	if (mdesc->soft_reboot)
 		reboot_setup("s");
-=======
-#ifdef CONFIG_ZONE_DMA
-	if (mdesc->dma_zone_size) {
-		extern unsigned long arm_dma_zone_size;
-		arm_dma_zone_size = mdesc->dma_zone_size;
-	}
-#endif
-	if (mdesc->restart_mode)
-		reboot_setup(&mdesc->restart_mode);
->>>>>>> 90adfd2b
 
 	init_mm.start_code = (unsigned long) _text;
 	init_mm.end_code   = (unsigned long) _etext;
