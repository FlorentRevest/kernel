/*
 *  linux/arch/arm/kernel/head.S
 *
 *  Copyright (C) 1994-2002 Russell King
 *  Copyright (c) 2003 ARM Limited
 *  All Rights Reserved
 *
 * This program is free software; you can redistribute it and/or modify
 * it under the terms of the GNU General Public License version 2 as
 * published by the Free Software Foundation.
 *
 *  Kernel startup code for all 32-bit CPUs
 */
#include <linux/linkage.h>
#include <linux/init.h>

#include <asm/assembler.h>
#include <asm/domain.h>
#include <asm/ptrace.h>
#include <asm/asm-offsets.h>
#include <asm/memory.h>
#include <asm/thread_info.h>
#include <asm/system.h>

#ifdef CONFIG_DEBUG_LL
#include <mach/debug-macro.S>
#endif

/*
 * swapper_pg_dir is the virtual address of the initial page table.
 * We place the page tables 16K below KERNEL_RAM_VADDR.  Therefore, we must
 * make sure that KERNEL_RAM_VADDR is correctly set.  Currently, we expect
 * the least significant 16 bits to be 0x8000, but we could probably
 * relax this restriction to KERNEL_RAM_VADDR >= PAGE_OFFSET + 0x4000.
 */
#define KERNEL_RAM_VADDR	(PAGE_OFFSET + TEXT_OFFSET)
#if (KERNEL_RAM_VADDR & 0xffff) != 0x8000
#error KERNEL_RAM_VADDR must start at 0xXXXX8000
#endif

	.globl	swapper_pg_dir
	.equ	swapper_pg_dir, KERNEL_RAM_VADDR - 0x4000

	.macro	pgtbl, rd, phys
	add	\rd, \phys, #TEXT_OFFSET - 0x4000
	.endm

#ifdef CONFIG_XIP_KERNEL
#define KERNEL_START	XIP_VIRT_ADDR(CONFIG_XIP_PHYS_ADDR)
#define KERNEL_END	_edata_loc
#else
#define KERNEL_START	KERNEL_RAM_VADDR
#define KERNEL_END	_end
#endif

/*
 * Kernel startup entry point.
 * ---------------------------
 *
 * This is normally called from the decompressor code.  The requirements
 * are: MMU = off, D-cache = off, I-cache = dont care, r0 = 0,
 * r1 = machine nr, r2 = atags or dtb pointer.
 *
 * This code is mostly position independent, so if you link the kernel at
 * 0xc0008000, you call this at __pa(0xc0008000).
 *
 * See linux/arch/arm/tools/mach-types for the complete list of machine
 * numbers for r1.
 *
 * We're trying to keep crap to a minimum; DO NOT add any machine specific
 * crap here - that's what the boot loader (or in extreme, well justified
 * circumstances, zImage) is for.
 */
	__HEAD
ENTRY(stext)
	setmode	PSR_F_BIT | PSR_I_BIT | SVC_MODE, r9 @ ensure svc mode
						@ and irqs disabled
	mrc	p15, 0, r9, c0, c0		@ get processor id
	bl	__lookup_processor_type		@ r5=procinfo r9=cpuid
	movs	r10, r5				@ invalid processor (r5=0)?
 THUMB( it	eq )		@ force fixup-able long branch encoding
	beq	__error_p			@ yes, error 'p'

#ifndef CONFIG_XIP_KERNEL
	adr	r3, 2f
	ldmia	r3, {r4, r8}
	sub	r4, r3, r4			@ (PHYS_OFFSET - PAGE_OFFSET)
	add	r8, r8, r4			@ PHYS_OFFSET
#else
	ldr	r8, =PLAT_PHYS_OFFSET
#endif

	/*
	 * r1 = machine no, r2 = atags or dtb,
	 * r8 = phys_offset, r9 = cpuid, r10 = procinfo
	 */
	bl	__vet_atags
<<<<<<< HEAD

#if 0
   /* check vc memory */
   
   ldr r0,=0x0a000000
   ldr r1,=0x0a400000
1:
    cmp r0, r1
    ldr r2,=0x0badf00d
    strcc r2, [r0], #4
    bcc 1b
#endif

=======
#ifdef CONFIG_SMP_ON_UP
	bl	__fixup_smp
#endif
#ifdef CONFIG_ARM_PATCH_PHYS_VIRT
	bl	__fixup_pv_table
#endif
>>>>>>> e5398da8
	bl	__create_page_tables

	/*
	 * The following calls CPU specific code in a position independent
	 * manner.  See arch/arm/mm/proc-*.S for details.  r10 = base of
	 * xxx_proc_info structure selected by __lookup_processor_type
	 * above.  On return, the CPU will be ready for the MMU to be
	 * turned on, and r0 will hold the CPU control register value.
	 */
	ldr	r13, =__mmap_switched		@ address to jump to after
						@ mmu has been enabled
	adr	lr, BSYM(1f)			@ return (PIC) address
	mov	r8, r4				@ set TTBR1 to swapper_pg_dir
 ARM(	add	pc, r10, #PROCINFO_INITFUNC	)
 THUMB(	add	r12, r10, #PROCINFO_INITFUNC	)
 THUMB(	mov	pc, r12				)
1:	b	__enable_mmu
ENDPROC(stext)
	.ltorg
#ifndef CONFIG_XIP_KERNEL
2:	.long	.
	.long	PAGE_OFFSET
#endif

/*
 * Setup the initial page tables.  We only setup the barest
 * amount which are required to get the kernel running, which
 * generally means mapping in the kernel code.
 *
 * r8 = phys_offset, r9 = cpuid, r10 = procinfo
 *
 * Returns:
 *  r0, r3, r5-r7 corrupted
 *  r4 = physical page table address
 */
__create_page_tables:
	pgtbl	r4, r8				@ page table address

	/*
	 * Clear the 16K level 1 swapper page table
	 */
	mov	r0, r4
	mov	r3, #0
	add	r6, r0, #0x4000
1:	str	r3, [r0], #4
	str	r3, [r0], #4
	str	r3, [r0], #4
	str	r3, [r0], #4
	teq	r0, r6
	bne	1b

	ldr	r7, [r10, #PROCINFO_MM_MMUFLAGS] @ mm_mmuflags

	/*
	 * Create identity mapping to cater for __enable_mmu.
	 * This identity mapping will be removed by paging_init().
	 */
	adr	r0, __enable_mmu_loc
	ldmia	r0, {r3, r5, r6}
	sub	r0, r0, r3			@ virt->phys offset
	add	r5, r5, r0			@ phys __enable_mmu
	add	r6, r6, r0			@ phys __enable_mmu_end
	mov	r5, r5, lsr #20
	mov	r6, r6, lsr #20

1:	orr	r3, r7, r5, lsl #20		@ flags + kernel base
	str	r3, [r4, r5, lsl #2]		@ identity mapping
	teq	r5, r6
	addne	r5, r5, #1			@ next section
	bne	1b

	/*
	 * Now setup the pagetables for our kernel direct
	 * mapped region.
	 */
	mov	r3, pc
	mov	r3, r3, lsr #20
	orr	r3, r7, r3, lsl #20
	add	r0, r4,  #(KERNEL_START & 0xff000000) >> 18
	str	r3, [r0, #(KERNEL_START & 0x00f00000) >> 18]!
	ldr	r6, =(KERNEL_END - 1)
	add	r0, r0, #4
	add	r6, r4, r6, lsr #18
1:	cmp	r0, r6
	add	r3, r3, #1 << 20
	strls	r3, [r0], #4
	bls	1b

#ifdef CONFIG_XIP_KERNEL
	/*
	 * Map some ram to cover our .data and .bss areas.
	 */
	add	r3, r8, #TEXT_OFFSET
	orr	r3, r3, r7
	add	r0, r4,  #(KERNEL_RAM_VADDR & 0xff000000) >> 18
	str	r3, [r0, #(KERNEL_RAM_VADDR & 0x00f00000) >> 18]!
	ldr	r6, =(_end - 1)
	add	r0, r0, #4
	add	r6, r4, r6, lsr #18
1:	cmp	r0, r6
	add	r3, r3, #1 << 20
	strls	r3, [r0], #4
	bls	1b
#endif

	/*
	 * Then map boot params address in r2 or
	 * the first 1MB of ram if boot params address is not specified.
	 */
	mov	r0, r2, lsr #20
	movs	r0, r0, lsl #20
	moveq	r0, r8
	sub	r3, r0, r8
	add	r3, r3, #PAGE_OFFSET
	add	r3, r4, r3, lsr #18
	orr	r6, r7, r0
	str	r6, [r3]

#ifdef CONFIG_DEBUG_LL
#ifndef CONFIG_DEBUG_ICEDCC
	/*
	 * Map in IO space for serial debugging.
	 * This allows debug messages to be output
	 * via a serial console before paging_init.
	 */
	addruart r7, r3

	mov	r3, r3, lsr #20
	mov	r3, r3, lsl #2

	add	r0, r4, r3
	rsb	r3, r3, #0x4000			@ PTRS_PER_PGD*sizeof(long)
	cmp	r3, #0x0800			@ limit to 512MB
	movhi	r3, #0x0800
	add	r6, r0, r3
	mov	r3, r7, lsr #20
	ldr	r7, [r10, #PROCINFO_IO_MMUFLAGS] @ io_mmuflags
	orr	r3, r7, r3, lsl #20
1:	str	r3, [r0], #4
	add	r3, r3, #1 << 20
	teq	r0, r6
	bne	1b

#else /* CONFIG_DEBUG_ICEDCC */
	/* we don't need any serial debugging mappings for ICEDCC */
	ldr	r7, [r10, #PROCINFO_IO_MMUFLAGS] @ io_mmuflags
#endif /* !CONFIG_DEBUG_ICEDCC */

#if defined(CONFIG_ARCH_NETWINDER) || defined(CONFIG_ARCH_CATS)
	/*
	 * If we're using the NetWinder or CATS, we also need to map
	 * in the 16550-type serial port for the debug messages
	 */
	add	r0, r4, #0xff000000 >> 18
	orr	r3, r7, #0x7c000000
	str	r3, [r0]
#endif
#ifdef CONFIG_ARCH_RPC
	/*
	 * Map in screen at 0x02000000 & SCREEN2_BASE
	 * Similar reasons here - for debug.  This is
	 * only for Acorn RiscPC architectures.
	 */
	add	r0, r4, #0x02000000 >> 18
	orr	r3, r7, #0x02000000
	str	r3, [r0]
	add	r0, r4, #0xd8000000 >> 18
	str	r3, [r0]
#endif
#endif
	mov	pc, lr
ENDPROC(__create_page_tables)
	.ltorg
	.align
__enable_mmu_loc:
	.long	.
	.long	__enable_mmu
	.long	__enable_mmu_end

#if defined(CONFIG_SMP)
	__CPUINIT
ENTRY(secondary_startup)
	/*
	 * Common entry point for secondary CPUs.
	 *
	 * Ensure that we're in SVC mode, and IRQs are disabled.  Lookup
	 * the processor type - there is no need to check the machine type
	 * as it has already been validated by the primary processor.
	 */
	setmode	PSR_F_BIT | PSR_I_BIT | SVC_MODE, r9
	mrc	p15, 0, r9, c0, c0		@ get processor id
	bl	__lookup_processor_type
	movs	r10, r5				@ invalid processor?
	moveq	r0, #'p'			@ yes, error 'p'
 THUMB( it	eq )		@ force fixup-able long branch encoding
	beq	__error_p

	/*
	 * Use the page tables supplied from  __cpu_up.
	 */
	adr	r4, __secondary_data
	ldmia	r4, {r5, r7, r12}		@ address to jump to after
	sub	lr, r4, r5			@ mmu has been enabled
	ldr	r4, [r7, lr]			@ get secondary_data.pgdir
	add	r7, r7, #4
	ldr	r8, [r7, lr]			@ get secondary_data.swapper_pg_dir
	adr	lr, BSYM(__enable_mmu)		@ return address
	mov	r13, r12			@ __secondary_switched address
 ARM(	add	pc, r10, #PROCINFO_INITFUNC	) @ initialise processor
						  @ (return control reg)
 THUMB(	add	r12, r10, #PROCINFO_INITFUNC	)
 THUMB(	mov	pc, r12				)
ENDPROC(secondary_startup)

	/*
	 * r6  = &secondary_data
	 */
ENTRY(__secondary_switched)
	ldr	sp, [r7, #4]			@ get secondary_data.stack
	mov	fp, #0
	b	secondary_start_kernel
ENDPROC(__secondary_switched)

	.align

	.type	__secondary_data, %object
__secondary_data:
	.long	.
	.long	secondary_data
	.long	__secondary_switched
#endif /* defined(CONFIG_SMP) */



/*
 * Setup common bits before finally enabling the MMU.  Essentially
 * this is just loading the page table pointer and domain access
 * registers.
 *
 *  r0  = cp#15 control register
 *  r1  = machine ID
 *  r2  = atags or dtb pointer
 *  r4  = page table pointer
 *  r9  = processor ID
 *  r13 = *virtual* address to jump to upon completion
 */
__enable_mmu:
#ifdef CONFIG_ALIGNMENT_TRAP
	orr	r0, r0, #CR_A
#else
	bic	r0, r0, #CR_A
#endif
#ifdef CONFIG_CPU_DCACHE_DISABLE
	bic	r0, r0, #CR_C
#endif
#ifdef CONFIG_CPU_BPREDICT_DISABLE
	bic	r0, r0, #CR_Z
#endif
#ifdef CONFIG_CPU_ICACHE_DISABLE
	bic	r0, r0, #CR_I
#endif
	mov	r5, #(domain_val(DOMAIN_USER, DOMAIN_MANAGER) | \
		      domain_val(DOMAIN_KERNEL, DOMAIN_MANAGER) | \
		      domain_val(DOMAIN_TABLE, DOMAIN_MANAGER) | \
		      domain_val(DOMAIN_IO, DOMAIN_CLIENT))
	mcr	p15, 0, r5, c3, c0, 0		@ load domain access register
	mcr	p15, 0, r4, c2, c0, 0		@ load page table pointer
	b	__turn_mmu_on
ENDPROC(__enable_mmu)

/*
 * Enable the MMU.  This completely changes the structure of the visible
 * memory space.  You will not be able to trace execution through this.
 * If you have an enquiry about this, *please* check the linux-arm-kernel
 * mailing list archives BEFORE sending another post to the list.
 *
 *  r0  = cp#15 control register
 *  r1  = machine ID
 *  r2  = atags or dtb pointer
 *  r9  = processor ID
 *  r13 = *virtual* address to jump to upon completion
 *
 * other registers depend on the function called upon completion
 */
	.align	5
__turn_mmu_on:
	mov	r0, r0
	mcr	p15, 0, r0, c1, c0, 0		@ write control reg
	mrc	p15, 0, r3, c0, c0, 0		@ read id reg
	mov	r3, r3
	mov	r3, r13
	mov	pc, r3
__enable_mmu_end:
ENDPROC(__turn_mmu_on)


#ifdef CONFIG_SMP_ON_UP
	__INIT
__fixup_smp:
	and	r3, r9, #0x000f0000	@ architecture version
	teq	r3, #0x000f0000		@ CPU ID supported?
	bne	__fixup_smp_on_up	@ no, assume UP

	bic	r3, r9, #0x00ff0000
	bic	r3, r3, #0x0000000f	@ mask 0xff00fff0
	mov	r4, #0x41000000
	orr	r4, r4, #0x0000b000
	orr	r4, r4, #0x00000020	@ val 0x4100b020
	teq	r3, r4			@ ARM 11MPCore?
	moveq	pc, lr			@ yes, assume SMP

	mrc	p15, 0, r0, c0, c0, 5	@ read MPIDR
	and	r0, r0, #0xc0000000	@ multiprocessing extensions and
	teq	r0, #0x80000000		@ not part of a uniprocessor system?
	moveq	pc, lr			@ yes, assume SMP

__fixup_smp_on_up:
	adr	r0, 1f
	ldmia	r0, {r3 - r5}
	sub	r3, r0, r3
	add	r4, r4, r3
	add	r5, r5, r3
	b	__do_fixup_smp_on_up
ENDPROC(__fixup_smp)

	.align
1:	.word	.
	.word	__smpalt_begin
	.word	__smpalt_end

	.pushsection .data
	.globl	smp_on_up
smp_on_up:
	ALT_SMP(.long	1)
	ALT_UP(.long	0)
	.popsection
#endif

	.text
__do_fixup_smp_on_up:
	cmp	r4, r5
	movhs	pc, lr
	ldmia	r4!, {r0, r6}
 ARM(	str	r6, [r0, r3]	)
 THUMB(	add	r0, r0, r3	)
#ifdef __ARMEB__
 THUMB(	mov	r6, r6, ror #16	)	@ Convert word order for big-endian.
#endif
 THUMB(	strh	r6, [r0], #2	)	@ For Thumb-2, store as two halfwords
 THUMB(	mov	r6, r6, lsr #16	)	@ to be robust against misaligned r3.
 THUMB(	strh	r6, [r0]	)
	b	__do_fixup_smp_on_up
ENDPROC(__do_fixup_smp_on_up)

ENTRY(fixup_smp)
	stmfd	sp!, {r4 - r6, lr}
	mov	r4, r0
	add	r5, r0, r1
	mov	r3, #0
	bl	__do_fixup_smp_on_up
	ldmfd	sp!, {r4 - r6, pc}
ENDPROC(fixup_smp)

#ifdef CONFIG_ARM_PATCH_PHYS_VIRT

/* __fixup_pv_table - patch the stub instructions with the delta between
 * PHYS_OFFSET and PAGE_OFFSET, which is assumed to be 16MiB aligned and
 * can be expressed by an immediate shifter operand. The stub instruction
 * has a form of '(add|sub) rd, rn, #imm'.
 */
	__HEAD
__fixup_pv_table:
	adr	r0, 1f
	ldmia	r0, {r3-r5, r7}
	sub	r3, r0, r3	@ PHYS_OFFSET - PAGE_OFFSET
	add	r4, r4, r3	@ adjust table start address
	add	r5, r5, r3	@ adjust table end address
	add	r7, r7, r3	@ adjust __pv_phys_offset address
	str	r8, [r7]	@ save computed PHYS_OFFSET to __pv_phys_offset
#ifndef CONFIG_ARM_PATCH_PHYS_VIRT_16BIT
	mov	r6, r3, lsr #24	@ constant for add/sub instructions
	teq	r3, r6, lsl #24 @ must be 16MiB aligned
#else
	mov	r6, r3, lsr #16	@ constant for add/sub instructions
	teq	r3, r6, lsl #16	@ must be 64kiB aligned
#endif
THUMB(	it	ne		@ cross section branch )
	bne	__error
	str	r6, [r7, #4]	@ save to __pv_offset
	b	__fixup_a_pv_table
ENDPROC(__fixup_pv_table)

	.align
1:	.long	.
	.long	__pv_table_begin
	.long	__pv_table_end
2:	.long	__pv_phys_offset

	.text
__fixup_a_pv_table:
#ifdef CONFIG_THUMB2_KERNEL
#ifdef CONFIG_ARM_PATCH_PHYS_VIRT_16BIT
	lsls	r0, r6, #24
	lsr	r6, #8
	beq	1f
	clz	r7, r0
	lsr	r0, #24
	lsl	r0, r7
	bic	r0, 0x0080
	lsrs	r7, #1
	orrcs   r0, #0x0080
	orr	r0, r0, r7, lsl #12
#endif
1:	lsls	r6, #24
	beq	4f
	clz	r7, r6
	lsr	r6, #24
	lsl	r6, r7
	bic	r6, #0x0080
	lsrs	r7, #1
	orrcs	r6, #0x0080
	orr	r6, r6, r7, lsl #12
	orr	r6, #0x4000
	b	4f
2:	@ at this point the C flag is always clear
	add     r7, r3
#ifdef CONFIG_ARM_PATCH_PHYS_VIRT_16BIT
	ldrh	ip, [r7]
	tst	ip, 0x0400	@ the i bit tells us LS or MS byte
	beq	3f
	cmp	r0, #0		@ set C flag, and ...
	biceq	ip, 0x0400	@ immediate zero value has a special encoding
	streqh	ip, [r7]	@ that requires the i bit cleared
#endif
3:	ldrh	ip, [r7, #2]
	and	ip, 0x8f00
	orrcc	ip, r6	@ mask in offset bits 31-24
	orrcs	ip, r0	@ mask in offset bits 23-16
	strh	ip, [r7, #2]
4:	cmp	r4, r5
	ldrcc	r7, [r4], #4	@ use branch for delay slot
	bcc	2b
	bx	lr
#else
#ifdef CONFIG_ARM_PATCH_PHYS_VIRT_16BIT
	and	r0, r6, #255	@ offset bits 23-16
	mov	r6, r6, lsr #8	@ offset bits 31-24
#else
	mov	r0, #0		@ just in case...
#endif
	b	3f
2:	ldr	ip, [r7, r3]
	bic	ip, ip, #0x000000ff
	tst	ip, #0x400	@ rotate shift tells us LS or MS byte
	orrne	ip, ip, r6	@ mask in offset bits 31-24
	orreq	ip, ip, r0	@ mask in offset bits 23-16
	str	ip, [r7, r3]
3:	cmp	r4, r5
	ldrcc	r7, [r4], #4	@ use branch for delay slot
	bcc	2b
	mov	pc, lr
#endif
ENDPROC(__fixup_a_pv_table)

ENTRY(fixup_pv_table)
	stmfd	sp!, {r4 - r7, lr}
	ldr	r2, 2f			@ get address of __pv_phys_offset
	mov	r3, #0			@ no offset
	mov	r4, r0			@ r0 = table start
	add	r5, r0, r1		@ r1 = table size
	ldr	r6, [r2, #4]		@ get __pv_offset
	bl	__fixup_a_pv_table
	ldmfd	sp!, {r4 - r7, pc}
ENDPROC(fixup_pv_table)

	.align
2:	.long	__pv_phys_offset

	.data
	.globl	__pv_phys_offset
	.type	__pv_phys_offset, %object
__pv_phys_offset:
	.long	0
	.size	__pv_phys_offset, . - __pv_phys_offset
__pv_offset:
	.long	0
#endif

#include "head-common.S"<|MERGE_RESOLUTION|>--- conflicted
+++ resolved
@@ -95,7 +95,6 @@
 	 * r8 = phys_offset, r9 = cpuid, r10 = procinfo
 	 */
 	bl	__vet_atags
-<<<<<<< HEAD
 
 #if 0
    /* check vc memory */
@@ -109,14 +108,6 @@
     bcc 1b
 #endif
 
-=======
-#ifdef CONFIG_SMP_ON_UP
-	bl	__fixup_smp
-#endif
-#ifdef CONFIG_ARM_PATCH_PHYS_VIRT
-	bl	__fixup_pv_table
-#endif
->>>>>>> e5398da8
 	bl	__create_page_tables
 
 	/*
