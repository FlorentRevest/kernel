/*
 *  linux/arch/arm/kernel/head.S
 *
 *  Copyright (C) 1994-2002 Russell King
 *  Copyright (c) 2003 ARM Limited
 *  All Rights Reserved
 *
 * This program is free software; you can redistribute it and/or modify
 * it under the terms of the GNU General Public License version 2 as
 * published by the Free Software Foundation.
 *
 *  Kernel startup code for all 32-bit CPUs
 */
#include <linux/linkage.h>
#include <linux/init.h>

#include <asm/assembler.h>
#include <asm/domain.h>
#include <asm/ptrace.h>
#include <asm/asm-offsets.h>
#include <asm/memory.h>
#include <asm/thread_info.h>
#include <asm/system.h>

#ifdef CONFIG_DEBUG_LL
#include <mach/debug-macro.S>
#endif

/*
 * swapper_pg_dir is the virtual address of the initial page table.
 * We place the page tables 16K below KERNEL_RAM_VADDR.  Therefore, we must
 * make sure that KERNEL_RAM_VADDR is correctly set.  Currently, we expect
 * the least significant 16 bits to be 0x8000, but we could probably
 * relax this restriction to KERNEL_RAM_VADDR >= PAGE_OFFSET + 0x4000.
 */
#define KERNEL_RAM_VADDR	(PAGE_OFFSET + TEXT_OFFSET)
#if (KERNEL_RAM_VADDR & 0xffff) != 0x8000
#error KERNEL_RAM_VADDR must start at 0xXXXX8000
#endif

	.globl	swapper_pg_dir
	.equ	swapper_pg_dir, KERNEL_RAM_VADDR - 0x4000

	.macro	pgtbl, rd, phys
	add	\rd, \phys, #TEXT_OFFSET - 0x4000
	.endm

#ifdef CONFIG_XIP_KERNEL
#define KERNEL_START	XIP_VIRT_ADDR(CONFIG_XIP_PHYS_ADDR)
#define KERNEL_END	_edata_loc
#else
#define KERNEL_START	KERNEL_RAM_VADDR
#define KERNEL_END	_end
#endif

/*
 * Kernel startup entry point.
 * ---------------------------
 *
 * This is normally called from the decompressor code.  The requirements
 * are: MMU = off, D-cache = off, I-cache = dont care, r0 = 0,
 * r1 = machine nr, r2 = atags or dtb pointer.
 *
 * This code is mostly position independent, so if you link the kernel at
 * 0xc0008000, you call this at __pa(0xc0008000).
 *
 * See linux/arch/arm/tools/mach-types for the complete list of machine
 * numbers for r1.
 *
 * We're trying to keep crap to a minimum; DO NOT add any machine specific
 * crap here - that's what the boot loader (or in extreme, well justified
 * circumstances, zImage) is for.
 */
	__HEAD
ENTRY(stext)
	setmode	PSR_F_BIT | PSR_I_BIT | SVC_MODE, r9 @ ensure svc mode
						@ and irqs disabled
	mrc	p15, 0, r9, c0, c0		@ get processor id
	bl	__lookup_processor_type		@ r5=procinfo r9=cpuid
	movs	r10, r5				@ invalid processor (r5=0)?
 THUMB( it	eq )		@ force fixup-able long branch encoding
	beq	__error_p			@ yes, error 'p'

#ifndef CONFIG_XIP_KERNEL
	adr	r3, 2f
	ldmia	r3, {r4, r8}
	sub	r4, r3, r4			@ (PHYS_OFFSET - PAGE_OFFSET)
	add	r8, r8, r4			@ PHYS_OFFSET
#else
	ldr	r8, =PLAT_PHYS_OFFSET
#endif

	/*
	 * r1 = machine no, r2 = atags or dtb,
	 * r8 = phys_offset, r9 = cpuid, r10 = procinfo
	 */
	bl	__vet_atags
<<<<<<< HEAD

#if 0
   /* check vc memory */
   
   ldr r0,=0x0a000000
   ldr r1,=0x0a400000
1:
    cmp r0, r1
    ldr r2,=0x0badf00d
    strcc r2, [r0], #4
    bcc 1b
#endif

=======
#ifdef CONFIG_SMP_ON_UP
	bl	__fixup_smp
#endif
#ifdef CONFIG_ARM_PATCH_PHYS_VIRT
	bl	__fixup_pv_table
#endif
>>>>>>> d235ebfd
	bl	__create_page_tables

	/*
	 * The following calls CPU specific code in a position independent
	 * manner.  See arch/arm/mm/proc-*.S for details.  r10 = base of
	 * xxx_proc_info structure selected by __lookup_processor_type
	 * above.  On return, the CPU will be ready for the MMU to be
	 * turned on, and r0 will hold the CPU control register value.
	 */
	ldr	r13, =__mmap_switched		@ address to jump to after
						@ mmu has been enabled
	adr	lr, BSYM(1f)			@ return (PIC) address
	mov	r8, r4				@ set TTBR1 to swapper_pg_dir
 ARM(	add	pc, r10, #PROCINFO_INITFUNC	)
 THUMB(	add	r12, r10, #PROCINFO_INITFUNC	)
 THUMB(	mov	pc, r12				)
1:	b	__enable_mmu
ENDPROC(stext)
	.ltorg
#ifndef CONFIG_XIP_KERNEL
2:	.long	.
	.long	PAGE_OFFSET
#endif

/*
 * Setup the initial page tables.  We only setup the barest
 * amount which are required to get the kernel running, which
 * generally means mapping in the kernel code.
 *
 * r8 = phys_offset, r9 = cpuid, r10 = procinfo
 *
 * Returns:
 *  r0, r3, r5-r7 corrupted
 *  r4 = physical page table address
 */
__create_page_tables:
	pgtbl	r4, r8				@ page table address

	/*
	 * Clear the 16K level 1 swapper page table
	 */
	mov	r0, r4
	mov	r3, #0
	add	r6, r0, #0x4000
1:	str	r3, [r0], #4
	str	r3, [r0], #4
	str	r3, [r0], #4
	str	r3, [r0], #4
	teq	r0, r6
	bne	1b

	ldr	r7, [r10, #PROCINFO_MM_MMUFLAGS] @ mm_mmuflags

	/*
	 * Create identity mapping to cater for __enable_mmu.
	 * This identity mapping will be removed by paging_init().
	 */
	adr	r0, __enable_mmu_loc
	ldmia	r0, {r3, r5, r6}
	sub	r0, r0, r3			@ virt->phys offset
	add	r5, r5, r0			@ phys __enable_mmu
	add	r6, r6, r0			@ phys __enable_mmu_end
	mov	r5, r5, lsr #20
	mov	r6, r6, lsr #20

1:	orr	r3, r7, r5, lsl #20		@ flags + kernel base
	str	r3, [r4, r5, lsl #2]		@ identity mapping
	teq	r5, r6
	addne	r5, r5, #1			@ next section
	bne	1b

	/*
	 * Now setup the pagetables for our kernel direct
	 * mapped region.
	 */
	mov	r3, pc
	mov	r3, r3, lsr #20
	orr	r3, r7, r3, lsl #20
	add	r0, r4,  #(KERNEL_START & 0xff000000) >> 18
	str	r3, [r0, #(KERNEL_START & 0x00f00000) >> 18]!
	ldr	r6, =(KERNEL_END - 1)
	add	r0, r0, #4
	add	r6, r4, r6, lsr #18
1:	cmp	r0, r6
	add	r3, r3, #1 << 20
	strls	r3, [r0], #4
	bls	1b

#ifdef CONFIG_XIP_KERNEL
	/*
	 * Map some ram to cover our .data and .bss areas.
	 */
	add	r3, r8, #TEXT_OFFSET
	orr	r3, r3, r7
	add	r0, r4,  #(KERNEL_RAM_VADDR & 0xff000000) >> 18
	str	r3, [r0, #(KERNEL_RAM_VADDR & 0x00f00000) >> 18]!
	ldr	r6, =(_end - 1)
	add	r0, r0, #4
	add	r6, r4, r6, lsr #18
1:	cmp	r0, r6
	add	r3, r3, #1 << 20
	strls	r3, [r0], #4
	bls	1b
#endif

	/*
	 * Then map boot params address in r2 or
	 * the first 1MB of ram if boot params address is not specified.
	 */
	mov	r0, r2, lsr #20
	movs	r0, r0, lsl #20
	moveq	r0, r8
	sub	r3, r0, r8
	add	r3, r3, #PAGE_OFFSET
	add	r3, r4, r3, lsr #18
	orr	r6, r7, r0
	str	r6, [r3]

#ifdef CONFIG_DEBUG_LL
#ifndef CONFIG_DEBUG_ICEDCC
	/*
	 * Map in IO space for serial debugging.
	 * This allows debug messages to be output
	 * via a serial console before paging_init.
	 */
	addruart r7, r3

	mov	r3, r3, lsr #20
	mov	r3, r3, lsl #2

	add	r0, r4, r3
	rsb	r3, r3, #0x4000			@ PTRS_PER_PGD*sizeof(long)
	cmp	r3, #0x0800			@ limit to 512MB
	movhi	r3, #0x0800
	add	r6, r0, r3
	mov	r3, r7, lsr #20
	ldr	r7, [r10, #PROCINFO_IO_MMUFLAGS] @ io_mmuflags
	orr	r3, r7, r3, lsl #20
1:	str	r3, [r0], #4
	add	r3, r3, #1 << 20
	teq	r0, r6
	bne	1b

#else /* CONFIG_DEBUG_ICEDCC */
	/* we don't need any serial debugging mappings for ICEDCC */
	ldr	r7, [r10, #PROCINFO_IO_MMUFLAGS] @ io_mmuflags
#endif /* !CONFIG_DEBUG_ICEDCC */

#if defined(CONFIG_ARCH_NETWINDER) || defined(CONFIG_ARCH_CATS)
	/*
	 * If we're using the NetWinder or CATS, we also need to map
	 * in the 16550-type serial port for the debug messages
	 */
	add	r0, r4, #0xff000000 >> 18
	orr	r3, r7, #0x7c000000
	str	r3, [r0]
#endif
#ifdef CONFIG_ARCH_RPC
	/*
	 * Map in screen at 0x02000000 & SCREEN2_BASE
	 * Similar reasons here - for debug.  This is
	 * only for Acorn RiscPC architectures.
	 */
	add	r0, r4, #0x02000000 >> 18
	orr	r3, r7, #0x02000000
	str	r3, [r0]
	add	r0, r4, #0xd8000000 >> 18
	str	r3, [r0]
#endif
#endif
	mov	pc, lr
ENDPROC(__create_page_tables)
	.ltorg
	.align
__enable_mmu_loc:
	.long	.
	.long	__enable_mmu
	.long	__enable_mmu_end

#if defined(CONFIG_SMP)
	__CPUINIT
ENTRY(secondary_startup)
	/*
	 * Common entry point for secondary CPUs.
	 *
	 * Ensure that we're in SVC mode, and IRQs are disabled.  Lookup
	 * the processor type - there is no need to check the machine type
	 * as it has already been validated by the primary processor.
	 */
	setmode	PSR_F_BIT | PSR_I_BIT | SVC_MODE, r9
	mrc	p15, 0, r9, c0, c0		@ get processor id
	bl	__lookup_processor_type
	movs	r10, r5				@ invalid processor?
	moveq	r0, #'p'			@ yes, error 'p'
 THUMB( it	eq )		@ force fixup-able long branch encoding
	beq	__error_p

	/*
	 * Use the page tables supplied from  __cpu_up.
	 */
	adr	r4, __secondary_data
	ldmia	r4, {r5, r7, r12}		@ address to jump to after
	sub	lr, r4, r5			@ mmu has been enabled
	ldr	r4, [r7, lr]			@ get secondary_data.pgdir
	add	r7, r7, #4
	ldr	r8, [r7, lr]			@ get secondary_data.swapper_pg_dir
	adr	lr, BSYM(__enable_mmu)		@ return address
	mov	r13, r12			@ __secondary_switched address
 ARM(	add	pc, r10, #PROCINFO_INITFUNC	) @ initialise processor
						  @ (return control reg)
 THUMB(	add	r12, r10, #PROCINFO_INITFUNC	)
 THUMB(	mov	pc, r12				)
ENDPROC(secondary_startup)

	/*
	 * r6  = &secondary_data
	 */
ENTRY(__secondary_switched)
	ldr	sp, [r7, #4]			@ get secondary_data.stack
	mov	fp, #0
	b	secondary_start_kernel
ENDPROC(__secondary_switched)

	.align

	.type	__secondary_data, %object
__secondary_data:
	.long	.
	.long	secondary_data
	.long	__secondary_switched
#endif /* defined(CONFIG_SMP) */



/*
 * Setup common bits before finally enabling the MMU.  Essentially
 * this is just loading the page table pointer and domain access
 * registers.
 *
 *  r0  = cp#15 control register
 *  r1  = machine ID
 *  r2  = atags or dtb pointer
 *  r4  = page table pointer
 *  r9  = processor ID
 *  r13 = *virtual* address to jump to upon completion
 */
__enable_mmu:
#ifdef CONFIG_ALIGNMENT_TRAP
	orr	r0, r0, #CR_A
#else
	bic	r0, r0, #CR_A
#endif
#ifdef CONFIG_CPU_DCACHE_DISABLE
	bic	r0, r0, #CR_C
#endif
#ifdef CONFIG_CPU_BPREDICT_DISABLE
	bic	r0, r0, #CR_Z
#endif
#ifdef CONFIG_CPU_ICACHE_DISABLE
	bic	r0, r0, #CR_I
#endif
	mov	r5, #(domain_val(DOMAIN_USER, DOMAIN_MANAGER) | \
		      domain_val(DOMAIN_KERNEL, DOMAIN_MANAGER) | \
		      domain_val(DOMAIN_TABLE, DOMAIN_MANAGER) | \
		      domain_val(DOMAIN_IO, DOMAIN_CLIENT))
	mcr	p15, 0, r5, c3, c0, 0		@ load domain access register
	mcr	p15, 0, r4, c2, c0, 0		@ load page table pointer
	b	__turn_mmu_on
ENDPROC(__enable_mmu)

/*
 * Enable the MMU.  This completely changes the structure of the visible
 * memory space.  You will not be able to trace execution through this.
 * If you have an enquiry about this, *please* check the linux-arm-kernel
 * mailing list archives BEFORE sending another post to the list.
 *
 *  r0  = cp#15 control register
 *  r1  = machine ID
 *  r2  = atags or dtb pointer
 *  r9  = processor ID
 *  r13 = *virtual* address to jump to upon completion
 *
 * other registers depend on the function called upon completion
 */
	.align	5
__turn_mmu_on:
	mov	r0, r0
	mcr	p15, 0, r0, c1, c0, 0		@ write control reg
	mrc	p15, 0, r3, c0, c0, 0		@ read id reg
	mov	r3, r3
	mov	r3, r13
	mov	pc, r3
__enable_mmu_end:
ENDPROC(__turn_mmu_on)


#ifdef CONFIG_SMP_ON_UP
	__INIT
__fixup_smp:
	and	r3, r9, #0x000f0000	@ architecture version
	teq	r3, #0x000f0000		@ CPU ID supported?
	bne	__fixup_smp_on_up	@ no, assume UP

	bic	r3, r9, #0x00ff0000
	bic	r3, r3, #0x0000000f	@ mask 0xff00fff0
	mov	r4, #0x41000000
	orr	r4, r4, #0x0000b000
	orr	r4, r4, #0x00000020	@ val 0x4100b020
	teq	r3, r4			@ ARM 11MPCore?
	moveq	pc, lr			@ yes, assume SMP

	mrc	p15, 0, r0, c0, c0, 5	@ read MPIDR
	and	r0, r0, #0xc0000000	@ multiprocessing extensions and
	teq	r0, #0x80000000		@ not part of a uniprocessor system?
	moveq	pc, lr			@ yes, assume SMP

__fixup_smp_on_up:
	adr	r0, 1f
	ldmia	r0, {r3 - r5}
	sub	r3, r0, r3
	add	r4, r4, r3
	add	r5, r5, r3
	b	__do_fixup_smp_on_up
ENDPROC(__fixup_smp)

	.align
1:	.word	.
	.word	__smpalt_begin
	.word	__smpalt_end

	.pushsection .data
	.globl	smp_on_up
smp_on_up:
	ALT_SMP(.long	1)
	ALT_UP(.long	0)
	.popsection
#endif

	.text
__do_fixup_smp_on_up:
	cmp	r4, r5
	movhs	pc, lr
	ldmia	r4!, {r0, r6}
 ARM(	str	r6, [r0, r3]	)
 THUMB(	add	r0, r0, r3	)
#ifdef __ARMEB__
 THUMB(	mov	r6, r6, ror #16	)	@ Convert word order for big-endian.
#endif
 THUMB(	strh	r6, [r0], #2	)	@ For Thumb-2, store as two halfwords
 THUMB(	mov	r6, r6, lsr #16	)	@ to be robust against misaligned r3.
 THUMB(	strh	r6, [r0]	)
	b	__do_fixup_smp_on_up
ENDPROC(__do_fixup_smp_on_up)

ENTRY(fixup_smp)
	stmfd	sp!, {r4 - r6, lr}
	mov	r4, r0
	add	r5, r0, r1
	mov	r3, #0
	bl	__do_fixup_smp_on_up
	ldmfd	sp!, {r4 - r6, pc}
ENDPROC(fixup_smp)

#ifdef CONFIG_ARM_PATCH_PHYS_VIRT

/* __fixup_pv_table - patch the stub instructions with the delta between
 * PHYS_OFFSET and PAGE_OFFSET, which is assumed to be 16MiB aligned and
 * can be expressed by an immediate shifter operand. The stub instruction
 * has a form of '(add|sub) rd, rn, #imm'.
 */
	__HEAD
__fixup_pv_table:
	adr	r0, 1f
	ldmia	r0, {r3-r5, r7}
	sub	r3, r0, r3	@ PHYS_OFFSET - PAGE_OFFSET
	add	r4, r4, r3	@ adjust table start address
	add	r5, r5, r3	@ adjust table end address
	add	r7, r7, r3	@ adjust __pv_phys_offset address
	str	r8, [r7]	@ save computed PHYS_OFFSET to __pv_phys_offset
#ifndef CONFIG_ARM_PATCH_PHYS_VIRT_16BIT
	mov	r6, r3, lsr #24	@ constant for add/sub instructions
	teq	r3, r6, lsl #24 @ must be 16MiB aligned
#else
	mov	r6, r3, lsr #16	@ constant for add/sub instructions
	teq	r3, r6, lsl #16	@ must be 64kiB aligned
#endif
THUMB(	it	ne		@ cross section branch )
	bne	__error
	str	r6, [r7, #4]	@ save to __pv_offset
	b	__fixup_a_pv_table
ENDPROC(__fixup_pv_table)

	.align
1:	.long	.
	.long	__pv_table_begin
	.long	__pv_table_end
2:	.long	__pv_phys_offset

	.text
__fixup_a_pv_table:
#ifdef CONFIG_THUMB2_KERNEL
#ifdef CONFIG_ARM_PATCH_PHYS_VIRT_16BIT
	lsls	r0, r6, #24
	lsr	r6, #8
	beq	1f
	clz	r7, r0
	lsr	r0, #24
	lsl	r0, r7
	bic	r0, 0x0080
	lsrs	r7, #1
	orrcs   r0, #0x0080
	orr	r0, r0, r7, lsl #12
#endif
1:	lsls	r6, #24
	beq	4f
	clz	r7, r6
	lsr	r6, #24
	lsl	r6, r7
	bic	r6, #0x0080
	lsrs	r7, #1
	orrcs	r6, #0x0080
	orr	r6, r6, r7, lsl #12
	orr	r6, #0x4000
	b	4f
2:	@ at this point the C flag is always clear
	add     r7, r3
#ifdef CONFIG_ARM_PATCH_PHYS_VIRT_16BIT
	ldrh	ip, [r7]
	tst	ip, 0x0400	@ the i bit tells us LS or MS byte
	beq	3f
	cmp	r0, #0		@ set C flag, and ...
	biceq	ip, 0x0400	@ immediate zero value has a special encoding
	streqh	ip, [r7]	@ that requires the i bit cleared
#endif
3:	ldrh	ip, [r7, #2]
	and	ip, 0x8f00
	orrcc	ip, r6	@ mask in offset bits 31-24
	orrcs	ip, r0	@ mask in offset bits 23-16
	strh	ip, [r7, #2]
4:	cmp	r4, r5
	ldrcc	r7, [r4], #4	@ use branch for delay slot
	bcc	2b
	bx	lr
#else
#ifdef CONFIG_ARM_PATCH_PHYS_VIRT_16BIT
	and	r0, r6, #255	@ offset bits 23-16
	mov	r6, r6, lsr #8	@ offset bits 31-24
#else
	mov	r0, #0		@ just in case...
#endif
	b	3f
2:	ldr	ip, [r7, r3]
	bic	ip, ip, #0x000000ff
	tst	ip, #0x400	@ rotate shift tells us LS or MS byte
	orrne	ip, ip, r6	@ mask in offset bits 31-24
	orreq	ip, ip, r0	@ mask in offset bits 23-16
	str	ip, [r7, r3]
3:	cmp	r4, r5
	ldrcc	r7, [r4], #4	@ use branch for delay slot
	bcc	2b
	mov	pc, lr
#endif
ENDPROC(__fixup_a_pv_table)

ENTRY(fixup_pv_table)
	stmfd	sp!, {r4 - r7, lr}
	ldr	r2, 2f			@ get address of __pv_phys_offset
	mov	r3, #0			@ no offset
	mov	r4, r0			@ r0 = table start
	add	r5, r0, r1		@ r1 = table size
	ldr	r6, [r2, #4]		@ get __pv_offset
	bl	__fixup_a_pv_table
	ldmfd	sp!, {r4 - r7, pc}
ENDPROC(fixup_pv_table)

	.align
2:	.long	__pv_phys_offset

	.data
	.globl	__pv_phys_offset
	.type	__pv_phys_offset, %object
__pv_phys_offset:
	.long	0
	.size	__pv_phys_offset, . - __pv_phys_offset
__pv_offset:
	.long	0
#endif

#include "head-common.S"<|MERGE_RESOLUTION|>--- conflicted
+++ resolved
@@ -95,28 +95,12 @@
 	 * r8 = phys_offset, r9 = cpuid, r10 = procinfo
 	 */
 	bl	__vet_atags
-<<<<<<< HEAD
-
-#if 0
-   /* check vc memory */
-   
-   ldr r0,=0x0a000000
-   ldr r1,=0x0a400000
-1:
-    cmp r0, r1
-    ldr r2,=0x0badf00d
-    strcc r2, [r0], #4
-    bcc 1b
-#endif
-
-=======
 #ifdef CONFIG_SMP_ON_UP
 	bl	__fixup_smp
 #endif
 #ifdef CONFIG_ARM_PATCH_PHYS_VIRT
 	bl	__fixup_pv_table
 #endif
->>>>>>> d235ebfd
 	bl	__create_page_tables
 
 	/*
