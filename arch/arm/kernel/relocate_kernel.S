/*
 * relocate_kernel.S - put the kernel image in place to boot
 */

#include <asm/kexec.h>

	.globl relocate_new_kernel
relocate_new_kernel:

	ldr	r0,kexec_indirection_page
	ldr	r1,kexec_start_address

	/*
	 * If there is no indirection page (we are doing crashdumps)
	 * skip any relocation.
	 */
	cmp	r0, #0
	beq	2f

0:	/* top, read another word for the indirection page */
	ldr	r3, [r0],#4

	/* Is it a destination page. Put destination address to r4 */
	tst	r3,#1,0
	beq	1f
	bic	r4,r3,#1
	b	0b
1:
	/* Is it an indirection page */
	tst	r3,#2,0
	beq	1f
	bic	r0,r3,#2
	b	0b
1:

	/* are we done ? */
	tst	r3,#4,0
	beq	1f
	b	2f

1:
	/* is it source ? */
	tst	r3,#8,0
	beq	0b
	bic r3,r3,#8
	mov r6,#1024
9:
	ldr r5,[r3],#4
	str r5,[r4],#4
	subs r6,r6,#1
	bne 9b
	b 0b

2:
	/* Jump to relocated kernel */
	mov lr,r1
	mov r0,#0
	ldr r1,kexec_mach_type
	ldr r2,kexec_boot_atags
<<<<<<< HEAD
	bx lr
=======
 ARM(	mov pc, lr	)
 THUMB(	bx lr		)
>>>>>>> 53143fd3

	.align

	.globl kexec_start_address
kexec_start_address:
	.long	0x0

	.globl kexec_indirection_page
kexec_indirection_page:
	.long	0x0

	.globl kexec_mach_type
kexec_mach_type:
	.long	0x0

	/* phy addr of the atags for the new kernel */
	.globl kexec_boot_atags
kexec_boot_atags:
	.long	0x0

relocate_new_kernel_end:

	.globl relocate_new_kernel_size
relocate_new_kernel_size:
	.long relocate_new_kernel_end - relocate_new_kernel

<|MERGE_RESOLUTION|>--- conflicted
+++ resolved
@@ -57,12 +57,8 @@
 	mov r0,#0
 	ldr r1,kexec_mach_type
 	ldr r2,kexec_boot_atags
-<<<<<<< HEAD
-	bx lr
-=======
  ARM(	mov pc, lr	)
  THUMB(	bx lr		)
->>>>>>> 53143fd3
 
 	.align
 
