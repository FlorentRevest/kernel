/*
 *  linux/arch/arm/kernel/process.c
 *
 *  Copyright (C) 1996-2000 Russell King - Converted to ARM.
 *  Original Copyright (C) 1995  Linus Torvalds
 *
 * This program is free software; you can redistribute it and/or modify
 * it under the terms of the GNU General Public License version 2 as
 * published by the Free Software Foundation.
 */
#include <stdarg.h>

#include <linux/export.h>
#include <linux/sched.h>
#include <linux/kernel.h>
#include <linux/mm.h>
#include <linux/stddef.h>
#include <linux/unistd.h>
#include <linux/user.h>
#include <linux/delay.h>
#include <linux/reboot.h>
#include <linux/interrupt.h>
#include <linux/kallsyms.h>
#include <linux/init.h>
#include <linux/cpu.h>
#include <linux/elfcore.h>
#include <linux/pm.h>
#include <linux/tick.h>
#include <linux/utsname.h>
#include <linux/uaccess.h>
#include <linux/random.h>
#include <linux/hw_breakpoint.h>
#include <linux/cpuidle.h>
#include <linux/leds.h>
#include <linux/console.h>

#include <asm/cacheflush.h>
#include <asm/idmap.h>
#include <asm/processor.h>
#include <asm/thread_notify.h>
#include <asm/stacktrace.h>
#include <asm/mach/time.h>

#ifdef CONFIG_CC_STACKPROTECTOR
#include <linux/stackprotector.h>
unsigned long __stack_chk_guard __read_mostly;
EXPORT_SYMBOL(__stack_chk_guard);
#endif

static const char *processor_modes[] = {
  "USER_26", "FIQ_26" , "IRQ_26" , "SVC_26" , "UK4_26" , "UK5_26" , "UK6_26" , "UK7_26" ,
  "UK8_26" , "UK9_26" , "UK10_26", "UK11_26", "UK12_26", "UK13_26", "UK14_26", "UK15_26",
  "USER_32", "FIQ_32" , "IRQ_32" , "SVC_32" , "UK4_32" , "UK5_32" , "UK6_32" , "ABT_32" ,
  "UK8_32" , "UK9_32" , "UK10_32", "UND_32" , "UK12_32", "UK13_32", "UK14_32", "SYS_32"
};

static const char *isa_modes[] = {
  "ARM" , "Thumb" , "Jazelle", "ThumbEE"
};

<<<<<<< HEAD
static volatile int hlt_counter;

#ifdef CONFIG_SMP
void arch_trigger_all_cpu_backtrace(void)
{
	smp_send_all_cpu_backtrace();
}
#else
void arch_trigger_all_cpu_backtrace(void)
{
	dump_stack();
}
#endif

void disable_hlt(void)
=======
#ifdef CONFIG_SMP
void arch_trigger_all_cpu_backtrace(void)
>>>>>>> a88f9e27
{
	smp_send_all_cpu_backtrace();
}
#else
void arch_trigger_all_cpu_backtrace(void)
{
	dump_stack();
}
#endif

extern void call_with_stack(void (*fn)(void *), void *arg, void *sp);
typedef void (*phys_reset_t)(unsigned long);

#ifdef CONFIG_ARM_FLUSH_CONSOLE_ON_RESTART
void arm_machine_flush_console(void)
{
	printk("\n");
	pr_emerg("Restarting %s\n", linux_banner);
	if (console_trylock()) {
		console_unlock();
		return;
	}

	mdelay(50);

	local_irq_disable();
	if (!console_trylock())
		pr_emerg("arm_restart: Console was locked! Busting\n");
	else
		pr_emerg("arm_restart: Console was locked!\n");
	console_unlock();
}
#else
void arm_machine_flush_console(void)
{
}
#endif

#ifdef CONFIG_ARM_FLUSH_CONSOLE_ON_RESTART
void arm_machine_flush_console(void)
{
	printk("\n");
	pr_emerg("Restarting %s\n", linux_banner);
	if (console_trylock()) {
		console_unlock();
		return;
	}

	mdelay(50);

	local_irq_disable();
	if (!console_trylock())
		pr_emerg("arm_restart: Console was locked! Busting\n");
	else
		pr_emerg("arm_restart: Console was locked!\n");
	console_unlock();
}
#else
void arm_machine_flush_console(void)
{
}
#endif

/*
 * A temporary stack to use for CPU reset. This is static so that we
 * don't clobber it with the identity mapping. When running with this
 * stack, any references to the current task *will not work* so you
 * should really do as little as possible before jumping to your reset
 * code.
 */
static u64 soft_restart_stack[16];

static void __soft_restart(void *addr)
{
	phys_reset_t phys_reset;

	/* Take out a flat memory mapping. */
	setup_mm_for_reboot();

	/* Clean and invalidate caches */
	flush_cache_all();

	/* Turn off caching */
	cpu_proc_fin();

	/* Push out any further dirty data, and ensure cache is empty */
	flush_cache_all();

	/* Switch to the identity mapping. */
	phys_reset = (phys_reset_t)(unsigned long)virt_to_phys(cpu_reset);
	phys_reset((unsigned long)addr);

	/* Should never get here. */
	BUG();
}

void soft_restart(unsigned long addr)
{
	u64 *stack = soft_restart_stack + ARRAY_SIZE(soft_restart_stack);

	/* Disable interrupts first */
	local_irq_disable();
	local_fiq_disable();

	/* Disable the L2 if we're the last man standing. */
	if (num_online_cpus() == 1)
		outer_disable();

	/* Change to the new stack and continue with the reset. */
	call_with_stack(__soft_restart, (void *)addr, (void *)stack);

	/* Should never get here. */
	BUG();
}

static void null_restart(char mode, const char *cmd)
{
}

/*
 * Function pointers to optional machine specific functions
 */
void (*pm_power_off)(void);
EXPORT_SYMBOL(pm_power_off);

void (*arm_pm_restart)(char str, const char *cmd) = null_restart;
EXPORT_SYMBOL_GPL(arm_pm_restart);

/*
 * This is our default idle handler.
 */

void (*arm_pm_idle)(void);

static void default_idle(void)
{
	if (arm_pm_idle)
		arm_pm_idle();
	else
		cpu_do_idle();
	local_irq_enable();
}

void arch_cpu_idle_prepare(void)
{
	local_fiq_enable();
}

<<<<<<< HEAD
	/* endless idle loop with no priority at all */
	while (1) {
		idle_notifier_call_chain(IDLE_START);
		tick_nohz_idle_enter();
		rcu_idle_enter();
		ledtrig_cpu(CPU_LED_IDLE_START);
		while (!need_resched()) {
#ifdef CONFIG_HOTPLUG_CPU
			if (cpu_is_offline(smp_processor_id()))
				cpu_die();
=======
void arch_cpu_idle_enter(void)
{
	idle_notifier_call_chain(IDLE_START);
	ledtrig_cpu(CPU_LED_IDLE_START);
#ifdef CONFIG_PL310_ERRATA_769419
	wmb();
>>>>>>> a88f9e27
#endif
}

void arch_cpu_idle_exit(void)
{
	ledtrig_cpu(CPU_LED_IDLE_END);
	idle_notifier_call_chain(IDLE_END);
}

#ifdef CONFIG_HOTPLUG_CPU
void arch_cpu_idle_dead(void)
{
	cpu_die();
}
#endif
<<<<<<< HEAD
			if (hlt_counter) {
				local_irq_enable();
				cpu_relax();
			} else if (!need_resched()) {
				stop_critical_timings();
				if (cpuidle_idle_call())
					default_idle();
				start_critical_timings();
				/*
				 * default_idle functions must always
				 * return with IRQs enabled.
				 */
				WARN_ON(irqs_disabled());
			} else
				local_irq_enable();
		}
		ledtrig_cpu(CPU_LED_IDLE_END);
		rcu_idle_exit();
		tick_nohz_idle_exit();
		idle_notifier_call_chain(IDLE_END);
		schedule_preempt_disabled();
	}
=======

/*
 * Called from the core idle loop.
 */
void arch_cpu_idle(void)
{
	if (cpuidle_idle_call())
		default_idle();
>>>>>>> a88f9e27
}

static char reboot_mode = 'h';

int __init reboot_setup(char *str)
{
	reboot_mode = str[0];
	return 1;
}

__setup("reboot=", reboot_setup);

/*
 * Called by kexec, immediately prior to machine_kexec().
 *
 * This must completely disable all secondary CPUs; simply causing those CPUs
 * to execute e.g. a RAM-based pin loop is not sufficient. This allows the
 * kexec'd kernel to use any and all RAM as it sees fit, without having to
 * avoid any code or data used by any SW CPU pin loop. The CPU hotplug
 * functionality embodied in disable_nonboot_cpus() to achieve this.
 */
void machine_shutdown(void)
{
#ifdef CONFIG_SMP
	/*
	 * Disable preemption so we're guaranteed to
	 * run to power off or reboot and prevent
	 * the possibility of switching to another
	 * thread that might wind up blocking on
	 * one of the stopped CPUs.
	 */
	preempt_disable();
<<<<<<< HEAD

	smp_send_stop();
=======
>>>>>>> a88f9e27
#endif
	disable_nonboot_cpus();
}

/*
 * Halting simply requires that the secondary CPUs stop performing any
 * activity (executing tasks, handling interrupts). smp_send_stop()
 * achieves this.
 */
void machine_halt(void)
{
	smp_send_stop();

	local_irq_disable();
	while (1);
}

/*
 * Power-off simply requires that the secondary CPUs stop performing any
 * activity (executing tasks, handling interrupts). smp_send_stop()
 * achieves this. When the system power is turned off, it will take all CPUs
 * with it.
 */
void machine_power_off(void)
{
	smp_send_stop();

	if (pm_power_off)
		pm_power_off();
}

/*
 * Restart requires that the secondary CPUs stop performing any activity
 * while the primary CPU resets the system. Systems with a single CPU can
 * use soft_restart() as their machine descriptor's .restart hook, since that
 * will cause the only available CPU to reset. Systems with multiple CPUs must
 * provide a HW restart implementation, to ensure that all CPUs reset at once.
 * This is required so that any code running after reset on the primary CPU
 * doesn't have to co-ordinate with other CPUs to ensure they aren't still
 * executing pre-reset code, and using RAM that the primary CPU's code wishes
 * to use. Implementing such co-ordination would be essentially impossible.
 */
void machine_restart(char *cmd)
{
	smp_send_stop();

	/* Flush the console to make sure all the relevant messages make it
	 * out to the console drivers */
	arm_machine_flush_console();

	/* Flush the console to make sure all the relevant messages make it
	 * out to the console drivers */
	arm_machine_flush_console();

	arm_pm_restart(reboot_mode, cmd);

	/* Give a grace period for failure to restart of 1s */
	mdelay(1000);

	/* Whoops - the platform was unable to reboot. Tell the user! */
	printk("Reboot failed -- System halted\n");
	local_irq_disable();
	while (1);
}

/*
 * dump a block of kernel memory from around the given address
 */
static void show_data(unsigned long addr, int nbytes, const char *name)
{
	int	i, j;
	int	nlines;
	u32	*p;

	/*
	 * don't attempt to dump non-kernel addresses or
	 * values that are probably just small negative numbers
	 */
	if (addr < PAGE_OFFSET || addr > -256UL)
		return;

	printk("\n%s: %#lx:\n", name, addr);

	/*
	 * round address down to a 32 bit boundary
	 * and always dump a multiple of 32 bytes
	 */
	p = (u32 *)(addr & ~(sizeof(u32) - 1));
	nbytes += (addr & (sizeof(u32) - 1));
	nlines = (nbytes + 31) / 32;


	for (i = 0; i < nlines; i++) {
		/*
		 * just display low 16 bits of address to keep
		 * each line of the dump < 80 characters
		 */
		printk("%04lx ", (unsigned long)p & 0xffff);
		for (j = 0; j < 8; j++) {
			u32	data;
			if (probe_kernel_address(p, data)) {
				printk(" ********");
			} else {
				printk(" %08x", data);
			}
			++p;
		}
		printk("\n");
	}
}

static void show_extra_register_data(struct pt_regs *regs, int nbytes)
{
	mm_segment_t fs;

	fs = get_fs();
	set_fs(KERNEL_DS);
	show_data(regs->ARM_pc - nbytes, nbytes * 2, "PC");
	show_data(regs->ARM_lr - nbytes, nbytes * 2, "LR");
	show_data(regs->ARM_sp - nbytes, nbytes * 2, "SP");
	show_data(regs->ARM_ip - nbytes, nbytes * 2, "IP");
	show_data(regs->ARM_fp - nbytes, nbytes * 2, "FP");
	show_data(regs->ARM_r0 - nbytes, nbytes * 2, "R0");
	show_data(regs->ARM_r1 - nbytes, nbytes * 2, "R1");
	show_data(regs->ARM_r2 - nbytes, nbytes * 2, "R2");
	show_data(regs->ARM_r3 - nbytes, nbytes * 2, "R3");
	show_data(regs->ARM_r4 - nbytes, nbytes * 2, "R4");
	show_data(regs->ARM_r5 - nbytes, nbytes * 2, "R5");
	show_data(regs->ARM_r6 - nbytes, nbytes * 2, "R6");
	show_data(regs->ARM_r7 - nbytes, nbytes * 2, "R7");
	show_data(regs->ARM_r8 - nbytes, nbytes * 2, "R8");
	show_data(regs->ARM_r9 - nbytes, nbytes * 2, "R9");
	show_data(regs->ARM_r10 - nbytes, nbytes * 2, "R10");
	set_fs(fs);
}

void __show_regs(struct pt_regs *regs)
{
	unsigned long flags;
	char buf[64];

	show_regs_print_info(KERN_DEFAULT);

	print_symbol("PC is at %s\n", instruction_pointer(regs));
	print_symbol("LR is at %s\n", regs->ARM_lr);
	printk("pc : [<%08lx>]    lr : [<%08lx>]    psr: %08lx\n"
	       "sp : %08lx  ip : %08lx  fp : %08lx\n",
		regs->ARM_pc, regs->ARM_lr, regs->ARM_cpsr,
		regs->ARM_sp, regs->ARM_ip, regs->ARM_fp);
	printk("r10: %08lx  r9 : %08lx  r8 : %08lx\n",
		regs->ARM_r10, regs->ARM_r9,
		regs->ARM_r8);
	printk("r7 : %08lx  r6 : %08lx  r5 : %08lx  r4 : %08lx\n",
		regs->ARM_r7, regs->ARM_r6,
		regs->ARM_r5, regs->ARM_r4);
	printk("r3 : %08lx  r2 : %08lx  r1 : %08lx  r0 : %08lx\n",
		regs->ARM_r3, regs->ARM_r2,
		regs->ARM_r1, regs->ARM_r0);

	flags = regs->ARM_cpsr;
	buf[0] = flags & PSR_N_BIT ? 'N' : 'n';
	buf[1] = flags & PSR_Z_BIT ? 'Z' : 'z';
	buf[2] = flags & PSR_C_BIT ? 'C' : 'c';
	buf[3] = flags & PSR_V_BIT ? 'V' : 'v';
	buf[4] = '\0';

	printk("Flags: %s  IRQs o%s  FIQs o%s  Mode %s  ISA %s  Segment %s\n",
		buf, interrupts_enabled(regs) ? "n" : "ff",
		fast_interrupts_enabled(regs) ? "n" : "ff",
		processor_modes[processor_mode(regs)],
		isa_modes[isa_mode(regs)],
		get_fs() == get_ds() ? "kernel" : "user");
#ifdef CONFIG_CPU_CP15
	{
		unsigned int ctrl;

		buf[0] = '\0';
#ifdef CONFIG_CPU_CP15_MMU
		{
			unsigned int transbase, dac;
			asm("mrc p15, 0, %0, c2, c0\n\t"
			    "mrc p15, 0, %1, c3, c0\n"
			    : "=r" (transbase), "=r" (dac));
			snprintf(buf, sizeof(buf), "  Table: %08x  DAC: %08x",
			  	transbase, dac);
		}
#endif
		asm("mrc p15, 0, %0, c1, c0\n" : "=r" (ctrl));

		printk("Control: %08x%s\n", ctrl, buf);
	}
#endif

	show_extra_register_data(regs, 128);
}

void show_regs(struct pt_regs * regs)
{
	printk("\n");
	__show_regs(regs);
	dump_stack();
}

ATOMIC_NOTIFIER_HEAD(thread_notify_head);

EXPORT_SYMBOL_GPL(thread_notify_head);

/*
 * Free current thread data structures etc..
 */
void exit_thread(void)
{
	thread_notify(THREAD_NOTIFY_EXIT, current_thread_info());
}

void flush_thread(void)
{
	struct thread_info *thread = current_thread_info();
	struct task_struct *tsk = current;

	flush_ptrace_hw_breakpoint(tsk);

	memset(thread->used_cp, 0, sizeof(thread->used_cp));
	memset(&tsk->thread.debug, 0, sizeof(struct debug_info));
	memset(&thread->fpstate, 0, sizeof(union fp_state));

	thread_notify(THREAD_NOTIFY_FLUSH, thread);
}

void release_thread(struct task_struct *dead_task)
{
}

asmlinkage void ret_from_fork(void) __asm__("ret_from_fork");

int
copy_thread(unsigned long clone_flags, unsigned long stack_start,
	    unsigned long stk_sz, struct task_struct *p)
{
	struct thread_info *thread = task_thread_info(p);
	struct pt_regs *childregs = task_pt_regs(p);

	memset(&thread->cpu_context, 0, sizeof(struct cpu_context_save));

	if (likely(!(p->flags & PF_KTHREAD))) {
		*childregs = *current_pt_regs();
		childregs->ARM_r0 = 0;
		if (stack_start)
			childregs->ARM_sp = stack_start;
	} else {
		memset(childregs, 0, sizeof(struct pt_regs));
		thread->cpu_context.r4 = stk_sz;
		thread->cpu_context.r5 = stack_start;
		childregs->ARM_cpsr = SVC_MODE;
	}
	thread->cpu_context.pc = (unsigned long)ret_from_fork;
	thread->cpu_context.sp = (unsigned long)childregs;

	clear_ptrace_hw_breakpoint(p);

	if (clone_flags & CLONE_SETTLS)
		thread->tp_value = childregs->ARM_r3;

	thread_notify(THREAD_NOTIFY_COPY, thread);

	return 0;
}

/*
 * Fill in the task's elfregs structure for a core dump.
 */
int dump_task_regs(struct task_struct *t, elf_gregset_t *elfregs)
{
	elf_core_copy_regs(elfregs, task_pt_regs(t));
	return 1;
}

/*
 * fill in the fpe structure for a core dump...
 */
int dump_fpu (struct pt_regs *regs, struct user_fp *fp)
{
	struct thread_info *thread = current_thread_info();
	int used_math = thread->used_cp[1] | thread->used_cp[2];

	if (used_math)
		memcpy(fp, &thread->fpstate.soft, sizeof (*fp));

	return used_math != 0;
}
EXPORT_SYMBOL(dump_fpu);

unsigned long get_wchan(struct task_struct *p)
{
	struct stackframe frame;
	int count = 0;
	if (!p || p == current || p->state == TASK_RUNNING)
		return 0;

	frame.fp = thread_saved_fp(p);
	frame.sp = thread_saved_sp(p);
	frame.lr = 0;			/* recovered from the stack */
	frame.pc = thread_saved_pc(p);
	do {
		int ret = unwind_frame(&frame);
		if (ret < 0)
			return 0;
		if (!in_sched_functions(frame.pc))
			return frame.pc;
	} while (count ++ < 16);
	return 0;
}

unsigned long arch_randomize_brk(struct mm_struct *mm)
{
	unsigned long range_end = mm->brk + 0x02000000;
	return randomize_range(mm->brk, range_end, 0) ? : mm->brk;
}

#ifdef CONFIG_MMU
/*
 * The vectors page is always readable from user space for the
 * atomic helpers and the signal restart code. Insert it into the
 * gate_vma so that it is visible through ptrace and /proc/<pid>/mem.
 */
static struct vm_area_struct gate_vma = {
	.vm_start	= 0xffff0000,
	.vm_end		= 0xffff0000 + PAGE_SIZE,
	.vm_flags	= VM_READ | VM_EXEC | VM_MAYREAD | VM_MAYEXEC,
};

static int __init gate_vma_init(void)
{
	gate_vma.vm_page_prot = PAGE_READONLY_EXEC;
	return 0;
}
arch_initcall(gate_vma_init);

struct vm_area_struct *get_gate_vma(struct mm_struct *mm)
{
	return &gate_vma;
}

int in_gate_area(struct mm_struct *mm, unsigned long addr)
{
	return (addr >= gate_vma.vm_start) && (addr < gate_vma.vm_end);
}

int in_gate_area_no_mm(unsigned long addr)
{
	return in_gate_area(NULL, addr);
}

const char *arch_vma_name(struct vm_area_struct *vma)
{
	return (vma == &gate_vma) ? "[vectors]" : NULL;
}
#endif<|MERGE_RESOLUTION|>--- conflicted
+++ resolved
@@ -58,26 +58,8 @@
   "ARM" , "Thumb" , "Jazelle", "ThumbEE"
 };
 
-<<<<<<< HEAD
-static volatile int hlt_counter;
-
 #ifdef CONFIG_SMP
 void arch_trigger_all_cpu_backtrace(void)
-{
-	smp_send_all_cpu_backtrace();
-}
-#else
-void arch_trigger_all_cpu_backtrace(void)
-{
-	dump_stack();
-}
-#endif
-
-void disable_hlt(void)
-=======
-#ifdef CONFIG_SMP
-void arch_trigger_all_cpu_backtrace(void)
->>>>>>> a88f9e27
 {
 	smp_send_all_cpu_backtrace();
 }
@@ -116,31 +98,6 @@
 }
 #endif
 
-#ifdef CONFIG_ARM_FLUSH_CONSOLE_ON_RESTART
-void arm_machine_flush_console(void)
-{
-	printk("\n");
-	pr_emerg("Restarting %s\n", linux_banner);
-	if (console_trylock()) {
-		console_unlock();
-		return;
-	}
-
-	mdelay(50);
-
-	local_irq_disable();
-	if (!console_trylock())
-		pr_emerg("arm_restart: Console was locked! Busting\n");
-	else
-		pr_emerg("arm_restart: Console was locked!\n");
-	console_unlock();
-}
-#else
-void arm_machine_flush_console(void)
-{
-}
-#endif
-
 /*
  * A temporary stack to use for CPU reset. This is static so that we
  * don't clobber it with the identity mapping. When running with this
@@ -226,25 +183,12 @@
 	local_fiq_enable();
 }
 
-<<<<<<< HEAD
-	/* endless idle loop with no priority at all */
-	while (1) {
-		idle_notifier_call_chain(IDLE_START);
-		tick_nohz_idle_enter();
-		rcu_idle_enter();
-		ledtrig_cpu(CPU_LED_IDLE_START);
-		while (!need_resched()) {
-#ifdef CONFIG_HOTPLUG_CPU
-			if (cpu_is_offline(smp_processor_id()))
-				cpu_die();
-=======
 void arch_cpu_idle_enter(void)
 {
 	idle_notifier_call_chain(IDLE_START);
 	ledtrig_cpu(CPU_LED_IDLE_START);
 #ifdef CONFIG_PL310_ERRATA_769419
 	wmb();
->>>>>>> a88f9e27
 #endif
 }
 
@@ -260,30 +204,6 @@
 	cpu_die();
 }
 #endif
-<<<<<<< HEAD
-			if (hlt_counter) {
-				local_irq_enable();
-				cpu_relax();
-			} else if (!need_resched()) {
-				stop_critical_timings();
-				if (cpuidle_idle_call())
-					default_idle();
-				start_critical_timings();
-				/*
-				 * default_idle functions must always
-				 * return with IRQs enabled.
-				 */
-				WARN_ON(irqs_disabled());
-			} else
-				local_irq_enable();
-		}
-		ledtrig_cpu(CPU_LED_IDLE_END);
-		rcu_idle_exit();
-		tick_nohz_idle_exit();
-		idle_notifier_call_chain(IDLE_END);
-		schedule_preempt_disabled();
-	}
-=======
 
 /*
  * Called from the core idle loop.
@@ -292,7 +212,6 @@
 {
 	if (cpuidle_idle_call())
 		default_idle();
->>>>>>> a88f9e27
 }
 
 static char reboot_mode = 'h';
@@ -325,11 +244,6 @@
 	 * one of the stopped CPUs.
 	 */
 	preempt_disable();
-<<<<<<< HEAD
-
-	smp_send_stop();
-=======
->>>>>>> a88f9e27
 #endif
 	disable_nonboot_cpus();
 }
