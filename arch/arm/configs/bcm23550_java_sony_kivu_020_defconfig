--- conflicted
+++ resolved
@@ -42,19 +42,7 @@
 CONFIG_MACH_JAVA_SONY=y
 CONFIG_MACH_JAVA_KIVU=y
 CONFIG_DORMANT_MODE=y
-<<<<<<< HEAD
-# CONFIG_USE_JAVA_SPINLOCK is not set
-=======
-CONFIG_DISABLE_USBBOOT_NEXTBOOT=y
 CONFIG_USE_JAVA_SPINLOCK=y
-
-#
-# Broadcom KONA architecture based implementations
-#
-# CONFIG_ARCH_ISLAND is not set
-# CONFIG_ARCH_RHEA is not set
-# CONFIG_ARCH_HAWAII is not set
->>>>>>> 1428628a
 CONFIG_ARCH_JAVA=y
 CONFIG_DMAC_PL330=y
 CONFIG_BCM_ZRELADDR=0x81E08000
@@ -250,11 +238,7 @@
 CONFIG_RECOVERY=y
 CONFIG_BCM_BT_RFKILL=y
 CONFIG_BCM_BT_LPM=y
-<<<<<<< HEAD
-=======
-# CONFIG_BCM_BT_GPS_SELFTEST is not set
 # CONFIG_BCM_GPS_KERNEL is not set
->>>>>>> 1428628a
 CONFIG_BCM_USERFAULT_HANDLER=y
 CONFIG_STM_TRACE=y
 CONFIG_STM_PRINTK=y
@@ -289,14 +273,6 @@
 CONFIG_BRCM_UNIFIED_DHD_SUPPORT=y
 CONFIG_BROADCOM_WIFI_RESERVED_MEM=y
 CONFIG_TARGET_LOCALE_CHN=y
-<<<<<<< HEAD
-CONFIG_BCM4330=y
-CONFIG_BCMDHD_FW_PATH="/system/vendor/firmware/fw_wifi_43341.bin"
-CONFIG_BCMDHD_NVRAM_PATH="/system/vendor/firmware/fw_wifi_nvram_43341.txt"
-=======
-# CONFIG_ATH_CARDS is not set
-# CONFIG_B43 is not set
-# CONFIG_B43LEGACY is not set
 CONFIG_BCMDHD=y
 CONFIG_BCMDHD_GENERIC_CHIP_SUPPORT=y
 # CONFIG_BCM4330 is not set
@@ -309,21 +285,6 @@
 CONFIG_BCMDHD_NVRAM_PATH="/system/vendor/firmware/fw_wifi_nvram_43341.txt"
 # CONFIG_DHD_USE_STATIC_BUF is not set
 # CONFIG_DHD_USE_SCHED_SCAN is not set
-# CONFIG_BRCMFMAC is not set
-# CONFIG_HOSTAP is not set
-# CONFIG_LIBERTAS is not set
-# CONFIG_P54_COMMON is not set
-# CONFIG_RT2X00 is not set
-# CONFIG_RTLWIFI is not set
-# CONFIG_WL_TI is not set
-# CONFIG_ZD1211RW is not set
-# CONFIG_MWIFIEX is not set
-
-#
-# Enable WiMAX (Networking options) to see the WiMAX drivers
-#
-# CONFIG_WAN is not set
->>>>>>> 1428628a
 CONFIG_BRCM_NETCONSOLE=y
 CONFIG_BRCM_NETCONSOLE_DYNAMIC=y
 CONFIG_INPUT_EVDEV=y
@@ -400,21 +361,7 @@
 CONFIG_BACKLIGHT_CLASS_DEVICE=y
 CONFIG_LOGO=y
 CONFIG_FB_BRCM_KONA=y
-<<<<<<< HEAD
-=======
-# CONFIG_FB_BRCM_CP_CRASH_DUMP_IMAGE_SUPPORT is not set
-# CONFIG_LCD_HX8369_SUPPORT is not set
-# CONFIG_LCD_HX8369_CS02_SUPPORT is not set
-# CONFIG_LCD_SC7798_CS02_SUPPORT is not set
-# CONFIG_LCD_S6E63M0X_SUPPORT is not set
-# CONFIG_LCD_NT35510_SUPPORT is not set
-# CONFIG_LCD_NT35512_SUPPORT is not set
-# CONFIG_FB_BRCM_LCD_EXIST_CHECK is not set
-# CONFIG_LDI_MDNIE_SUPPORT is not set
-# CONFIG_DSI_PKT_VID_SIMULTANEOUS is not set
 # CONFIG_FB_NEED_PAGE_ALIGNMENT is not set
-# CONFIG_FB_SSD1307 is not set
->>>>>>> 1428628a
 CONFIG_SOUND=y
 CONFIG_SND=y
 CONFIG_SND_SOC=y
