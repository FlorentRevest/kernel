/************************************************************************************************/
/*                                                                                              */
/*  Copyright 2010  Broadcom Corporation                                                        */
/*                                                                                              */
/*     Unless you and Broadcom execute a separate written software license agreement governing  */
/*     use of this software, this software is licensed to you under the terms of the GNU        */
/*     General Public License version 2 (the GPL), available at                                 */
/*                                                                                              */
/*          http://www.broadcom.com/licenses/GPLv2.php                                          */
/*                                                                                              */
/*     with the following added to such license:                                                */
/*                                                                                              */
/*     As a special exception, the copyright holders of this software give you permission to    */
/*     link this software with independent modules, and to copy and distribute the resulting    */
/*     executable under terms of your choice, provided that you also meet, for each linked      */
/*     independent module, the terms and conditions of the license of that module.              */
/*     An independent module is a module which is not derived from this software.  The special  */
/*     exception does not apply to any modifications of the software.                           */
/*                                                                                              */
/*     Notwithstanding the above, under no circumstances may you combine this software in any   */
/*     way with any other Broadcom software provided under a license other than the GPL,        */
/*     without Broadcom's express prior written consent.                                        */
/*                                                                                              */
/************************************************************************************************/
#include <linux/version.h>
#include <linux/init.h>
#include <linux/device.h>
#include <linux/platform_device.h>
#include <linux/sysdev.h>
#include <linux/interrupt.h>
#include <linux/i2c.h>
#include <linux/i2c-kona.h>
#include <linux/irq.h>
#include <linux/gpio_keys.h>
#include <linux/input.h>
#include <linux/bh1715.h>
#include <linux/i2c/tsc2007.h>
#include <linux/i2c/tango_s32.h>
#include <linux/i2c/bcm2850_mic_detect.h>
#include <linux/smb380.h>
#include <linux/akm8975.h>
#include <mach/dma_mmap.h>
#include <mach/sdma.h>

#include <asm/mach/arch.h>
#include <asm/mach-types.h>
#include <asm/gpio.h>
#include <asm/io.h>

#include <mach/hardware.h>
#include <mach/kona.h>
#include <mach/sdio_platform.h>
#include <mach/rdb/brcm_rdb_uartb.h>
#include <mach/rdb/brcm_rdb_chipreg.h>

#include <linux/mfd/bcm590xx/core.h>
#include <linux/mfd/bcm590xx/pmic.h>
#include <linux/mfd/bcm590xx/bcm59055_A0.h>
#include <linux/regulator/max8649.h>
#include <linux/kernel_stat.h>
#include <linux/android_pmem.h>

#include <asm/mach/map.h>
#include <linux/broadcom/bcm_fuse_memmap.h>
#include <linux/broadcom/ipcinterface.h>

#include <linux/power_supply.h>

#include "island.h"
#include "common.h"

#include <mach/io_map.h>
#include <mach/aram_layout.h>

#include <linux/vchiq_platform_data_hana.h>
#include <linux/vchiq_platform_data_memdrv_hana.h>

#define KONA_SDIO0_PA   SDIO1_BASE_ADDR
#define KONA_SDIO1_PA   SDIO2_BASE_ADDR
#define KONA_SDIO2_PA   SDIO3_BASE_ADDR
#define SDIO_CORE_REG_SIZE 0x10000

#define BSC_CORE_REG_SIZE      0x100

#define BCM_INT_ID_RESERVED131         (131 + BCM_INT_ID_PPI_MAX)
#define BCM_INT_ID_RESERVED132         (132 + BCM_INT_ID_PPI_MAX)

#if LINUX_VERSION_CODE >= KERNEL_VERSION(2,6,29)
#define IS_MULTI_TOUCH  1
#define MAX_NUM_FINGERS 2
#else
#define IS_MULTI_TOUCH  0
#define MAX_NUM_FINGERS 1
#endif

/*
 * GPIO pin for Touch screen pen down interrupt
 */
#define TSC2007_PEN_DOWN_GPIO_PIN   112

#define TANGO_GPIO_IRQ_PIN          112
#define TANGO_GPIO_RESET_PIN        113
#define TANGO_I2C_TS_DRIVER_NUM_BYTES_TO_READ 14

/*
 * Set to 0 for active high (pull-down) mode
 *        1 for active low (pull-up) mode
 */
#define HW_NUM_GPIO_KEYS     6

#define HW_KEYPAD_ACTIVE_MODE     0

/* 32 ~ 64 ms gives appropriate debouncing */
#define HW_KEYPAD_DEBOUNCE_TIME   KEYPAD_DEBOUNCE_64MS

/*
 * by convention, On Island
 *     MAXIM LDO is numbered 0 and 1
 *     BCM59055 LDO is numbered starting from 2
 */
#ifdef CONFIG_REGULATOR_MAX8649
#define MAX8649_LDO_TOTAL	2
#else
#define MAX8649_LDO_TOTAL	0
#endif
#define BCM59055_LDO_OFFSET	MAX8649_LDO_TOTAL

static struct resource board_i2c0_resource[] = {
	[0] =
	{
		.start = BSC1_BASE_ADDR,
		.end = BSC1_BASE_ADDR + BSC_CORE_REG_SIZE - 1,
		.flags = IORESOURCE_MEM,
	},
	[1] =
	{
		.start = BCM_INT_ID_I2C0,
		.end = BCM_INT_ID_I2C0,
		.flags = IORESOURCE_IRQ,
	 },
};

static struct resource board_i2c1_resource[] = {
	[0] = {
		.start = BSC2_BASE_ADDR,
		.end = BSC2_BASE_ADDR + BSC_CORE_REG_SIZE - 1,
		.flags = IORESOURCE_MEM,
	},
	[1] = {
		.start = BCM_INT_ID_I2C1,
		.end = BCM_INT_ID_I2C1,
		.flags = IORESOURCE_IRQ,
	},
};

static struct resource board_pmu_bsc_resource[] = {
	[0] =	{
		.start = PMU_BSC_BASE_ADDR,
		.end = PMU_BSC_BASE_ADDR + BSC_CORE_REG_SIZE - 1,
		.flags = IORESOURCE_MEM,
	},
	[1] = {
		.start = BCM_INT_ID_PM_I2C,
		.end = BCM_INT_ID_PM_I2C,
		.flags = IORESOURCE_IRQ,
	},
};

#define SSP0_CORE_REG_SIZE 0x1000
static struct resource board_sspi_i2c_resource[] = {
	[0] = {
		.start = SSP0_BASE_ADDR,
		.end = SSP0_BASE_ADDR + SSP0_CORE_REG_SIZE - 1,
		.flags = IORESOURCE_MEM,
	},
	[1] = {
		.start = BCM_INT_ID_SSP0 ,
		.end = BCM_INT_ID_SSP0 ,
		.flags = IORESOURCE_IRQ,
	},
};

static struct bsc_adap_cfg bsc_i2c_cfg[] = {
	[0] = { /* for BSC0 */
		.speed = BSC_BUS_SPEED_50K,
		.bsc_clk = "bsc1_clk",
		.bsc_apb_clk = "bsc1_apb_clk",
	},
	[1] = { /* for BSC1*/
		.speed = BSC_BUS_SPEED_50K,
		.bsc_clk = "bsc2_clk",
		.bsc_apb_clk = "bsc2_apb_clk",
	},
	[2] = { /* for PMU */
		.speed = BSC_BUS_SPEED_50K,
	},
};

static struct platform_device board_i2c_adap_devices[] =
{
	[0] = {	 /* for BSC0 */
		.name = "bsc-i2c",
		.id = 0,
		.resource = board_i2c0_resource,
		.num_resources = ARRAY_SIZE(board_i2c0_resource),
		.dev = {
			.platform_data = &bsc_i2c_cfg[0],
		},
	},
	[1] = {	/* for BSC1 */
		.name = "bsc-i2c",
		.id = 1,
		.resource = board_i2c1_resource,
		.num_resources = ARRAY_SIZE(board_i2c1_resource),
		.dev = {
			.platform_data = &bsc_i2c_cfg[1],
		},
	},
	[2] = {	/* for PMU BSC */
		.name = "bsc-i2c",
		.id = 2,
		.resource = board_pmu_bsc_resource,
		.num_resources = ARRAY_SIZE(board_pmu_bsc_resource),
	},
	[3] = {	/* for SSPI i2c */
		.name = "sspi-i2c",
		.id = 3,
		.resource = board_sspi_i2c_resource,
		.num_resources = ARRAY_SIZE(board_sspi_i2c_resource),
	},
};

static struct gpio_keys_button board_gpio_keys_button[] = {
	{ KEY_HOME, 154, 1, "Home", EV_KEY, 0, 64},
	{ KEY_SEARCH, 157, 1, "Search", EV_KEY, 0, 64},
	{ KEY_MENU, 158, 1, "Menu", EV_KEY, 0, 64},
	{ KEY_BACK, 166, 1, "Back", EV_KEY, 0, 64},
	{ KEY_VOLUMEUP, 159, 1, "Volume up", EV_KEY, 0, 64},
	{ KEY_VOLUMEDOWN, 160, 1, "Volume down", EV_KEY, 0, 64},
};

static struct gpio_keys_platform_data board_gpio_keys = {
	.buttons = board_gpio_keys_button,
	.nbuttons = HW_NUM_GPIO_KEYS,
	.rep = 1
};

static struct platform_device board_gpio_keys_device = {
	.name = "gpio-keys",
	.id = -1,
	.dev = {
		.platform_data = &board_gpio_keys,
	},
};

static struct platform_device islands_leds_device = {
	.name = "islands_ff-led",
	.id = -1,
	.dev = {
		.dma_mask = (u64 *) ~(u32)0,
		.coherent_dma_mask = ~(u32)0,
	},
	.num_resources = 0,
};


/*
 * Touchscreen device
 */
#ifdef CONFIG_TOUCHSCREEN_TSC2007
/*
 * I2C Touchscreen device
 */
static int tsc2007_init_platform_hw(void)
{
	int rc;

	rc = set_irq_type(gpio_to_irq(TSC2007_PEN_DOWN_GPIO_PIN), IRQ_TYPE_EDGE_FALLING);
	if (rc < 0)	{
		printk(KERN_ERR "set_irq_type failed with irq %d\n", BCM_INT_ID_GPIO1);
		return rc;
	}
	rc = gpio_request(TSC2007_PEN_DOWN_GPIO_PIN, "ts_pen_down");
	if (rc < 0) {
		printk(KERN_ERR "unable to request GPIO pin %d\n", TSC2007_PEN_DOWN_GPIO_PIN);
		 return rc;
	}
	gpio_direction_input(TSC2007_PEN_DOWN_GPIO_PIN);
	return 0;
}

static void tsc2007_exit_platform_hw(void)
{
	gpio_free(TSC2007_PEN_DOWN_GPIO_PIN);
}

static void tsc2007_clear_penirq(void)
{
	struct irq_desc *desc = irq_to_desc(gpio_to_irq(TSC2007_PEN_DOWN_GPIO_PIN));
	desc->chip->ack(gpio_to_irq(TSC2007_PEN_DOWN_GPIO_PIN));
}

static struct tsc2007_platform_data tsc_plat_data = {
	.model = 2007,
	.x_plate_ohms		= 510, // For Sharp K3889TP Touch panel device
	.get_pendown_state	= NULL,
	.clear_penirq		= NULL,
	.init_platform_hw	= tsc2007_init_platform_hw,
	.exit_platform_hw	= tsc2007_exit_platform_hw,
	.clear_penirq		= tsc2007_clear_penirq,
};

static struct i2c_board_info __initdata tsc2007_info[] =
{
	{	/* New touch screen i2c slave address. */
		I2C_BOARD_INFO("tsc2007", 0x48),
		.platform_data = &tsc_plat_data,
		.irq = gpio_to_irq(TSC2007_PEN_DOWN_GPIO_PIN),
	},
};

#endif

#ifdef CONFIG_TOUCHSCREEN_TANGO_S32
static struct TANGO_I2C_TS_t tango_plat_data = {
	.i2c_slave_address	= 0,
	.gpio_irq_pin		= TANGO_GPIO_IRQ_PIN,
	.gpio_reset_pin		= TANGO_GPIO_RESET_PIN,
	.x_max_value		= 480,
	.y_max_value		= 800,
	.layout			= X_RIGHT_Y_UP,
	.num_bytes_to_read = TANGO_I2C_TS_DRIVER_NUM_BYTES_TO_READ,
	.is_multi_touch		= IS_MULTI_TOUCH,
	.is_resetable		= 1,
	.num_fingers_idx	= 0,
	.old_touching_idx	= 1,
	.x1_lo_idx		= 2,
	.x1_hi_idx		= 3,
	.y1_lo_idx		= 4,
	.y1_hi_idx		= 5,
	.x2_lo_idx		= 6,
	.x2_hi_idx		= 7,
	.y2_lo_idx		= 8,
	.y2_hi_idx		= 9,
	.x1_width_idx		= 10,	// X1 coordinate touch area of the first finger
	.y1_width_idx		= 11,	// Y1 coordinate touch area of the first finger
	.x2_width_idx		= 12,	// X2 coordinate touch area of the first finger
	.y2_width_idx		= 13,	// Y2 coordinate touch area of the first finger
	.power_mode_idx		= 20,
	.int_mode_idx		= 21,	// INT)mode register
	.int_width_idx		= 22,	// Interrupt pulse width
	.min_finger_val		= 0,
	.max_finger_val		= MAX_NUM_FINGERS,
	.panel_width		 = 56,
};

static struct i2c_board_info __initdata tango_info[] =
{
	{	/* New touch screen i2c slave address. */
		I2C_BOARD_INFO(I2C_TS_DRIVER_NAME, 0x5C),
		.platform_data = &tango_plat_data,
		.irq = gpio_to_irq(TANGO_GPIO_IRQ_PIN),
	},
};

#endif

static struct MIC_DET_t mic_det_plat_data = {
	.comp1_irq = BCM_INT_ID_RESERVED131,
	.comp2_irq = BCM_INT_ID_RESERVED132,
	.comp1_threshold = 0xCB,
	.comp2_threshold = 0xB3,
	.reg_base = KONA_ACI_VA,
};

static struct i2c_board_info __initdata mic_det_info[] =
{
	{	/* The codec's i2c slave address. */
		I2C_BOARD_INFO(MIC_DET_DRIVER_NAME, 0x1A),
		.platform_data = &mic_det_plat_data,
	},
};

static struct resource board_sdio0_resource[] = {
	[0] = {
		.start = KONA_SDIO0_PA,
		.end = KONA_SDIO0_PA + SDIO_CORE_REG_SIZE - 1,
		.flags = IORESOURCE_MEM,
	},
	[1] = {
		.start = BCM_INT_ID_SDIO0,
		.end = BCM_INT_ID_SDIO0,
		.flags = IORESOURCE_IRQ,
	},
};

static struct resource board_sdio1_resource[] = {
	[0] = {
		.start = KONA_SDIO1_PA,
		.end = KONA_SDIO1_PA + SDIO_CORE_REG_SIZE - 1,
		.flags = IORESOURCE_MEM,
	},
	[1] = {
		.start = BCM_INT_ID_SDIO1,
		.end = BCM_INT_ID_SDIO1,
		.flags = IORESOURCE_IRQ,
	},
};

static struct resource board_sdio2_resource[] = {
	[0] = {
		.start = KONA_SDIO2_PA,
		.end = KONA_SDIO2_PA + SDIO_CORE_REG_SIZE - 1,
		.flags = IORESOURCE_MEM,
	},
	[1] = {
		.start = BCM_INT_ID_SDIO_NAND,
		.end = BCM_INT_ID_SDIO_NAND,
		.flags = IORESOURCE_IRQ,
	},
};

static struct sdio_platform_cfg board_sdio_param[] = {
	{ /* SDIO0 */
		.id = 0,
		.data_pullup = 0,
		.devtype = SDIO_DEV_TYPE_WIFI,
		.flags = KONA_SDIO_FLAGS_DEVICE_REMOVABLE,
		.wifi_gpio = {
			.reset		= 179,
			.reg		= 177,
			.host_wake	= 178,
		},
		.peri_clk_name = "sdio1_clk",
		.ahb_clk_name = "sdio1_ahb_clk",
		.sleep_clk_name = "sdio1_sleep_clk",
		.peri_clk_rate = 20000000,
	},
	{ /* SDIO1 */
		.id = 1,
		.data_pullup = 0,
		.is_8bit = 1,
		.devtype = SDIO_DEV_TYPE_EMMC,
		.flags = KONA_SDIO_FLAGS_DEVICE_NON_REMOVABLE ,
		.peri_clk_name = "sdio2_clk",
		.ahb_clk_name = "sdio2_ahb_clk",
		.sleep_clk_name = "sdio2_sleep_clk",
		.peri_clk_rate = 52000000,
	},
	{ /* SDIO2 */
		.id = 2,
		.data_pullup = 0,
		.cd_gpio = 106,
		.devtype = SDIO_DEV_TYPE_SDMMC,
		.flags = KONA_SDIO_FLAGS_DEVICE_REMOVABLE ,
		.peri_clk_name = "sdio3_clk",
		.ahb_clk_name = "sdio3_ahb_clk",
		.sleep_clk_name = "sdio3_sleep_clk",
		.peri_clk_rate = 48000000,
	},
};

static struct platform_device island_sdio0_device = {
	.name = "sdhci",
	.id = 0,
	.resource = board_sdio0_resource,
	.num_resources = ARRAY_SIZE(board_sdio0_resource),
	.dev = {
		.platform_data = &board_sdio_param[0],
	},
};

static struct platform_device island_sdio1_device = {
	.name = "sdhci",
	.id = 1,
	.resource = board_sdio1_resource,
	.num_resources = ARRAY_SIZE(board_sdio1_resource),
	.dev = {
		.platform_data = &board_sdio_param[1],
	},
};

static struct platform_device island_sdio2_device = {
	.name = "sdhci",
	.id = 2,
	.resource = board_sdio2_resource,
	.num_resources = ARRAY_SIZE(board_sdio2_resource),
	.dev = {
		.platform_data = &board_sdio_param[2],
	},
};

#ifdef CONFIG_MAX8649_SUPPORT_CHANGE_VID_MODE
void island_maxim_platform_hw_init_1(void ) ;
void island_maxim_platform_hw_init_2(void ) ;
#endif

#define BCM590XX_REG_ENABLED		1
#define BCM590XX_REG_DISABLED		0

#define BCM59055_RFLDO_OTP_VAL		BCM590XX_REG_ENABLED
#define BCM59055_CAMLDO_OTP_VAL		BCM590XX_REG_ENABLED
#define BCM59055_HV1LDO_OTP_VAL		BCM590XX_REG_ENABLED
#define BCM59055_HV2LDO_OTP_VAL		BCM590XX_REG_ENABLED
#define BCM59055_HV3LDO_OTP_VAL		BCM590XX_REG_DISABLED
#define BCM59055_HV4LDO_OTP_VAL		BCM590XX_REG_ENABLED
#define BCM59055_HV5LDO_OTP_VAL		BCM590XX_REG_ENABLED
#define BCM59055_HV6LDO_OTP_VAL		BCM590XX_REG_DISABLED
#define BCM59055_HV7LDO_OTP_VAL		BCM590XX_REG_DISABLED
#define BCM59055_SIMLDO_OTP_VAL		BCM590XX_REG_ENABLED
#define BCM59055_CSR_OTP_VAL		BCM590XX_REG_ENABLED
#define BCM59055_IOSR_OTP_VAL		BCM590XX_REG_ENABLED
#define BCM59055_SDSR_OTP_VAL		BCM590XX_REG_ENABLED

/*********** RFLDO ***********/

#ifdef CONFIG_REGULATOR_USERSPACE_CONSUMER
static struct regulator_bulk_data bcm59055_bd_rf = {
	.supply = "rfldo_uc",
};

static struct regulator_userspace_consumer_data bcm59055_uc_data_rf = {
	.name = "rfldo",
	.num_supplies = 1,
	.supplies = &bcm59055_bd_rf,
	.init_on = BCM59055_RFLDO_OTP_VAL
};
static struct platform_device bcm59055_uc_device_rf = {
	.name = "reg-userspace-consumer",
	.id = 0 + BCM59055_LDO_OFFSET,
	.dev = { .platform_data = &bcm59055_uc_data_rf, },
};
#endif
#ifdef CONFIG_REGULATOR_VIRTUAL_CONSUMER
static struct platform_device bcm59055_vc_device_rf = {
	.name = "reg-virt-consumer",
	.id = 0 + BCM59055_LDO_OFFSET,
	.dev = { .platform_data = "rfldo_uc"  },
};
#endif
/*********** CAMLDO **************/

#ifdef CONFIG_REGULATOR_USERSPACE_CONSUMER
static struct regulator_bulk_data bcm59055_bd_cam = {
	.supply = "camldo_uc"
};

static struct regulator_userspace_consumer_data bcm59055_uc_data_cam = {
	.name = "camldo",
	.num_supplies = 1,
	.supplies = &bcm59055_bd_cam,
	.init_on = BCM59055_CAMLDO_OTP_VAL
};

static struct platform_device bcm59055_uc_device_cam = {
	.name = "reg-userspace-consumer",
	.id = 1 + BCM59055_LDO_OFFSET,
	.dev = {
		.platform_data = &bcm59055_uc_data_cam
	}
};
#endif
#ifdef CONFIG_REGULATOR_VIRTUAL_CONSUMER
static struct platform_device bcm59055_vc_device_cam = {
	.name = "reg-virt-consumer",
	.id = 1 + BCM59055_LDO_OFFSET,
	.dev = {
		.platform_data = "camldo_uc"
	}
};
#endif
/*********** HV1LDO ***************/

#ifdef CONFIG_REGULATOR_USERSPACE_CONSUMER
static struct regulator_bulk_data bcm59055_bd_hv1 = {
	.supply = "hv1ldo_uc"
};

static struct regulator_userspace_consumer_data bcm59055_uc_data_hv1 = {
	.name = "hv1ldo",
	.num_supplies = 1,
	.supplies = &bcm59055_bd_hv1,
	.init_on = BCM59055_HV1LDO_OTP_VAL
};

static struct platform_device bcm59055_uc_device_hv1 = {
	.name = "reg-userspace-consumer",
	.id = 2 + BCM59055_LDO_OFFSET,
	.dev = {
		.platform_data = &bcm59055_uc_data_hv1
	},
};
#endif
#ifdef CONFIG_REGULATOR_VIRTUAL_CONSUMER
static struct platform_device bcm59055_vc_device_hv1 = {
	.name = "reg-virt-consumer",
	.id = 2 + BCM59055_LDO_OFFSET,
	.dev = {
		.platform_data = "hv1ldo_uc"
	}
};
#endif
/*********** HV2LDO **************/

#ifdef CONFIG_REGULATOR_USERSPACE_CONSUMER
static struct regulator_bulk_data bcm59055_bd_hv2 = {
	.supply = "hv2ldo_uc"
};

static struct regulator_userspace_consumer_data bcm59055_uc_data_hv2 = {
	.name = "hv2ldo",
	.num_supplies = 1,
	.supplies = &bcm59055_bd_hv2,
	.init_on = BCM59055_HV2LDO_OTP_VAL,
};

static struct platform_device bcm59055_uc_device_hv2 = {
	.name = "reg-userspace-consumer",
	.id = 3 + BCM59055_LDO_OFFSET,
	.dev = {
		.platform_data = &bcm59055_uc_data_hv2
	}
};
#endif
#ifdef CONFIG_REGULATOR_VIRTUAL_CONSUMER
static struct platform_device bcm59055_vc_device_hv2 = {
	.name = "reg-virt-consumer",
	.id = 3 + BCM59055_LDO_OFFSET,
	.dev = {
		.platform_data = "hv2ldo_uc"
	}
};
#endif
/*********** HV3LDO ********************/

#ifdef CONFIG_REGULATOR_USERSPACE_CONSUMER
static struct regulator_bulk_data bcm59055_bd_hv3 = {
	.supply = "hv3ldo_uc"
};

static struct regulator_userspace_consumer_data bcm59055_uc_data_hv3 = {
	.name = "hv3ldo",
	.num_supplies = 1,
	.supplies = &bcm59055_bd_hv3,
	.init_on = BCM59055_HV3LDO_OTP_VAL,
};

static struct platform_device bcm59055_uc_device_hv3 = {
	.name = "reg-userspace-consumer",
	.id = 4 + BCM59055_LDO_OFFSET,
	.dev = {
		.platform_data = &bcm59055_uc_data_hv3
	},
};
#endif
#ifdef CONFIG_REGULATOR_VIRTUAL_CONSUMER
static struct platform_device bcm59055_vc_device_hv3 = {
	.name = "reg-virt-consumer",
	.id = 4 + BCM59055_LDO_OFFSET,
	.dev = {
		.platform_data = "hv3ldo_uc"
	}
};
#endif
/*********** HV4LDO ***************/

#ifdef CONFIG_REGULATOR_USERSPACE_CONSUMER
static struct regulator_bulk_data bcm59055_bd_hv4 = {
	.supply = "hv4ldo_uc"
};

static struct regulator_userspace_consumer_data bcm59055_uc_data_hv4 = {
	.name = "hv4ldo",
	.num_supplies = 1,
	.supplies = &bcm59055_bd_hv4,
	.init_on = BCM59055_HV4LDO_OTP_VAL
};
static struct platform_device bcm59055_uc_device_hv4 = {
	.name = "reg-userspace-consumer",
	.id = 5 + BCM59055_LDO_OFFSET,
	.dev = {
		.platform_data = &bcm59055_uc_data_hv4
	}
};
#endif
#ifdef CONFIG_REGULATOR_VIRTUAL_CONSUMER
static struct platform_device bcm59055_vc_device_hv4 = {
	.name = "reg-virt-consumer",
	.id = 5 + BCM59055_LDO_OFFSET,
	.dev = {
		.platform_data = "hv4ldo_uc"
	}
};
#endif
/*********** HV5LDO ****************/

#ifdef CONFIG_REGULATOR_USERSPACE_CONSUMER
static struct regulator_bulk_data bcm59055_bd_hv5 = {
	.supply = "hv5ldo_uc"
};

static struct regulator_userspace_consumer_data bcm59055_uc_data_hv5 = {
	.name = "hv5ldo",
	.num_supplies = 1,
	.supplies = &bcm59055_bd_hv5,
	.init_on = BCM59055_HV5LDO_OTP_VAL
};

static struct platform_device bcm59055_uc_device_hv5 = {
	.name = "reg-userspace-consumer",
	.id = 6 + BCM59055_LDO_OFFSET,
	.dev = {
		.platform_data = &bcm59055_uc_data_hv5
	}
};
#endif
#ifdef CONFIG_REGULATOR_VIRTUAL_CONSUMER
static struct platform_device bcm59055_vc_device_hv5 = {
	.name = "reg-virt-consumer",
	.id = 6 + BCM59055_LDO_OFFSET,
	.dev = {
		.platform_data = "hv5ldo_uc"
	}
};
#endif
/*********** HV6LDO *******************/

#ifdef CONFIG_REGULATOR_USERSPACE_CONSUMER
static struct regulator_bulk_data bcm59055_bd_hv6 = {
	.supply = "hv6ldo_uc"
};

static struct regulator_userspace_consumer_data bcm59055_uc_data_hv6 = {
	.name = "hv6ldo",
	.num_supplies = 1,
	.supplies = &bcm59055_bd_hv6,
	.init_on = BCM59055_HV6LDO_OTP_VAL,
};

static struct platform_device bcm59055_uc_device_hv6 = {
	.name = "reg-userspace-consumer",
	.id = 7 + BCM59055_LDO_OFFSET,
	.dev = {
		.platform_data = &bcm59055_uc_data_hv6
	},
};
#endif
#ifdef CONFIG_REGULATOR_VIRTUAL_CONSUMER
static struct platform_device bcm59055_vc_device_hv6 = {
	.name = "reg-virt-consumer",
	.id = 7 + BCM59055_LDO_OFFSET,
	.dev = {
		.platform_data = "hv6ldo_uc"
	}
};
#endif
/*********** HV7LDO **************/

#ifdef CONFIG_REGULATOR_USERSPACE_CONSUMER
static struct regulator_bulk_data bcm59055_bd_hv7 = {
	.supply = "hv7ldo_uc"
};

static struct regulator_userspace_consumer_data bcm59055_uc_data_hv7 = {
	.name = "hv7ldo",
	.num_supplies = 1,
	.supplies = &bcm59055_bd_hv7,
	.init_on = BCM59055_HV7LDO_OTP_VAL,
};

static struct platform_device bcm59055_uc_device_hv7 = {
	.name = "reg-userspace-consumer",
	.id = 8 + BCM59055_LDO_OFFSET,
	.dev = {
		.platform_data = &bcm59055_uc_data_hv7
	}
};
#endif
#ifdef CONFIG_REGULATOR_VIRTUAL_CONSUMER
static struct platform_device bcm59055_vc_device_hv7 = {
	.name = "reg-virt-consumer",
	.id = 8 + BCM59055_LDO_OFFSET,
	.dev = {
		.platform_data = "hv7ldo_uc"
	}
};
#endif
/*********** SIMLDO **************/

#ifdef CONFIG_REGULATOR_USERSPACE_CONSUMER
static struct regulator_bulk_data bcm59055_bd_sim = {
	.supply = "simldo_uc"
};

static struct regulator_userspace_consumer_data bcm59055_uc_data_sim = {
	.name = "simldo",
	.num_supplies = 1,
	.supplies = &bcm59055_bd_sim,
	.init_on = BCM59055_SIMLDO_OTP_VAL,
};

static struct platform_device bcm59055_uc_device_sim = {
	.name = "reg-userspace-consumer",
	.id = 9 + BCM59055_LDO_OFFSET,
	.dev = {
		.platform_data = &bcm59055_uc_data_sim
	}
};
#endif
#ifdef CONFIG_REGULATOR_VIRTUAL_CONSUMER
static struct platform_device bcm59055_vc_device_sim = {
	.name = "reg-virt-consumer",
	.id = 9 + BCM59055_LDO_OFFSET,
	.dev = {
		.platform_data = "simldo_uc"
	},
};
#endif
/*********** CSR *************/

#ifdef CONFIG_REGULATOR_USERSPACE_CONSUMER
static struct regulator_bulk_data bcm59055_bd_csr = {
	.supply = "csr_uc"
};

static struct regulator_userspace_consumer_data bcm59055_uc_data_csr = {
	.name = "csr",
	.num_supplies = 1,
	.supplies = &bcm59055_bd_csr,
	.init_on = BCM59055_CSR_OTP_VAL
};

static struct platform_device bcm59055_uc_device_csr = {
	.name = "reg-userspace-consumer",
	.id = 10 + BCM59055_LDO_OFFSET,
	.dev = {
		 .platform_data = &bcm59055_uc_data_csr
	}
};
#endif
#ifdef CONFIG_REGULATOR_VIRTUAL_CONSUMER
static struct platform_device bcm59055_vc_device_csr = {
	.name = "reg-virt-consumer",
	.id = 10 + BCM59055_LDO_OFFSET,
	.dev = {
		.platform_data = "csr_uc"
	},
};
#endif
/*********** IOSR *************/


#ifdef CONFIG_REGULATOR_USERSPACE_CONSUMER
static struct regulator_bulk_data bcm59055_bd_iosr = {
	.supply = "iosr_uc"
};

static struct regulator_userspace_consumer_data bcm59055_uc_data_iosr = {
	.name = "iosr",
	.num_supplies = 1,
	.supplies = &bcm59055_bd_iosr,
	.init_on = BCM59055_IOSR_OTP_VAL
};

static struct platform_device bcm59055_uc_device_iosr = {
	.name = "reg-userspace-consumer",
	.id = 11 + BCM59055_LDO_OFFSET,
	.dev = {
		.platform_data = &bcm59055_uc_data_iosr
	}
};
#endif
#ifdef CONFIG_REGULATOR_VIRTUAL_CONSUMER
static struct platform_device bcm59055_vc_device_iosr = {
	.name = "reg-virt-consumer",
	.id = 11 + BCM59055_LDO_OFFSET,
	.dev = {
		.platform_data = "iosr_uc"
	}
};
#endif
/*********** SDSR ***********/

#ifdef CONFIG_REGULATOR_USERSPACE_CONSUMER
static struct regulator_bulk_data bcm59055_bd_sdsr = {
	.supply = "sdsr_uc"
};

static struct regulator_userspace_consumer_data bcm59055_uc_data_sdsr = {
	.name = "sdsr",
	.num_supplies = 1,
	.supplies = &bcm59055_bd_sdsr,
	.init_on = BCM59055_SDSR_OTP_VAL
};

static struct platform_device bcm59055_uc_device_sdsr = {
	.name = "reg-userspace-consumer",
	.id = 12 + BCM59055_LDO_OFFSET,
	.dev = {
		.platform_data = &bcm59055_uc_data_sdsr
	}
};
#endif
#ifdef CONFIG_REGULATOR_VIRTUAL_CONSUMER
static struct platform_device bcm59055_vc_device_sdsr = {
	.name = "reg-virt-consumer",
	.id = 12 + BCM59055_LDO_OFFSET,
	.dev = {
		.platform_data = "sdsr_uc"
	}
};
#endif


#ifdef CONFIG_REGULATOR_USERSPACE_CONSUMER
struct platform_device *bcm59055_userspace_consumer_devices[] __initdata = {
	&bcm59055_uc_device_rf,
	&bcm59055_uc_device_cam,
	&bcm59055_uc_device_hv1,
	&bcm59055_uc_device_hv2,
	&bcm59055_uc_device_hv3,
	&bcm59055_uc_device_hv4,
	&bcm59055_uc_device_hv5,
	&bcm59055_uc_device_hv6,
	&bcm59055_uc_device_hv7,
	&bcm59055_uc_device_sim,
	&bcm59055_uc_device_csr,
	&bcm59055_uc_device_iosr,
	&bcm59055_uc_device_sdsr
};
#endif
#ifdef CONFIG_REGULATOR_VIRTUAL_CONSUMER
struct platform_device *bcm59055_virtual_consumer_devices[] __initdata = {
	&bcm59055_vc_device_rf,
	&bcm59055_vc_device_cam,
	&bcm59055_vc_device_hv1,
	&bcm59055_vc_device_hv2,
	&bcm59055_vc_device_hv3,
	&bcm59055_vc_device_hv4,
	&bcm59055_vc_device_hv5,
	&bcm59055_vc_device_hv6,
	&bcm59055_vc_device_hv7,
	&bcm59055_vc_device_sim,
	&bcm59055_vc_device_csr,
	&bcm59055_vc_device_iosr,
	&bcm59055_vc_device_sdsr,
};
#endif

struct regulator_consumer_supply max8649_supply1 = {
	.supply = "vc_core"
};

struct regulator_init_data max8649_init_data1 = {
	.constraints	=	{
		.name = "vc_core",
		.min_uV = 750000,
		.max_uV	= 1380000,
		.always_on = 1,
		.boot_on = 1,
		.valid_ops_mask = REGULATOR_CHANGE_VOLTAGE|REGULATOR_CHANGE_MODE ,
		.valid_modes_mask = REGULATOR_MODE_NORMAL|REGULATOR_MODE_FAST ,
	},
	.num_consumer_supplies	= 1,
	.consumer_supplies	= &max8649_supply1,
};

struct max8649_platform_data max8649_info1 = {
	.mode = 2,
	.extclk	= 0,
	.ramp_timing = MAX8649_RAMP_32MV,
	.regulator = &max8649_init_data1 ,
#if defined(CONFIG_MAX8649_SUPPORT_CHANGE_VID_MODE) && defined(CONFIG_REGULATOR_VIRTUAL_CONSUMER)
	.init = island_maxim_platform_hw_init_1,
#endif
};
#ifdef CONFIG_REGULATOR_VIRTUAL_CONSUMER
struct platform_device max8649_vc1 = {
	.name = "reg-virt-consumer",
	.id = 0,
	.dev = {
		.platform_data = "vc_core" ,
	}
};
#endif
struct i2c_board_info max_switch_info_1[] = {
	[0] = {
		.type		= "max8649",
		.addr		= 0x60,
		.platform_data	= &max8649_info1,
	},
};

/***** Second Maxim part init data ( ARM part )*********/
struct regulator_consumer_supply max8649_supply2 = {
	.supply = "arm_core"
};

struct regulator_init_data max8649_init_data2 = {
	.constraints	= {
		.name = "arm_core",
		.min_uV = 750000,
		.max_uV = 1380000,
		.always_on = 1,
		.boot_on = 1,
		.valid_ops_mask = REGULATOR_CHANGE_VOLTAGE|REGULATOR_CHANGE_MODE ,
		.valid_modes_mask = REGULATOR_MODE_NORMAL|REGULATOR_MODE_FAST,
	},
	.num_consumer_supplies	= 1,
	.consumer_supplies	= &max8649_supply2,
};

struct max8649_platform_data max8649_info2 =
{
	.mode = 2,	/* VID1 = 1, VID0 = 0 */
	.extclk		= 0,
	.ramp_timing	= MAX8649_RAMP_32MV,
	.regulator	= &max8649_init_data2 ,
#if defined(CONFIG_MAX8649_SUPPORT_CHANGE_VID_MODE) && defined(CONFIG_REGULATOR_VIRTUAL_CONSUMER)
	.init = island_maxim_platform_hw_init_2,
#endif
} ;
#ifdef CONFIG_REGULATOR_VIRTUAL_CONSUMER
struct platform_device max8649_vc2 = {
	.name = "reg-virt-consumer",
	.id = 1,
	.dev = {
		.platform_data = "arm_core"
	}
};
#endif

struct i2c_board_info max_switch_info_2[] = {
	[0] = {
		.type		= "max8649",
		.addr		= 0x62,
		.platform_data	= &max8649_info2
	}
};
#ifdef CONFIG_REGULATOR_VIRTUAL_CONSUMER
struct platform_device *maxim_devices_1[] __initdata = { &max8649_vc1 } ;
struct platform_device *maxim_devices_2[] __initdata = { &max8649_vc2 };
void island_maxim_platform_hw_init_1(void )
{
	printk(KERN_INFO "REG: island_maxim_platform_hw_init for VC called\n") ;
	platform_add_devices(maxim_devices_1, ARRAY_SIZE(maxim_devices_1));
}

void island_maxim_platform_hw_init_2(void )
{
	printk(KERN_INFO "REG: island_maxim_platform_hw_init for ARM called \n") ;
	platform_add_devices(maxim_devices_2, ARRAY_SIZE(maxim_devices_2));
}
#endif


#ifdef CONFIG_BATTERY_BCM59055
static struct mv_percent mv_percent_table[] =
{
    { 3800 , 5 },
    { 3850 , 25 },
    { 3900 , 50 },
    { 3950 , 70 },
    { 4000 , 90 },
    { 4100 , 100 },
} ;

static struct bcm590xx_battery_pdata bcm590xx_battery_plat_data = {
	.can_start_charging = can_start_charging,
	.vp_table = mv_percent_table ,
	.vp_table_cnt = ARRAY_SIZE(mv_percent_table) ,
        .batt_min_volt = 3200 ,
        .batt_max_volt = 4200 ,
        .batt_technology = POWER_SUPPLY_TECHNOLOGY_LION ,
};
#endif



#define IPC_SHARED_CHANNEL_VIRT     ( KONA_INT_SRAM_BASE + BCMHANA_ARAM_VC_OFFSET )
#define IPC_SHARED_CHANNEL_PHYS     ( INT_SRAM_BASE + BCMHANA_ARAM_VC_OFFSET )

static VCHIQ_PLATFORM_DATA_MEMDRV_HANA_T vchiq_display_data_memdrv_hana = {
    .memdrv = {
        .common = {
            .instance_name = "display",
            .dev_type      = VCHIQ_DEVICE_TYPE_SHARED_MEM,
        },
        .sharedMemVirt  = (void *)(IPC_SHARED_CHANNEL_VIRT),
        .sharedMemPhys  = IPC_SHARED_CHANNEL_PHYS,
    },
    .ipcIrq                =  BCM_INT_ID_IPC_OPEN,
};

static struct platform_device vchiq_display_device = {
    .name = "vchiq_memdrv_hana",
    .id = 0,
    .dev = {
        .platform_data = &vchiq_display_data_memdrv_hana,
    },
};

struct platform_device * vchiq_devices[] __initdata = {&vchiq_display_device};

#define BMA150_IRQ_PIN 120

static struct smb380_platform_data bma150_plat_data = {
	.range = RANGE_2G,
	.bandwidth = BW_375HZ,
	.enable_adv_int = 1,
	.new_data_int = 0 ,
	.hg_int = 0 ,
	.lg_int = 0 ,
	.lg_dur = 150 ,
	.lg_thres = 20 ,
	.lg_hyst = 0 ,
	.hg_dur = 60 ,
	.hg_thres = 160 ,
	.hg_hyst = 0 ,
	.any_motion_dur = 1 ,
	.any_motion_thres = 20 ,
	.any_motion_int = 1 ,
};

static struct i2c_board_info __initdata bma150_info[] =
{
	[0] = {
		I2C_BOARD_INFO("smb380", 0x38 ),
		.platform_data = &bma150_plat_data,
		.irq = gpio_to_irq(BMA150_IRQ_PIN)
	}
};

#define AKM8975_IRQ_PIN 155

static struct akm8975_platform_data akm8975_plat_data = {
	.init = NULL, 
	.exit = NULL, 
	.power_on = NULL, 
	.power_off = NULL,
}; 

static struct i2c_board_info __initdata akm8975_info[] =
{
	[0] = {
		I2C_BOARD_INFO("akm8975", 0x0C ),
		.platform_data = &akm8975_plat_data,
		.irq = gpio_to_irq(AKM8975_IRQ_PIN),
	},
};

<<<<<<< HEAD
=======

static struct i2c_board_info __initdata bh1715_info[] = {
	[0] = {
		I2C_BOARD_INFO(BH1715_DRV_NAME, 0x5C ),
	},
};

static char *android_function_rndis[] = {
#ifdef CONFIG_USB_ANDROID_RNDIS
	"rndis"
#endif
};

static char *android_function_msc_acm[] = {
#ifdef CONFIG_USB_ANDROID_MASS_STORAGE
		"usb_mass_storage",
#endif
#ifdef CONFIG_USB_ANDROID_ACM
	"acm",
	"acm1"
#endif
};

static char *android_function_acm[] = {
#ifdef CONFIG_USB_ANDROID_ACM
	"acm",
	"acm1"
#endif
};

static char *android_function_obex[] = {
#ifdef CONFIG_USB_ANDROID_OBEX
	"obex",
#endif
};

static char *android_function_adb_msc[] = {
#ifdef CONFIG_USB_ANDROID_MASS_STORAGE
	"usb_mass_storage",
#endif
#ifdef CONFIG_USB_ANDROID_ADB
	"adb",
#endif
};

static char *android_functions_all[] = {
#ifdef CONFIG_USB_ANDROID_MASS_STORAGE
	"usb_mass_storage",
#endif
#ifdef CONFIG_USB_ANDROID_ADB
	"adb",
#endif
#ifdef CONFIG_USB_ANDROID_RNDIS
	"rndis",
#endif
#ifdef CONFIG_USB_ANDROID_ACM
	"acm",
#endif
#ifdef CONFIG_USB_ANDROID_OBEX
	"obex",
#endif
};

#define PID_PLATFORM				0xE700
#define FD_MASS_PRODUCT_ID			0x0001
#define FD_SICD_PRODUCT_ID			0x0002
#define FD_VIDEO_PRODUCT_ID			0x0004
#define FD_DFU_PRODUCT_ID			0x0008
#define FD_MTP_ID					0x000C
#define FD_CDC_ACM_PRODUCT_ID		0x0020
#define FD_CDC_RNDIS_PRODUCT_ID		0x0040
#define FD_CDC_OBEX_PRODUCT_ID		0x0080

#define	BRCM_VENDOR_ID		0x0a5c
#define	BIG_ISLAND_PRODUCT_ID	0x2816

/* FIXME borrow Google Nexus One ID to use windows driver */
#define	GOOGLE_VENDOR_ID	0x18d1
#define	NEXUS_ONE_PROD_ID	0x0d02

#define	VENDOR_ID		GOOGLE_VENDOR_ID
#define	PRODUCT_ID		NEXUS_ONE_PROD_ID

/* use a seprate PID for RNDIS */
#define RNDIS_PRODUCT_ID	0x4e13
#define ACM_PRODUCT_ID		0x8888


static struct usb_mass_storage_platform_data android_mass_storage_pdata = {
	.nluns		=	1,
	.vendor		=	"Broadcom",
	.product	=	"Big Island",
	.release	=	0x0100
};

static struct platform_device android_mass_storage_device = {
	.name	=	"usb_mass_storage",
	.id	=	-1,
	.dev	=	{
		.platform_data	=	&android_mass_storage_pdata,
	}
};

static struct usb_ether_platform_data android_rndis_pdata = {
	/* ethaddr FIXME */
	.vendorID = __constant_cpu_to_le16(VENDOR_ID),
	.vendorDescr = "Broadcom RNDIS",
};

static struct platform_device android_rndis_device = {
	.name	= "rndis",
	.id	= -1,
	.dev	= {
		.platform_data = &android_rndis_pdata,
	},
};

static struct android_usb_product android_products[] = {
	{
		.product_id	= 	__constant_cpu_to_le16(PRODUCT_ID),
		.num_functions	=	ARRAY_SIZE(android_function_adb_msc),
		.functions	=	android_function_adb_msc,
	},
	{
		.product_id	= 	__constant_cpu_to_le16(PID_PLATFORM | FD_CDC_RNDIS_PRODUCT_ID),
		.num_functions	=	ARRAY_SIZE(android_function_rndis),
		.functions	=	android_function_rndis,
	},
	{
		.product_id	= 	__constant_cpu_to_le16(PID_PLATFORM | FD_CDC_ACM_PRODUCT_ID),
		.num_functions	=	ARRAY_SIZE(android_function_acm),
		.functions	=	android_function_acm,
	},
	{
		.product_id =	__constant_cpu_to_le16(PID_PLATFORM | FD_CDC_ACM_PRODUCT_ID | FD_MASS_PRODUCT_ID),
		.num_functions	=	ARRAY_SIZE(android_function_msc_acm),
		.functions	=	android_function_msc_acm,
	},
	{
		.product_id =	__constant_cpu_to_le16(PID_PLATFORM | FD_CDC_OBEX_PRODUCT_ID),
		.num_functions	=	ARRAY_SIZE(android_function_obex),
		.functions	=	android_function_obex,
	},
};

static struct android_usb_platform_data android_usb_data = {
	.vendor_id		= 	__constant_cpu_to_le16(VENDOR_ID),
	.product_id		=	__constant_cpu_to_le16(PRODUCT_ID),
	.version		=	0,
	.product_name		=	"Big Island",
	.manufacturer_name	= 	"Broadcom",
	.serial_number		=	"0123456789ABCDEF",

	.num_products		=	ARRAY_SIZE(android_products),
	.products		=	android_products,

	.num_functions		=	ARRAY_SIZE(android_functions_all),
	.functions		=	android_functions_all,
};

static struct platform_device android_usb = {
	.name 	= "android_usb",
	.id	= 1,
	.dev	= {
		.platform_data = &android_usb_data,
	},
};

>>>>>>> ea857beb
static struct android_pmem_platform_data android_pmem_data = {
	.name = "pmem",
	.start = 0x9C000000,
	.size = SZ_64M,
	.no_allocator = 0,
	.cached = 0,
	.buffered = 0,
};

static struct platform_device android_pmem = {
	.name 	= "android_pmem",
	.id	= 0,
	.dev	= {
		.platform_data = &android_pmem_data,
	},
};

static struct gpio_led island_gpio_leds[] = {
	{
		.name			= "green-led",
		.gpio			= 105,
	},
	{
		.name			= "red-led",
		.gpio			= 114,
	},
};
static struct gpio_led_platform_data island_gpio_led_data = {
	.leds		= island_gpio_leds,
	.num_leds	= ARRAY_SIZE(island_gpio_leds),
};
static struct platform_device island_leds_gpio_device = {
	.name	= "leds-gpio",
	.id	= -1,
	.dev	= {
		.platform_data	= &island_gpio_led_data,
	},
};

void __init board_map_io(void)
{
	/* Map machine specific iodesc here */

	island_map_io();
}

static struct platform_device *board_devices[] __initdata = {
	&board_i2c_adap_devices[0],
	&board_i2c_adap_devices[1],
	&board_i2c_adap_devices[2],
	&board_i2c_adap_devices[3],
	&island_sdio1_device,
	&island_sdio2_device,
//	&island_ipc_device,
	&board_gpio_keys_device,
	&islands_leds_device,
	&android_pmem,
	&island_leds_gpio_device,
	&island_sdio0_device,
};

static void __init board_add_devices(void)
{
	platform_add_devices(board_devices, ARRAY_SIZE(board_devices));

#ifdef CONFIG_TOUCHSCREEN_TSC2007
	i2c_register_board_info(1,
		tsc2007_info,
		ARRAY_SIZE(tsc2007_info));
#endif

#ifdef CONFIG_TOUCHSCREEN_TANGO_S32
	i2c_register_board_info(1,
		tango_info,
		ARRAY_SIZE(tango_info));
#endif

	i2c_register_board_info(1,
		mic_det_info,
		ARRAY_SIZE(mic_det_info));

	i2c_register_board_info(2,
		max_switch_info_1,
		ARRAY_SIZE(max_switch_info_1));

	i2c_register_board_info(2,
		max_switch_info_2,
		ARRAY_SIZE(max_switch_info_2));

	/*i2c_register_board_info(2,
		pmu_info,
		ARRAY_SIZE(pmu_info));*/
    board_pmu_init();

	i2c_register_board_info(3,
		bma150_info,
		ARRAY_SIZE(bma150_info));

	i2c_register_board_info(3,
		akm8975_info,
		ARRAY_SIZE(akm8975_info));
	
	i2c_register_board_info(3,
		bh1715_info,
		ARRAY_SIZE(bh1715_info));

#ifdef CONFIG_REGULATOR_USERSPACE_CONSUMER
	platform_add_devices(bcm59055_userspace_consumer_devices, ARRAY_SIZE(bcm59055_userspace_consumer_devices));
#endif
#ifdef CONFIG_REGULATOR_VIRTUAL_CONSUMER
	platform_add_devices(bcm59055_virtual_consumer_devices, ARRAY_SIZE(bcm59055_virtual_consumer_devices));
#endif

   platform_add_devices( vchiq_devices, ARRAY_SIZE( vchiq_devices ) );

}

void __init board_init(void)
{
	dma_mmap_init();
	sdma_init();	
	/*
	 * Add common platform devices that do not have board dependent HW
	 * configurations
	 */
	board_add_common_devices();
	board_add_devices();
}

MACHINE_START(ISLAND, "Island DK/FF")
	.phys_io = IO_START,
	.io_pg_offst = (IO_BASE >> 18) & 0xFFFC,
	.map_io = board_map_io,
	.init_irq = kona_init_irq,
	.timer = &kona_timer,
	.init_machine = board_init,
MACHINE_END<|MERGE_RESOLUTION|>--- conflicted
+++ resolved
@@ -1149,8 +1149,6 @@
 	},
 };
 
-<<<<<<< HEAD
-=======
 
 static struct i2c_board_info __initdata bh1715_info[] = {
 	[0] = {
@@ -1158,168 +1156,6 @@
 	},
 };
 
-static char *android_function_rndis[] = {
-#ifdef CONFIG_USB_ANDROID_RNDIS
-	"rndis"
-#endif
-};
-
-static char *android_function_msc_acm[] = {
-#ifdef CONFIG_USB_ANDROID_MASS_STORAGE
-		"usb_mass_storage",
-#endif
-#ifdef CONFIG_USB_ANDROID_ACM
-	"acm",
-	"acm1"
-#endif
-};
-
-static char *android_function_acm[] = {
-#ifdef CONFIG_USB_ANDROID_ACM
-	"acm",
-	"acm1"
-#endif
-};
-
-static char *android_function_obex[] = {
-#ifdef CONFIG_USB_ANDROID_OBEX
-	"obex",
-#endif
-};
-
-static char *android_function_adb_msc[] = {
-#ifdef CONFIG_USB_ANDROID_MASS_STORAGE
-	"usb_mass_storage",
-#endif
-#ifdef CONFIG_USB_ANDROID_ADB
-	"adb",
-#endif
-};
-
-static char *android_functions_all[] = {
-#ifdef CONFIG_USB_ANDROID_MASS_STORAGE
-	"usb_mass_storage",
-#endif
-#ifdef CONFIG_USB_ANDROID_ADB
-	"adb",
-#endif
-#ifdef CONFIG_USB_ANDROID_RNDIS
-	"rndis",
-#endif
-#ifdef CONFIG_USB_ANDROID_ACM
-	"acm",
-#endif
-#ifdef CONFIG_USB_ANDROID_OBEX
-	"obex",
-#endif
-};
-
-#define PID_PLATFORM				0xE700
-#define FD_MASS_PRODUCT_ID			0x0001
-#define FD_SICD_PRODUCT_ID			0x0002
-#define FD_VIDEO_PRODUCT_ID			0x0004
-#define FD_DFU_PRODUCT_ID			0x0008
-#define FD_MTP_ID					0x000C
-#define FD_CDC_ACM_PRODUCT_ID		0x0020
-#define FD_CDC_RNDIS_PRODUCT_ID		0x0040
-#define FD_CDC_OBEX_PRODUCT_ID		0x0080
-
-#define	BRCM_VENDOR_ID		0x0a5c
-#define	BIG_ISLAND_PRODUCT_ID	0x2816
-
-/* FIXME borrow Google Nexus One ID to use windows driver */
-#define	GOOGLE_VENDOR_ID	0x18d1
-#define	NEXUS_ONE_PROD_ID	0x0d02
-
-#define	VENDOR_ID		GOOGLE_VENDOR_ID
-#define	PRODUCT_ID		NEXUS_ONE_PROD_ID
-
-/* use a seprate PID for RNDIS */
-#define RNDIS_PRODUCT_ID	0x4e13
-#define ACM_PRODUCT_ID		0x8888
-
-
-static struct usb_mass_storage_platform_data android_mass_storage_pdata = {
-	.nluns		=	1,
-	.vendor		=	"Broadcom",
-	.product	=	"Big Island",
-	.release	=	0x0100
-};
-
-static struct platform_device android_mass_storage_device = {
-	.name	=	"usb_mass_storage",
-	.id	=	-1,
-	.dev	=	{
-		.platform_data	=	&android_mass_storage_pdata,
-	}
-};
-
-static struct usb_ether_platform_data android_rndis_pdata = {
-	/* ethaddr FIXME */
-	.vendorID = __constant_cpu_to_le16(VENDOR_ID),
-	.vendorDescr = "Broadcom RNDIS",
-};
-
-static struct platform_device android_rndis_device = {
-	.name	= "rndis",
-	.id	= -1,
-	.dev	= {
-		.platform_data = &android_rndis_pdata,
-	},
-};
-
-static struct android_usb_product android_products[] = {
-	{
-		.product_id	= 	__constant_cpu_to_le16(PRODUCT_ID),
-		.num_functions	=	ARRAY_SIZE(android_function_adb_msc),
-		.functions	=	android_function_adb_msc,
-	},
-	{
-		.product_id	= 	__constant_cpu_to_le16(PID_PLATFORM | FD_CDC_RNDIS_PRODUCT_ID),
-		.num_functions	=	ARRAY_SIZE(android_function_rndis),
-		.functions	=	android_function_rndis,
-	},
-	{
-		.product_id	= 	__constant_cpu_to_le16(PID_PLATFORM | FD_CDC_ACM_PRODUCT_ID),
-		.num_functions	=	ARRAY_SIZE(android_function_acm),
-		.functions	=	android_function_acm,
-	},
-	{
-		.product_id =	__constant_cpu_to_le16(PID_PLATFORM | FD_CDC_ACM_PRODUCT_ID | FD_MASS_PRODUCT_ID),
-		.num_functions	=	ARRAY_SIZE(android_function_msc_acm),
-		.functions	=	android_function_msc_acm,
-	},
-	{
-		.product_id =	__constant_cpu_to_le16(PID_PLATFORM | FD_CDC_OBEX_PRODUCT_ID),
-		.num_functions	=	ARRAY_SIZE(android_function_obex),
-		.functions	=	android_function_obex,
-	},
-};
-
-static struct android_usb_platform_data android_usb_data = {
-	.vendor_id		= 	__constant_cpu_to_le16(VENDOR_ID),
-	.product_id		=	__constant_cpu_to_le16(PRODUCT_ID),
-	.version		=	0,
-	.product_name		=	"Big Island",
-	.manufacturer_name	= 	"Broadcom",
-	.serial_number		=	"0123456789ABCDEF",
-
-	.num_products		=	ARRAY_SIZE(android_products),
-	.products		=	android_products,
-
-	.num_functions		=	ARRAY_SIZE(android_functions_all),
-	.functions		=	android_functions_all,
-};
-
-static struct platform_device android_usb = {
-	.name 	= "android_usb",
-	.id	= 1,
-	.dev	= {
-		.platform_data = &android_usb_data,
-	},
-};
-
->>>>>>> ea857beb
 static struct android_pmem_platform_data android_pmem_data = {
 	.name = "pmem",
 	.start = 0x9C000000,
