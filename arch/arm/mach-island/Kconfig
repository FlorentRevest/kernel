--- conflicted
+++ resolved
@@ -41,15 +41,9 @@
           Support for the Broadcom Island 28160 Tablet board.
 
 config MACH_ISLAND_TABLET_CP
-<<<<<<< HEAD
-        bool "Support Broadcom Island CP Tablet board"
-        help
-          Support for the Broadcom Island CP Tablet board.
-=======
         bool "Support Broadcom Island Compal Tablet board"
         help
           Support for the Broadcom Island Compal Tablet board.
->>>>>>> 2b7b85f3
 
 endchoice
 
