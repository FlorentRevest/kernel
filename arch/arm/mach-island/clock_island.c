/****************************************************************************
*									      
* Copyright 2010 Broadcom Corporation.  All rights reserved.
*
* Unless you and Broadcom execute a separate written software license
* agreement governing use of this software, this software is licensed to you
* under the terms of the GNU General Public License version 2, available at
* http://www.broadcom.com/licenses/GPLv2.php (the "GPL").
*
*****************************************************************************/

#include <linux/module.h>
#include <linux/kernel.h>
#include <linux/math64.h>
#include <linux/delay.h>
#include <asm/cpu.h>

#include <plat/clock.h>
#include <mach/io_map.h>
#include <mach/rdb/brcm_rdb_sysmap.h>
#include <mach/rdb/brcm_rdb_kpm_clk_mgr_reg.h>
#include <mach/rdb/brcm_rdb_ikps_clk_mgr_reg.h>
#include <mach/rdb/brcm_rdb_khubaon_clk_mgr_reg.h>
#include <mach/rdb/brcm_rdb_iroot_clk_mgr_reg.h>
#include <mach/rdb/brcm_rdb_khub_clk_mgr_reg.h>
#include <mach/rdb/brcm_rdb_kproc_clk_mgr_reg.h>
#include <mach/rdb/brcm_rdb_pwrmgr.h>
#include <linux/clk.h>
#include <asm/io.h>
#include <mach/pi_mgr.h>

#include <plat/pi_mgr.h>
#include "volt_tbl.h"

unsigned long clock_get_xtal(void)
{
	return FREQ_MHZ(26);
}

/*root ccu ops */
static int root_ccu_clk_init(struct clk* clk);

static struct gen_clk_ops root_ccu_clk_ops =
{
	.init		= 	root_ccu_clk_init,
};
/*
Root CCU clock
*/
static struct ccu_clk_ops root_ccu_ops;
static struct ccu_clk CLK_NAME(root) = {
    	.clk = {
	    .name = ROOT_CCU_CLK_NAME_STR,
	    .id = CLK_ROOT_CCU_CLK_ID,
		.ops = &root_ccu_clk_ops,
		.clk_type = CLK_TYPE_CCU,
	},
	.pi_id = -1,
	.ccu_clk_mgr_base = HW_IO_PHYS_TO_VIRT(ROOT_CLK_BASE_ADDR),
	.wr_access_offset = KHUB_CLK_MGR_REG_WR_ACCESS_OFFSET,
	.ccu_ops = &root_ccu_ops,
};

/*
Ref 32khz clkRef clock name crystal
*/
static struct ref_clk CLK_NAME(crystal) = {

 .clk =	{
				.name = CRYSTAL_REF_CLK_NAME_STR,
				.clk_type = CLK_TYPE_REF,
				.rate = FREQ_MHZ(26),
				.ops = &gen_ref_clk_ops,
		},
 .ccu_clk = &CLK_NAME(root),
};

/*
Ref clock name FRAC_1M
*/
static struct ref_clk CLK_NAME(frac_1m) = {

 .clk =	{
				.flags = FRAC_1M_REF_CLK_FLAGS,
				.clk_type = CLK_TYPE_REF,
				.id	= CLK_FRAC_1M_REF_CLK_ID,
				.name = FRAC_1M_REF_CLK_NAME_STR,
				.rate = 1000000,
				.ops = &gen_ref_clk_ops,
		},
 .ccu_clk = &CLK_NAME(root),
 .clk_gate_offset  = IROOT_CLK_MGR_REG_FRAC_1M_CLKGATE_OFFSET,
 .clk_en_mask = IROOT_CLK_MGR_REG_FRAC_1M_CLKGATE_FRAC_1M_CLK_EN_MASK,
 .gating_sel_mask = IROOT_CLK_MGR_REG_FRAC_1M_CLKGATE_FRAC_1M_HW_SW_GATING_SEL_MASK,
 .hyst_val_mask = IROOT_CLK_MGR_REG_FRAC_1M_CLKGATE_FRAC_1M_HYST_VAL_MASK,
 .hyst_en_mask = IROOT_CLK_MGR_REG_FRAC_1M_CLKGATE_FRAC_1M_HYST_EN_MASK,
 .stprsts_mask = IROOT_CLK_MGR_REG_FRAC_1M_CLKGATE_FRAC_1M_STPRSTS_MASK,
};

/*
Ref clock name REF_96M_VARVDD
*/
static struct ref_clk CLK_NAME(ref_96m_varvdd) = {

 .clk =	{
				.flags = REF_96M_VARVDD_REF_CLK_FLAGS,
				.clk_type = CLK_TYPE_REF,
				.id	= CLK_REF_96M_VARVDD_REF_CLK_ID,
				.name = REF_96M_VARVDD_REF_CLK_NAME_STR,
				.rate = 96000000,
				.ops = &gen_ref_clk_ops,
		},
 .ccu_clk = &CLK_NAME(root),
 .clk_gate_offset  = IROOT_CLK_MGR_REG_REF_96M_VARVDD_CLKGATE_OFFSET,
 .clk_en_mask = 0,
 .gating_sel_mask = 0,
 .hyst_val_mask = IROOT_CLK_MGR_REG_REF_96M_VARVDD_CLKGATE_REF_96M_VARVDD_HYST_VAL_MASK,
 .hyst_en_mask = IROOT_CLK_MGR_REG_REF_96M_VARVDD_CLKGATE_REF_96M_VARVDD_HYST_EN_MASK,
 .stprsts_mask = IROOT_CLK_MGR_REG_REF_96M_VARVDD_CLKGATE_REF_96M_VARVDD_STPRSTS_MASK,
};

/*
Ref clock name REF_96M
*/
static struct ref_clk CLK_NAME(ref_96m) = {

 .clk =	{
				.flags = REF_96M_REF_CLK_FLAGS,
				.clk_type = CLK_TYPE_REF,
				.id	= CLK_REF_96M_REF_CLK_ID,
				.name = REF_96M_REF_CLK_NAME_STR,
				.rate = 96000000,
				.ops = &gen_ref_clk_ops,
		},
 .ccu_clk = &CLK_NAME(root),
 .clk_gate_offset  = IROOT_CLK_MGR_REG_REF_48M_CLKGATE_OFFSET,
 .clk_en_mask = IROOT_CLK_MGR_REG_REF_48M_CLKGATE_REF_96M_CLK_EN_MASK,
 .gating_sel_mask = IROOT_CLK_MGR_REG_REF_48M_CLKGATE_REF_96M_HW_SW_GATING_SEL_MASK,
 .hyst_val_mask = IROOT_CLK_MGR_REG_REF_48M_CLKGATE_REF_96M_HYST_VAL_MASK,
 .hyst_en_mask = IROOT_CLK_MGR_REG_REF_48M_CLKGATE_REF_96M_HYST_EN_MASK,
 .stprsts_mask = IROOT_CLK_MGR_REG_REF_48M_CLKGATE_REF_96M_STPRSTS_MASK,
};

/*
Ref clock name VAR_96M
*/
static struct ref_clk CLK_NAME(var_96m) = {

 .clk =	{
				.flags = VAR_96M_REF_CLK_FLAGS,
				.clk_type = CLK_TYPE_REF,
				.id	= CLK_VAR_96M_REF_CLK_ID,
				.name = VAR_96M_REF_CLK_NAME_STR,
				.rate = 96000000,
				.ops = &gen_ref_clk_ops,
		},
 .ccu_clk = &CLK_NAME(root),
 .clk_gate_offset  = IROOT_CLK_MGR_REG_VAR_48M_CLKGATE_OFFSET,
 .clk_en_mask = IROOT_CLK_MGR_REG_VAR_48M_CLKGATE_VAR_96M_CLK_EN_MASK,
 .gating_sel_mask = IROOT_CLK_MGR_REG_VAR_48M_CLKGATE_VAR_96M_HW_SW_GATING_SEL_MASK,
 .hyst_val_mask = IROOT_CLK_MGR_REG_VAR_48M_CLKGATE_VAR_96M_HYST_VAL_MASK,
 .hyst_en_mask = IROOT_CLK_MGR_REG_VAR_48M_CLKGATE_VAR_96M_HYST_EN_MASK,
 .stprsts_mask = IROOT_CLK_MGR_REG_VAR_48M_CLKGATE_VAR_96M_STPRSTS_MASK,
};

/*
Ref clock name VAR_500M_VARVDD
*/
static struct ref_clk CLK_NAME(var_500m_varvdd) = {

 .clk =	{
				.flags = VAR_500M_VARVDD_REF_CLK_FLAGS,
				.clk_type = CLK_TYPE_REF,
				.id	= CLK_VAR_500M_VARVDD_REF_CLK_ID,
				.name = VAR_500M_VARVDD_REF_CLK_NAME_STR,
				.rate = 500000000,
				.ops = &gen_ref_clk_ops,
		},
 .ccu_clk = &CLK_NAME(root),
 .clk_gate_offset  = IROOT_CLK_MGR_REG_VAR_500M_VARVDD_CLKGATE_OFFSET,
 .clk_en_mask = 0,
 .gating_sel_mask = 0,
 .hyst_val_mask = IROOT_CLK_MGR_REG_VAR_500M_VARVDD_CLKGATE_VAR_500M_VARVDD_HYST_VAL_MASK,
 .hyst_en_mask = IROOT_CLK_MGR_REG_VAR_500M_VARVDD_CLKGATE_VAR_500M_VARVDD_HYST_EN_MASK,
 .stprsts_mask = IROOT_CLK_MGR_REG_VAR_500M_VARVDD_CLKGATE_VAR_500M_VARVDD_STPRSTS_MASK,
};

/*
Ref clock name REF_312M
*/
static struct ref_clk CLK_NAME(ref_312m) = {

 .clk =	{
				.flags = REF_312M_REF_CLK_FLAGS,
				.clk_type = CLK_TYPE_REF,
				.id	= CLK_REF_312M_REF_CLK_ID,
				.name = REF_312M_REF_CLK_NAME_STR,
				.rate = 312000000,
				.ops = &gen_ref_clk_ops,
		},
 .ccu_clk = &CLK_NAME(root),
 .clk_gate_offset  = IROOT_CLK_MGR_REG_REF_312M_CLKGATE_OFFSET,
 .clk_en_mask = IROOT_CLK_MGR_REG_REF_312M_CLKGATE_REF_312M_CLK_EN_MASK,
 .gating_sel_mask = IROOT_CLK_MGR_REG_REF_312M_CLKGATE_REF_312M_HW_SW_GATING_SEL_MASK,
 .hyst_val_mask = IROOT_CLK_MGR_REG_REF_312M_CLKGATE_REF_312M_HYST_VAL_MASK,
 .hyst_en_mask = IROOT_CLK_MGR_REG_REF_312M_CLKGATE_REF_312M_HYST_EN_MASK,
 .stprsts_mask = IROOT_CLK_MGR_REG_REF_312M_CLKGATE_REF_312M_STPRSTS_MASK,
};

/*
Ref clock name REF_208M
*/
static struct ref_clk CLK_NAME(ref_208m) = {

 .clk =	{
				.flags = REF_208M_REF_CLK_FLAGS,
				.clk_type = CLK_TYPE_REF,
				.id	= CLK_REF_208M_REF_CLK_ID,
				.name = REF_208M_REF_CLK_NAME_STR,
				.rate = 208000000,
				.ops = &gen_ref_clk_ops,
		},
 .ccu_clk = &CLK_NAME(root),
};

/*
Ref clock name REF_156M
*/
static struct ref_clk CLK_NAME(ref_156m) = {

 .clk =	{
				.flags = REF_156M_REF_CLK_FLAGS,
				.clk_type = CLK_TYPE_REF,
				.id	= CLK_REF_156M_REF_CLK_ID,
				.name = REF_156M_REF_CLK_NAME_STR,
				.rate = 156000000,
				.ops = &gen_ref_clk_ops,
		},
 .ccu_clk = &CLK_NAME(root),

};

/*
Ref clock name REF_104M
*/
static struct ref_clk CLK_NAME(ref_104m) = {

 .clk =	{
				.flags = REF_104M_REF_CLK_FLAGS,
				.clk_type = CLK_TYPE_REF,
				.id	= CLK_REF_104M_REF_CLK_ID,
				.name = REF_104M_REF_CLK_NAME_STR,
				.rate = 104000000,
				.ops = &gen_ref_clk_ops,
		},
 .ccu_clk = &CLK_NAME(root),

};

/*
Ref clock name REF_52M
*/
static struct ref_clk CLK_NAME(ref_52m) = {

 .clk =	{
				.flags = REF_52M_REF_CLK_FLAGS,
				.clk_type = CLK_TYPE_REF,
				.id	= CLK_REF_52M_REF_CLK_ID,
				.name = REF_52M_REF_CLK_NAME_STR,
				.rate = 52000000,
				.ops = &gen_ref_clk_ops,
		},
 .ccu_clk = &CLK_NAME(root),

};

/*
Ref clock name REF_13M
*/
static struct ref_clk CLK_NAME(ref_13m) = {

 .clk =	{
				.flags = REF_13M_REF_CLK_FLAGS,
				.clk_type = CLK_TYPE_REF,
				.id	= CLK_REF_13M_REF_CLK_ID,
				.name = REF_13M_REF_CLK_NAME_STR,
				.rate = 13000000,
				.ops = &gen_ref_clk_ops,
		},
 .ccu_clk = &CLK_NAME(root),

};

/*
Ref clock name REF_26M
*/
static struct ref_clk CLK_NAME(ref_26m) = {

 .clk =	{
				.flags = REF_26M_REF_CLK_FLAGS,
				.clk_type = CLK_TYPE_REF,
				.id	= CLK_REF_26M_REF_CLK_ID,
				.name = REF_26M_REF_CLK_NAME_STR,
				.rate = 26000000,
				.ops = &gen_ref_clk_ops,
		},
 .ccu_clk = &CLK_NAME(root),

};

/*
Ref clock name VAR_312M
*/
static struct ref_clk CLK_NAME(var_312m) = {

 .clk =	{
				.flags = VAR_312M_REF_CLK_FLAGS,
				.clk_type = CLK_TYPE_REF,
				.id	= CLK_VAR_312M_REF_CLK_ID,
				.name = VAR_312M_REF_CLK_NAME_STR,
				.rate = 312000000,
				.ops = &gen_ref_clk_ops,
		},
 .ccu_clk = &CLK_NAME(root),
 .clk_gate_offset  = IROOT_CLK_MGR_REG_VAR_312M_CLKGATE_OFFSET,
 .clk_en_mask = IROOT_CLK_MGR_REG_VAR_312M_CLKGATE_VAR_312M_CLK_EN_MASK,
 .gating_sel_mask = IROOT_CLK_MGR_REG_VAR_312M_CLKGATE_VAR_312M_HW_SW_GATING_SEL_MASK,
 .hyst_val_mask = IROOT_CLK_MGR_REG_VAR_312M_CLKGATE_VAR_312M_HYST_VAL_MASK,
 .hyst_en_mask = IROOT_CLK_MGR_REG_VAR_312M_CLKGATE_VAR_312M_HYST_EN_MASK,
 .stprsts_mask = IROOT_CLK_MGR_REG_VAR_312M_CLKGATE_VAR_312M_STPRSTS_MASK,
};

/*
Ref clock name VAR_500M
*/
#if 0
static struct ref_clk CLK_NAME(var_500m) = {

 .clk =	{
				.clk_type = CLK_TYPE_REF,
				.rate = 500000000,
				.ops = &gen_ref_clk_ops,
		},
 .ccu_clk = &CLK_NAME(root),
};
#endif


/*
Ref clock name VAR_208M
*/
static struct ref_clk CLK_NAME(var_208m) = {

 .clk =	{
				.flags = VAR_208M_REF_CLK_FLAGS,
				.clk_type = CLK_TYPE_REF,
				.id	= CLK_VAR_208M_REF_CLK_ID,
				.name = VAR_208M_REF_CLK_NAME_STR,
				.rate = 208000000,
				.ops = &gen_ref_clk_ops,
		},
 .ccu_clk = &CLK_NAME(root),

};

/*
Ref clock name VAR_156M
*/
static struct ref_clk CLK_NAME(var_156m) = {

 .clk =	{
				.flags = VAR_156M_REF_CLK_FLAGS,
				.clk_type = CLK_TYPE_REF,
				.id	= CLK_VAR_156M_REF_CLK_ID,
				.name = VAR_156M_REF_CLK_NAME_STR,
				.rate = 156000000,
				.ops = &gen_ref_clk_ops,
		},
 .ccu_clk = &CLK_NAME(root),

};

/*
Ref clock name VAR_104M
*/
static struct ref_clk CLK_NAME(var_104m) = {

 .clk =	{
				.flags = VAR_104M_REF_CLK_FLAGS,
				.clk_type = CLK_TYPE_REF,
				.id	= CLK_VAR_104M_REF_CLK_ID,
				.name = VAR_104M_REF_CLK_NAME_STR,
				.rate = 104000000,
				.ops = &gen_ref_clk_ops,
		},
 .ccu_clk = &CLK_NAME(root),

};

/*
Ref clock name VAR_52M
*/
static struct ref_clk CLK_NAME(var_52m) = {

 .clk =	{
				.flags = VAR_52M_REF_CLK_FLAGS,
				.clk_type = CLK_TYPE_REF,
				.id	= CLK_VAR_52M_REF_CLK_ID,
				.name = VAR_52M_REF_CLK_NAME_STR,
				.rate = 52000000,
				.ops = &gen_ref_clk_ops,
		},
 .ccu_clk = &CLK_NAME(root),

};

/*
Ref clock name VAR_13M
*/
static struct ref_clk CLK_NAME(var_13m) = {

 .clk =	{
				.flags = VAR_13M_REF_CLK_FLAGS,
				.clk_type = CLK_TYPE_REF,
				.id	= CLK_VAR_13M_REF_CLK_ID,
				.name = VAR_13M_REF_CLK_NAME_STR,
				.rate = 13000000,
				.ops = &gen_ref_clk_ops,
		},
 .ccu_clk = &CLK_NAME(root),

};

/*
Ref clock name DFT_19_5M
*/
static struct ref_clk CLK_NAME(dft_19_5m) = {

 .clk =	{
				.flags = DFT_19_5M_REF_CLK_FLAGS,
				.clk_type = CLK_TYPE_REF,
				.id	= CLK_DFT_19_5M_REF_CLK_ID,
				.name = DFT_19_5M_REF_CLK_NAME_STR,
				.rate = 19500000,
				.ops = &gen_ref_clk_ops,
		},
 .ccu_clk = &CLK_NAME(root),

};

/*
Ref clock name REF_CX40_VARVDD
*/
static struct ref_clk CLK_NAME(ref_cx40_varvdd) = {

 .clk =	{
				.flags = REF_CX40_VARVDD_REF_CLK_FLAGS,
				.clk_type = CLK_TYPE_REF,
				.id	= CLK_REF_CX40_VARVDD_REF_CLK_ID,
				.name = REF_CX40_VARVDD_REF_CLK_NAME_STR,
				.rate = 40000000,
				.ops = &gen_ref_clk_ops,
		},
 .ccu_clk = &CLK_NAME(root),
 .clk_gate_offset  = IROOT_CLK_MGR_REG_REF_CX40_VARVDD_CLKGATE_OFFSET,
 .clk_en_mask = 0,
 .gating_sel_mask = 0,
 .hyst_val_mask = IROOT_CLK_MGR_REG_REF_CX40_VARVDD_CLKGATE_REF_CX40_VARVDD_HYST_VAL_MASK,
 .hyst_en_mask = IROOT_CLK_MGR_REG_REF_CX40_VARVDD_CLKGATE_REF_CX40_VARVDD_HYST_EN_MASK,
 .stprsts_mask = IROOT_CLK_MGR_REG_REF_CX40_VARVDD_CLKGATE_REF_CX40_VARVDD_STPRSTS_MASK,
};

/*
Ref clock name REF_CX40
*/
static struct ref_clk CLK_NAME(ref_cx40) = {

 .clk =	{
				.flags = REF_CX40_REF_CLK_FLAGS,
				.clk_type = CLK_TYPE_REF,
				.id	= CLK_REF_CX40_REF_CLK_ID,
				.name = REF_CX40_REF_CLK_NAME_STR,
				.rate = 153600000,
				.ops = &gen_ref_clk_ops,
		},
 .ccu_clk = &CLK_NAME(root),

};


/*
Ref clock name REF_1M
*/
static struct ref_clk CLK_NAME(ref_1m) = {
    .clk =	{
	.flags = REF_1M_REF_CLK_FLAGS,
	.clk_type = CLK_TYPE_REF,
	.id	= CLK_REF_1M_REF_CLK_ID,
	.name = REF_1M_REF_CLK_NAME_STR,
	.rate = 1000000,
	.ops = &gen_ref_clk_ops,
    },
    .ccu_clk = &CLK_NAME(root),
};

/*
Ref clock name REF_32K
*/
static struct ref_clk CLK_NAME(ref_32k) = {
    .clk =	{
	.flags = REF_32K_REF_CLK_FLAGS,
	.clk_type = CLK_TYPE_REF,
	.id	= CLK_REF_32K_REF_CLK_ID,
	.name = REF_32K_REF_CLK_NAME_STR,
	.rate = 32000,
	.ops = &gen_ref_clk_ops,
    },
    .ccu_clk = &CLK_NAME(root),
};

/*
CCU clock name PROC_CCU
*/
static struct ccu_clk CLK_NAME(kproc) = {

	.clk =	{
				.flags = KPROC_CCU_CLK_FLAGS,
				.id	   = CLK_KPROC_CCU_CLK_ID,
				.name = KPROC_CCU_CLK_NAME_STR,
				.clk_type = CLK_TYPE_CCU,
				.ops = &gen_ccu_clk_ops,
		},
	.ccu_ops = &gen_ccu_ops,
	.pi_id = PI_MGR_PI_ID_ARM_CORE,
//	.pi_id = -1,
	.ccu_clk_mgr_base = HW_IO_PHYS_TO_VIRT(PROC_CLK_BASE_ADDR),
	.wr_access_offset = KPROC_CLK_MGR_REG_WR_ACCESS_OFFSET,
	.policy_mask1_offset = KPROC_CLK_MGR_REG_POLICY0_MASK_OFFSET,
	.policy_mask2_offset = 0,
	.policy_freq_offset = KPROC_CLK_MGR_REG_POLICY_FREQ_OFFSET,
	.policy_ctl_offset = KPROC_CLK_MGR_REG_POLICY_CTL_OFFSET,
	.inten_offset = KPROC_CLK_MGR_REG_INTEN_OFFSET,
	.intstat_offset = KPROC_CLK_MGR_REG_INTSTAT_OFFSET,
	.vlt_peri_offset = 0,
	.lvm_en_offset = KPROC_CLK_MGR_REG_LVM_EN_OFFSET,
	.lvm0_3_offset = KPROC_CLK_MGR_REG_LVM0_3_OFFSET,
	.vlt0_3_offset = KPROC_CLK_MGR_REG_VLT0_3_OFFSET,
	.vlt4_7_offset = KPROC_CLK_MGR_REG_VLT4_7_OFFSET,
#ifdef CONFIG_DEBUG_FS
	.policy_dbg_offset = KPROC_CLK_MGR_REG_POLICY_DBG_OFFSET,
	.policy_dbg_act_freq_shift = KPROC_CLK_MGR_REG_POLICY_DBG_ACT_FREQ_SHIFT,
	.policy_dbg_act_policy_shift = KPROC_CLK_MGR_REG_POLICY_DBG_ACT_POLICY_SHIFT,
#endif
	.freq_volt = DEFINE_ARRAY_ARGS(PROC_CCU_FREQ_VOLT_TBL),
	.freq_count = PROC_CCU_FREQ_VOLT_TBL_SZ,
	.freq_policy = DEFINE_ARRAY_ARGS(PROC_CCU_FREQ_POLICY_TBL),

};

/*
PLL Clk name a9_pll
*/

u32 a9_vc0_thold[] = {FREQ_MHZ(1750),PLL_VCO_RATE_MAX};
u32 a9_cfg_val[] = {0x8000000,0x8102000};
static struct pll_cfg_ctrl_info a9_cfg_ctrl =
{
	.pll_cfg_ctrl_offset = KPROC_CLK_MGR_REG_PLLARMCTRL3_OFFSET,
	.pll_cfg_ctrl_mask = KPROC_CLK_MGR_REG_PLLARMCTRL3_PLLARM_PLL_CONFIG_CTRL_MASK,
	.pll_cfg_ctrl_shift = KPROC_CLK_MGR_REG_PLLARMCTRL3_PLLARM_PLL_CONFIG_CTRL_SHIFT,

	.vco_thold = a9_vc0_thold,
	.pll_config_value= a9_cfg_val,
	.thold_count = ARRAY_SIZE(a9_cfg_val),
};

static struct pll_clk CLK_NAME(a9_pll) = {

	.clk =	{
				.flags = A9_PLL_CLK_FLAGS,
				.id	   = CLK_A9_PLL_CLK_ID,
				.name = A9_PLL_CLK_NAME_STR,
				.clk_type = CLK_TYPE_PLL,
				.ops = &gen_pll_clk_ops,
		},
	.ccu_clk = &CLK_NAME(kproc),
	.pll_ctrl_offset = KPROC_CLK_MGR_REG_PLLARMA_OFFSET,
	.soft_post_resetb_mask = KPROC_CLK_MGR_REG_PLLARMA_PLLARM_SOFT_POST_RESETB_MASK,
	.soft_resetb_mask = KPROC_CLK_MGR_REG_PLLARMA_PLLARM_SOFT_RESETB_MASK,
	.pwrdwn_mask = KPROC_CLK_MGR_REG_PLLARMA_PLLARM_PWRDWN_MASK,
	.idle_pwrdwn_sw_ovrride_mask = KPROC_CLK_MGR_REG_PLLARMA_PLLARM_IDLE_PWRDWN_SW_OVRRIDE_MASK,
	.ndiv_int_mask = KPROC_CLK_MGR_REG_PLLARMA_PLLARM_NDIV_INT_MASK,
	.ndiv_int_shift = KPROC_CLK_MGR_REG_PLLARMA_PLLARM_NDIV_INT_SHIFT,
	.ndiv_int_max = 512,
	.pdiv_mask = KPROC_CLK_MGR_REG_PLLARMA_PLLARM_PDIV_MASK,
	.pdiv_shift = KPROC_CLK_MGR_REG_PLLARMA_PLLARM_PDIV_SHIFT,
	.pdiv_max = 8,
	.pll_lock = KPROC_CLK_MGR_REG_PLLARMA_PLLARM_LOCK_MASK,

	.ndiv_frac_offset = KPROC_CLK_MGR_REG_PLLARMB_OFFSET,
	.ndiv_frac_mask = KPROC_CLK_MGR_REG_PLLARMB_PLLARM_NDIV_FRAC_MASK,
	.ndiv_frac_shift = KPROC_CLK_MGR_REG_PLLARMB_PLLARM_NDIV_FRAC_SHIFT,

	.cfg_ctrl_info = &a9_cfg_ctrl,
};

/*A9 pll - channel 0*/
static struct pll_chnl_clk CLK_NAME(a9_pll_chnl0) = {

		.clk =	{
				.flags = A9_PLL_CHNL0_CLK_FLAGS,
				.id	   = CLK_A9_PLL_CHNL0_CLK_ID,
				.name = A9_PLL_CHNL0_CLK_NAME_STR,
				.clk_type = CLK_TYPE_PLL_CHNL,
				.ops = &gen_pll_chnl_clk_ops,
		},

		.ccu_clk = &CLK_NAME(kproc),
		.pll_clk = &CLK_NAME(a9_pll),

		.cfg_reg_offset = KPROC_CLK_MGR_REG_PLLARMC_OFFSET,
		.mdiv_mask = KPROC_CLK_MGR_REG_PLLARMC_PLLARM_MDIV_MASK,
		.mdiv_shift = KPROC_CLK_MGR_REG_PLLARMC_PLLARM_MDIV_SHIFT,
		.mdiv_max = 256,
		.out_en_mask = KPROC_CLK_MGR_REG_PLLARMC_PLLARM_ENB_CLKOUT_MASK,
		.load_en_mask = KPROC_CLK_MGR_REG_PLLARMC_PLLARM_LOAD_EN_MASK,
		.hold_en_mask = KPROC_CLK_MGR_REG_PLLARMC_PLLARM_HOLD_MASK,
};


/*A9 pll - channel 1*/
static struct pll_chnl_clk CLK_NAME(a9_pll_chnl1) = {

		.clk =	{
				.flags = A9_PLL_CHNL1_CLK_FLAGS,
				.id	   = CLK_A9_PLL_CHNL1_CLK_ID,
				.name = A9_PLL_CHNL1_CLK_NAME_STR,
				.clk_type = CLK_TYPE_PLL_CHNL,
				.ops = &gen_pll_chnl_clk_ops,
		},

		.ccu_clk = &CLK_NAME(kproc),
		.pll_clk = &CLK_NAME(a9_pll),

		.cfg_reg_offset = KPROC_CLK_MGR_REG_PLLARMCTRL5_OFFSET,
		.mdiv_mask = KPROC_CLK_MGR_REG_PLLARMCTRL5_PLLARM_H_MDIV_MASK,
		.mdiv_shift = KPROC_CLK_MGR_REG_PLLARMCTRL5_PLLARM_H_MDIV_SHIFT,
		.mdiv_max = 256,
		.out_en_mask = KPROC_CLK_MGR_REG_PLLARMCTRL5_PLLARM_H_ENB_CLKOUT_MASK,
		.load_en_mask = KPROC_CLK_MGR_REG_PLLARMCTRL5_PLLARM_H_LOAD_EN_MASK,
		.hold_en_mask = KPROC_CLK_MGR_REG_PLLARMCTRL5_PLLARM_H_HOLD_MASK,
};


/*
Core clock name ARM
*/
static struct pll_chnl_clk* arm_pll_chnl[] = {&CLK_NAME(a9_pll_chnl0),&CLK_NAME(a9_pll_chnl1)};
static u32 freq_tbl[] =
	{
		FREQ_MHZ(26),
		FREQ_MHZ(52),
		FREQ_MHZ(156),
		FREQ_MHZ(156),
		FREQ_MHZ(312),
		FREQ_MHZ(312)
	};
<<<<<<< HEAD

static unsigned long __proc_clk_get_rate(u32 base)
{
	unsigned long vco_rate;
	u32 reg_val;
	u32 freq_id;
	int div;

	reg_val = readl(base+KPROC_CLK_MGR_REG_POLICY_FREQ_OFFSET);

	/*active policy 5 assumed*/
	freq_id =  (reg_val& KPROC_CLK_MGR_REG_POLICY_FREQ_POLICY1_FREQ_MASK)
					>> KPROC_CLK_MGR_REG_POLICY_FREQ_POLICY1_FREQ_SHIFT;
	if(freq_id < 6)
		return freq_lut[freq_id];

	vco_rate = __proc_clk_get_vco_rate (base);
	div = (readl(base+KPROC_CLK_MGR_REG_PLLARMCTRL5_OFFSET)& KPROC_CLK_MGR_REG_PLLARMCTRL5_PLLARM_H_MDIV_MASK)
		>> KPROC_CLK_MGR_REG_PLLARMCTRL5_PLLARM_H_MDIV_SHIFT;

	if(freq_id == 6)
		div++;

	return vco_rate /div;
}
static int arm_clk_set_rate(struct clk* clk, u32 rate);
static unsigned long arm_clk_get_rate(struct clk *clk);
static int arm_clk_init(struct clk* clk)
{
    struct peri_clk * peri_clk;

    if(clk->clk_type != CLK_TYPE_PERI)
	return -EPERM;

    if(clk->init)
	return 0;

    peri_clk = to_peri_clk(clk);
    BUG_ON(peri_clk->ccu_clk == NULL);

    clk_dbg("%s, clock name: %s \n",__func__, clk->name);

    /* enable write access*/
    ccu_write_access_enable(peri_clk->ccu_clk, true);

    peri_clk_hyst_enable(peri_clk,HYST_ENABLE & clk->flags,
    	(clk->flags & HYST_HIGH) ? CLK_HYST_HIGH: CLK_HYST_LOW);
    /* ARM clock is never disabled by Software. So set use_cnt to 1*/
    clk->use_cnt = 1;

    /* Disable write access*/
    ccu_write_access_enable(peri_clk->ccu_clk, false);
    clk->init = 1;

    return 0;
}

static int arm_clk_set_rate(struct clk* clk, u32 rate)
{
    struct peri_clk * peri_clk;
    unsigned long vco_rate;
    int div = 2;
#if UPDATE_LPJ
	u64 lpj;
#ifdef CONFIG_SMP
	static unsigned long lpj_ref0 = 0;
	static unsigned long lpj_freq_ref0 = 0;

	if (lpj_ref0 == 0)
	{
		lpj_ref0 =  per_cpu(cpu_data, 0).loops_per_jiffy;
		lpj_freq_ref0 = arm_clk_get_rate(clk)/1000;
	}
	pr_info("%s:lpj_ref0 = %ld lpj_freq_ref0 = %ld \n", __func__, lpj_ref0, lpj_freq_ref0);
#else
	static unsigned long lpj_ref = 0;
	static unsigned long lpj_freq_ref = 0;

	if (lpj_ref == 0)
		{
			lpj_ref = loops_per_jiffy;
			lpj_freq_ref = arm_clk_get_rate(clk)/1000;
		}
#endif
#endif


    if(clk->clk_type != CLK_TYPE_PERI)
	return -EPERM;

    peri_clk = to_peri_clk(clk);
    clk_dbg("%s : %s\n", __func__, clk->name);

    /* enable write access*/
    ccu_write_access_enable(peri_clk->ccu_clk, true);

    vco_rate = __proc_clk_get_vco_rate (peri_clk->ccu_clk->ccu_clk_mgr_base);
    div = vco_rate/rate;


	if(div < 2 || rate*div != vco_rate)
	{
		vco_rate = __proc_clk_set_vco_rate(peri_clk->ccu_clk->ccu_clk_mgr_base,rate*2);
		div = vco_rate/rate;
	}
    /* to get minimium clock >= desired_rate */
    div = min (max (2, div), 255);
    clk->rate = vco_rate / div;
    /* set the PLL divider such that default ARM freq is 700MHz*/
    __proc_clk_set_pll_div (peri_clk->ccu_clk->ccu_clk_mgr_base, div);

    /* disable write access*/
    ccu_write_access_enable(peri_clk->ccu_clk,false);

	/*Update lpj*/
#if UPDATE_LPJ
 	/*new_lpj =  lpj_ref*new_freq/ref_freq*/
#ifdef CONFIG_SMP
	lpj = ((u64) lpj_ref0) * ((u64) arm_clk_get_rate(clk)/1000);
	do_div(lpj, lpj_freq_ref0);
	per_cpu(cpu_data, 0).loops_per_jiffy = (unsigned long)lpj;
	per_cpu(cpu_data, 1).loops_per_jiffy = (unsigned long)lpj;
	pr_info("%s:new lpj ( = %llu\n", __func__ , lpj);
#else
	lpj = ((u64) lpj_ref) * ((u64) arm_clk_get_rate(clk)/1000);
	do_div(lpj, lpj_freq_ref);
	loops_per_jiffy = (unsigned long)lpj;
	pr_info("%s:new lpj = %llu\n", __func__ , lpj);
#endif
#endif
    clk_dbg("ARM clock set rate done \n");

    return 0;
}
static unsigned long arm_clk_get_rate(struct clk *clk)
{
    struct peri_clk * peri_clk;

    if(clk->clk_type != CLK_TYPE_PERI)
	return -EPERM;

    peri_clk = to_peri_clk(clk);
    clk_dbg("%s : %s\n", __func__, clk->name);

    /* enable write access*/
    ccu_write_access_enable(peri_clk->ccu_clk, true);

    clk->rate = __proc_clk_get_rate(peri_clk->ccu_clk->ccu_clk_mgr_base);

    /* disable write access*/
    ccu_write_access_enable(peri_clk->ccu_clk,false);

    clk_dbg("%s : rate: %lu\n", __func__, (unsigned long)clk->rate);
    return clk->rate;
}


struct gen_clk_ops arm_peri_clk_ops =
{
    .init           =       arm_clk_init,
    .enable         =       NULL,
    .set_rate       =       arm_clk_set_rate,
    .get_rate       =       arm_clk_get_rate,
    .round_rate     =       NULL,
};

/*
Peri clock name ARM
*/
static struct peri_clk CLK_NAME(arm) = {
=======
static struct core_clk CLK_NAME(a9_core) = {
>>>>>>> 7e697906
	.clk =	{
		.flags = ARM_CORE_CLK_FLAGS,
		.clk_type = CLK_TYPE_CORE,
		.id	= CLK_ARM_CORE_CLK_ID,
		.name = ARM_CORE_CLK_NAME_STR,
		.dep_clks = DEFINE_ARRAY_ARGS(NULL),
		.ops = &gen_core_clk_ops,
	},
	.ccu_clk = &CLK_NAME(kproc),
	.pll_clk = &CLK_NAME(a9_pll),
	.pll_chnl_clk = arm_pll_chnl,
	.num_chnls = 2,
	.active_policy = 1, /*PI policy 5*/
	.pre_def_freq = freq_tbl,
	.num_pre_def_freq = ARRAY_SIZE(freq_tbl),

	.policy_bit_mask = KPROC_CLK_MGR_REG_POLICY0_MASK_ARM_POLICY0_MASK_MASK,
	.policy_mask_init = DEFINE_ARRAY_ARGS(1,1,1,1),
	.clk_gate_offset = KPROC_CLK_MGR_REG_CORE0_CLKGATE_OFFSET,
	.clk_en_mask = KPROC_CLK_MGR_REG_CORE0_CLKGATE_ARM_CLK_EN_MASK,
	.gating_sel_mask = KPROC_CLK_MGR_REG_CORE0_CLKGATE_ARM_HW_SW_GATING_SEL_MASK,
	.hyst_val_mask = KPROC_CLK_MGR_REG_CORE0_CLKGATE_ARM_HYST_VAL_MASK,
	.hyst_en_mask = KPROC_CLK_MGR_REG_CORE0_CLKGATE_ARM_HYST_EN_MASK,
	.stprsts_mask = KPROC_CLK_MGR_REG_CORE0_CLKGATE_ARM_STPRSTS_MASK,
};

/*
Bus clock name ARM_SWITCH
*/
static struct bus_clk CLK_NAME(arm_switch) = {

 .clk =	{
     /*JIRA HWRHEA-1111: Enable A9 AXI Auto gating for B0 */
//#ifdef CONFIG_RHEA_A0_PM_ASIC_WORKAROUND
				.flags = ARM_SWITCH_CLK_FLAGS,
//#else
//				.flags = ARM_SWITCH_CLK_FLAGS | AUTO_GATE,
//#endif
				.clk_type = CLK_TYPE_BUS,
				.id	= CLK_ARM_SWITCH_CLK_ID,
				.name = ARM_SWITCH_CLK_NAME_STR,
				.dep_clks = DEFINE_ARRAY_ARGS(NULL),
				.ops = &gen_bus_clk_ops,
		},
 .ccu_clk = &CLK_NAME(kproc),
 .clk_gate_offset  = KPROC_CLK_MGR_REG_ARM_SWITCH_CLKGATE_OFFSET,
 .clk_en_mask = KPROC_CLK_MGR_REG_ARM_SWITCH_CLKGATE_ARM_SWITCH_CLK_EN_MASK,
 .gating_sel_mask = KPROC_CLK_MGR_REG_ARM_SWITCH_CLKGATE_ARM_SWITCH_HW_SW_GATING_SEL_MASK,
 .hyst_val_mask = KPROC_CLK_MGR_REG_ARM_SWITCH_CLKGATE_ARM_SWITCH_HYST_VAL_MASK,
 .hyst_en_mask = KPROC_CLK_MGR_REG_ARM_SWITCH_CLKGATE_ARM_SWITCH_HYST_EN_MASK,
 .stprsts_mask = KPROC_CLK_MGR_REG_ARM_SWITCH_CLKGATE_ARM_SWITCH_STPRSTS_MASK,
 .freq_tbl_index = -1,
 .src_clk = NULL,
};

#if 0
static int dig_clk_set_gating_ctrl(struct peri_clk * peri_clk, int clk_id, int  gating_ctrl)
{
    u32 reg_val;
    int dig_ch0_req_shift;

    if(gating_ctrl != CLK_GATING_AUTO && gating_ctrl != CLK_GATING_SW)
	return -EINVAL;
    if(!peri_clk->clk_gate_offset)
	return -EINVAL;

    reg_val = readl(CCU_REG_ADDR(peri_clk->ccu_clk,	peri_clk->clk_gate_offset));
    if (peri_clk->gating_sel_mask) {
	if(gating_ctrl == CLK_GATING_SW) {
	    reg_val = SET_BIT_USING_MASK(reg_val, peri_clk->gating_sel_mask);
	} else {
	    reg_val = RESET_BIT_USING_MASK(reg_val, peri_clk->gating_sel_mask);
	}
	writel(reg_val, CCU_REG_ADDR(peri_clk->ccu_clk, peri_clk->clk_gate_offset));
    }

    reg_val = readl(CCU_REG_ADDR(peri_clk->ccu_clk, IROOT_CLK_MGR_REG_DIG_AUTOGATE_OFFSET));
    switch(clk_id) {
    case CLK_DIG_CH0_PERI_CLK_ID:
	dig_ch0_req_shift = IROOT_CLK_MGR_REG_DIG_AUTOGATE_DIGITAL_CH0_CLK_REQ_ENABLE_SHIFT;
	break;
    case CLK_DIG_CH1_PERI_CLK_ID:
	dig_ch0_req_shift = IROOT_CLK_MGR_REG_DIG_AUTOGATE_DIGITAL_CH1_CLK_REQ_ENABLE_SHIFT;
	break;
    case CLK_DIG_CH2_PERI_CLK_ID:
	dig_ch0_req_shift = IROOT_CLK_MGR_REG_DIG_AUTOGATE_DIGITAL_CH2_CLK_REQ_ENABLE_SHIFT;
	break;
    case CLK_DIG_CH3_PERI_CLK_ID:
	dig_ch0_req_shift = IROOT_CLK_MGR_REG_DIG_AUTOGATE_DIGITAL_CH3_CLK_REQ_ENABLE_SHIFT;
	break;
    default:
	return -EINVAL;
    }
    reg_val = reg_val & ~(DIG_CHANNEL_AUTO_GATE_REQ_MASK << dig_ch0_req_shift);
    if (gating_ctrl == CLK_GATING_AUTO)
	reg_val = reg_val | (DIG_CHANNEL_AUTO_GATE_REQ_MASK << dig_ch0_req_shift);

    writel(reg_val, CCU_REG_ADDR(peri_clk->ccu_clk, IROOT_CLK_MGR_REG_DIG_AUTOGATE_OFFSET));

    return 0;
}

static int dig_clk_init(struct clk *clk)
{
	struct peri_clk * peri_clk;
	struct src_clk * src_clks;
	int inx;

	if(clk->clk_type != CLK_TYPE_PERI)
		return -EPERM;

	if(clk->init)
		return 0;

	peri_clk = to_peri_clk(clk);
	BUG_ON(peri_clk->ccu_clk == NULL);

	clk_dbg("%s, clock name: %s \n",__func__, clk->name);
	clk->use_cnt = 0;
	/*Init source clocks */
	/*enable/disable src clk*/
	BUG_ON(!PERI_SRC_CLK_VALID(peri_clk) && peri_clk->clk_div.pll_select_offset);

	/* enable write access*/
	ccu_write_access_enable(peri_clk->ccu_clk, true);

	if(PERI_SRC_CLK_VALID(peri_clk))
	{
		src_clks = &peri_clk->src_clk;
		for(inx =0; inx < src_clks->count; inx++)
		{
			if(src_clks->clk[inx]->ops && src_clks->clk[inx]->ops->init)
				src_clks->clk[inx]->ops->init(src_clks->clk[inx]);
		}
		/*set the default src clock*/
		BUG_ON(peri_clk->src_clk.src_inx >= peri_clk->src_clk.count);
		peri_clk_set_pll_select(peri_clk,peri_clk->src_clk.src_inx);
	}

	if(clk->flags & AUTO_GATE)
		dig_clk_set_gating_ctrl(peri_clk, clk->id, CLK_GATING_AUTO);
	else
		dig_clk_set_gating_ctrl(peri_clk, clk->id, CLK_GATING_SW);

	BUG_ON(CLK_FLG_ENABLED(clk,ENABLE_ON_INIT) && CLK_FLG_ENABLED(clk,DISABLE_ON_INIT));

	if(CLK_FLG_ENABLED(clk,ENABLE_ON_INIT))
	{
		if(clk->ops && clk->ops->enable)
		{
			clk->ops->enable(clk, 1);
		}
	}
	else if(CLK_FLG_ENABLED(clk,DISABLE_ON_INIT))
	{
		if(clk->ops->enable)
		{
			clk->ops->enable(clk, 0);
		}
	}
	/* Disable write access*/
	ccu_write_access_enable(peri_clk->ccu_clk, false);
	clk->init = 1;
	clk_dbg("*************%s: peri clock %s count after init %d **************\n",
		__func__, clk->name, clk->use_cnt);

	INIT_LIST_HEAD(&clk->list);
	list_add(&clk->list, &peri_clk->ccu_clk->peri_list);

	return 0;
}
#endif

struct gen_clk_ops dig_ch_peri_clk_ops;
/*
Peri clock name DIG_CH0
*/
/*Source list of digital channels. Common for CH0, CH1, CH2, CH3 */
#if 0
static struct clk* dig_ch_peri_clk_src_list[] = DEFINE_ARRAY_ARGS(CLK_PTR(crystal)/*,CLK_PTR(pll0),CLK_PTR(pll1) */);
static struct peri_clk CLK_NAME(dig_ch0) = {
	.clk =	{
		.flags = DIG_CH0_PERI_CLK_FLAGS,
		.clk_type = CLK_TYPE_PERI,
		.id	= CLK_DIG_CH0_PERI_CLK_ID,
		.name = DIG_CH0_PERI_CLK_NAME_STR,
		.dep_clks = DEFINE_ARRAY_ARGS(NULL),
		.ops = &dig_ch_peri_clk_ops,
	},
	.ccu_clk = &CLK_NAME(root),
	.clk_gate_offset = IROOT_CLK_MGR_REG_DIG_CLKGATE_OFFSET,
//	.clk_en_mask = IROOT_CLK_MGR_REG_DIG_CLKGATE_DIGITAL_CH0_CLK_EN_MASK,
	.stprsts_mask = IROOT_CLK_MGR_REG_DIG_CLKGATE_DIGITAL_CH0_STPRSTS_MASK,
	.clk_div = {
		.div_offset = IROOT_CLK_MGR_REG_DIG0_DIV_OFFSET,
		.div_mask = IROOT_CLK_MGR_REG_DIG0_DIV_DIGITAL_CH0_DIV_MASK,
		.div_shift = IROOT_CLK_MGR_REG_DIG0_DIV_DIGITAL_CH0_DIV_SHIFT,
		.pre_div_offset = IROOT_CLK_MGR_REG_DIG_PRE_DIV_OFFSET,
		.pre_div_mask = IROOT_CLK_MGR_REG_DIG_PRE_DIV_DIGITAL_PRE_DIV_MASK,
		.pre_div_shift = IROOT_CLK_MGR_REG_DIG_PRE_DIV_DIGITAL_PRE_DIV_SHIFT,
		.div_trig_offset= IROOT_CLK_MGR_REG_DIG_TRG_OFFSET,
		.div_trig_mask= IROOT_CLK_MGR_REG_DIG_TRG_DIGITAL_CH0_TRIGGER_MASK,
		.prediv_trig_offset = IROOT_CLK_MGR_REG_DIG_TRG_OFFSET,
		.prediv_trig_mask = IROOT_CLK_MGR_REG_DIG_TRG_DIGITAL_PRE_TRIGGER_MASK,
		.pll_select_offset= IROOT_CLK_MGR_REG_DIG_PRE_DIV_OFFSET,
		.pll_select_mask= IROOT_CLK_MGR_REG_DIG_PRE_DIV_DIGITAL_PRE_PLL_SELECT_MASK,
		.pll_select_shift= IROOT_CLK_MGR_REG_DIG_PRE_DIV_DIGITAL_PRE_PLL_SELECT_SHIFT
	},
	.src_clk = {
	    .count = 1, /*shoudl be 3 once we add PLL sources*/
	    .src_inx = 0,
	    .clk = dig_ch_peri_clk_src_list,
	},
};

/*
Peri clock name DIG_CH1
*/
static struct peri_clk CLK_NAME(dig_ch1) = {
	.clk =	{
		.flags = DIG_CH1_PERI_CLK_FLAGS,
		.clk_type = CLK_TYPE_PERI,
		.id	= CLK_DIG_CH1_PERI_CLK_ID,
		.name = DIG_CH1_PERI_CLK_NAME_STR,
		.dep_clks = DEFINE_ARRAY_ARGS(NULL),
		.ops = &dig_ch_peri_clk_ops,
	},
	.ccu_clk = &CLK_NAME(root),
	.clk_gate_offset = IROOT_CLK_MGR_REG_DIG_CLKGATE_OFFSET,
	.clk_en_mask = IROOT_CLK_MGR_REG_DIG_CLKGATE_DIGITAL_CH1_CLK_EN_MASK,
	.gating_sel_mask = IROOT_CLK_MGR_REG_DIG_CLKGATE_DIGITAL_CH1_HW_SW_GATING_SEL_MASK,
	.stprsts_mask = IROOT_CLK_MGR_REG_DIG_CLKGATE_DIGITAL_CH1_STPRSTS_MASK,
	.clk_div = {
		.div_offset = IROOT_CLK_MGR_REG_DIG1_DIV_OFFSET,
		.div_mask = IROOT_CLK_MGR_REG_DIG1_DIV_DIGITAL_CH1_DIV_MASK,
		.div_shift = IROOT_CLK_MGR_REG_DIG1_DIV_DIGITAL_CH1_DIV_SHIFT,
		.pre_div_offset = IROOT_CLK_MGR_REG_DIG_PRE_DIV_OFFSET,
		.pre_div_mask = IROOT_CLK_MGR_REG_DIG_PRE_DIV_DIGITAL_PRE_DIV_MASK,
		.pre_div_shift = IROOT_CLK_MGR_REG_DIG_PRE_DIV_DIGITAL_PRE_DIV_SHIFT,
		.div_trig_offset= IROOT_CLK_MGR_REG_DIG_TRG_OFFSET,
		.div_trig_mask= IROOT_CLK_MGR_REG_DIG_TRG_DIGITAL_CH1_TRIGGER_MASK,
		.prediv_trig_offset = IROOT_CLK_MGR_REG_DIG_TRG_OFFSET,
		.prediv_trig_mask = IROOT_CLK_MGR_REG_DIG_TRG_DIGITAL_PRE_TRIGGER_MASK,
		.pll_select_offset= IROOT_CLK_MGR_REG_DIG_PRE_DIV_OFFSET,
		.pll_select_mask= IROOT_CLK_MGR_REG_DIG_PRE_DIV_DIGITAL_PRE_PLL_SELECT_MASK,
		.pll_select_shift= IROOT_CLK_MGR_REG_DIG_PRE_DIV_DIGITAL_PRE_PLL_SELECT_SHIFT
	},
	.src_clk = {
	    .count = 1, /*shoudl be 3 once we add PLL sources*/
	    .src_inx = 0,
	    .clk = dig_ch_peri_clk_src_list,
	},
};

/*
Peri clock name DIG_CH2
*/
static struct peri_clk CLK_NAME(dig_ch2) = {
	.clk =	{
		.flags = DIG_CH2_PERI_CLK_FLAGS,
		.clk_type = CLK_TYPE_PERI,
		.id	= CLK_DIG_CH2_PERI_CLK_ID,
		.name = DIG_CH2_PERI_CLK_NAME_STR,
		.dep_clks = DEFINE_ARRAY_ARGS(NULL),
		.ops = &dig_ch_peri_clk_ops,
	},
	.ccu_clk = &CLK_NAME(root),
	.clk_gate_offset = IROOT_CLK_MGR_REG_DIG_CLKGATE_OFFSET,
	.clk_en_mask = IROOT_CLK_MGR_REG_DIG_CLKGATE_DIGITAL_CH2_CLK_EN_MASK,
	.gating_sel_mask = IROOT_CLK_MGR_REG_DIG_CLKGATE_DIGITAL_CH2_HW_SW_GATING_SEL_MASK,
	.stprsts_mask = IROOT_CLK_MGR_REG_DIG_CLKGATE_DIGITAL_CH2_STPRSTS_MASK,
	.clk_div = {
		.div_offset = IROOT_CLK_MGR_REG_DIG2_DIV_OFFSET,
		.div_mask = IROOT_CLK_MGR_REG_DIG2_DIV_DIGITAL_CH2_DIV_MASK,
		.div_shift = IROOT_CLK_MGR_REG_DIG2_DIV_DIGITAL_CH2_DIV_SHIFT,
		.pre_div_offset = IROOT_CLK_MGR_REG_DIG_PRE_DIV_OFFSET,
		.pre_div_mask = IROOT_CLK_MGR_REG_DIG_PRE_DIV_DIGITAL_PRE_DIV_MASK,
		.pre_div_shift = IROOT_CLK_MGR_REG_DIG_PRE_DIV_DIGITAL_PRE_DIV_SHIFT,
		.div_trig_offset= IROOT_CLK_MGR_REG_DIG_TRG_OFFSET,
		.div_trig_mask= IROOT_CLK_MGR_REG_DIG_TRG_DIGITAL_CH2_TRIGGER_MASK,
		.prediv_trig_offset = IROOT_CLK_MGR_REG_DIG_TRG_OFFSET,
		.prediv_trig_mask = IROOT_CLK_MGR_REG_DIG_TRG_DIGITAL_PRE_TRIGGER_MASK,
		.pll_select_offset= IROOT_CLK_MGR_REG_DIG_PRE_DIV_OFFSET,
		.pll_select_mask= IROOT_CLK_MGR_REG_DIG_PRE_DIV_DIGITAL_PRE_PLL_SELECT_MASK,
		.pll_select_shift= IROOT_CLK_MGR_REG_DIG_PRE_DIV_DIGITAL_PRE_PLL_SELECT_SHIFT
	},
	.src_clk = {
	    .count = 1, /*shoudl be 3 once we add PLL sources*/
	    .src_inx = 0,
	    .clk = dig_ch_peri_clk_src_list,
	},
};

/*
Peri clock name DIG_CH3
*/
static struct peri_clk CLK_NAME(dig_ch3) = {
	.clk =	{
		.flags = DIG_CH3_PERI_CLK_FLAGS,
		.clk_type = CLK_TYPE_PERI,
		.id	= CLK_DIG_CH3_PERI_CLK_ID,
		.name = DIG_CH3_PERI_CLK_NAME_STR,
		.dep_clks = DEFINE_ARRAY_ARGS(NULL),
		.ops = &dig_ch_peri_clk_ops,
	},
	.ccu_clk = &CLK_NAME(root),
	.clk_gate_offset = IROOT_CLK_MGR_REG_DIG_CLKGATE_OFFSET,
//	.clk_en_mask = IROOT_CLK_MGR_REG_DIG_CLKGATE_DIGITAL_CH3_CLK_EN_MASK,
	.stprsts_mask = IROOT_CLK_MGR_REG_DIG_CLKGATE_DIGITAL_CH3_STPRSTS_MASK,
	.clk_div = {
		.div_offset = IROOT_CLK_MGR_REG_DIG3_DIV_OFFSET,
		.div_mask = IROOT_CLK_MGR_REG_DIG3_DIV_DIGITAL_CH3_DIV_MASK,
		.div_shift = IROOT_CLK_MGR_REG_DIG3_DIV_DIGITAL_CH3_DIV_SHIFT,
		.pre_div_offset = IROOT_CLK_MGR_REG_DIG_PRE_DIV_OFFSET,
		.pre_div_mask = IROOT_CLK_MGR_REG_DIG_PRE_DIV_DIGITAL_PRE_DIV_MASK,
		.pre_div_shift = IROOT_CLK_MGR_REG_DIG_PRE_DIV_DIGITAL_PRE_DIV_SHIFT,
		.div_trig_offset= IROOT_CLK_MGR_REG_DIG_TRG_OFFSET,
		.div_trig_mask= IROOT_CLK_MGR_REG_DIG_TRG_DIGITAL_CH3_TRIGGER_MASK,
		.prediv_trig_offset = IROOT_CLK_MGR_REG_DIG_TRG_OFFSET,
		.prediv_trig_mask = IROOT_CLK_MGR_REG_DIG_TRG_DIGITAL_PRE_TRIGGER_MASK,
		.pll_select_offset= IROOT_CLK_MGR_REG_DIG_PRE_DIV_OFFSET,
		.pll_select_mask= IROOT_CLK_MGR_REG_DIG_PRE_DIV_DIGITAL_PRE_PLL_SELECT_MASK,
		.pll_select_shift= IROOT_CLK_MGR_REG_DIG_PRE_DIV_DIGITAL_PRE_PLL_SELECT_SHIFT
	},
	.src_clk = {
	    .count = 1, /*shoudl be 3 once we add PLL sources*/
	    .src_inx = 0,
	    .clk = dig_ch_peri_clk_src_list,
	},
};
#endif

static struct peri_clk CLK_NAME(arm1) = {
	.clk =	{
		.flags = ARM1_CORE_CLK_FLAGS,
		.clk_type = CLK_TYPE_PERI,
		.id	= CLK_ARM1_CORE_CLK_ID,
		.name = ARM1_CORE_CLK_NAME_STR,
		.dep_clks = DEFINE_ARRAY_ARGS(NULL),
//		.ops = &arm_peri_clk_ops,
	},
	.ccu_clk = &CLK_NAME(kproc),
	.mask_set = 0,
	.policy_bit_mask = KPROC_CLK_MGR_REG_POLICY0_MASK_ARM_POLICY0_MASK_MASK,
	.policy_mask_init = DEFINE_ARRAY_ARGS(1,1,1,1),
	.clk_gate_offset = KPROC_CLK_MGR_REG_CORE0_CLKGATE_OFFSET,
	.clk_en_mask = KPROC_CLK_MGR_REG_CORE0_CLKGATE_ARM_CLK_EN_MASK,
	.gating_sel_mask = KPROC_CLK_MGR_REG_CORE0_CLKGATE_ARM_HW_SW_GATING_SEL_MASK,
	.hyst_val_mask = KPROC_CLK_MGR_REG_CORE0_CLKGATE_ARM_HYST_VAL_MASK,
	.hyst_en_mask = KPROC_CLK_MGR_REG_CORE0_CLKGATE_ARM_HYST_EN_MASK,
	.stprsts_mask = KPROC_CLK_MGR_REG_CORE0_CLKGATE_ARM_STPRSTS_MASK,
	.clk_div = {
		.div_trig_offset= KPROC_CLK_MGR_REG_ARM_SEG_TRG_OFFSET,
		.div_trig_mask= KPROC_CLK_MGR_REG_ARM_SEG_TRG_ARM_TRIGGER_MASK,
		.pll_select_offset= KPROC_CLK_MGR_REG_ARM_DIV_OFFSET,
		.pll_select_mask= KPROC_CLK_MGR_REG_ARM_DIV_ARM_PLL_SELECT_MASK,
		.pll_select_shift= KPROC_CLK_MGR_REG_ARM_DIV_ARM_PLL_SELECT_SHIFT,
	},
};

/*
CCU clock name KHUB
*/
/* CCU freq list */
static u32 khub_clk_freq_list0[] = DEFINE_ARRAY_ARGS(26000000,26000000,26000000,26000000);
static u32 khub_clk_freq_list1[] = DEFINE_ARRAY_ARGS(52000000,52000000,52000000,52000000);
static u32 khub_clk_freq_list2[] = DEFINE_ARRAY_ARGS(104000000,104000000,52000000,52000000);
static u32 khub_clk_freq_list3[] = DEFINE_ARRAY_ARGS(156000000,156000000,78000000,78000000);
static u32 khub_clk_freq_list4[] = DEFINE_ARRAY_ARGS(156000000,156000000,78000000,78000000);
static u32 khub_clk_freq_list5[] = DEFINE_ARRAY_ARGS(208000000,104000000,104000000,104000000);
static u32 khub_clk_freq_list6[] = DEFINE_ARRAY_ARGS(208000000,104000000,104000000,104000000);

static struct ccu_clk CLK_NAME(khub) = {

	.clk =	{
				.flags = KHUB_CCU_CLK_FLAGS,
				.id	   = CLK_KHUB_CCU_CLK_ID,
				.name = KHUB_CCU_CLK_NAME_STR,
				.clk_type = CLK_TYPE_CCU,
				.ops = &gen_ccu_clk_ops,
		},
	.ccu_ops = &gen_ccu_ops,
	.pi_id = PI_MGR_PI_ID_HUB_SWITCHABLE,
//	.pi_id = -1,
	.ccu_clk_mgr_base = HW_IO_PHYS_TO_VIRT(HUB_CLK_BASE_ADDR),
	.wr_access_offset = KHUB_CLK_MGR_REG_WR_ACCESS_OFFSET,
	.policy_mask1_offset = KHUB_CLK_MGR_REG_POLICY0_MASK1_OFFSET,
	.policy_mask2_offset = KHUB_CLK_MGR_REG_POLICY0_MASK2_OFFSET,
	.policy_freq_offset = KHUB_CLK_MGR_REG_POLICY_FREQ_OFFSET,
	.policy_ctl_offset = KHUB_CLK_MGR_REG_POLICY_CTL_OFFSET,
	.inten_offset = KHUB_CLK_MGR_REG_INTEN_OFFSET,
	.intstat_offset = KHUB_CLK_MGR_REG_INTSTAT_OFFSET,
	.vlt_peri_offset = KHUB_CLK_MGR_REG_VLT_PERI_OFFSET,
	.lvm_en_offset = KHUB_CLK_MGR_REG_LVM_EN_OFFSET,
	.lvm0_3_offset = KHUB_CLK_MGR_REG_LVM0_3_OFFSET,
	.vlt0_3_offset = KHUB_CLK_MGR_REG_VLT0_3_OFFSET,
	.vlt4_7_offset = KHUB_CLK_MGR_REG_VLT4_7_OFFSET,
#ifdef CONFIG_DEBUG_FS
	.policy_dbg_offset = KHUB_CLK_MGR_REG_POLICY_DBG_OFFSET,
	.policy_dbg_act_freq_shift = KHUB_CLK_MGR_REG_POLICY_DBG_ACT_FREQ_SHIFT,
	.policy_dbg_act_policy_shift = KHUB_CLK_MGR_REG_POLICY_DBG_ACT_POLICY_SHIFT,
#endif
    .freq_volt = DEFINE_ARRAY_ARGS(HUB_CCU_FREQ_VOLT_TBL),
    .freq_count = HUB_CCU_FREQ_VOLT_TBL_SZ,
    .volt_peri = DEFINE_ARRAY_ARGS(VLT_NORMAL_PERI,VLT_HIGH_PERI),
    .freq_policy = DEFINE_ARRAY_ARGS(HUB_CCU_FREQ_POLICY_TBL),
    .freq_tbl = DEFINE_ARRAY_ARGS(khub_clk_freq_list0,khub_clk_freq_list1,khub_clk_freq_list2,khub_clk_freq_list3,khub_clk_freq_list4,khub_clk_freq_list5,khub_clk_freq_list6),

};

/*
Bus clock name NOR_APB
*/
static struct bus_clk CLK_NAME(nor_apb) = {

 .clk =	{
				.flags = NOR_APB_BUS_CLK_FLAGS,
				.clk_type = CLK_TYPE_BUS,
				.id	= CLK_NOR_APB_BUS_CLK_ID,
				.name = NOR_APB_BUS_CLK_NAME_STR,
				.dep_clks = DEFINE_ARRAY_ARGS(NULL),
				.ops = &gen_bus_clk_ops,
		},
 .ccu_clk = &CLK_NAME(khub),
 .clk_gate_offset  = KHUB_CLK_MGR_REG_NOR_CLKGATE_OFFSET,
 .clk_en_mask = KHUB_CLK_MGR_REG_NOR_CLKGATE_NOR_APB_CLK_EN_MASK,
 .gating_sel_mask = KHUB_CLK_MGR_REG_NOR_CLKGATE_NOR_APB_HW_SW_GATING_SEL_MASK,
 .hyst_val_mask = KHUB_CLK_MGR_REG_NOR_CLKGATE_NOR_APB_HYST_VAL_MASK,
 .hyst_en_mask = KHUB_CLK_MGR_REG_NOR_CLKGATE_NOR_APB_HYST_EN_MASK,
 .stprsts_mask = KHUB_CLK_MGR_REG_NOR_CLKGATE_NOR_APB_STPRSTS_MASK,
 .freq_tbl_index = 3,
 .src_clk = NULL,
};

/*
Bus clock name TMON_APB
*/
static struct bus_clk CLK_NAME(tmon_apb) = {

 .clk =	{
				.flags = TMON_APB_BUS_CLK_FLAGS,
				.clk_type = CLK_TYPE_BUS,
				.id	= CLK_TMON_APB_BUS_CLK_ID,
				.name = TMON_APB_BUS_CLK_NAME_STR,
				.dep_clks = DEFINE_ARRAY_ARGS(NULL),
				.ops = &gen_bus_clk_ops,
		},
 .ccu_clk = &CLK_NAME(khub),
 .clk_gate_offset  = KHUB_CLK_MGR_REG_TMON_CLKGATE_OFFSET,
 .clk_en_mask = KHUB_CLK_MGR_REG_TMON_CLKGATE_TMON_APB_CLK_EN_MASK,
 .gating_sel_mask =
KHUB_CLK_MGR_REG_TMON_CLKGATE_TMON_APB_HW_SW_GATING_SEL_MASK,
 .hyst_val_mask = KHUB_CLK_MGR_REG_TMON_CLKGATE_TMON_APB_HYST_VAL_MASK,
 .hyst_en_mask = KHUB_CLK_MGR_REG_TMON_CLKGATE_TMON_APB_HYST_EN_MASK,
 .stprsts_mask = KHUB_CLK_MGR_REG_TMON_CLKGATE_TMON_APB_STPRSTS_MASK,
 .freq_tbl_index = -1,
 .src_clk = NULL,
};

/*
Bus clock name APB5
*/
static struct bus_clk CLK_NAME(apb5) = {

 .clk =	{
				.flags = APB5_BUS_CLK_FLAGS,
				.clk_type = CLK_TYPE_BUS,
				.id	= CLK_APB5_BUS_CLK_ID,
				.name = APB5_BUS_CLK_NAME_STR,
				.dep_clks = DEFINE_ARRAY_ARGS(NULL),
				.ops = &gen_bus_clk_ops,
		},
 .ccu_clk = &CLK_NAME(khub),
 .clk_gate_offset  = KHUB_CLK_MGR_REG_APB5_CLKGATE_OFFSET,
 .clk_en_mask = KHUB_CLK_MGR_REG_APB5_CLKGATE_APB5_CLK_EN_MASK,
 .gating_sel_mask = KHUB_CLK_MGR_REG_APB5_CLKGATE_APB5_HW_SW_GATING_SEL_MASK,
 .stprsts_mask = KHUB_CLK_MGR_REG_APB5_CLKGATE_APB5_STPRSTS_MASK,
 .freq_tbl_index = -1,
 .src_clk = NULL,
};

/*
Bus clock name CTI_APB
*/
static struct bus_clk CLK_NAME(cti_apb) = {

 .clk =	{
				.flags = CTI_APB_BUS_CLK_FLAGS,
				.clk_type = CLK_TYPE_BUS,
				.id	= CLK_CTI_APB_BUS_CLK_ID,
				.name = CTI_APB_BUS_CLK_NAME_STR,
				.dep_clks = DEFINE_ARRAY_ARGS(NULL),
				.ops = &gen_bus_clk_ops,
		},
 .ccu_clk = &CLK_NAME(khub),
 .clk_gate_offset  = KHUB_CLK_MGR_REG_CTI_CLKGATE_OFFSET,
 .clk_en_mask = KHUB_CLK_MGR_REG_CTI_CLKGATE_CTI_APB_CLK_EN_MASK,
 .gating_sel_mask =
KHUB_CLK_MGR_REG_CTI_CLKGATE_CTI_APB_HW_SW_GATING_SEL_MASK,
 .hyst_val_mask = KHUB_CLK_MGR_REG_CTI_CLKGATE_CTI_APB_HYST_VAL_MASK,
 .hyst_en_mask = KHUB_CLK_MGR_REG_CTI_CLKGATE_CTI_APB_HYST_EN_MASK,
 .stprsts_mask = KHUB_CLK_MGR_REG_CTI_CLKGATE_CTI_APB_STPRSTS_MASK,
 .freq_tbl_index = -1,
 .src_clk = NULL,
};

/*
Bus clock name FUNNEL_APB
*/
static struct bus_clk CLK_NAME(funnel_apb) = {

 .clk =	{
				.flags = FUNNEL_APB_BUS_CLK_FLAGS,
				.clk_type = CLK_TYPE_BUS,
				.id	= CLK_FUNNEL_APB_BUS_CLK_ID,
				.name = FUNNEL_APB_BUS_CLK_NAME_STR,
				.dep_clks = DEFINE_ARRAY_ARGS(NULL),
				.ops = &gen_bus_clk_ops,
		},
 .ccu_clk = &CLK_NAME(khub),
 .clk_gate_offset  = KHUB_CLK_MGR_REG_FUNNEL_CLKGATE_OFFSET,
 .clk_en_mask = KHUB_CLK_MGR_REG_FUNNEL_CLKGATE_FUNNEL_APB_CLK_EN_MASK,
 .gating_sel_mask =
KHUB_CLK_MGR_REG_FUNNEL_CLKGATE_FUNNEL_APB_HW_SW_GATING_SEL_MASK,
 .hyst_val_mask = KHUB_CLK_MGR_REG_FUNNEL_CLKGATE_FUNNEL_APB_HYST_VAL_MASK,
 .hyst_en_mask = KHUB_CLK_MGR_REG_FUNNEL_CLKGATE_FUNNEL_APB_HYST_EN_MASK,
 .stprsts_mask = KHUB_CLK_MGR_REG_FUNNEL_CLKGATE_FUNNEL_APB_STPRSTS_MASK,
 .freq_tbl_index = -1,
 .src_clk = NULL,
};

/*
Bus clock name TPIU_APB
*/
static struct bus_clk CLK_NAME(tpiu_apb) = {

 .clk =	{
				.flags = TPIU_APB_BUS_CLK_FLAGS,
				.clk_type = CLK_TYPE_BUS,
				.id	= CLK_TPIU_APB_BUS_CLK_ID,
				.name = TPIU_APB_BUS_CLK_NAME_STR,
				.dep_clks = DEFINE_ARRAY_ARGS(NULL),
				.ops = &gen_bus_clk_ops,
		},
 .ccu_clk = &CLK_NAME(khub),
 .clk_gate_offset  = KHUB_CLK_MGR_REG_TPIU_CLKGATE_OFFSET,
 .clk_en_mask = KHUB_CLK_MGR_REG_TPIU_CLKGATE_TPIU_APB_CLK_EN_MASK,
 .gating_sel_mask =
KHUB_CLK_MGR_REG_TPIU_CLKGATE_TPIU_APB_HW_SW_GATING_SEL_MASK,
 .hyst_val_mask = KHUB_CLK_MGR_REG_TPIU_CLKGATE_TPIU_APB_HYST_VAL_MASK,
 .hyst_en_mask = KHUB_CLK_MGR_REG_TPIU_CLKGATE_TPIU_APB_HYST_EN_MASK,
 .stprsts_mask = KHUB_CLK_MGR_REG_TPIU_CLKGATE_TPIU_APB_STPRSTS_MASK,
 .freq_tbl_index = -1,
 .src_clk = NULL,
};

/*
Bus clock name VC_ITM_APB
*/
static struct bus_clk CLK_NAME(vc_itm_apb) = {

 .clk =	{
				.flags = VC_ITM_APB_BUS_CLK_FLAGS,
				.clk_type = CLK_TYPE_BUS,
				.id	= CLK_VC_ITM_APB_BUS_CLK_ID,
				.name = VC_ITM_APB_BUS_CLK_NAME_STR,
				.dep_clks = DEFINE_ARRAY_ARGS(NULL),
				.ops = &gen_bus_clk_ops,
		},
 .ccu_clk = &CLK_NAME(khub),
 .clk_gate_offset  = KHUB_CLK_MGR_REG_VC_ITM_CLKGATE_OFFSET,
 .clk_en_mask = KHUB_CLK_MGR_REG_VC_ITM_CLKGATE_VC_ITM_APB_CLK_EN_MASK,
 .gating_sel_mask =
KHUB_CLK_MGR_REG_VC_ITM_CLKGATE_VC_ITM_APB_HW_SW_GATING_SEL_MASK,
 .hyst_val_mask = KHUB_CLK_MGR_REG_VC_ITM_CLKGATE_VC_ITM_APB_HYST_VAL_MASK,
 .hyst_en_mask = KHUB_CLK_MGR_REG_VC_ITM_CLKGATE_VC_ITM_APB_HYST_EN_MASK,
 .stprsts_mask = KHUB_CLK_MGR_REG_VC_ITM_CLKGATE_VC_ITM_APB_STPRSTS_MASK,
 .freq_tbl_index = -1,
 .src_clk = NULL,
};

/*
Bus clock name HSI_APB
*/
static struct bus_clk CLK_NAME(hsi_apb) = {

 .clk =	{
				.flags = HSI_APB_BUS_CLK_FLAGS,
				.clk_type = CLK_TYPE_BUS,
				.id	= CLK_HSI_APB_BUS_CLK_ID,
				.name = HSI_APB_BUS_CLK_NAME_STR,
				.dep_clks = DEFINE_ARRAY_ARGS(NULL),
				.ops = &gen_bus_clk_ops,
		},
 .ccu_clk = &CLK_NAME(khub),
 .clk_gate_offset  = KHUB_CLK_MGR_REG_HSI_CLKGATE_OFFSET,
 .clk_en_mask = KHUB_CLK_MGR_REG_HSI_CLKGATE_HSI_APB_CLK_EN_MASK,
 .gating_sel_mask =KHUB_CLK_MGR_REG_HSI_CLKGATE_HSI_APB_HW_SW_GATING_SEL_MASK,
 .hyst_val_mask = KHUB_CLK_MGR_REG_HSI_CLKGATE_HSI_APB_HYST_VAL_MASK,
 .hyst_en_mask = KHUB_CLK_MGR_REG_HSI_CLKGATE_HSI_APB_HYST_EN_MASK,
 .stprsts_mask = KHUB_CLK_MGR_REG_HSI_CLKGATE_HSI_APB_STPRSTS_MASK,
 .freq_tbl_index = -1,
 .src_clk = NULL,
};

/*
Bus clock name ETB_APB
*/
static struct bus_clk CLK_NAME(etb_apb) = {

 .clk =	{
				.flags = ETB_APB_BUS_CLK_FLAGS,
				.clk_type = CLK_TYPE_BUS,
				.id	= CLK_ETB_APB_BUS_CLK_ID,
				.name = ETB_APB_BUS_CLK_NAME_STR,
				.dep_clks = DEFINE_ARRAY_ARGS(NULL),
				.ops = &gen_bus_clk_ops,
		},
 .ccu_clk = &CLK_NAME(khub),
 .clk_gate_offset  = KHUB_CLK_MGR_REG_ETB_CLKGATE_OFFSET,
 .clk_en_mask = KHUB_CLK_MGR_REG_ETB_CLKGATE_ETB_APB_CLK_EN_MASK,
 .gating_sel_mask =KHUB_CLK_MGR_REG_ETB_CLKGATE_ETB_APB_HW_SW_GATING_SEL_MASK,
 .hyst_val_mask = KHUB_CLK_MGR_REG_ETB_CLKGATE_ETB_APB_HYST_VAL_MASK,
 .hyst_en_mask = KHUB_CLK_MGR_REG_ETB_CLKGATE_ETB_APB_HYST_EN_MASK,
 .stprsts_mask = KHUB_CLK_MGR_REG_ETB_CLKGATE_ETB_APB_STPRSTS_MASK,
 .freq_tbl_index = -1,
 .src_clk = NULL,
};

/*
Bus clock name FINAL_FUNNEL_APB
*/
static struct bus_clk CLK_NAME(final_funnel_apb) = {

 .clk =	{
				.flags = FINAL_FUNNEL_APB_BUS_CLK_FLAGS,
				.clk_type = CLK_TYPE_BUS,
				.id	= CLK_FINAL_FUNNEL_APB_BUS_CLK_ID,
				.name = FINAL_FUNNEL_APB_BUS_CLK_NAME_STR,
				.dep_clks = DEFINE_ARRAY_ARGS(NULL),
				.ops = &gen_bus_clk_ops,
		},
 .ccu_clk = &CLK_NAME(khub),
 .clk_gate_offset  = KHUB_CLK_MGR_REG_FINAL_FUNNEL_CLKGATE_OFFSET,
 .clk_en_mask =
KHUB_CLK_MGR_REG_FINAL_FUNNEL_CLKGATE_FINAL_FUNNEL_APB_CLK_EN_MASK,
 .gating_sel_mask =
KHUB_CLK_MGR_REG_FINAL_FUNNEL_CLKGATE_FINAL_FUNNEL_APB_HW_SW_GATING_SEL_MASK,
 .hyst_val_mask =
KHUB_CLK_MGR_REG_FINAL_FUNNEL_CLKGATE_FINAL_FUNNEL_APB_HYST_VAL_MASK,
 .hyst_en_mask =
KHUB_CLK_MGR_REG_FINAL_FUNNEL_CLKGATE_FINAL_FUNNEL_APB_HYST_EN_MASK,
 .stprsts_mask =
KHUB_CLK_MGR_REG_FINAL_FUNNEL_CLKGATE_FINAL_FUNNEL_APB_STPRSTS_MASK,
 .freq_tbl_index = -1,
 .src_clk = NULL,
};

/*
Bus clock name APB10
*/
static struct bus_clk CLK_NAME(apb10) = {

 .clk =	{
				.flags = APB10_BUS_CLK_FLAGS,
				.clk_type = CLK_TYPE_BUS,
				.id	= CLK_APB10_BUS_CLK_ID,
				.name = APB10_BUS_CLK_NAME_STR,
				.dep_clks = DEFINE_ARRAY_ARGS(NULL),
				.ops = &gen_bus_clk_ops,
		},
 .ccu_clk = &CLK_NAME(khub),
 .clk_gate_offset  = KHUB_CLK_MGR_REG_APB10_CLKGATE_OFFSET,
 .clk_en_mask = KHUB_CLK_MGR_REG_APB10_CLKGATE_APB10_CLK_EN_MASK,
 .stprsts_mask = KHUB_CLK_MGR_REG_APB10_CLKGATE_APB10_STPRSTS_MASK,
 .freq_tbl_index = -1,
 .src_clk = NULL,
};

/*
Bus clock name APB9
*/
static struct bus_clk CLK_NAME(apb9) = {

 .clk =	{
				.flags = APB9_BUS_CLK_FLAGS,
				.clk_type = CLK_TYPE_BUS,
				.id	= CLK_APB9_BUS_CLK_ID,
				.name = APB9_BUS_CLK_NAME_STR,
				.dep_clks = DEFINE_ARRAY_ARGS(NULL),
				.ops = &gen_bus_clk_ops,
		},
 .ccu_clk = &CLK_NAME(khub),
 .clk_gate_offset  = KHUB_CLK_MGR_REG_APB9_CLKGATE_OFFSET,
 .clk_en_mask = KHUB_CLK_MGR_REG_APB9_CLKGATE_APB9_CLK_EN_MASK,
 .stprsts_mask = KHUB_CLK_MGR_REG_APB9_CLKGATE_APB9_STPRSTS_MASK,
 .freq_tbl_index = -1,
 .src_clk = NULL,
};

/*
Bus clock name ATB_FILTER_APB
*/
static struct bus_clk CLK_NAME(atb_filter_apb) = {

 .clk =	{
				.flags = ATB_FILTER_APB_BUS_CLK_FLAGS,
				.clk_type = CLK_TYPE_BUS,
				.id	= CLK_ATB_FILTER_APB_BUS_CLK_ID,
				.name = ATB_FILTER_APB_BUS_CLK_NAME_STR,
				.dep_clks = DEFINE_ARRAY_ARGS(NULL),
				.ops = &gen_bus_clk_ops,
		},
 .ccu_clk = &CLK_NAME(khub),
 .clk_gate_offset  = KHUB_CLK_MGR_REG_ATB_CLKGATE_OFFSET,
 .clk_en_mask = KHUB_CLK_MGR_REG_ATB_CLKGATE_ATB_FILTER_APB_CLK_EN_MASK,
 .gating_sel_mask =
KHUB_CLK_MGR_REG_ATB_CLKGATE_ATB_FILTER_APB_HW_SW_GATING_SEL_MASK,
 .hyst_val_mask = KHUB_CLK_MGR_REG_ATB_CLKGATE_ATB_FILTER_APB_HYST_VAL_MASK,
 .hyst_en_mask = KHUB_CLK_MGR_REG_ATB_CLKGATE_ATB_FILTER_APB_HYST_EN_MASK,
 .stprsts_mask = KHUB_CLK_MGR_REG_ATB_CLKGATE_ATB_FILTER_APB_STPRSTS_MASK,
 .freq_tbl_index = -1,
 .src_clk = NULL,
};

/*
Peri clock name AUDIOH_26M
*/
/*peri clk src list*/
static struct clk* audioh_26m_peri_clk_src_list[] = DEFINE_ARRAY_ARGS(CLK_PTR(crystal),CLK_PTR(ref_26m));
static struct peri_clk CLK_NAME(audioh_26m) = {

	.clk =	{
				.flags = AUDIOH_26M_PERI_CLK_FLAGS,
				.clk_type = CLK_TYPE_PERI,
				.id	= CLK_AUDIOH_26M_PERI_CLK_ID,
				.name = AUDIOH_26M_PERI_CLK_NAME_STR,
				.dep_clks = DEFINE_ARRAY_ARGS(NULL),
				.ops = &gen_peri_clk_ops,
		},
	.ccu_clk = &CLK_NAME(khub),
	.mask_set = 2,
	.policy_bit_mask = KHUB_CLK_MGR_REG_POLICY0_MASK2_AUDIOH_POLICY0_MASK_MASK,
	.policy_mask_init = DEFINE_ARRAY_ARGS(1,1,1,1),
	.clk_gate_offset = KHUB_CLK_MGR_REG_AUDIOH_CLKGATE_OFFSET,
	.clk_en_mask = KHUB_CLK_MGR_REG_AUDIOH_CLKGATE_AUDIOH_26M_CLK_EN_MASK,
	.gating_sel_mask = KHUB_CLK_MGR_REG_AUDIOH_CLKGATE_AUDIOH_26M_HW_SW_GATING_SEL_MASK,
	.hyst_val_mask = KHUB_CLK_MGR_REG_AUDIOH_CLKGATE_AUDIOH_26M_HYST_VAL_MASK,
	.hyst_en_mask = KHUB_CLK_MGR_REG_AUDIOH_CLKGATE_AUDIOH_26M_HYST_EN_MASK,
	.stprsts_mask = KHUB_CLK_MGR_REG_AUDIOH_CLKGATE_AUDIOH_26M_STPRSTS_MASK,
	.volt_lvl_mask = KHUB_CLK_MGR_REG_AUDIOH_CLKGATE_AUDIOH_VOLTAGE_LEVEL_MASK,
	.clk_div = {
					.div_offset = KHUB_CLK_MGR_REG_AUDIOH_DIV_OFFSET,
					.div_trig_offset= KHUB_CLK_MGR_REG_PERIPH_SEG_TRG_OFFSET,
					.div_trig_mask= KHUB_CLK_MGR_REG_PERIPH_SEG_TRG_AUDIOH_26M_TRIGGER_MASK,
					.pll_select_mask= KHUB_CLK_MGR_REG_AUDIOH_DIV_AUDIOH_26M_PLL_SELECT_MASK,
					.pll_select_shift= KHUB_CLK_MGR_REG_AUDIOH_DIV_AUDIOH_26M_PLL_SELECT_SHIFT,
				},
	.src_clk = {
					.count = 2,
					.src_inx = 0,
					.clk = audioh_26m_peri_clk_src_list,
				},
};


/*
Peri clock name HUB
*/
/*peri clk src list*/
static struct clk* hub_peri_clk_src_list[] = DEFINE_ARRAY_ARGS(CLK_PTR(crystal),CLK_PTR(var_312m));
static struct peri_clk CLK_NAME(hub_clk) = {
    .clk =	{
	.flags = HUB_PERI_CLK_FLAGS,
	.clk_type = CLK_TYPE_PERI,
	.id	= CLK_HUB_PERI_CLK_ID,
	.name = HUB_PERI_CLK_NAME_STR,
	.dep_clks = DEFINE_ARRAY_ARGS(NULL),
	.rate = 0,
	.ops = &gen_peri_clk_ops,
    },
    .ccu_clk = &CLK_NAME(khub),
    .mask_set = 1,
    .policy_bit_mask = KHUB_CLK_MGR_REG_POLICY0_MASK1_HUB_POLICY0_MASK_MASK,
    .policy_mask_init = DEFINE_ARRAY_ARGS(1,1,1,1),
    .clk_gate_offset = KHUB_CLK_MGR_REG_HUB_CLKGATE_OFFSET,
    .clk_en_mask = KHUB_CLK_MGR_REG_HUB_CLKGATE_HUB_CLK_EN_MASK,
    .gating_sel_mask = KHUB_CLK_MGR_REG_HUB_CLKGATE_HUB_HW_SW_GATING_SEL_MASK,
    .hyst_val_mask = KHUB_CLK_MGR_REG_HUB_CLKGATE_HUB_HYST_VAL_MASK,
    .hyst_en_mask = KHUB_CLK_MGR_REG_HUB_CLKGATE_HUB_HYST_EN_MASK,
    .stprsts_mask = KHUB_CLK_MGR_REG_HUB_CLKGATE_HUB_STPRSTS_MASK,
    .volt_lvl_mask = KHUB_CLK_MGR_REG_HUB_CLKGATE_HUB_VOLTAGE_LEVEL_MASK,
    .clk_div = {
	.div_offset = KHUB_CLK_MGR_REG_HUB_DIV_OFFSET,
	.div_mask = KHUB_CLK_MGR_REG_HUB_DIV_HUB_DIV_MASK,
	.div_shift = KHUB_CLK_MGR_REG_HUB_DIV_HUB_DIV_SHIFT,
	.div_trig_offset= KHUB_CLK_MGR_REG_HUB_SEG_TRG_OFFSET,
	.div_trig_mask= KHUB_CLK_MGR_REG_HUB_SEG_TRG_HUB_TRIGGER_MASK,
	.diether_bits= 1,
	.pll_select_offset= KHUB_CLK_MGR_REG_HUB_DIV_OFFSET,
	.pll_select_mask= KHUB_CLK_MGR_REG_HUB_DIV_HUB_PLL_SELECT_MASK,
	.pll_select_shift= KHUB_CLK_MGR_REG_HUB_DIV_HUB_PLL_SELECT_SHIFT,
    },
    .src_clk = {
	.count = 2,
	.src_inx = 1,
	.clk = hub_peri_clk_src_list,
    },
};



/*
Bus clock name BT_SLIM_AHB_APB
*/
static struct bus_clk CLK_NAME(bt_slim_ahb_apb) = {

 .clk =	{
				.flags = BT_SLIM_AHB_APB_BUS_CLK_FLAGS,
				.clk_type = CLK_TYPE_BUS,
				.id	= CLK_BT_SLIM_AHB_APB_BUS_CLK_ID,
				.name = BT_SLIM_AHB_APB_BUS_CLK_NAME_STR,
				.dep_clks =DEFINE_ARRAY_ARGS(CLK_PTR(audioh_26m),NULL),
				.ops = &gen_bus_clk_ops,
		},
 .ccu_clk = &CLK_NAME(khub),
 .clk_gate_offset  = KHUB_CLK_MGR_REG_BT_SLIM_CLKGATE_OFFSET,
 .clk_en_mask = KHUB_CLK_MGR_REG_BT_SLIM_CLKGATE_BT_SLIM_AHB_APB_CLK_EN_MASK,
 .gating_sel_mask =
KHUB_CLK_MGR_REG_BT_SLIM_CLKGATE_BT_SLIM_AHB_APB_HW_SW_GATING_SEL_MASK,
 .hyst_val_mask =
KHUB_CLK_MGR_REG_BT_SLIM_CLKGATE_BT_SLIM_AHB_APB_HYST_VAL_MASK,
 .hyst_en_mask =
KHUB_CLK_MGR_REG_BT_SLIM_CLKGATE_BT_SLIM_AHB_APB_HYST_EN_MASK,
 .stprsts_mask =
KHUB_CLK_MGR_REG_BT_SLIM_CLKGATE_BT_SLIM_AHB_APB_STPRSTS_MASK,
 .freq_tbl_index = -1,
 .src_clk = CLK_PTR(audioh_26m),
};

/*
Bus clock name ETB2AXI_APB
*/
static struct bus_clk CLK_NAME(etb2axi_apb) = {

 .clk =	{
				.flags = ETB2AXI_APB_BUS_CLK_FLAGS,
				.clk_type = CLK_TYPE_BUS,
				.id	= CLK_ETB2AXI_APB_BUS_CLK_ID,
				.name = ETB2AXI_APB_BUS_CLK_NAME_STR,
				.dep_clks = DEFINE_ARRAY_ARGS(NULL),
				.ops = &gen_bus_clk_ops,
		},
 .ccu_clk = &CLK_NAME(khub),
 .clk_gate_offset  = KHUB_CLK_MGR_REG_ETB2AXI_CLKGATE_OFFSET,
 .clk_en_mask = KHUB_CLK_MGR_REG_ETB2AXI_CLKGATE_ETB2AXI_APB_CLK_EN_MASK,
 .gating_sel_mask =
KHUB_CLK_MGR_REG_ETB2AXI_CLKGATE_ETB2AXI_APB_HW_SW_GATING_SEL_MASK,
 .hyst_val_mask = KHUB_CLK_MGR_REG_ETB2AXI_CLKGATE_ETB2AXI_APB_HYST_VAL_MASK,
 .hyst_en_mask = KHUB_CLK_MGR_REG_ETB2AXI_CLKGATE_ETB2AXI_APB_HYST_EN_MASK,
 .stprsts_mask = KHUB_CLK_MGR_REG_ETB2AXI_CLKGATE_ETB2AXI_APB_STPRSTS_MASK,
 .freq_tbl_index = -1,
 .src_clk = NULL,
};

/*
Bus clock name AUDIOH_APB
*/
static struct bus_clk CLK_NAME(audioh_apb) = {

 .clk =	{
				.flags = AUDIOH_APB_BUS_CLK_FLAGS,
				.clk_type = CLK_TYPE_BUS,
				.id	= CLK_AUDIOH_APB_BUS_CLK_ID,
				.name = AUDIOH_APB_BUS_CLK_NAME_STR,
				.dep_clks = DEFINE_ARRAY_ARGS(CLK_PTR(audioh_26m),NULL),
				.ops = &gen_bus_clk_ops,
		},
 .ccu_clk = &CLK_NAME(khub),
 .clk_gate_offset  = KHUB_CLK_MGR_REG_AUDIOH_CLKGATE_OFFSET,
 .clk_en_mask = KHUB_CLK_MGR_REG_AUDIOH_CLKGATE_AUDIOH_APB_CLK_EN_MASK,
 .gating_sel_mask =KHUB_CLK_MGR_REG_AUDIOH_CLKGATE_AUDIOH_APB_HW_SW_GATING_SEL_MASK,
 .hyst_val_mask = KHUB_CLK_MGR_REG_AUDIOH_CLKGATE_AUDIOH_APB_HYST_VAL_MASK,
 .hyst_en_mask = KHUB_CLK_MGR_REG_AUDIOH_CLKGATE_AUDIOH_APB_HYST_EN_MASK,
 .stprsts_mask = KHUB_CLK_MGR_REG_AUDIOH_CLKGATE_AUDIOH_APB_STPRSTS_MASK,
 .freq_tbl_index = -1,
 .src_clk = CLK_PTR(audioh_26m),
};

/*
Bus clock name SSP3_APB
*/
static struct bus_clk CLK_NAME(ssp3_apb) = {

 .clk =	{
				.flags = SSP3_APB_BUS_CLK_FLAGS,
				.clk_type = CLK_TYPE_BUS,
				.id	= CLK_SSP3_APB_BUS_CLK_ID,
				.name = SSP3_APB_BUS_CLK_NAME_STR,
				.dep_clks = DEFINE_ARRAY_ARGS(CLK_PTR(audioh_26m),NULL),
				.ops = &gen_bus_clk_ops,
		},
 .ccu_clk = &CLK_NAME(khub),
 .clk_gate_offset  = KHUB_CLK_MGR_REG_SSP3_CLKGATE_OFFSET,
 .clk_en_mask = KHUB_CLK_MGR_REG_SSP3_CLKGATE_SSP3_APB_CLK_EN_MASK,
 .gating_sel_mask =KHUB_CLK_MGR_REG_SSP3_CLKGATE_SSP3_APB_HW_SW_GATING_SEL_MASK,
 .hyst_val_mask = KHUB_CLK_MGR_REG_SSP3_CLKGATE_SSP3_APB_HYST_VAL_MASK,
 .hyst_en_mask = KHUB_CLK_MGR_REG_SSP3_CLKGATE_SSP3_APB_HYST_EN_MASK,
 .stprsts_mask = KHUB_CLK_MGR_REG_SSP3_CLKGATE_SSP3_APB_STPRSTS_MASK,
 .freq_tbl_index = -1,
 .src_clk = CLK_PTR(audioh_26m),
};

/*
Bus clock name SSP4_APB
*/
static struct bus_clk CLK_NAME(ssp4_apb) = {

 .clk =	{
				.flags = SSP4_APB_BUS_CLK_FLAGS,
				.clk_type = CLK_TYPE_BUS,
				.id	= CLK_SSP4_APB_BUS_CLK_ID,
				.name = SSP4_APB_BUS_CLK_NAME_STR,
				.dep_clks = DEFINE_ARRAY_ARGS(CLK_PTR(audioh_26m),NULL),
				.ops = &gen_bus_clk_ops,
		},
 .ccu_clk = &CLK_NAME(khub),
 .clk_gate_offset  = KHUB_CLK_MGR_REG_SSP4_CLKGATE_OFFSET,
 .clk_en_mask = KHUB_CLK_MGR_REG_SSP4_CLKGATE_SSP4_APB_CLK_EN_MASK,
 .gating_sel_mask =KHUB_CLK_MGR_REG_SSP4_CLKGATE_SSP4_APB_HW_SW_GATING_SEL_MASK,
 .hyst_val_mask = KHUB_CLK_MGR_REG_SSP4_CLKGATE_SSP4_APB_HYST_VAL_MASK,
 .hyst_en_mask = KHUB_CLK_MGR_REG_SSP4_CLKGATE_SSP4_APB_HYST_EN_MASK,
 .stprsts_mask = KHUB_CLK_MGR_REG_SSP4_CLKGATE_SSP4_APB_STPRSTS_MASK,
 .freq_tbl_index = -1,
 .src_clk = CLK_PTR(audioh_26m),
};

/*
Bus clock name VAR_SPM_APB
*/
static struct bus_clk CLK_NAME(var_spm_apb) = {

 .clk =	{
				.flags = VAR_SPM_APB_BUS_CLK_FLAGS,
				.clk_type = CLK_TYPE_BUS,
				.id	= CLK_VAR_SPM_APB_BUS_CLK_ID,
				.name = VAR_SPM_APB_BUS_CLK_NAME_STR,
				.dep_clks = DEFINE_ARRAY_ARGS(NULL),
				.ops = &gen_bus_clk_ops,
		},
 .ccu_clk = &CLK_NAME(khub),
 .clk_gate_offset  = KHUB_CLK_MGR_REG_VAR_SPM_CLKGATE_OFFSET,
 .clk_en_mask = KHUB_CLK_MGR_REG_VAR_SPM_CLKGATE_VAR_SPM_APB_CLK_EN_MASK,
 .hyst_val_mask = KHUB_CLK_MGR_REG_VAR_SPM_CLKGATE_VAR_SPM_APB_HYST_VAL_MASK,
 .hyst_en_mask = KHUB_CLK_MGR_REG_VAR_SPM_CLKGATE_VAR_SPM_APB_HYST_EN_MASK,
 .stprsts_mask = KHUB_CLK_MGR_REG_VAR_SPM_CLKGATE_VAR_SPM_APB_STPRSTS_MASK,
 .freq_tbl_index = -1,
 .src_clk = NULL,
};

/*
Bus clock name NOR
*/
static struct bus_clk CLK_NAME(nor) = {

 .clk =	{
				.flags = NOR_BUS_CLK_FLAGS,
				.clk_type = CLK_TYPE_BUS,
				.id	= CLK_NOR_BUS_CLK_ID,
				.name = NOR_BUS_CLK_NAME_STR,
				.dep_clks = DEFINE_ARRAY_ARGS(NULL),
				.ops = &gen_bus_clk_ops,
		},
 .ccu_clk = &CLK_NAME(khub),
 .clk_gate_offset  = KHUB_CLK_MGR_REG_NOR_CLKGATE_OFFSET,
 .clk_en_mask = KHUB_CLK_MGR_REG_NOR_CLKGATE_NOR_CLK_EN_MASK,
 .gating_sel_mask = KHUB_CLK_MGR_REG_NOR_CLKGATE_NOR_HW_SW_GATING_SEL_MASK,
 .hyst_val_mask = KHUB_CLK_MGR_REG_NOR_CLKGATE_NOR_HYST_VAL_MASK,
 .hyst_en_mask = KHUB_CLK_MGR_REG_NOR_CLKGATE_NOR_HYST_EN_MASK,
 .stprsts_mask = KHUB_CLK_MGR_REG_NOR_CLKGATE_NOR_STPRSTS_MASK,
 .freq_tbl_index = 1,
 .src_clk = NULL,
};

/*
Peri clock name AUDIOH_2P4M
*/
/*peri clk src list*/
static struct clk* audioh_2p4m_peri_clk_src_list[] = DEFINE_ARRAY_ARGS(CLK_PTR(crystal),CLK_PTR(ref_312m));
static struct peri_clk CLK_NAME(audioh_2p4m) = {

	.clk =	{
				.flags = AUDIOH_2P4M_PERI_CLK_FLAGS,
				.clk_type = CLK_TYPE_PERI,
				.id	= CLK_AUDIOH_2P4M_PERI_CLK_ID,
				.name = AUDIOH_2P4M_PERI_CLK_NAME_STR,
				.dep_clks = DEFINE_ARRAY_ARGS(CLK_PTR(audioh_apb),NULL),
				.ops = &gen_peri_clk_ops,
		},
	.ccu_clk = &CLK_NAME(khub),
	.mask_set = 2,
	.policy_bit_mask = KHUB_CLK_MGR_REG_POLICY0_MASK2_AUDIOH_POLICY0_MASK_MASK,
	.policy_mask_init = DEFINE_ARRAY_ARGS(1,1,1,1),
	.clk_gate_offset = KHUB_CLK_MGR_REG_AUDIOH_CLKGATE_OFFSET,
	.clk_en_mask = KHUB_CLK_MGR_REG_AUDIOH_CLKGATE_AUDIOH_2P4M_CLK_EN_MASK,
	.gating_sel_mask = KHUB_CLK_MGR_REG_AUDIOH_CLKGATE_AUDIOH_2P4M_HW_SW_GATING_SEL_MASK,
	.hyst_val_mask = KHUB_CLK_MGR_REG_AUDIOH_CLKGATE_AUDIOH_2P4M_HYST_VAL_MASK,
	.hyst_en_mask = KHUB_CLK_MGR_REG_AUDIOH_CLKGATE_AUDIOH_2P4M_HYST_EN_MASK,
	.stprsts_mask = KHUB_CLK_MGR_REG_AUDIOH_CLKGATE_AUDIOH_2P4M_STPRSTS_MASK,
	.volt_lvl_mask = KHUB_CLK_MGR_REG_AUDIOH_CLKGATE_AUDIOH_VOLTAGE_LEVEL_MASK,

	.src_clk = {
					.count = 1,
					.src_inx = 0,
					.clk = audioh_2p4m_peri_clk_src_list,
				},
};

/*
Peri clock name AUDIOH_156M
*/
/*peri clk src list*/
static struct clk* audioh_156m_peri_clk_src_list[] = DEFINE_ARRAY_ARGS(CLK_PTR(crystal),CLK_PTR(ref_312m));
static struct peri_clk CLK_NAME(audioh_156m) = {

	.clk =	{
				.flags = AUDIOH_156M_PERI_CLK_FLAGS,
				.clk_type = CLK_TYPE_PERI,
				.id	= CLK_AUDIOH_156M_PERI_CLK_ID,
				.name = AUDIOH_156M_PERI_CLK_NAME_STR,
				.dep_clks = DEFINE_ARRAY_ARGS(CLK_PTR(audioh_apb),NULL),
				.ops = &gen_peri_clk_ops,
		},
	.ccu_clk = &CLK_NAME(khub),
	.mask_set = 2,
	.policy_bit_mask = KHUB_CLK_MGR_REG_POLICY0_MASK2_AUDIOH_POLICY0_MASK_MASK,
	.policy_mask_init = DEFINE_ARRAY_ARGS(1,1,1,1),
	.clk_gate_offset = KHUB_CLK_MGR_REG_AUDIOH_CLKGATE_OFFSET,
	.clk_en_mask = KHUB_CLK_MGR_REG_AUDIOH_CLKGATE_AUDIOH_156M_CLK_EN_MASK,
	.gating_sel_mask = KHUB_CLK_MGR_REG_AUDIOH_CLKGATE_AUDIOH_156M_HW_SW_GATING_SEL_MASK,
	.hyst_val_mask = KHUB_CLK_MGR_REG_AUDIOH_CLKGATE_AUDIOH_156M_HYST_VAL_MASK,
	.hyst_en_mask = KHUB_CLK_MGR_REG_AUDIOH_CLKGATE_AUDIOH_156M_HYST_EN_MASK,
	.stprsts_mask = KHUB_CLK_MGR_REG_AUDIOH_CLKGATE_AUDIOH_156M_STPRSTS_MASK,
	.volt_lvl_mask = KHUB_CLK_MGR_REG_AUDIOH_CLKGATE_AUDIOH_VOLTAGE_LEVEL_MASK,

	.src_clk = {
					.count = 1,
					.src_inx = 0,
					.clk = audioh_156m_peri_clk_src_list,
				},
};

/*
Peri clock name SSP3_AUDIO
*/
/*peri clk src list*/
static struct clk* ssp3_audio_peri_clk_src_list[] = DEFINE_ARRAY_ARGS(CLK_PTR(crystal),CLK_PTR(ref_312m),CLK_PTR(ref_cx40));
static struct peri_clk CLK_NAME(ssp3_audio) = {

	.clk =	{
				.flags = SSP3_AUDIO_PERI_CLK_FLAGS,
				.clk_type = CLK_TYPE_PERI,
				.id	= CLK_SSP3_AUDIO_PERI_CLK_ID,
				.name = SSP3_AUDIO_PERI_CLK_NAME_STR,
				.dep_clks = DEFINE_ARRAY_ARGS(CLK_PTR(ssp3_apb),NULL),
				.ops = &gen_peri_clk_ops,
		},
	.ccu_clk = &CLK_NAME(khub),
	.mask_set = 2,
	.policy_bit_mask = KHUB_CLK_MGR_REG_POLICY0_MASK2_SSP3_POLICY0_MASK_MASK,
	.policy_mask_init = DEFINE_ARRAY_ARGS(1,1,1,1),
	.clk_gate_offset = KHUB_CLK_MGR_REG_SSP3_CLKGATE_OFFSET,
	.clk_en_mask = KHUB_CLK_MGR_REG_SSP3_CLKGATE_SSP3_AUDIO_CLK_EN_MASK,
	.gating_sel_mask = KHUB_CLK_MGR_REG_SSP3_CLKGATE_SSP3_AUDIO_HW_SW_GATING_SEL_MASK,
	.hyst_val_mask = KHUB_CLK_MGR_REG_SSP3_CLKGATE_SSP3_AUDIO_HYST_VAL_MASK,
	.hyst_en_mask = KHUB_CLK_MGR_REG_SSP3_CLKGATE_SSP3_AUDIO_HYST_EN_MASK,
	.stprsts_mask = KHUB_CLK_MGR_REG_SSP3_CLKGATE_SSP3_AUDIO_STPRSTS_MASK,
	.volt_lvl_mask = KHUB_CLK_MGR_REG_SSP3_CLKGATE_SSP3_VOLTAGE_LEVEL_MASK,
	.clk_div = {
					.div_offset = KHUB_CLK_MGR_REG_SSP3_AUDIO_DIV_OFFSET,
					.div_mask = KHUB_CLK_MGR_REG_SSP3_AUDIO_DIV_SSP3_AUDIO_DIV_MASK,
					.div_shift = KHUB_CLK_MGR_REG_SSP3_AUDIO_DIV_SSP3_AUDIO_DIV_SHIFT,
					.pre_div_offset = KHUB_CLK_MGR_REG_SSP3_AUDIO_DIV_OFFSET,
					.pre_div_mask= KHUB_CLK_MGR_REG_SSP3_AUDIO_DIV_SSP3_AUDIO_PRE_DIV_MASK,
					.pre_div_shift= KHUB_CLK_MGR_REG_SSP3_AUDIO_DIV_SSP3_AUDIO_PRE_DIV_SHIFT,
					.div_trig_offset= KHUB_CLK_MGR_REG_PERIPH_SEG_TRG_OFFSET,
					.div_trig_mask= KHUB_CLK_MGR_REG_PERIPH_SEG_TRG_SSP3_AUDIO_TRIGGER_MASK,
					.prediv_trig_offset= KHUB_CLK_MGR_REG_PERIPH_SEG_TRG_OFFSET,
					.prediv_trig_mask= KHUB_CLK_MGR_REG_PERIPH_SEG_TRG_SSP3_AUDIO_PRE_TRIGGER_MASK,
					.pll_select_offset= KHUB_CLK_MGR_REG_SSP3_AUDIO_DIV_OFFSET,
					.pll_select_mask= KHUB_CLK_MGR_REG_SSP3_AUDIO_DIV_SSP3_AUDIO_PRE_PLL_SELECT_MASK,
					.pll_select_shift= KHUB_CLK_MGR_REG_SSP3_AUDIO_DIV_SSP3_AUDIO_PRE_PLL_SELECT_SHIFT,
				},
	.src_clk = {
					.count = 3,
					.src_inx = 0,
					.clk = ssp3_audio_peri_clk_src_list,
				},
};

/*
Peri clock name SSP3
*/
/*peri clk src list*/
static struct clk* ssp3_peri_clk_src_list[] = DEFINE_ARRAY_ARGS(CLK_PTR(crystal),CLK_PTR(var_312m),CLK_PTR(ref_312m),CLK_PTR(ref_96m),CLK_PTR(var_96m));
static struct peri_clk CLK_NAME(ssp3) = {

	.clk =	{
				.flags = SSP3_PERI_CLK_FLAGS,
				.clk_type = CLK_TYPE_PERI,
				.id	= CLK_SSP3_PERI_CLK_ID,
				.name = SSP3_PERI_CLK_NAME_STR,
				.dep_clks = DEFINE_ARRAY_ARGS(CLK_PTR(ssp3_apb),NULL),
				.ops = &gen_peri_clk_ops,
		},
	.ccu_clk = &CLK_NAME(khub),
	.mask_set = 2,
	.policy_bit_mask = KHUB_CLK_MGR_REG_POLICY0_MASK2_SSP3_POLICY0_MASK_MASK,
	.policy_mask_init = DEFINE_ARRAY_ARGS(1,1,1,1),
	.clk_gate_offset = KHUB_CLK_MGR_REG_SSP3_CLKGATE_OFFSET,
	.clk_en_mask = KHUB_CLK_MGR_REG_SSP3_CLKGATE_SSP3_CLK_EN_MASK,
	.gating_sel_mask = KHUB_CLK_MGR_REG_SSP3_CLKGATE_SSP3_HW_SW_GATING_SEL_MASK,
	.hyst_val_mask = KHUB_CLK_MGR_REG_SSP3_CLKGATE_SSP3_HYST_VAL_MASK,
	.hyst_en_mask = KHUB_CLK_MGR_REG_SSP3_CLKGATE_SSP3_HYST_EN_MASK,
	.stprsts_mask = KHUB_CLK_MGR_REG_SSP3_CLKGATE_SSP3_STPRSTS_MASK,
	.volt_lvl_mask = KHUB_CLK_MGR_REG_SSP3_CLKGATE_SSP3_VOLTAGE_LEVEL_MASK,
	.clk_div = {
					.div_offset = KHUB_CLK_MGR_REG_SSP3_DIV_OFFSET,
					.div_mask = KHUB_CLK_MGR_REG_SSP3_DIV_SSP3_DIV_MASK,
					.div_shift = KHUB_CLK_MGR_REG_SSP3_DIV_SSP3_DIV_SHIFT,
					.pre_div_offset = KHUB_CLK_MGR_REG_SSP3_DIV_OFFSET,
					.pre_div_mask= KHUB_CLK_MGR_REG_SSP3_DIV_SSP3_PRE_DIV_MASK,
					.pre_div_shift= KHUB_CLK_MGR_REG_SSP3_DIV_SSP3_PRE_DIV_SHIFT,
					.prediv_trig_offset= KHUB_CLK_MGR_REG_PERIPH_SEG_TRG_OFFSET,
					.prediv_trig_mask= KHUB_CLK_MGR_REG_PERIPH_SEG_TRG_SSP3_PRE_TRIGGER_MASK,
					.pll_select_offset= KHUB_CLK_MGR_REG_SSP3_DIV_OFFSET,
					.pll_select_mask= KHUB_CLK_MGR_REG_SSP3_DIV_SSP3_PRE_PLL_SELECT_MASK,
					.pll_select_shift= KHUB_CLK_MGR_REG_SSP3_DIV_SSP3_PRE_PLL_SELECT_SHIFT,
				},
	.src_clk = {
					.count = 5,
					.src_inx = 0,
					.clk = ssp3_peri_clk_src_list,
				},
};

/*
Peri clock name SSP4_AUDIO
*/
/*peri clk src list*/
static struct clk* ssp4_audio_peri_clk_src_list[] = DEFINE_ARRAY_ARGS(CLK_PTR(crystal),CLK_PTR(ref_312m),CLK_PTR(ref_cx40));
static struct peri_clk CLK_NAME(ssp4_audio) = {

	.clk =	{
				.flags = SSP4_AUDIO_PERI_CLK_FLAGS,
				.clk_type = CLK_TYPE_PERI,
				.id	= CLK_SSP4_AUDIO_PERI_CLK_ID,
				.name = SSP4_AUDIO_PERI_CLK_NAME_STR,
				.dep_clks = DEFINE_ARRAY_ARGS(CLK_PTR(ssp4_apb),NULL),
				.ops = &gen_peri_clk_ops,
		},
	.ccu_clk = &CLK_NAME(khub),
	.mask_set = 2,
	.policy_bit_mask = KHUB_CLK_MGR_REG_POLICY0_MASK1_SSP4_POLICY0_MASK_MASK,
	.policy_mask_init = DEFINE_ARRAY_ARGS(1,1,1,1),
	.clk_gate_offset = KHUB_CLK_MGR_REG_SSP4_CLKGATE_OFFSET,
	.clk_en_mask = KHUB_CLK_MGR_REG_SSP4_CLKGATE_SSP4_AUDIO_CLK_EN_MASK,
	.gating_sel_mask = KHUB_CLK_MGR_REG_SSP4_CLKGATE_SSP4_AUDIO_HW_SW_GATING_SEL_MASK,
	.hyst_val_mask = KHUB_CLK_MGR_REG_SSP4_CLKGATE_SSP4_AUDIO_HYST_VAL_MASK,
	.hyst_en_mask = KHUB_CLK_MGR_REG_SSP4_CLKGATE_SSP4_AUDIO_HYST_EN_MASK,
	.stprsts_mask = KHUB_CLK_MGR_REG_SSP4_CLKGATE_SSP4_AUDIO_STPRSTS_MASK,
	.volt_lvl_mask = KHUB_CLK_MGR_REG_SSP4_CLKGATE_SSP4_VOLTAGE_LEVEL_MASK,
	.clk_div = {
					.div_offset = KHUB_CLK_MGR_REG_SSP4_AUDIO_DIV_OFFSET,
					.div_mask = KHUB_CLK_MGR_REG_SSP4_AUDIO_DIV_SSP4_AUDIO_DIV_MASK,
					.div_shift = KHUB_CLK_MGR_REG_SSP4_AUDIO_DIV_SSP4_AUDIO_DIV_SHIFT,
					.pre_div_offset = KHUB_CLK_MGR_REG_SSP4_AUDIO_DIV_OFFSET,
					.pre_div_mask= KHUB_CLK_MGR_REG_SSP4_AUDIO_DIV_SSP4_AUDIO_PRE_DIV_MASK,
					.pre_div_shift= KHUB_CLK_MGR_REG_SSP4_AUDIO_DIV_SSP4_AUDIO_PRE_DIV_SHIFT,
					.div_trig_offset= KHUB_CLK_MGR_REG_PERIPH_SEG_TRG_OFFSET,
					.div_trig_mask= KHUB_CLK_MGR_REG_PERIPH_SEG_TRG_SSP4_AUDIO_TRIGGER_MASK,
					.prediv_trig_offset= KHUB_CLK_MGR_REG_PERIPH_SEG_TRG_OFFSET,
					.prediv_trig_mask= KHUB_CLK_MGR_REG_PERIPH_SEG_TRG_SSP4_AUDIO_PRE_TRIGGER_MASK,
					.pll_select_offset= KHUB_CLK_MGR_REG_SSP4_AUDIO_DIV_OFFSET,
					.pll_select_mask= KHUB_CLK_MGR_REG_SSP4_AUDIO_DIV_SSP4_AUDIO_PRE_PLL_SELECT_MASK,
					.pll_select_shift= KHUB_CLK_MGR_REG_SSP4_AUDIO_DIV_SSP4_AUDIO_PRE_PLL_SELECT_SHIFT,
				},
	.src_clk = {
					.count = 3,
					.src_inx = 0,
					.clk = ssp4_audio_peri_clk_src_list,
				},
};

/*
Peri clock name SSP4
*/
/*peri clk src list*/
static struct clk* ssp4_peri_clk_src_list[] = DEFINE_ARRAY_ARGS(CLK_PTR(crystal),CLK_PTR(var_312m),CLK_PTR(ref_312m),CLK_PTR(ref_96m),CLK_PTR(var_96m));
static struct peri_clk CLK_NAME(ssp4) = {

	.clk =	{
				.flags = SSP4_PERI_CLK_FLAGS,
				.clk_type = CLK_TYPE_PERI,
				.id	= CLK_SSP4_PERI_CLK_ID,
				.name = SSP4_PERI_CLK_NAME_STR,
				.dep_clks = DEFINE_ARRAY_ARGS(CLK_PTR(ssp4_apb),NULL),
				.ops = &gen_peri_clk_ops,
		},
	.ccu_clk = &CLK_NAME(khub),
	.mask_set = 2,
	.policy_bit_mask = KHUB_CLK_MGR_REG_POLICY0_MASK1_SSP4_POLICY0_MASK_MASK,
	.policy_mask_init = DEFINE_ARRAY_ARGS(1,1,1,1),
	.clk_gate_offset = KHUB_CLK_MGR_REG_SSP4_CLKGATE_OFFSET,
	.clk_en_mask = KHUB_CLK_MGR_REG_SSP4_CLKGATE_SSP4_CLK_EN_MASK,
	.gating_sel_mask = KHUB_CLK_MGR_REG_SSP4_CLKGATE_SSP4_HW_SW_GATING_SEL_MASK,
	.hyst_val_mask = KHUB_CLK_MGR_REG_SSP4_CLKGATE_SSP4_HYST_VAL_MASK,
	.hyst_en_mask = KHUB_CLK_MGR_REG_SSP4_CLKGATE_SSP4_HYST_EN_MASK,
	.stprsts_mask = KHUB_CLK_MGR_REG_SSP4_CLKGATE_SSP4_STPRSTS_MASK,
	.volt_lvl_mask = KHUB_CLK_MGR_REG_SSP4_CLKGATE_SSP4_VOLTAGE_LEVEL_MASK,
	.clk_div = {
					.div_offset = KHUB_CLK_MGR_REG_SSP4_DIV_OFFSET,
					.div_mask = KHUB_CLK_MGR_REG_SSP4_DIV_SSP4_DIV_MASK,
					.div_shift = KHUB_CLK_MGR_REG_SSP4_DIV_SSP4_DIV_SHIFT,
					.pre_div_offset = KHUB_CLK_MGR_REG_SSP4_DIV_OFFSET,
					.pre_div_mask= KHUB_CLK_MGR_REG_SSP4_DIV_SSP4_PRE_DIV_MASK,
					.pre_div_shift= KHUB_CLK_MGR_REG_SSP4_DIV_SSP4_PRE_DIV_SHIFT,
					.prediv_trig_offset= KHUB_CLK_MGR_REG_PERIPH_SEG_TRG_OFFSET,
					.prediv_trig_mask= KHUB_CLK_MGR_REG_PERIPH_SEG_TRG_SSP4_PRE_TRIGGER_MASK,
					.pll_select_offset= KHUB_CLK_MGR_REG_SSP4_DIV_OFFSET,
					.pll_select_mask= KHUB_CLK_MGR_REG_SSP4_DIV_SSP4_PRE_PLL_SELECT_MASK,
					.pll_select_shift= KHUB_CLK_MGR_REG_SSP4_DIV_SSP4_PRE_PLL_SELECT_SHIFT,
				},
	.src_clk = {
					.count = 5,
					.src_inx = 0,
					.clk = ssp4_peri_clk_src_list,
				},
};

/*
Peri clock name TMON_1M
*/
/*peri clk src list*/
static struct clk* tmon_1m_peri_clk_src_list[] = DEFINE_ARRAY_ARGS(CLK_PTR(frac_1m),CLK_PTR(dft_19_5m));
static struct peri_clk CLK_NAME(tmon_1m) = {

	.clk =	{
				.flags = TMON_1M_PERI_CLK_FLAGS,
				.clk_type = CLK_TYPE_PERI,
				.id	= CLK_TMON_1M_PERI_CLK_ID,
				.name = TMON_1M_PERI_CLK_NAME_STR,
				.dep_clks = DEFINE_ARRAY_ARGS(CLK_PTR(tmon_apb),NULL),
				.ops = &gen_peri_clk_ops,
		},
	.ccu_clk = &CLK_NAME(khub),
	.mask_set = 2,
	.policy_bit_mask = KHUB_CLK_MGR_REG_POLICY0_MASK2_TMON_POLICY0_MASK_MASK,
	.policy_mask_init = DEFINE_ARRAY_ARGS(1,1,1,1),
	.clk_gate_offset = KHUB_CLK_MGR_REG_TMON_CLKGATE_OFFSET,
	.clk_en_mask = KHUB_CLK_MGR_REG_TMON_CLKGATE_TMON_1M_CLK_EN_MASK,
	.gating_sel_mask = KHUB_CLK_MGR_REG_TMON_CLKGATE_TMON_1M_HW_SW_GATING_SEL_MASK,
	.hyst_val_mask = KHUB_CLK_MGR_REG_TMON_CLKGATE_TMON_1M_HYST_VAL_MASK,
	.hyst_en_mask = KHUB_CLK_MGR_REG_TMON_CLKGATE_TMON_1M_HYST_EN_MASK,
	.stprsts_mask = KHUB_CLK_MGR_REG_TMON_CLKGATE_TMON_1M_STPRSTS_MASK,
	.volt_lvl_mask = KHUB_CLK_MGR_REG_TMON_CLKGATE_TMON_VOLTAGE_LEVEL_MASK,
	.clk_div = {
					.pll_select_offset= KHUB_CLK_MGR_REG_TMON_DIV_DBG_OFFSET,
					.pll_select_mask= KHUB_CLK_MGR_REG_TMON_DIV_DBG_TMON_1M_PLL_SELECT_MASK,
					.pll_select_shift= KHUB_CLK_MGR_REG_TMON_DIV_DBG_TMON_1M_PLL_SELECT_SHIFT,
				},
	.src_clk = {
					.count = 2,
					.src_inx = 0,
					.clk = tmon_1m_peri_clk_src_list,
				},
};

/*
Peri clock name DAP_SWITCH
*/
/*peri clk src list*/
static struct peri_clk CLK_NAME(dap_switch) = {

	.clk =	{
				.flags = DAP_SWITCH_PERI_CLK_FLAGS,
				.clk_type = CLK_TYPE_PERI,
				.id	= CLK_DAP_SWITCH_PERI_CLK_ID,
				.name = DAP_SWITCH_PERI_CLK_NAME_STR,
				.dep_clks = DEFINE_ARRAY_ARGS(NULL),
				.rate = 0,
				.ops = &gen_peri_clk_ops,
		},
	.ccu_clk = &CLK_NAME(khub),
	.mask_set = 2,
	.policy_bit_mask =KHUB_CLK_MGR_REG_POLICY0_MASK2_DAP_SWITCH_POLICY0_MASK_MASK,
	.policy_mask_init = DEFINE_ARRAY_ARGS(1,1,1,1),
	.clk_gate_offset = KHUB_CLK_MGR_REG_DAP_SWITCH_CLKGATE_OFFSET,
	.clk_en_mask =KHUB_CLK_MGR_REG_DAP_SWITCH_CLKGATE_DAP_SWITCH_CLK_EN_MASK,
	.gating_sel_mask =KHUB_CLK_MGR_REG_DAP_SWITCH_CLKGATE_DAP_SWITCH_HW_SW_GATING_SEL_MASK,
	.hyst_val_mask =KHUB_CLK_MGR_REG_DAP_SWITCH_CLKGATE_DAP_SWITCH_HYST_VAL_MASK,
	.hyst_en_mask =KHUB_CLK_MGR_REG_DAP_SWITCH_CLKGATE_DAP_SWITCH_HYST_EN_MASK,
	.stprsts_mask =KHUB_CLK_MGR_REG_DAP_SWITCH_CLKGATE_DAP_SWITCH_STPRSTS_MASK,
	.volt_lvl_mask =KHUB_CLK_MGR_REG_DAP_SWITCH_CLKGATE_DAP_SWITCH_VOLTAGE_LEVEL_MASK,
};

/*
Peri clock name BROM
*/
/*peri clk src list*/
static struct peri_clk CLK_NAME(brom) = {

	.clk =	{
				.flags = BROM_PERI_CLK_FLAGS,
				.clk_type = CLK_TYPE_PERI,
				.id	= CLK_BROM_PERI_CLK_ID,
				.name = BROM_PERI_CLK_NAME_STR,
				.dep_clks =DEFINE_ARRAY_ARGS(NULL),
				.rate = 0,
				.ops = &gen_peri_clk_ops,
		},
	.ccu_clk = &CLK_NAME(khub),
	.mask_set = 1,
	.policy_bit_mask =KHUB_CLK_MGR_REG_POLICY0_MASK1_BROM_POLICY0_MASK_MASK,
	.policy_mask_init = DEFINE_ARRAY_ARGS(1,1,1,1),
	.clk_gate_offset = KHUB_CLK_MGR_REG_BROM_CLKGATE_OFFSET,
	.clk_en_mask = KHUB_CLK_MGR_REG_BROM_CLKGATE_BROM_CLK_EN_MASK,
	.gating_sel_mask =KHUB_CLK_MGR_REG_BROM_CLKGATE_BROM_HW_SW_GATING_SEL_MASK,
	.hyst_val_mask = KHUB_CLK_MGR_REG_BROM_CLKGATE_BROM_HYST_VAL_MASK,
	.hyst_en_mask = KHUB_CLK_MGR_REG_BROM_CLKGATE_BROM_HYST_EN_MASK,
	.stprsts_mask = KHUB_CLK_MGR_REG_BROM_CLKGATE_BROM_STPRSTS_MASK,
	.volt_lvl_mask =KHUB_CLK_MGR_REG_BROM_CLKGATE_BROM_VOLTAGE_LEVEL_MASK,
	.clk_div = {
		.div_offset = KHUB_CLK_MGR_REG_HUB_DIV_OFFSET,
		.div_mask = KHUB_CLK_MGR_REG_HUB_DIV_BROM_DIV_MASK,
		.div_shift = KHUB_CLK_MGR_REG_HUB_DIV_BROM_DIV_SHIFT,
	},
};

/*
Peri clock name MDIOMASTER
*/
/*peri clk src list*/
static struct clk* mdiomaster_peri_clk_src_list[] = DEFINE_ARRAY_ARGS(CLK_PTR(crystal));
static struct peri_clk CLK_NAME(mdiomaster) = {

	.clk =	{
				.flags = MDIOMASTER_PERI_CLK_FLAGS,
				.clk_type = CLK_TYPE_PERI,
				.id	= CLK_MDIOMASTER_PERI_CLK_ID,
				.name = MDIOMASTER_PERI_CLK_NAME_STR,
				.dep_clks = DEFINE_ARRAY_ARGS(NULL),
				.rate = 0,
				.ops = &gen_peri_clk_ops,
		},
	.ccu_clk = &CLK_NAME(khub),
	.mask_set = 1,
	.policy_bit_mask =KHUB_CLK_MGR_REG_POLICY0_MASK1_MDIOMASTER_POLICY0_MASK_MASK,
	.policy_mask_init = DEFINE_ARRAY_ARGS(1,1,1,1),
	.clk_gate_offset = KHUB_CLK_MGR_REG_MDIO_CLKGATE_OFFSET,
	.clk_en_mask = KHUB_CLK_MGR_REG_MDIO_CLKGATE_MDIOMASTER_CLK_EN_MASK,
	.gating_sel_mask =KHUB_CLK_MGR_REG_MDIO_CLKGATE_MDIOMASTER_HW_SW_GATING_SEL_MASK,
	.hyst_val_mask =KHUB_CLK_MGR_REG_MDIO_CLKGATE_MDIOMASTER_HYST_VAL_MASK,
	.hyst_en_mask = KHUB_CLK_MGR_REG_MDIO_CLKGATE_MDIOMASTER_HYST_EN_MASK,
	.stprsts_mask = KHUB_CLK_MGR_REG_MDIO_CLKGATE_MDIOMASTER_STPRSTS_MASK,
	.volt_lvl_mask =KHUB_CLK_MGR_REG_MDIO_CLKGATE_MDIOMASTER_VOLTAGE_LEVEL_MASK,
	.src_clk = {
		.count = 1,
		.src_inx = 0,
		.clk = mdiomaster_peri_clk_src_list,
	},
};


/*
CCU clock name KHUBAON
*/
/* CCU freq list */
static u32 khubaon_clk_freq_list0[] = DEFINE_ARRAY_ARGS(26000000,26000000);
static u32 khubaon_clk_freq_list1[] = DEFINE_ARRAY_ARGS(52000000,52000000);
static u32 khubaon_clk_freq_list2[] = DEFINE_ARRAY_ARGS(78000000,78000000);
static u32 khubaon_clk_freq_list3[] = DEFINE_ARRAY_ARGS(104000000,52000000);
static u32 khubaon_clk_freq_list4[] = DEFINE_ARRAY_ARGS(156000000,78000000);

static struct ccu_clk CLK_NAME(khubaon) = {

	.clk =	{
				.flags = KHUBAON_CCU_CLK_FLAGS,
				.id	   = CLK_KHUBAON_CCU_CLK_ID,
				.name = KHUBAON_CCU_CLK_NAME_STR,
				.clk_type = CLK_TYPE_CCU,
				.ops = &gen_ccu_clk_ops,
		},
	.ccu_ops = &gen_ccu_ops,
	.pi_id = PI_MGR_PI_ID_HUB_AON,
//	.pi_id = -1,
	.ccu_clk_mgr_base = HW_IO_PHYS_TO_VIRT(AON_CLK_BASE_ADDR),
	.wr_access_offset = KHUBAON_CLK_MGR_REG_WR_ACCESS_OFFSET,
	.policy_mask1_offset = KHUBAON_CLK_MGR_REG_POLICY0_MASK1_OFFSET,
	.policy_mask2_offset = 0,
	.policy_freq_offset = KHUBAON_CLK_MGR_REG_POLICY_FREQ_OFFSET,
	.policy_ctl_offset = KHUBAON_CLK_MGR_REG_POLICY_CTL_OFFSET,
	.inten_offset = KHUBAON_CLK_MGR_REG_INTEN_OFFSET,
	.intstat_offset = KHUBAON_CLK_MGR_REG_INTSTAT_OFFSET,
	.vlt_peri_offset = KHUBAON_CLK_MGR_REG_VLT_PERI_OFFSET,
	.lvm_en_offset = KHUBAON_CLK_MGR_REG_LVM_EN_OFFSET,
	.lvm0_3_offset = KHUBAON_CLK_MGR_REG_LVM0_3_OFFSET,
	.vlt0_3_offset = KHUBAON_CLK_MGR_REG_VLT0_3_OFFSET,
    .vlt4_7_offset = KHUBAON_CLK_MGR_REG_VLT4_7_OFFSET,
#ifdef CONFIG_DEBUG_FS
    .policy_dbg_offset = KHUBAON_CLK_MGR_REG_POLICY_DBG_OFFSET,
    .policy_dbg_act_freq_shift = KHUBAON_CLK_MGR_REG_POLICY_DBG_ACT_FREQ_SHIFT,
    .policy_dbg_act_policy_shift = KHUBAON_CLK_MGR_REG_POLICY_DBG_ACT_POLICY_SHIFT,
#endif
    .freq_volt = DEFINE_ARRAY_ARGS(AON_CCU_FREQ_VOLT_TBL),
    .freq_count = AON_CCU_FREQ_VOLT_TBL_SZ,
    .volt_peri = DEFINE_ARRAY_ARGS(VLT_NORMAL_PERI,VLT_HIGH_PERI),
    .freq_policy = DEFINE_ARRAY_ARGS(AON_CCU_FREQ_POLICY_TBL),
    .freq_tbl = DEFINE_ARRAY_ARGS(khubaon_clk_freq_list0,khubaon_clk_freq_list1,khubaon_clk_freq_list2,khubaon_clk_freq_list3,khubaon_clk_freq_list4),

};

/*
Ref clock name PMU_BSC_VAR
*/
static struct clk* pmu_bsc_var_ref_clk_src_list[] = DEFINE_ARRAY_ARGS(CLK_PTR(var_312m),CLK_PTR(ref_312m));
static struct ref_clk CLK_NAME(pmu_bsc_var) = {
    .clk =	{
	.flags = PMU_BSC_VAR_REF_CLK_FLAGS,
	.clk_type = CLK_TYPE_REF,
	.id	= CLK_PMU_BSC_VAR_REF_CLK_ID,
	.name = PMU_BSC_VAR_REF_CLK_NAME_STR,
	.rate = 13000000,
	.ops = &gen_ref_clk_ops,
    },
    .ccu_clk = &CLK_NAME(khubaon),
    .clk_div = {
	.div_offset = KHUBAON_CLK_MGR_REG_ASYNC_PRE_DIV_OFFSET,
	.div_mask = KHUBAON_CLK_MGR_REG_ASYNC_PRE_DIV_ASYNC_PRE_DIV_MASK,
	.div_shift = KHUBAON_CLK_MGR_REG_ASYNC_PRE_DIV_ASYNC_PRE_DIV_SHIFT,
	.div_trig_offset= KHUBAON_CLK_MGR_REG_PERIPH_SEG_TRG_OFFSET,
	.div_trig_mask= KHUBAON_CLK_MGR_REG_PERIPH_SEG_TRG_ASYNC_PRE_TRIGGER_MASK,
	.pll_select_offset= KHUBAON_CLK_MGR_REG_ASYNC_PRE_DIV_OFFSET,
	.pll_select_mask= KHUBAON_CLK_MGR_REG_ASYNC_PRE_DIV_ASYNC_PRE_PLL_SELECT_MASK,
	.pll_select_shift= KHUBAON_CLK_MGR_REG_ASYNC_PRE_DIV_ASYNC_PRE_PLL_SELECT_SHIFT,
    },
    .src_clk = {
	.count = 2,
	.src_inx = 0,
	.clk = pmu_bsc_var_ref_clk_src_list,
    },
};

/*
Ref clock name BBL_32K
*/
static struct ref_clk CLK_NAME(bbl_32k) = {
    .clk =	{
	.flags = BBL_32K_REF_CLK_FLAGS,
	.clk_type = CLK_TYPE_REF,
	.id	= CLK_BBL_32K_REF_CLK_ID,
	.name = BBL_32K_REF_CLK_NAME_STR,
	.rate = 32000,
	.ops = &gen_ref_clk_ops,
    },
    .ccu_clk = &CLK_NAME(khubaon),
};

/*
Bus clock name HUBAON.
 This clock has dividers present in seperate register. Since its not used as
 of now, we are declaring this as BUS clock and not initializing divider
 values. Also, clock SW enable bit is present in DIV register for debug.
 So this clock need to be autogated always from Rhea B0 or Capri.
*/
static struct bus_clk CLK_NAME(hubaon) = {
    .clk =	{
	.flags = HUBAON_BUS_CLK_FLAGS,
	.clk_type = CLK_TYPE_BUS,
	.id	= CLK_HUBAON_BUS_CLK_ID,
	.name = HUBAON_BUS_CLK_NAME_STR,
	.dep_clks = DEFINE_ARRAY_ARGS(NULL),
	.ops = &gen_bus_clk_ops,
    },
    .ccu_clk = &CLK_NAME(khubaon),
    .clk_gate_offset  = KHUBAON_CLK_MGR_REG_HUB_CLKGATE_OFFSET,
    .gating_sel_mask = KHUBAON_CLK_MGR_REG_HUB_CLKGATE_HUBAON_HW_SW_GATING_SEL_MASK,
    .hyst_val_mask = KHUBAON_CLK_MGR_REG_HUB_CLKGATE_HUBAON_HYST_VAL_MASK,
    .hyst_en_mask = KHUBAON_CLK_MGR_REG_HUB_CLKGATE_HUBAON_HYST_EN_MASK,
    .stprsts_mask = KHUBAON_CLK_MGR_REG_HUB_CLKGATE_HUBAON_STPRSTS_MASK,
    .freq_tbl_index = -1,
    .src_clk = CLK_PTR(var_312m),
};

/*
Bus clock name HUB_TIMER_APB
*/
static struct bus_clk CLK_NAME(hub_timer_apb) = {

 .clk =	{
				.flags = HUB_TIMER_APB_BUS_CLK_FLAGS,
				.clk_type = CLK_TYPE_BUS,
				.id	= CLK_HUB_TIMER_APB_BUS_CLK_ID,
				.name = HUB_TIMER_APB_BUS_CLK_NAME_STR,
				.dep_clks = DEFINE_ARRAY_ARGS(NULL),
				.ops = &gen_bus_clk_ops,
		},
 .ccu_clk = &CLK_NAME(khubaon),
 .clk_gate_offset  = KHUBAON_CLK_MGR_REG_HUB_TIMER_CLKGATE_OFFSET,
 .clk_en_mask = KHUBAON_CLK_MGR_REG_HUB_TIMER_CLKGATE_HUB_TIMER_APB_CLK_EN_MASK,
 .gating_sel_mask = KHUBAON_CLK_MGR_REG_HUB_TIMER_CLKGATE_HUB_TIMER_APB_HW_SW_GATING_SEL_MASK,
 .hyst_val_mask = KHUBAON_CLK_MGR_REG_HUB_TIMER_CLKGATE_HUB_TIMER_APB_HYST_VAL_MASK,
 .hyst_en_mask = KHUBAON_CLK_MGR_REG_HUB_TIMER_CLKGATE_HUB_TIMER_APB_HYST_EN_MASK,
 .stprsts_mask = KHUBAON_CLK_MGR_REG_HUB_TIMER_CLKGATE_HUB_TIMER_APB_STPRSTS_MASK,
 .freq_tbl_index = 1,
 .src_clk = NULL,
};

/*
Bus clock name ACI_APB
*/
static struct bus_clk CLK_NAME(aci_apb) = {

 .clk =	{
				.flags = ACI_APB_BUS_CLK_FLAGS,
				.clk_type = CLK_TYPE_BUS,
				.id	= CLK_ACI_APB_BUS_CLK_ID,
				.name = ACI_APB_BUS_CLK_NAME_STR,
				.dep_clks = DEFINE_ARRAY_ARGS(NULL),
				.ops = &gen_bus_clk_ops,
		},
 .ccu_clk = &CLK_NAME(khubaon),
 .clk_gate_offset  = KHUBAON_CLK_MGR_REG_ACI_CLKGATE_OFFSET,
 .clk_en_mask = KHUBAON_CLK_MGR_REG_ACI_CLKGATE_ACI_APB_CLK_EN_MASK,
 .gating_sel_mask = KHUBAON_CLK_MGR_REG_ACI_CLKGATE_ACI_APB_HW_SW_GATING_SEL_MASK,
 .hyst_val_mask = KHUBAON_CLK_MGR_REG_ACI_CLKGATE_ACI_APB_HYST_VAL_MASK,
 .hyst_en_mask = KHUBAON_CLK_MGR_REG_ACI_CLKGATE_ACI_APB_HYST_EN_MASK,
 .stprsts_mask = KHUBAON_CLK_MGR_REG_ACI_CLKGATE_ACI_APB_STPRSTS_MASK,
 .freq_tbl_index = 1,
 .src_clk = NULL,
};

/*
Bus clock name SIM_APB
*/
static struct bus_clk CLK_NAME(sim_apb) = {

 .clk =	{
				.flags = SIM_APB_BUS_CLK_FLAGS,
				.clk_type = CLK_TYPE_BUS,
				.id	= CLK_SIM_APB_BUS_CLK_ID,
				.name = SIM_APB_BUS_CLK_NAME_STR,
				.dep_clks = DEFINE_ARRAY_ARGS(NULL),
				.ops = &gen_bus_clk_ops,
		},
 .ccu_clk = &CLK_NAME(khubaon),
 .clk_gate_offset  = KHUBAON_CLK_MGR_REG_SIM_CLKGATE_OFFSET,
 .clk_en_mask = KHUBAON_CLK_MGR_REG_SIM_CLKGATE_SIM_APB_CLK_EN_MASK,
 .gating_sel_mask = KHUBAON_CLK_MGR_REG_SIM_CLKGATE_SIM_APB_HW_SW_GATING_SEL_MASK,
 .hyst_val_mask = KHUBAON_CLK_MGR_REG_SIM_CLKGATE_SIM_APB_HYST_VAL_MASK,
 .hyst_en_mask = KHUBAON_CLK_MGR_REG_SIM_CLKGATE_SIM_APB_HYST_EN_MASK,
 .stprsts_mask = KHUBAON_CLK_MGR_REG_SIM_CLKGATE_SIM_APB_STPRSTS_MASK,
 .freq_tbl_index = 1,
};

/*
Bus clock name SIM2_APB
*/
static struct bus_clk CLK_NAME(sim2_apb) = {

 .clk =	{
				.flags = SIM2_APB_BUS_CLK_FLAGS,
				.clk_type = CLK_TYPE_BUS,
				.id	= CLK_SIM2_APB_BUS_CLK_ID,
				.name = SIM2_APB_BUS_CLK_NAME_STR,
				.dep_clks = DEFINE_ARRAY_ARGS(NULL),
				.ops = &gen_bus_clk_ops,
		},
 .ccu_clk = &CLK_NAME(khubaon),
 .clk_gate_offset  = KHUBAON_CLK_MGR_REG_SIM2_CLKGATE_OFFSET,
 .clk_en_mask = KHUBAON_CLK_MGR_REG_SIM2_CLKGATE_SIM2_APB_CLK_EN_MASK,
 .gating_sel_mask = KHUBAON_CLK_MGR_REG_SIM2_CLKGATE_SIM2_APB_HW_SW_GATING_SEL_MASK,
 .hyst_val_mask = KHUBAON_CLK_MGR_REG_SIM2_CLKGATE_SIM2_APB_HYST_VAL_MASK,
 .hyst_en_mask = KHUBAON_CLK_MGR_REG_SIM2_CLKGATE_SIM2_APB_HYST_EN_MASK,
 .stprsts_mask = KHUBAON_CLK_MGR_REG_SIM2_CLKGATE_SIM2_APB_STPRSTS_MASK,
 .freq_tbl_index = 1,
};

/*
Bus clock name PWRMGR_AXI
*/
static struct bus_clk CLK_NAME(pwrmgr_axi) = {

 .clk =	{
				.flags = PWRMGR_AXI_BUS_CLK_FLAGS,
				.clk_type = CLK_TYPE_BUS,
				.id	= CLK_PWRMGR_AXI_BUS_CLK_ID,
				.name = PWRMGR_AXI_BUS_CLK_NAME_STR,
				.dep_clks = DEFINE_ARRAY_ARGS(NULL),
				.ops = &gen_bus_clk_ops,
		},
 .ccu_clk = &CLK_NAME(khubaon),
 .clk_gate_offset  = KHUBAON_CLK_MGR_REG_PWRMGR_CLKGATE_OFFSET,
 .clk_en_mask = KHUBAON_CLK_MGR_REG_PWRMGR_CLKGATE_PWRMGR_AXI_CLK_EN_MASK,
 .gating_sel_mask =
KHUBAON_CLK_MGR_REG_PWRMGR_CLKGATE_PWRMGR_AXI_HW_SW_GATING_SEL_MASK,
 .hyst_val_mask = KHUBAON_CLK_MGR_REG_PWRMGR_CLKGATE_PWRMGR_AXI_HYST_VAL_MASK,
 .hyst_en_mask = KHUBAON_CLK_MGR_REG_PWRMGR_CLKGATE_PWRMGR_AXI_HYST_EN_MASK,
 .stprsts_mask = KHUBAON_CLK_MGR_REG_PWRMGR_CLKGATE_PWRMGR_AXI_STPRSTS_MASK,
 .freq_tbl_index = -1,
 .src_clk = NULL,
};

/*
Bus clock name APB6
*/
static struct bus_clk CLK_NAME(apb6) = {

 .clk =	{
				.flags = APB6_BUS_CLK_FLAGS,
				.clk_type = CLK_TYPE_BUS,
				.id	= CLK_APB6_BUS_CLK_ID,
				.name = APB6_BUS_CLK_NAME_STR,
				.dep_clks = DEFINE_ARRAY_ARGS(NULL),
				.ops = &gen_bus_clk_ops,
		},
 .ccu_clk = &CLK_NAME(khubaon),
 .clk_gate_offset  = KHUBAON_CLK_MGR_REG_APB6_CLKGATE_OFFSET,
 .gating_sel_mask = KHUBAON_CLK_MGR_REG_APB6_CLKGATE_APB6_HW_SW_GATING_SEL_MASK,
 .stprsts_mask = KHUBAON_CLK_MGR_REG_APB6_CLKGATE_APB6_STPRSTS_MASK,
 .freq_tbl_index = -1,
 .src_clk = NULL,
};

/*
Bus clock name GPIOKP_APB
*/
static struct bus_clk CLK_NAME(gpiokp_apb) = {

 .clk =	{
				.flags = GPIOKP_APB_BUS_CLK_FLAGS,
				.clk_type = CLK_TYPE_BUS,
				.id	= CLK_GPIOKP_APB_BUS_CLK_ID,
				.name = GPIOKP_APB_BUS_CLK_NAME_STR,
				.dep_clks = DEFINE_ARRAY_ARGS(NULL),
				.ops = &gen_bus_clk_ops,
		},
 .ccu_clk = &CLK_NAME(khubaon),
 .clk_gate_offset  = KHUBAON_CLK_MGR_REG_GPIOKP_CLKGATE_OFFSET,
 .clk_en_mask = KHUBAON_CLK_MGR_REG_GPIOKP_CLKGATE_GPIOKP_APB_CLK_EN_MASK,
 .gating_sel_mask =
KHUBAON_CLK_MGR_REG_GPIOKP_CLKGATE_GPIOKP_APB_HW_SW_GATING_SEL_MASK,
 .hyst_val_mask = KHUBAON_CLK_MGR_REG_GPIOKP_CLKGATE_GPIOKP_APB_HYST_VAL_MASK,
 .hyst_en_mask = KHUBAON_CLK_MGR_REG_GPIOKP_CLKGATE_GPIOKP_APB_HYST_EN_MASK,
 .stprsts_mask = KHUBAON_CLK_MGR_REG_GPIOKP_CLKGATE_GPIOKP_APB_STPRSTS_MASK,
 .freq_tbl_index = -1,
 .src_clk = NULL,
};

/*
Bus clock name PMU_BSC_APB
*/
static struct bus_clk CLK_NAME(pmu_bsc_apb) = {

 .clk =	{
				.flags = PMU_BSC_APB_BUS_CLK_FLAGS,
				.clk_type = CLK_TYPE_BUS,
				.id	= CLK_PMU_BSC_APB_BUS_CLK_ID,
				.name = PMU_BSC_APB_BUS_CLK_NAME_STR,
				.dep_clks = DEFINE_ARRAY_ARGS(NULL),
				.ops = &gen_bus_clk_ops,
		},
 .ccu_clk = &CLK_NAME(khubaon),
 .clk_gate_offset  = KHUBAON_CLK_MGR_REG_PMU_BSC_CLKGATE_OFFSET,
 .clk_en_mask = KHUBAON_CLK_MGR_REG_PMU_BSC_CLKGATE_PMU_BSC_APB_CLK_EN_MASK,
 .gating_sel_mask =
KHUBAON_CLK_MGR_REG_PMU_BSC_CLKGATE_PMU_BSC_APB_HW_SW_GATING_SEL_MASK,
 .hyst_val_mask =
KHUBAON_CLK_MGR_REG_PMU_BSC_CLKGATE_PMU_BSC_APB_HYST_VAL_MASK,
 .hyst_en_mask = KHUBAON_CLK_MGR_REG_PMU_BSC_CLKGATE_PMU_BSC_APB_HYST_EN_MASK,
 .stprsts_mask = KHUBAON_CLK_MGR_REG_PMU_BSC_CLKGATE_PMU_BSC_APB_STPRSTS_MASK,
 .freq_tbl_index = -1,
 .src_clk = NULL,
};

/*
Bus clock name CHIPREG_APB
*/
static struct bus_clk CLK_NAME(chipreg_apb) = {

 .clk =	{
				.flags = CHIPREG_APB_BUS_CLK_FLAGS,
				.clk_type = CLK_TYPE_BUS,
				.id	= CLK_CHIPREG_APB_BUS_CLK_ID,
				.name = CHIPREG_APB_BUS_CLK_NAME_STR,
				.dep_clks = DEFINE_ARRAY_ARGS(NULL),
				.ops = &gen_bus_clk_ops,
		},
 .ccu_clk = &CLK_NAME(khubaon),
 .clk_gate_offset  = KHUBAON_CLK_MGR_REG_CHIPREG_CLKGATE_OFFSET,
 .clk_en_mask = KHUBAON_CLK_MGR_REG_CHIPREG_CLKGATE_CHIPREG_APB_CLK_EN_MASK,
 .gating_sel_mask =
KHUBAON_CLK_MGR_REG_CHIPREG_CLKGATE_CHIPREG_APB_HW_SW_GATING_SEL_MASK,
 .hyst_val_mask =
KHUBAON_CLK_MGR_REG_CHIPREG_CLKGATE_CHIPREG_APB_HYST_VAL_MASK,
 .hyst_en_mask = KHUBAON_CLK_MGR_REG_CHIPREG_CLKGATE_CHIPREG_APB_HYST_EN_MASK,
 .stprsts_mask = KHUBAON_CLK_MGR_REG_CHIPREG_CLKGATE_CHIPREG_APB_STPRSTS_MASK,
 .freq_tbl_index = -1,
 .src_clk = NULL,
};

/*
Bus clock name FMON_APB
*/
static struct bus_clk CLK_NAME(fmon_apb) = {

 .clk =	{
				.flags = FMON_APB_BUS_CLK_FLAGS,
				.clk_type = CLK_TYPE_BUS,
				.id	= CLK_FMON_APB_BUS_CLK_ID,
				.name = FMON_APB_BUS_CLK_NAME_STR,
				.dep_clks = DEFINE_ARRAY_ARGS(NULL),
				.ops = &gen_bus_clk_ops,
		},
 .ccu_clk = &CLK_NAME(khubaon),
 .clk_gate_offset  = KHUBAON_CLK_MGR_REG_FMON_CLKGATE_OFFSET,
 .clk_en_mask = KHUBAON_CLK_MGR_REG_FMON_CLKGATE_FMON_APB_CLK_EN_MASK,
 .gating_sel_mask =
KHUBAON_CLK_MGR_REG_FMON_CLKGATE_FMON_APB_HW_SW_GATING_SEL_MASK,
 .hyst_val_mask = KHUBAON_CLK_MGR_REG_FMON_CLKGATE_FMON_APB_HYST_VAL_MASK,
 .hyst_en_mask = KHUBAON_CLK_MGR_REG_FMON_CLKGATE_FMON_APB_HYST_EN_MASK,
 .stprsts_mask = KHUBAON_CLK_MGR_REG_FMON_CLKGATE_FMON_APB_STPRSTS_MASK,
 .freq_tbl_index = -1,
 .src_clk = NULL,
};

/*
Bus clock name HUB_TZCFG_APB
*/
static struct bus_clk CLK_NAME(hub_tzcfg_apb) = {

 .clk =	{
				.flags = HUB_TZCFG_APB_BUS_CLK_FLAGS,
				.clk_type = CLK_TYPE_BUS,
				.id	= CLK_HUB_TZCFG_APB_BUS_CLK_ID,
				.name = HUB_TZCFG_APB_BUS_CLK_NAME_STR,
				.dep_clks = DEFINE_ARRAY_ARGS(NULL),
				.ops = &gen_bus_clk_ops,
		},
 .ccu_clk = &CLK_NAME(khubaon),
 .clk_gate_offset  = KHUBAON_CLK_MGR_REG_HUB_TZCFG_CLKGATE_OFFSET,
 .clk_en_mask =
KHUBAON_CLK_MGR_REG_HUB_TZCFG_CLKGATE_HUB_TZCFG_APB_CLK_EN_MASK,
 .gating_sel_mask =
KHUBAON_CLK_MGR_REG_HUB_TZCFG_CLKGATE_HUB_TZCFG_APB_HW_SW_GATING_SEL_MASK,
 .hyst_val_mask =
KHUBAON_CLK_MGR_REG_HUB_TZCFG_CLKGATE_HUB_TZCFG_APB_HYST_VAL_MASK,
 .hyst_en_mask =
KHUBAON_CLK_MGR_REG_HUB_TZCFG_CLKGATE_HUB_TZCFG_APB_HYST_EN_MASK,
 .stprsts_mask =
KHUBAON_CLK_MGR_REG_HUB_TZCFG_CLKGATE_HUB_TZCFG_APB_STPRSTS_MASK,
 .freq_tbl_index = -1,
 .src_clk = NULL,
};

/*
Bus clock name SEC_WD_APB
*/
static struct bus_clk CLK_NAME(sec_wd_apb) = {

 .clk =	{
				.flags = SEC_WD_APB_BUS_CLK_FLAGS,
				.clk_type = CLK_TYPE_BUS,
				.id	= CLK_SEC_WD_APB_BUS_CLK_ID,
				.name = SEC_WD_APB_BUS_CLK_NAME_STR,
				.dep_clks = DEFINE_ARRAY_ARGS(NULL),
				.ops = &gen_bus_clk_ops,
		},
 .ccu_clk = &CLK_NAME(khubaon),
 .clk_gate_offset  = KHUBAON_CLK_MGR_REG_SEC_WD_CLKGATE_OFFSET,
 .clk_en_mask = KHUBAON_CLK_MGR_REG_SEC_WD_CLKGATE_SEC_WD_APB_CLK_EN_MASK,
 .gating_sel_mask =
KHUBAON_CLK_MGR_REG_SEC_WD_CLKGATE_SEC_WD_APB_HW_SW_GATING_SEL_MASK,
 .hyst_val_mask = KHUBAON_CLK_MGR_REG_SEC_WD_CLKGATE_SEC_WD_APB_HYST_VAL_MASK,
 .hyst_en_mask = KHUBAON_CLK_MGR_REG_SEC_WD_CLKGATE_SEC_WD_APB_HYST_EN_MASK,
 .stprsts_mask = KHUBAON_CLK_MGR_REG_SEC_WD_CLKGATE_SEC_WD_APB_STPRSTS_MASK,
 .freq_tbl_index = -1,
 .src_clk = NULL,
};

/*
Bus clock name SYSEMI_SEC_APB
*/
static struct bus_clk CLK_NAME(sysemi_sec_apb) = {

 .clk =	{
				.flags = SYSEMI_SEC_APB_BUS_CLK_FLAGS,
				.clk_type = CLK_TYPE_BUS,
				.id	= CLK_SYSEMI_SEC_APB_BUS_CLK_ID,
				.name = SYSEMI_SEC_APB_BUS_CLK_NAME_STR,
				.dep_clks = DEFINE_ARRAY_ARGS(NULL),
				.ops = &gen_bus_clk_ops,
		},
 .ccu_clk = &CLK_NAME(khubaon),
 .clk_gate_offset  = KHUBAON_CLK_MGR_REG_SYSEMI_CLKGATE_OFFSET,
 .clk_en_mask = KHUBAON_CLK_MGR_REG_SYSEMI_CLKGATE_SYSEMI_SEC_APB_CLK_EN_MASK,
 .gating_sel_mask = KHUBAON_CLK_MGR_REG_SYSEMI_CLKGATE_SYSEMI_SEC_APB_HW_SW_GATING_SEL_MASK,
 .hyst_val_mask = KHUBAON_CLK_MGR_REG_SYSEMI_CLKGATE_SYSEMI_SEC_APB_HYST_VAL_MASK,
 .hyst_en_mask = KHUBAON_CLK_MGR_REG_SYSEMI_CLKGATE_SYSEMI_SEC_APB_HYST_EN_MASK,
 .stprsts_mask = KHUBAON_CLK_MGR_REG_SYSEMI_CLKGATE_SYSEMI_SEC_APB_STPRSTS_MASK,
 .freq_tbl_index = -1,
 .src_clk = NULL,
};

/*
Bus clock name SYSEMI_OPEN_APB
*/
static struct bus_clk CLK_NAME(sysemi_open_apb) = {

 .clk =	{
				.flags = SYSEMI_OPEN_APB_BUS_CLK_FLAGS,
				.clk_type = CLK_TYPE_BUS,
				.id	= CLK_SYSEMI_OPEN_APB_BUS_CLK_ID,
				.name = SYSEMI_OPEN_APB_BUS_CLK_NAME_STR,
				.dep_clks = DEFINE_ARRAY_ARGS(NULL),
				.ops = &gen_bus_clk_ops,
		},
 .ccu_clk = &CLK_NAME(khubaon),
 .clk_gate_offset  = KHUBAON_CLK_MGR_REG_SYSEMI_CLKGATE_OFFSET,
 .clk_en_mask = KHUBAON_CLK_MGR_REG_SYSEMI_CLKGATE_SYSEMI_OPEN_APB_CLK_EN_MASK,
 .gating_sel_mask = KHUBAON_CLK_MGR_REG_SYSEMI_CLKGATE_SYSEMI_OPEN_APB_HW_SW_GATING_SEL_MASK,
 .hyst_val_mask = KHUBAON_CLK_MGR_REG_SYSEMI_CLKGATE_SYSEMI_OPEN_APB_HYST_VAL_MASK,
 .hyst_en_mask = KHUBAON_CLK_MGR_REG_SYSEMI_CLKGATE_SYSEMI_OPEN_APB_HYST_EN_MASK,
 .stprsts_mask = KHUBAON_CLK_MGR_REG_SYSEMI_CLKGATE_SYSEMI_OPEN_APB_STPRSTS_MASK,
 .freq_tbl_index = -1,
 .src_clk = NULL,
};

/*
Bus clock name VCEMI_SEC_APB
*/
static struct bus_clk CLK_NAME(vcemi_sec_apb) = {

 .clk =	{
				.flags = VCEMI_SEC_APB_BUS_CLK_FLAGS,
				.clk_type = CLK_TYPE_BUS,
				.id	= CLK_VCEMI_SEC_APB_BUS_CLK_ID,
				.name = VCEMI_SEC_APB_BUS_CLK_NAME_STR,
				.dep_clks = DEFINE_ARRAY_ARGS(NULL),
				.ops = &gen_bus_clk_ops,
		},
 .ccu_clk = &CLK_NAME(khubaon),
 .clk_gate_offset  = KHUBAON_CLK_MGR_REG_VCEMI_CLKGATE_OFFSET,
 .clk_en_mask = KHUBAON_CLK_MGR_REG_VCEMI_CLKGATE_VCEMI_SEC_APB_CLK_EN_MASK,
 .gating_sel_mask = KHUBAON_CLK_MGR_REG_VCEMI_CLKGATE_VCEMI_SEC_APB_HW_SW_GATING_SEL_MASK,
 .hyst_val_mask = KHUBAON_CLK_MGR_REG_VCEMI_CLKGATE_VCEMI_SEC_APB_HYST_VAL_MASK,
 .hyst_en_mask = KHUBAON_CLK_MGR_REG_VCEMI_CLKGATE_VCEMI_SEC_APB_HYST_EN_MASK,
 .stprsts_mask = KHUBAON_CLK_MGR_REG_VCEMI_CLKGATE_VCEMI_SEC_APB_STPRSTS_MASK,
 .freq_tbl_index = -1,
 .src_clk = NULL,
};

/*
Bus clock name VCEMI_OPEN_APB
*/
static struct bus_clk CLK_NAME(vcemi_open_apb) = {

 .clk =	{
				.flags = VCEMI_OPEN_APB_BUS_CLK_FLAGS,
				.clk_type = CLK_TYPE_BUS,
				.id	= CLK_VCEMI_OPEN_APB_BUS_CLK_ID,
				.name = VCEMI_OPEN_APB_BUS_CLK_NAME_STR,
				.dep_clks = DEFINE_ARRAY_ARGS(NULL),
				.ops = &gen_bus_clk_ops,
		},
 .ccu_clk = &CLK_NAME(khubaon),
 .clk_gate_offset  = KHUBAON_CLK_MGR_REG_VCEMI_CLKGATE_OFFSET,
 .clk_en_mask = KHUBAON_CLK_MGR_REG_VCEMI_CLKGATE_VCEMI_OPEN_APB_CLK_EN_MASK,
 .gating_sel_mask = KHUBAON_CLK_MGR_REG_VCEMI_CLKGATE_VCEMI_OPEN_APB_HW_SW_GATING_SEL_MASK,
 .hyst_val_mask = KHUBAON_CLK_MGR_REG_VCEMI_CLKGATE_VCEMI_OPEN_APB_HYST_VAL_MASK,
 .hyst_en_mask = KHUBAON_CLK_MGR_REG_VCEMI_CLKGATE_VCEMI_OPEN_APB_HYST_EN_MASK,
 .stprsts_mask = KHUBAON_CLK_MGR_REG_VCEMI_CLKGATE_VCEMI_OPEN_APB_STPRSTS_MASK,
 .freq_tbl_index = -1,
 .src_clk = NULL,
};

/*
Bus clock name SPM_APB
*/
static struct bus_clk CLK_NAME(spm_apb) = {

 .clk =	{
				.flags = SPM_APB_BUS_CLK_FLAGS,
				.clk_type = CLK_TYPE_BUS,
				.id	= CLK_SPM_APB_BUS_CLK_ID,
				.name = SPM_APB_BUS_CLK_NAME_STR,
				.dep_clks = DEFINE_ARRAY_ARGS(NULL),
				.ops = &gen_bus_clk_ops,
		},
 .ccu_clk = &CLK_NAME(khubaon),
 .clk_gate_offset  = KHUBAON_CLK_MGR_REG_SPM_CLKGATE_OFFSET,
 .clk_en_mask = KHUBAON_CLK_MGR_REG_SPM_CLKGATE_SPM_APB_CLK_EN_MASK,
 .gating_sel_mask =
KHUBAON_CLK_MGR_REG_SPM_CLKGATE_SPM_APB_HW_SW_GATING_SEL_MASK,
 .hyst_val_mask = KHUBAON_CLK_MGR_REG_SPM_CLKGATE_SPM_APB_HYST_VAL_MASK,
 .hyst_en_mask = KHUBAON_CLK_MGR_REG_SPM_CLKGATE_SPM_APB_HYST_EN_MASK,
 .stprsts_mask = KHUBAON_CLK_MGR_REG_SPM_CLKGATE_SPM_APB_STPRSTS_MASK,
 .freq_tbl_index = -1,
 .src_clk = NULL,
};

/*
Bus clock name DAP
*/
static struct bus_clk CLK_NAME(dap) = {

 .clk =	{
				.flags = DAP_BUS_CLK_FLAGS,
				.clk_type = CLK_TYPE_BUS,
				.id	= CLK_DAP_BUS_CLK_ID,
				.name = DAP_BUS_CLK_NAME_STR,
				.dep_clks = DEFINE_ARRAY_ARGS(NULL),
				.ops = &gen_bus_clk_ops,
		},
 .ccu_clk = &CLK_NAME(khubaon),
 .clk_gate_offset  = KHUBAON_CLK_MGR_REG_DAP_CLKGATE_OFFSET,
 .clk_en_mask = KHUBAON_CLK_MGR_REG_DAP_CLKGATE_DAP_CLK_EN_MASK,
 .gating_sel_mask = KHUBAON_CLK_MGR_REG_DAP_CLKGATE_DAP_HW_SW_GATING_SEL_MASK,
 .hyst_val_mask = KHUBAON_CLK_MGR_REG_DAP_CLKGATE_DAP_HYST_VAL_MASK,
 .hyst_en_mask = KHUBAON_CLK_MGR_REG_DAP_CLKGATE_DAP_HYST_EN_MASK,
 .stprsts_mask = KHUBAON_CLK_MGR_REG_DAP_CLKGATE_DAP_STPRSTS_MASK,
 .freq_tbl_index = -1,
 .src_clk = CLK_PTR(var_312m),
};

/*
Peri clock name SIM
*/
/*peri clk src list*/
static struct clk* sim_peri_clk_src_list[] = DEFINE_ARRAY_ARGS(CLK_PTR(crystal),CLK_PTR(var_312m),CLK_PTR(ref_312m),CLK_PTR(ref_96m),CLK_PTR(var_96m));
static struct peri_clk CLK_NAME(sim) = {

	.clk =	{
				.flags = SIM_PERI_CLK_FLAGS,
				.clk_type = CLK_TYPE_PERI,
				.id	= CLK_SIM_PERI_CLK_ID,
				.name = SIM_PERI_CLK_NAME_STR,
				.dep_clks = DEFINE_ARRAY_ARGS(CLK_PTR(sim_apb),NULL),
				.ops = &gen_peri_clk_ops,
		},
	.ccu_clk = &CLK_NAME(khubaon),
	.mask_set = 1,
	.policy_bit_mask = KHUBAON_CLK_MGR_REG_POLICY0_MASK1_SIM_POLICY0_MASK_MASK,
	.policy_mask_init = DEFINE_ARRAY_ARGS(1,1,1,1),
	.clk_gate_offset = KHUBAON_CLK_MGR_REG_SIM_CLKGATE_OFFSET,
	.clk_en_mask = KHUBAON_CLK_MGR_REG_SIM_CLKGATE_SIM_CLK_EN_MASK,
	.gating_sel_mask = KHUBAON_CLK_MGR_REG_SIM_CLKGATE_SIM_HW_SW_GATING_SEL_MASK,
	.hyst_val_mask = KHUBAON_CLK_MGR_REG_SIM_CLKGATE_SIM_HYST_VAL_MASK,
	.hyst_en_mask = KHUBAON_CLK_MGR_REG_SIM_CLKGATE_SIM_HYST_EN_MASK,
	.stprsts_mask = KHUBAON_CLK_MGR_REG_SIM_CLKGATE_SIM_STPRSTS_MASK,
	.volt_lvl_mask = KHUBAON_CLK_MGR_REG_SIM_CLKGATE_SIM_VOLTAGE_LEVEL_MASK,
	.clk_div = {
					.div_offset = KHUBAON_CLK_MGR_REG_SIM_DIV_OFFSET,
					.div_mask = KHUBAON_CLK_MGR_REG_SIM_DIV_SIM_DIV_MASK,
					.div_shift = KHUBAON_CLK_MGR_REG_SIM_DIV_SIM_DIV_SHIFT,
					.pre_div_offset = KHUBAON_CLK_MGR_REG_SIM_DIV_OFFSET,
					.pre_div_mask= KHUBAON_CLK_MGR_REG_SIM_DIV_SIM_PRE_DIV_MASK,
					.pre_div_shift= KHUBAON_CLK_MGR_REG_SIM_DIV_SIM_PRE_DIV_SHIFT,
					.prediv_trig_offset= KHUBAON_CLK_MGR_REG_PERIPH_SEG_TRG_OFFSET,
					.prediv_trig_mask= KHUBAON_CLK_MGR_REG_PERIPH_SEG_TRG_SIM_PRE_TRIGGER_MASK,
					.pll_select_offset= KHUBAON_CLK_MGR_REG_SIM_DIV_OFFSET,
					.pll_select_mask= KHUBAON_CLK_MGR_REG_SIM_DIV_SIM_PRE_PLL_SELECT_MASK,
					.pll_select_shift= KHUBAON_CLK_MGR_REG_SIM_DIV_SIM_PRE_PLL_SELECT_SHIFT,
				},
	.src_clk = {
					.count = 5,
					.src_inx = 0,
					.clk = sim_peri_clk_src_list,
				},
};

/*
Peri clock name SIM2
*/
/*peri clk src list*/
static struct clk* sim2_peri_clk_src_list[] = DEFINE_ARRAY_ARGS(CLK_PTR(crystal),CLK_PTR(var_312m),CLK_PTR(ref_312m),CLK_PTR(ref_96m),CLK_PTR(var_96m));
static struct peri_clk CLK_NAME(sim2) = {

	.clk =	{
				.flags = SIM2_PERI_CLK_FLAGS,
				.clk_type = CLK_TYPE_PERI,
				.id	= CLK_SIM2_PERI_CLK_ID,
				.name = SIM2_PERI_CLK_NAME_STR,
				.dep_clks = DEFINE_ARRAY_ARGS(CLK_PTR(sim2_apb),NULL),
				.ops = &gen_peri_clk_ops,
		},
	.ccu_clk = &CLK_NAME(khubaon),
	.mask_set = 1,
	.policy_bit_mask = KHUBAON_CLK_MGR_REG_POLICY0_MASK1_SIM2_POLICY0_MASK_MASK,
	.policy_mask_init = DEFINE_ARRAY_ARGS(1,1,1,1),
	.clk_gate_offset = KHUBAON_CLK_MGR_REG_SIM2_CLKGATE_OFFSET,
	.clk_en_mask = KHUBAON_CLK_MGR_REG_SIM2_CLKGATE_SIM2_CLK_EN_MASK,
	.gating_sel_mask = KHUBAON_CLK_MGR_REG_SIM2_CLKGATE_SIM2_HW_SW_GATING_SEL_MASK,
	.hyst_val_mask = KHUBAON_CLK_MGR_REG_SIM2_CLKGATE_SIM2_HYST_VAL_MASK,
	.hyst_en_mask = KHUBAON_CLK_MGR_REG_SIM2_CLKGATE_SIM2_HYST_EN_MASK,
	.stprsts_mask = KHUBAON_CLK_MGR_REG_SIM2_CLKGATE_SIM2_STPRSTS_MASK,
	.volt_lvl_mask = KHUBAON_CLK_MGR_REG_SIM2_CLKGATE_SIM2_VOLTAGE_LEVEL_MASK,
	.clk_div = {
					.div_offset = KHUBAON_CLK_MGR_REG_SIM2_DIV_OFFSET,
					.div_mask = KHUBAON_CLK_MGR_REG_SIM2_DIV_SIM2_DIV_MASK,
					.div_shift = KHUBAON_CLK_MGR_REG_SIM2_DIV_SIM2_DIV_SHIFT,
					.pre_div_offset = KHUBAON_CLK_MGR_REG_SIM2_DIV_OFFSET,
					.pre_div_mask= KHUBAON_CLK_MGR_REG_SIM2_DIV_SIM2_PRE_DIV_MASK,
					.pre_div_shift= KHUBAON_CLK_MGR_REG_SIM2_DIV_SIM2_PRE_DIV_SHIFT,
					.prediv_trig_offset= KHUBAON_CLK_MGR_REG_PERIPH_SEG_TRG_OFFSET,
					.prediv_trig_mask= KHUBAON_CLK_MGR_REG_PERIPH_SEG_TRG_SIM_PRE_TRIGGER_MASK,
					.pll_select_offset= KHUBAON_CLK_MGR_REG_SIM2_DIV_OFFSET,
					.pll_select_mask= KHUBAON_CLK_MGR_REG_SIM2_DIV_SIM2_PRE_PLL_SELECT_MASK,
					.pll_select_shift= KHUBAON_CLK_MGR_REG_SIM2_DIV_SIM2_PRE_PLL_SELECT_SHIFT,
				},
	.src_clk = {
					.count = 5,
					.src_inx = 0,
					.clk = sim2_peri_clk_src_list,
				},
};

/*
Peri clock name HUB_TIMER
*/
/*peri clk src list*/
static struct clk* hub_timer_peri_clk_src_list[] = DEFINE_ARRAY_ARGS(CLK_PTR(bbl_32k),CLK_PTR(frac_1m),CLK_PTR(dft_19_5m));
static struct peri_clk CLK_NAME(hub_timer) = {

	.clk =	{
				.flags = HUB_TIMER_PERI_CLK_FLAGS,
				.clk_type = CLK_TYPE_PERI,
				.id	= CLK_HUB_TIMER_PERI_CLK_ID,
				.name = HUB_TIMER_PERI_CLK_NAME_STR,
				.dep_clks = DEFINE_ARRAY_ARGS(CLK_PTR(hub_timer_apb),NULL),
				.ops = &gen_peri_clk_ops,
		},
	.ccu_clk = &CLK_NAME(khubaon),
	.mask_set = 1,
	.policy_bit_mask = KHUBAON_CLK_MGR_REG_POLICY0_MASK1_HUB_TIMER_POLICY0_MASK_MASK,
	.policy_mask_init = DEFINE_ARRAY_ARGS(1,1,1,1),
	.clk_gate_offset = KHUBAON_CLK_MGR_REG_HUB_TIMER_CLKGATE_OFFSET,
	.clk_en_mask = KHUBAON_CLK_MGR_REG_HUB_TIMER_CLKGATE_HUB_TIMER_CLK_EN_MASK,
	.gating_sel_mask = KHUBAON_CLK_MGR_REG_HUB_TIMER_CLKGATE_HUB_TIMER_HW_SW_GATING_SEL_MASK,
	.hyst_val_mask = KHUBAON_CLK_MGR_REG_HUB_TIMER_CLKGATE_HUB_TIMER_HYST_VAL_MASK,
	.hyst_en_mask = KHUBAON_CLK_MGR_REG_HUB_TIMER_CLKGATE_HUB_TIMER_HYST_EN_MASK,
	.stprsts_mask = KHUBAON_CLK_MGR_REG_HUB_TIMER_CLKGATE_HUB_TIMER_STPRSTS_MASK,
	.volt_lvl_mask = KHUBAON_CLK_MGR_REG_HUB_TIMER_CLKGATE_HUB_TIMER_VOLTAGE_LEVEL_MASK,
	.clk_div = {
					.div_offset = KHUBAON_CLK_MGR_REG_HUB_TIMER_DIV_OFFSET,
					.pll_select_offset= KHUBAON_CLK_MGR_REG_HUB_TIMER_DIV_OFFSET,
					.pll_select_mask= KHUBAON_CLK_MGR_REG_HUB_TIMER_DIV_HUB_TIMER_PLL_SELECT_MASK,
					.pll_select_shift= KHUBAON_CLK_MGR_REG_HUB_TIMER_DIV_HUB_TIMER_PLL_SELECT_SHIFT,
				},
	.src_clk = {
					.count = 3,
					.src_inx = 1,
					.clk = hub_timer_peri_clk_src_list,
				},
};

/*
Peri clock name PMU_BSC
*/
/*peri clk src list*/
static struct clk* pmu_bsc_peri_clk_src_list[] = DEFINE_ARRAY_ARGS(CLK_PTR(crystal),CLK_PTR(pmu_bsc_var),CLK_PTR(bbl_32k));
static struct peri_clk CLK_NAME(pmu_bsc) = {
    .clk =	{
	.flags = PMU_BSC_PERI_CLK_FLAGS,
	.clk_type = CLK_TYPE_PERI,
	.id	= CLK_PMU_BSC_PERI_CLK_ID,
	.name = PMU_BSC_PERI_CLK_NAME_STR,
	.dep_clks = DEFINE_ARRAY_ARGS(CLK_PTR(pmu_bsc_apb),NULL),
	.rate = 0,
	.ops = &gen_peri_clk_ops,
    },
    .ccu_clk = &CLK_NAME(khubaon),
    .mask_set = 1,
    .policy_bit_mask = KHUBAON_CLK_MGR_REG_POLICY0_MASK1_PMU_BSC_POLICY0_MASK_MASK,
    .policy_mask_init = DEFINE_ARRAY_ARGS(1,1,1,1),
    .clk_gate_offset = KHUBAON_CLK_MGR_REG_PMU_BSC_CLKGATE_OFFSET,
    .clk_en_mask = KHUBAON_CLK_MGR_REG_PMU_BSC_CLKGATE_PMU_BSC_CLK_EN_MASK,
    .gating_sel_mask = KHUBAON_CLK_MGR_REG_PMU_BSC_CLKGATE_PMU_BSC_HW_SW_GATING_SEL_MASK,
    .hyst_val_mask = KHUBAON_CLK_MGR_REG_PMU_BSC_CLKGATE_PMU_BSC_HYST_VAL_MASK,
    .hyst_en_mask = KHUBAON_CLK_MGR_REG_PMU_BSC_CLKGATE_PMU_BSC_HYST_EN_MASK,
    .stprsts_mask = KHUBAON_CLK_MGR_REG_PMU_BSC_CLKGATE_PMU_BSC_STPRSTS_MASK,
    .volt_lvl_mask = KHUBAON_CLK_MGR_REG_PMU_BSC_CLKGATE_PMU_BSC_VOLTAGE_LEVEL_MASK,
    .clk_div = {
	.div_offset = KHUBAON_CLK_MGR_REG_PMU_BSC_DIV_OFFSET,
	.div_mask = KHUBAON_CLK_MGR_REG_PMU_BSC_DIV_PMU_BSC_DIV_MASK,
	.div_shift = KHUBAON_CLK_MGR_REG_PMU_BSC_DIV_PMU_BSC_DIV_SHIFT,
	.div_trig_offset= KHUBAON_CLK_MGR_REG_PERIPH_SEG_TRG_OFFSET,
	.div_trig_mask= KHUBAON_CLK_MGR_REG_PERIPH_SEG_TRG_PMU_BSC_TRIGGER_MASK,
	.pll_select_offset= KHUBAON_CLK_MGR_REG_PMU_BSC_DIV_OFFSET,
	.pll_select_mask= KHUBAON_CLK_MGR_REG_PMU_BSC_DIV_PMU_BSC_PLL_SELECT_MASK,
	.pll_select_shift= KHUBAON_CLK_MGR_REG_PMU_BSC_DIV_PMU_BSC_PLL_SELECT_SHIFT,
    },
    .src_clk = {
	.count = 3,
	.src_inx = 0,
	.clk = pmu_bsc_peri_clk_src_list,
    },
};


/*
CCU clock name KPM
*/
/* CCU freq list */
static u32 kpm_clk_freq_list0[] = DEFINE_ARRAY_ARGS(26000000,26000000,26000000);
static u32 kpm_clk_freq_list1[] = DEFINE_ARRAY_ARGS(52000000,52000000,26000000);
static u32 kpm_clk_freq_list2[] = DEFINE_ARRAY_ARGS(104000000,52000000,26000000);
static u32 kpm_clk_freq_list3[] = DEFINE_ARRAY_ARGS(156000000,52000000,26000000);
static u32 kpm_clk_freq_list4[] = DEFINE_ARRAY_ARGS(156000000,78000000,39000000);
static u32 kpm_clk_freq_list5[] = DEFINE_ARRAY_ARGS(208000000,104000000,52000000);
static u32 kpm_clk_freq_list6[] = DEFINE_ARRAY_ARGS(312000000,104000000,52000000);
static u32 kpm_clk_freq_list7[] = DEFINE_ARRAY_ARGS(312000000,156000000,78000000);

static struct ccu_clk CLK_NAME(kpm) = {

	.clk =	{
				.flags = KPM_CCU_CLK_FLAGS,
				.id	   = CLK_KPM_CCU_CLK_ID,
				.name = KPM_CCU_CLK_NAME_STR,
				.clk_type = CLK_TYPE_CCU,
				.ops = &gen_ccu_clk_ops,
		},
	.ccu_ops = &gen_ccu_ops,
	.pi_id = PI_MGR_PI_ID_ARM_SUB_SYSTEM,
//	.pi_id = -1,
	.ccu_clk_mgr_base = HW_IO_PHYS_TO_VIRT(KONA_MST_CLK_BASE_ADDR),
	.wr_access_offset = KPM_CLK_MGR_REG_WR_ACCESS_OFFSET,
	.policy_mask1_offset = KPM_CLK_MGR_REG_POLICY0_MASK_OFFSET,
	.policy_mask2_offset = 0,
	.policy_freq_offset = KPM_CLK_MGR_REG_POLICY_FREQ_OFFSET,
	.policy_ctl_offset = KPM_CLK_MGR_REG_POLICY_CTL_OFFSET,
	.inten_offset = KPM_CLK_MGR_REG_INTEN_OFFSET,
	.intstat_offset = KPM_CLK_MGR_REG_INTSTAT_OFFSET,
	.vlt_peri_offset = KPM_CLK_MGR_REG_VLT_PERI_OFFSET,
	.lvm_en_offset = KPM_CLK_MGR_REG_LVM_EN_OFFSET,
	.lvm0_3_offset = KPM_CLK_MGR_REG_LVM0_3_OFFSET,
	.vlt0_3_offset = KPM_CLK_MGR_REG_VLT0_3_OFFSET,
	.vlt4_7_offset = KPM_CLK_MGR_REG_VLT4_7_OFFSET,
#ifdef CONFIG_DEBUG_FS
	.policy_dbg_offset = KPM_CLK_MGR_REG_POLICY_DBG_OFFSET,
	.policy_dbg_act_freq_shift = KPM_CLK_MGR_REG_POLICY_DBG_ACT_FREQ_SHIFT,
	.policy_dbg_act_policy_shift = KPM_CLK_MGR_REG_POLICY_DBG_ACT_POLICY_SHIFT,
#endif
	.freq_volt = DEFINE_ARRAY_ARGS(KPM_CCU_FREQ_VOLT_TBL),
	.freq_count = KPM_CCU_FREQ_VOLT_TBL_SZ,
	.volt_peri = DEFINE_ARRAY_ARGS(VLT_NORMAL_PERI,VLT_HIGH_PERI),
	.freq_policy = DEFINE_ARRAY_ARGS(KPM_CCU_FREQ_POLICY_TBL),
	.freq_tbl = DEFINE_ARRAY_ARGS(kpm_clk_freq_list0,kpm_clk_freq_list1,kpm_clk_freq_list2,kpm_clk_freq_list3,kpm_clk_freq_list4,kpm_clk_freq_list5,kpm_clk_freq_list6,kpm_clk_freq_list7),

};

/*
Bus clock name USB_OTG_AHB
*/
static struct bus_clk CLK_NAME(usb_otg_ahb) = {

 .clk =	{
				.flags = USB_OTG_AHB_BUS_CLK_FLAGS,
				.clk_type = CLK_TYPE_BUS,
				.id	= CLK_USB_OTG_AHB_BUS_CLK_ID,
				.name = USB_OTG_AHB_BUS_CLK_NAME_STR,
				.dep_clks = DEFINE_ARRAY_ARGS(NULL),
				.ops = &gen_bus_clk_ops,
		},
 .ccu_clk = &CLK_NAME(kpm),
 .clk_gate_offset  = KPM_CLK_MGR_REG_USB_OTG_CLKGATE_OFFSET,
 .clk_en_mask = KPM_CLK_MGR_REG_USB_OTG_CLKGATE_USB_OTG_AHB_CLK_EN_MASK,
 .gating_sel_mask = KPM_CLK_MGR_REG_USB_OTG_CLKGATE_USB_OTG_AHB_HW_SW_GATING_SEL_MASK,
 .stprsts_mask = KPM_CLK_MGR_REG_USB_OTG_CLKGATE_USB_OTG_AHB_STPRSTS_MASK,
 .freq_tbl_index = 1,
 .src_clk = NULL,
};

/*
Bus clock name SDIO2_AHB
*/
static struct bus_clk CLK_NAME(sdio2_ahb) = {

 .clk =	{
				.flags = SDIO2_AHB_BUS_CLK_FLAGS,
				.clk_type = CLK_TYPE_BUS,
				.id	= CLK_SDIO2_AHB_BUS_CLK_ID,
				.name = SDIO2_AHB_BUS_CLK_NAME_STR,
				.dep_clks = DEFINE_ARRAY_ARGS(NULL),
				.ops = &gen_bus_clk_ops,
		},
 .ccu_clk = &CLK_NAME(kpm),
 .clk_gate_offset  = KPM_CLK_MGR_REG_SDIO2_CLKGATE_OFFSET,
 .clk_en_mask = KPM_CLK_MGR_REG_SDIO2_CLKGATE_SDIO2_AHB_CLK_EN_MASK,
 .gating_sel_mask = KPM_CLK_MGR_REG_SDIO2_CLKGATE_SDIO2_AHB_HW_SW_GATING_SEL_MASK,
 .stprsts_mask = KPM_CLK_MGR_REG_SDIO2_CLKGATE_SDIO2_AHB_STPRSTS_MASK,
 .freq_tbl_index = 1,
 .src_clk = NULL,
};

/*
Bus clock name SDIO3_AHB
*/
static struct bus_clk CLK_NAME(sdio3_ahb) = {

 .clk =	{
				.flags = SDIO3_AHB_BUS_CLK_FLAGS,
				.clk_type = CLK_TYPE_BUS,
				.id	= CLK_SDIO3_AHB_BUS_CLK_ID,
				.name = SDIO3_AHB_BUS_CLK_NAME_STR,
				.dep_clks = DEFINE_ARRAY_ARGS(NULL),
				.ops = &gen_bus_clk_ops,
		},
 .ccu_clk = &CLK_NAME(kpm),
 .clk_gate_offset  = KPM_CLK_MGR_REG_SDIO3_CLKGATE_OFFSET,
 .clk_en_mask = KPM_CLK_MGR_REG_SDIO3_CLKGATE_SDIO3_AHB_CLK_EN_MASK,
 .gating_sel_mask = KPM_CLK_MGR_REG_SDIO3_CLKGATE_SDIO3_AHB_HW_SW_GATING_SEL_MASK,
 .stprsts_mask = KPM_CLK_MGR_REG_SDIO3_CLKGATE_SDIO3_AHB_STPRSTS_MASK,
 .freq_tbl_index = 1,
 .src_clk = NULL,
};

/*
Bus clock name NAND_AHB
*/
static struct bus_clk CLK_NAME(nand_ahb) = {

 .clk =	{
				.flags = NAND_AHB_BUS_CLK_FLAGS,
				.clk_type = CLK_TYPE_BUS,
				.id	= CLK_NAND_AHB_BUS_CLK_ID,
				.name = NAND_AHB_BUS_CLK_NAME_STR,
				.dep_clks = DEFINE_ARRAY_ARGS(NULL),
				.ops = &gen_bus_clk_ops,
		},
 .ccu_clk = &CLK_NAME(kpm),
 .clk_gate_offset  = KPM_CLK_MGR_REG_NAND_CLKGATE_OFFSET,
 .clk_en_mask = KPM_CLK_MGR_REG_NAND_CLKGATE_NAND_AHB_CLK_EN_MASK,
 .gating_sel_mask = KPM_CLK_MGR_REG_NAND_CLKGATE_NAND_AHB_HW_SW_GATING_SEL_MASK,
 .stprsts_mask = KPM_CLK_MGR_REG_NAND_CLKGATE_NAND_AHB_STPRSTS_MASK,
 .freq_tbl_index = 1,
 .src_clk = NULL,
};

/*
Bus clock name SDIO1_AHB
*/
static struct bus_clk CLK_NAME(sdio1_ahb) = {

 .clk =	{
				.flags = SDIO1_AHB_BUS_CLK_FLAGS,
				.clk_type = CLK_TYPE_BUS,
				.id	= CLK_SDIO1_AHB_BUS_CLK_ID,
				.name = SDIO1_AHB_BUS_CLK_NAME_STR,
				.dep_clks = DEFINE_ARRAY_ARGS(NULL),
				.ops = &gen_bus_clk_ops,
		},
 .ccu_clk = &CLK_NAME(kpm),
 .clk_gate_offset  = KPM_CLK_MGR_REG_SDIO1_CLKGATE_OFFSET,
 .clk_en_mask = KPM_CLK_MGR_REG_SDIO1_CLKGATE_SDIO1_AHB_CLK_EN_MASK,
 .gating_sel_mask = KPM_CLK_MGR_REG_SDIO1_CLKGATE_SDIO1_AHB_HW_SW_GATING_SEL_MASK,
 .stprsts_mask = KPM_CLK_MGR_REG_SDIO1_CLKGATE_SDIO1_AHB_STPRSTS_MASK,
 .freq_tbl_index = 1,
 .src_clk = NULL,
};

/*
Bus clock name SDIO4_AHB
*/
static struct bus_clk CLK_NAME(sdio4_ahb) = {

 .clk =	{
				.flags = SDIO4_AHB_BUS_CLK_FLAGS,
				.clk_type = CLK_TYPE_BUS,
				.id	= CLK_SDIO4_AHB_BUS_CLK_ID,
				.name = SDIO4_AHB_BUS_CLK_NAME_STR,
				.dep_clks = DEFINE_ARRAY_ARGS(NULL),
				.ops = &gen_bus_clk_ops,
		},
 .ccu_clk = &CLK_NAME(kpm),
 .clk_gate_offset  = KPM_CLK_MGR_REG_SDIO4_CLKGATE_OFFSET,
 .clk_en_mask = KPM_CLK_MGR_REG_SDIO4_CLKGATE_SDIO4_AHB_CLK_EN_MASK,
 .gating_sel_mask = KPM_CLK_MGR_REG_SDIO4_CLKGATE_SDIO4_AHB_HW_SW_GATING_SEL_MASK,
 .stprsts_mask = KPM_CLK_MGR_REG_SDIO4_CLKGATE_SDIO4_AHB_STPRSTS_MASK,
 .freq_tbl_index = 1,
 .src_clk = NULL,
};


/*
Bus clock name SYS_SWITCH_AXI
*/
static struct bus_clk CLK_NAME(sys_switch_axi) = {
    .clk =	{
	.flags = SYS_SWITCH_AXI_BUS_CLK_FLAGS,
	.clk_type = CLK_TYPE_BUS,
	.id	= CLK_SYS_SWITCH_AXI_BUS_CLK_ID,
	.name = SYS_SWITCH_AXI_BUS_CLK_NAME_STR,
	.dep_clks = DEFINE_ARRAY_ARGS(NULL),
	.ops = &gen_bus_clk_ops,
    },
    .ccu_clk = &CLK_NAME(kpm),
    .clk_gate_offset  = KPM_CLK_MGR_REG_AXI_SYS_SWITCH_CLKGATE_OFFSET,
    .gating_sel_mask = KPM_CLK_MGR_REG_AXI_SYS_SWITCH_CLKGATE_SYS_SWITCH_AXI_HW_SW_GATING_SEL_MASK,
    .hyst_val_mask = KPM_CLK_MGR_REG_AXI_SYS_SWITCH_CLKGATE_SYS_SWITCH_AXI_HYST_VAL_MASK,
    .hyst_en_mask = KPM_CLK_MGR_REG_AXI_SYS_SWITCH_CLKGATE_SYS_SWITCH_AXI_HYST_EN_MASK,
    .stprsts_mask = KPM_CLK_MGR_REG_AXI_SYS_SWITCH_CLKGATE_SYS_SWITCH_AXI_STPRSTS_MASK,
    .freq_tbl_index = -1,
    .src_clk = CLK_PTR(var_312m),
};

/*
Bus clock name MASTER_SWITCH_AHB
*/
static struct bus_clk CLK_NAME(master_switch_ahb) = {
    .clk =	{
	.flags = MASTER_SWITCH_AHB_BUS_CLK_FLAGS,
	.clk_type = CLK_TYPE_BUS,
	.id	= CLK_MASTER_SWITCH_AHB_BUS_CLK_ID,
	.name = MASTER_SWITCH_AHB_BUS_CLK_NAME_STR,
	.dep_clks = DEFINE_ARRAY_ARGS(NULL),
	.ops = &gen_bus_clk_ops,
    },
    .ccu_clk = &CLK_NAME(kpm),
    .clk_gate_offset  = KPM_CLK_MGR_REG_AXI_MST_SWITCH_CLKGATE_OFFSET,
    .clk_en_mask = KPM_CLK_MGR_REG_AXI_MST_SWITCH_CLKGATE_MASTER_SWITCH_AHB_CLK_EN_MASK,
    .gating_sel_mask = KPM_CLK_MGR_REG_AXI_MST_SWITCH_CLKGATE_MASTER_SWITCH_AHB_HW_SW_GATING_SEL_MASK,
    .hyst_val_mask = KPM_CLK_MGR_REG_AXI_MST_SWITCH_CLKGATE_MASTER_SWITCH_AHB_HYST_VAL_MASK,
    .hyst_en_mask = KPM_CLK_MGR_REG_AXI_MST_SWITCH_CLKGATE_MASTER_SWITCH_AHB_HYST_EN_MASK,
    .stprsts_mask = KPM_CLK_MGR_REG_AXI_MST_SWITCH_CLKGATE_MASTER_SWITCH_AHB_STPRSTS_MASK,
    .freq_tbl_index = -1,
    .src_clk = CLK_PTR(sys_switch_axi),
};

/*
Bus clock name MASTER_SWITCH_AXI
*/
static struct bus_clk CLK_NAME(master_switch_axi) = {
    .clk =	{
	.flags = MASTER_SWITCH_AXI_BUS_CLK_FLAGS,
	.clk_type = CLK_TYPE_BUS,
	.id	= CLK_MASTER_SWITCH_AXI_BUS_CLK_ID,
	.name = MASTER_SWITCH_AXI_BUS_CLK_NAME_STR,
	.dep_clks = DEFINE_ARRAY_ARGS(NULL),
	.ops = &gen_bus_clk_ops,
    },
    .ccu_clk = &CLK_NAME(kpm),
    .clk_gate_offset  = KPM_CLK_MGR_REG_AXI_MST_SWITCH_CLKGATE_OFFSET,
    .gating_sel_mask = KPM_CLK_MGR_REG_AXI_MST_SWITCH_CLKGATE_MASTER_SWITCH_AXI_HW_SW_GATING_SEL_MASK,
    .hyst_val_mask = KPM_CLK_MGR_REG_AXI_MST_SWITCH_CLKGATE_MASTER_SWITCH_AXI_HYST_VAL_MASK,
    .hyst_en_mask = KPM_CLK_MGR_REG_AXI_MST_SWITCH_CLKGATE_MASTER_SWITCH_AXI_HYST_EN_MASK,
    .stprsts_mask = KPM_CLK_MGR_REG_AXI_MST_SWITCH_CLKGATE_MASTER_SWITCH_AXI_STPRSTS_MASK,
    .freq_tbl_index = -1,
    .src_clk = CLK_PTR(master_switch_ahb),
};

/*
Bus clock name USBH_AHB
*/
static struct bus_clk CLK_NAME(usbh_ahb) = {
    .clk =	{
	.flags = USBH_AHB_BUS_CLK_FLAGS,
	.clk_type = CLK_TYPE_BUS,
	.id	= CLK_USBH_AHB_BUS_CLK_ID,
	.name = USBH_AHB_BUS_CLK_NAME_STR,
	.dep_clks = DEFINE_ARRAY_ARGS(NULL),
	.ops = &gen_bus_clk_ops,
    },
    .ccu_clk = &CLK_NAME(kpm),
    .clk_gate_offset  = KPM_CLK_MGR_REG_USB_EHCI_CLKGATE_OFFSET,
    .clk_en_mask = KPM_CLK_MGR_REG_USB_EHCI_CLKGATE_USBH_AHB_CLK_EN_MASK,
    .gating_sel_mask = KPM_CLK_MGR_REG_USB_EHCI_CLKGATE_USBH_AHB_HW_SW_GATING_SEL_MASK,
    .stprsts_mask = KPM_CLK_MGR_REG_USB_EHCI_CLKGATE_USBH_AHB_STPRSTS_MASK,
    .freq_tbl_index = -1,
    .src_clk = CLK_PTR(master_switch_ahb),
};

/*
Bus clock name USB_IC_AHB
*/
static struct bus_clk CLK_NAME(usb_ic_ahb) = {
    .clk =	{
	.flags = USB_IC_AHB_BUS_CLK_FLAGS,
	.clk_type = CLK_TYPE_BUS,
	.id	= CLK_USB_IC_AHB_BUS_CLK_ID,
	.name = USB_IC_AHB_BUS_CLK_NAME_STR,
	.dep_clks = DEFINE_ARRAY_ARGS(NULL),
	.ops = &gen_bus_clk_ops,
    },
    .ccu_clk = &CLK_NAME(kpm),
    .clk_gate_offset  = KPM_CLK_MGR_REG_USB_IC_CLKGATE_OFFSET,
    .clk_en_mask = KPM_CLK_MGR_REG_USB_IC_CLKGATE_USB_IC_AHB_CLK_EN_MASK,
    .gating_sel_mask = KPM_CLK_MGR_REG_USB_IC_CLKGATE_USB_IC_AHB_HW_SW_GATING_SEL_MASK,
    .stprsts_mask = KPM_CLK_MGR_REG_USB_IC_CLKGATE_USB_IC_AHB_STPRSTS_MASK,
    .freq_tbl_index = -1,
    .src_clk = CLK_PTR(master_switch_ahb),
};


/*DFS def for SDIO */
#ifdef CONFIG_KONA_PI_MGR
static struct dfs_rate_thold sdio_rate_thold[2] =
			{
				{FREQ_MHZ(26), PI_OPP_ECONOMY},
				{-1, PI_OPP_NORMAL},
			};
static struct clk_dfs sdio_clk_dfs =
	{
		.dfs_policy = CLK_DFS_POLICY_RATE,
		. policy_param = (u32)&sdio_rate_thold,
		.opp_weightage = {
							[PI_OPP_ECONOMY] = 25,
							[PI_OPP_NORMAL] = 0,
						},

	};
#endif
/*
Peri clock name SDIO2
*/
/*peri clk src list*/
static struct clk* sdio2_peri_clk_src_list[] = DEFINE_ARRAY_ARGS(CLK_PTR(crystal),CLK_PTR(var_52m),CLK_PTR(ref_52m),CLK_PTR(var_96m),CLK_PTR(ref_96m));
static struct peri_clk CLK_NAME(sdio2) = {

	.clk =	{
				.flags = SDIO2_PERI_CLK_FLAGS,
				.clk_type = CLK_TYPE_PERI,
				.id	= CLK_SDIO2_PERI_CLK_ID,
				.name = SDIO2_PERI_CLK_NAME_STR,
				.dep_clks = DEFINE_ARRAY_ARGS(CLK_PTR(sdio2_ahb),NULL),
				.ops = &gen_peri_clk_ops,
		},
	.ccu_clk = &CLK_NAME(kpm),
	.mask_set = 0,
#ifdef CONFIG_KONA_PI_MGR
	.clk_dfs = &sdio_clk_dfs,
#endif
	.policy_bit_mask = KPM_CLK_MGR_REG_POLICY0_MASK_SDIO2_POLICY0_MASK_MASK,
	.policy_mask_init = DEFINE_ARRAY_ARGS(1,1,1,1),
	.clk_gate_offset = KPM_CLK_MGR_REG_SDIO2_CLKGATE_OFFSET,
	.clk_en_mask = KPM_CLK_MGR_REG_SDIO2_CLKGATE_SDIO2_CLK_EN_MASK,
	.gating_sel_mask = KPM_CLK_MGR_REG_SDIO2_CLKGATE_SDIO2_HW_SW_GATING_SEL_MASK,
	.stprsts_mask = KPM_CLK_MGR_REG_SDIO2_CLKGATE_SDIO2_STPRSTS_MASK,
	.volt_lvl_mask = KPM_CLK_MGR_REG_SDIO2_CLKGATE_SDIO2_VOLTAGE_LEVEL_MASK,
	.clk_div = {
					.div_offset = KPM_CLK_MGR_REG_SDIO2_DIV_OFFSET,
					.div_mask = KPM_CLK_MGR_REG_SDIO2_DIV_SDIO2_DIV_MASK,
					.div_shift = KPM_CLK_MGR_REG_SDIO2_DIV_SDIO2_DIV_SHIFT,
					.div_trig_offset= KPM_CLK_MGR_REG_DIV_TRIG_OFFSET,
					.div_trig_mask= KPM_CLK_MGR_REG_DIV_TRIG_SDIO2_TRIGGER_MASK,
					.pll_select_offset= KPM_CLK_MGR_REG_SDIO2_DIV_OFFSET,
					.pll_select_mask= KPM_CLK_MGR_REG_SDIO2_DIV_SDIO2_PLL_SELECT_MASK,
					.pll_select_shift= KPM_CLK_MGR_REG_SDIO2_DIV_SDIO2_PLL_SELECT_SHIFT,
				},
	.src_clk = {
					.count = 5,
					.src_inx = 0,
					.clk = sdio2_peri_clk_src_list,
				},
};

/*
Peri clock name SDIO2_SLEEP
*/
/*peri clk src list*/
static struct peri_clk CLK_NAME(sdio2_sleep) = {

	.clk =	{
				.flags = SDIO2_SLEEP_PERI_CLK_FLAGS,
				.clk_type = CLK_TYPE_PERI,
				.id	= CLK_SDIO2_SLEEP_PERI_CLK_ID,
				.name = SDIO2_SLEEP_PERI_CLK_NAME_STR,
				.dep_clks = DEFINE_ARRAY_ARGS(CLK_PTR(sdio2_ahb),NULL),
				.ops = &gen_peri_clk_ops,
		},
	.ccu_clk = &CLK_NAME(kpm),
	.mask_set = 0,
	.policy_bit_mask = KPM_CLK_MGR_REG_POLICY0_MASK_SDIO2_POLICY0_MASK_MASK,
	.policy_mask_init = DEFINE_ARRAY_ARGS(1,1,1,1),
	.clk_gate_offset = KPM_CLK_MGR_REG_SDIO2_CLKGATE_OFFSET,
	.clk_en_mask = KPM_CLK_MGR_REG_SDIO2_CLKGATE_SDIO2_SLEEP_CLK_EN_MASK,
	.stprsts_mask = KPM_CLK_MGR_REG_SDIO2_CLKGATE_SDIO2_SLEEP_STPRSTS_MASK,
	.volt_lvl_mask = KPM_CLK_MGR_REG_SDIO2_CLKGATE_SDIO2_VOLTAGE_LEVEL_MASK,
};

/*
Peri clock name SDIO3
*/
/*peri clk src list*/
static struct clk* sdio3_peri_clk_src_list[] = DEFINE_ARRAY_ARGS(CLK_PTR(crystal),CLK_PTR(var_52m),CLK_PTR(ref_52m),CLK_PTR(var_96m),CLK_PTR(ref_96m));
static struct peri_clk CLK_NAME(sdio3) = {

	.clk =	{
				.flags = SDIO3_PERI_CLK_FLAGS,
				.clk_type = CLK_TYPE_PERI,
				.id	= CLK_SDIO3_PERI_CLK_ID,
				.name = SDIO3_PERI_CLK_NAME_STR,
				.dep_clks = DEFINE_ARRAY_ARGS(CLK_PTR(sdio3_ahb),NULL),
				.ops = &gen_peri_clk_ops,
		},
	.ccu_clk = &CLK_NAME(kpm),
	.mask_set = 0,
#ifdef CONFIG_KONA_PI_MGR
	.clk_dfs = &sdio_clk_dfs,
#endif
	.policy_bit_mask = KPM_CLK_MGR_REG_POLICY0_MASK_SDIO3_POLICY0_MASK_MASK,
	.policy_mask_init = DEFINE_ARRAY_ARGS(1,1,1,1),
	.clk_gate_offset = KPM_CLK_MGR_REG_SDIO3_CLKGATE_OFFSET,
	.clk_en_mask = KPM_CLK_MGR_REG_SDIO3_CLKGATE_SDIO3_CLK_EN_MASK,
	.gating_sel_mask = KPM_CLK_MGR_REG_SDIO3_CLKGATE_SDIO3_HW_SW_GATING_SEL_MASK,
	.stprsts_mask = KPM_CLK_MGR_REG_SDIO3_CLKGATE_SDIO3_STPRSTS_MASK,
	.volt_lvl_mask = KPM_CLK_MGR_REG_SDIO3_CLKGATE_SDIO3_VOLTAGE_LEVEL_MASK,
	.clk_div = {
					.div_offset = KPM_CLK_MGR_REG_SDIO3_DIV_OFFSET,
					.div_mask = KPM_CLK_MGR_REG_SDIO3_DIV_SDIO3_DIV_MASK,
					.div_shift = KPM_CLK_MGR_REG_SDIO3_DIV_SDIO3_DIV_SHIFT,
					.div_trig_offset= KPM_CLK_MGR_REG_DIV_TRIG_OFFSET,
					.div_trig_mask= KPM_CLK_MGR_REG_DIV_TRIG_SDIO3_TRIGGER_MASK,
					.pll_select_offset= KPM_CLK_MGR_REG_SDIO3_DIV_OFFSET,
					.pll_select_mask= KPM_CLK_MGR_REG_SDIO3_DIV_SDIO3_PLL_SELECT_MASK,
					.pll_select_shift= KPM_CLK_MGR_REG_SDIO3_DIV_SDIO3_PLL_SELECT_SHIFT,
				},
	.src_clk = {
					.count = 5,
					.src_inx = 0,
					.clk = sdio3_peri_clk_src_list,
				},
};

/*
Peri clock name SDIO3_SLEEP
*/
/*peri clk src list*/
static struct peri_clk CLK_NAME(sdio3_sleep) = {

	.clk =	{
				.flags = SDIO3_SLEEP_PERI_CLK_FLAGS,
				.clk_type = CLK_TYPE_PERI,
				.id	= CLK_SDIO3_SLEEP_PERI_CLK_ID,
				.name = SDIO3_SLEEP_PERI_CLK_NAME_STR,
				.dep_clks = DEFINE_ARRAY_ARGS(CLK_PTR(sdio3_ahb),NULL),
				.ops = &gen_peri_clk_ops,
		},
	.ccu_clk = &CLK_NAME(kpm),
	.mask_set = 0,
	.policy_bit_mask = KPM_CLK_MGR_REG_POLICY0_MASK_SDIO3_POLICY0_MASK_MASK,
	.policy_mask_init = DEFINE_ARRAY_ARGS(1,1,1,1),
	.clk_gate_offset = KPM_CLK_MGR_REG_SDIO3_CLKGATE_OFFSET,
	.clk_en_mask = KPM_CLK_MGR_REG_SDIO3_CLKGATE_SDIO3_SLEEP_CLK_EN_MASK,
	.stprsts_mask = KPM_CLK_MGR_REG_SDIO3_CLKGATE_SDIO3_SLEEP_STPRSTS_MASK,
	.volt_lvl_mask = KPM_CLK_MGR_REG_SDIO3_CLKGATE_SDIO3_VOLTAGE_LEVEL_MASK,
};

/*
Peri clock name NAND
*/
/*peri clk src list*/
static struct clk* nand_peri_clk_src_list[] = DEFINE_ARRAY_ARGS(CLK_PTR(crystal),CLK_PTR(var_208m),CLK_PTR(ref_208m));
static struct peri_clk CLK_NAME(nand) = {

	.clk =	{
				.flags = NAND_PERI_CLK_FLAGS,
				.clk_type = CLK_TYPE_PERI,
				.id	= CLK_NAND_PERI_CLK_ID,
				.name = NAND_PERI_CLK_NAME_STR,
				.dep_clks = DEFINE_ARRAY_ARGS(CLK_PTR(nand_ahb),NULL),
				.ops = &gen_peri_clk_ops,
		},
	.ccu_clk = &CLK_NAME(kpm),
	.mask_set = 0,
	.policy_bit_mask = KPM_CLK_MGR_REG_POLICY0_MASK_NAND_POLICY0_MASK_MASK,
	.policy_mask_init = DEFINE_ARRAY_ARGS(1,1,1,1),
	.clk_gate_offset = KPM_CLK_MGR_REG_NAND_CLKGATE_OFFSET,
	.clk_en_mask = KPM_CLK_MGR_REG_NAND_CLKGATE_NAND_CLK_EN_MASK,
	.gating_sel_mask = KPM_CLK_MGR_REG_NAND_CLKGATE_NAND_HW_SW_GATING_SEL_MASK,
	.stprsts_mask = KPM_CLK_MGR_REG_NAND_CLKGATE_NAND_STPRSTS_MASK,
	.volt_lvl_mask = KPM_CLK_MGR_REG_NAND_CLKGATE_NAND_VOLTAGE_LEVEL_MASK,
	.clk_div = {
		.div_offset = KPM_CLK_MGR_REG_NAND_DIV_OFFSET,
		.div_mask = KPM_CLK_MGR_REG_NAND_DIV_NAND_DIV_MASK,
		.div_shift = KPM_CLK_MGR_REG_NAND_DIV_NAND_DIV_SHIFT,
		.div_trig_offset= KPM_CLK_MGR_REG_DIV_TRIG_OFFSET,
		.div_trig_mask= KPM_CLK_MGR_REG_DIV_TRIG_NAND_TRIGGER_MASK,
		.pll_select_offset= KPM_CLK_MGR_REG_NAND_DIV_OFFSET,
		.pll_select_mask= KPM_CLK_MGR_REG_NAND_DIV_NAND_PLL_SELECT_MASK,
		.pll_select_shift= KPM_CLK_MGR_REG_NAND_DIV_NAND_PLL_SELECT_SHIFT,
	},
	.src_clk = {
		.count = 3,
		.src_inx = 0,
		.clk = nand_peri_clk_src_list,
	},
};

/*
Peri clock name SDIO1
*/
/*peri clk src list*/
static struct clk* sdio1_peri_clk_src_list[] = DEFINE_ARRAY_ARGS(CLK_PTR(crystal),CLK_PTR(var_52m),CLK_PTR(ref_52m),CLK_PTR(var_96m),CLK_PTR(ref_96m));
static struct peri_clk CLK_NAME(sdio1) = {

	.clk =	{
				.flags = SDIO1_PERI_CLK_FLAGS,
				.clk_type = CLK_TYPE_PERI,
				.id	= CLK_SDIO1_PERI_CLK_ID,
				.name = SDIO1_PERI_CLK_NAME_STR,
				.dep_clks = DEFINE_ARRAY_ARGS(CLK_PTR(sdio1_ahb),NULL),
				.ops = &gen_peri_clk_ops,
		},
	.ccu_clk = &CLK_NAME(kpm),
	.mask_set = 0,
#ifdef CONFIG_KONA_PI_MGR
	.clk_dfs = &sdio_clk_dfs,
#endif
	.policy_bit_mask = KPM_CLK_MGR_REG_POLICY0_MASK_SDIO1_POLICY0_MASK_MASK,
	.policy_mask_init = DEFINE_ARRAY_ARGS(1,1,1,1),
	.clk_gate_offset = KPM_CLK_MGR_REG_SDIO1_CLKGATE_OFFSET,
	.clk_en_mask = KPM_CLK_MGR_REG_SDIO1_CLKGATE_SDIO1_CLK_EN_MASK,
	.gating_sel_mask = KPM_CLK_MGR_REG_SDIO1_CLKGATE_SDIO1_HW_SW_GATING_SEL_MASK,
	.stprsts_mask = KPM_CLK_MGR_REG_SDIO1_CLKGATE_SDIO1_STPRSTS_MASK,
	.volt_lvl_mask = KPM_CLK_MGR_REG_SDIO1_CLKGATE_SDIO1_VOLTAGE_LEVEL_MASK,
	.clk_div = {
		.div_offset = KPM_CLK_MGR_REG_SDIO1_DIV_OFFSET,
		.div_mask = KPM_CLK_MGR_REG_SDIO1_DIV_SDIO1_DIV_MASK,
		.div_shift = KPM_CLK_MGR_REG_SDIO1_DIV_SDIO1_DIV_SHIFT,
		.div_trig_offset= KPM_CLK_MGR_REG_DIV_TRIG_OFFSET,
		.div_trig_mask= KPM_CLK_MGR_REG_DIV_TRIG_SDIO1_TRIGGER_MASK,
		.pll_select_offset= KPM_CLK_MGR_REG_SDIO1_DIV_OFFSET,
		.pll_select_mask= KPM_CLK_MGR_REG_SDIO1_DIV_SDIO1_PLL_SELECT_MASK,
		.pll_select_shift= KPM_CLK_MGR_REG_SDIO1_DIV_SDIO1_PLL_SELECT_SHIFT,
	},
	.src_clk = {
		.count = 5,
		.src_inx = 0,
		.clk = sdio1_peri_clk_src_list,
	},
};

/*
Peri clock name SDIO4
*/
/*peri clk src list*/
static struct clk* sdio4_peri_clk_src_list[] = DEFINE_ARRAY_ARGS(CLK_PTR(crystal),CLK_PTR(var_52m),CLK_PTR(ref_52m),CLK_PTR(var_96m),CLK_PTR(ref_96m));
static struct peri_clk CLK_NAME(sdio4) = {
	.clk =	{
		.flags = SDIO4_PERI_CLK_FLAGS,
		.clk_type = CLK_TYPE_PERI,
		.id	= CLK_SDIO4_PERI_CLK_ID,
		.name = SDIO4_PERI_CLK_NAME_STR,
		.dep_clks = DEFINE_ARRAY_ARGS(CLK_PTR(sdio4_ahb),NULL),
		.ops = &gen_peri_clk_ops,
	},
	.ccu_clk = &CLK_NAME(kpm),
	.mask_set = 0,
#ifdef CONFIG_KONA_PI_MGR
	.clk_dfs = &sdio_clk_dfs,
#endif
	.policy_bit_mask = KPM_CLK_MGR_REG_POLICY0_MASK_SDIO4_POLICY0_MASK_MASK,
	.policy_mask_init = DEFINE_ARRAY_ARGS(1,1,1,1),
	.clk_gate_offset = KPM_CLK_MGR_REG_SDIO4_CLKGATE_OFFSET,
	.clk_en_mask = KPM_CLK_MGR_REG_SDIO4_CLKGATE_SDIO4_CLK_EN_MASK,
	.gating_sel_mask = KPM_CLK_MGR_REG_SDIO4_CLKGATE_SDIO4_HW_SW_GATING_SEL_MASK,
	.stprsts_mask = KPM_CLK_MGR_REG_SDIO4_CLKGATE_SDIO4_STPRSTS_MASK,
	.volt_lvl_mask = KPM_CLK_MGR_REG_SDIO4_CLKGATE_SDIO4_VOLTAGE_LEVEL_MASK,
	.clk_div = {
		.div_offset = KPM_CLK_MGR_REG_SDIO4_DIV_OFFSET,
		.div_mask = KPM_CLK_MGR_REG_SDIO4_DIV_SDIO4_DIV_MASK,
		.div_shift = KPM_CLK_MGR_REG_SDIO4_DIV_SDIO4_DIV_SHIFT,
		.div_trig_offset= KPM_CLK_MGR_REG_DIV_TRIG_OFFSET,
		.div_trig_mask= KPM_CLK_MGR_REG_DIV_TRIG_SDIO4_TRIGGER_MASK,
		.pll_select_offset= KPM_CLK_MGR_REG_SDIO4_DIV_OFFSET,
		.pll_select_mask= KPM_CLK_MGR_REG_SDIO4_DIV_SDIO4_PLL_SELECT_MASK,
		.pll_select_shift= KPM_CLK_MGR_REG_SDIO4_DIV_SDIO4_PLL_SELECT_SHIFT,
	},
	.src_clk = {
		.count = 5,
		.src_inx = 0,
		.clk = sdio4_peri_clk_src_list,
	},
};

/*
Peri clock name SDIO1_SLEEP
*/
static struct peri_clk CLK_NAME(sdio1_sleep) = {

	.clk =	{
				.flags = SDIO1_SLEEP_PERI_CLK_FLAGS,
				.clk_type = CLK_TYPE_PERI,
				.id	= CLK_SDIO1_SLEEP_PERI_CLK_ID,
				.name = SDIO1_SLEEP_PERI_CLK_NAME_STR,
				.dep_clks = DEFINE_ARRAY_ARGS(CLK_PTR(sdio1_ahb),NULL),
				.ops = &gen_peri_clk_ops,
		},
	.ccu_clk = &CLK_NAME(kpm),
	.mask_set = 0,
	.policy_bit_mask = KPM_CLK_MGR_REG_POLICY0_MASK_SDIO1_POLICY0_MASK_MASK,
	.policy_mask_init = DEFINE_ARRAY_ARGS(1,1,1,1),
	.clk_gate_offset = KPM_CLK_MGR_REG_SDIO1_CLKGATE_OFFSET,
	.clk_en_mask = KPM_CLK_MGR_REG_SDIO1_CLKGATE_SDIO1_SLEEP_CLK_EN_MASK,
	.stprsts_mask = KPM_CLK_MGR_REG_SDIO1_CLKGATE_SDIO1_SLEEP_STPRSTS_MASK,
	.volt_lvl_mask = KPM_CLK_MGR_REG_SDIO1_CLKGATE_SDIO1_VOLTAGE_LEVEL_MASK,
};


/*
Peri clock name SDIO4_SLEEP
*/
static struct peri_clk CLK_NAME(sdio4_sleep) = {
	.clk =	{
		.flags = SDIO4_SLEEP_PERI_CLK_FLAGS,
		.clk_type = CLK_TYPE_PERI,
		.id	= CLK_SDIO4_SLEEP_PERI_CLK_ID,
		.name = SDIO4_SLEEP_PERI_CLK_NAME_STR,
		.dep_clks = DEFINE_ARRAY_ARGS(CLK_PTR(sdio4_ahb),NULL),
		.ops = &gen_peri_clk_ops,
	},
	.ccu_clk = &CLK_NAME(kpm),
	.mask_set = 0,
	.policy_bit_mask = KPM_CLK_MGR_REG_POLICY0_MASK_SDIO4_POLICY0_MASK_MASK,
	.policy_mask_init = DEFINE_ARRAY_ARGS(0,0,0,0),
	.clk_gate_offset = KPM_CLK_MGR_REG_SDIO4_CLKGATE_OFFSET,
	.clk_en_mask = KPM_CLK_MGR_REG_SDIO4_CLKGATE_SDIO4_SLEEP_CLK_EN_MASK,
	.stprsts_mask = KPM_CLK_MGR_REG_SDIO4_CLKGATE_SDIO4_SLEEP_STPRSTS_MASK,
	.volt_lvl_mask = KPM_CLK_MGR_REG_SDIO4_CLKGATE_SDIO4_VOLTAGE_LEVEL_MASK,
};

 /*
Peri clock name USB_IC
*/
/*peri clk src list*/
static struct clk* usb_ic_peri_clk_src_list[] = DEFINE_ARRAY_ARGS(CLK_PTR(crystal),CLK_PTR(var_96m),CLK_PTR(ref_96m));
static struct peri_clk CLK_NAME(usb_ic) = {
    .clk =	{
	.flags = USB_IC_PERI_CLK_FLAGS,
	.clk_type = CLK_TYPE_PERI,
	.id	= CLK_USB_IC_PERI_CLK_ID,
	.name = USB_IC_PERI_CLK_NAME_STR,
	.dep_clks = DEFINE_ARRAY_ARGS(CLK_PTR(usb_ic_ahb),NULL),
	.rate = 0,
	.ops = &gen_peri_clk_ops,
    },
    .ccu_clk = &CLK_NAME(kpm),
    .mask_set = 0,
    .policy_bit_mask = KPM_CLK_MGR_REG_POLICY0_MASK_USB_IC_POLICY0_MASK_MASK,
    .policy_mask_init = DEFINE_ARRAY_ARGS(1,1,1,1),
    .clk_gate_offset = KPM_CLK_MGR_REG_USB_IC_CLKGATE_OFFSET,
    .clk_en_mask = KPM_CLK_MGR_REG_USB_IC_CLKGATE_USB_IC_CLK_EN_MASK,
    .gating_sel_mask = KPM_CLK_MGR_REG_USB_IC_CLKGATE_USB_IC_HW_SW_GATING_SEL_MASK,
    .hyst_val_mask = 0,
    .hyst_en_mask = 0,
    .stprsts_mask = KPM_CLK_MGR_REG_USB_IC_CLKGATE_USB_IC_STPRSTS_MASK,
    .volt_lvl_mask = KPM_CLK_MGR_REG_USB_IC_CLKGATE_USB_IC_VOLTAGE_LEVEL_MASK,
    .clk_div = {
	.pll_select_offset= KPM_CLK_MGR_REG_USB_IC_DIV_OFFSET,
	.pll_select_mask= KPM_CLK_MGR_REG_USB_IC_DIV_USB_IC_PLL_SELECT_MASK,
	.pll_select_shift= KPM_CLK_MGR_REG_USB_IC_DIV_USB_IC_PLL_SELECT_SHIFT,
    },
    .src_clk = {
	.count = 3,
	.src_inx = 2,
	.clk = usb_ic_peri_clk_src_list,
    },
};


/*
Peri clock name USBH_48M
*/
/*peri clk src list*/
static struct clk* usbh_48m_peri_clk_src_list[] = DEFINE_ARRAY_ARGS(CLK_PTR(crystal),CLK_PTR(var_96m),CLK_PTR(ref_96m));
static struct peri_clk CLK_NAME(usbh_48m) = {
    .clk =	{
	.flags = USBH_48M_PERI_CLK_FLAGS,
	.clk_type = CLK_TYPE_PERI,
	.id	= CLK_USBH_48M_PERI_CLK_ID,
	.name = USBH_48M_PERI_CLK_NAME_STR,
	.dep_clks = DEFINE_ARRAY_ARGS(CLK_PTR(usbh_ahb),NULL),
	.rate = 0,
	.ops = &gen_peri_clk_ops,
    },
    .ccu_clk = &CLK_NAME(kpm),
    .mask_set = 0,
    .policy_bit_mask = KPM_CLK_MGR_REG_POLICY0_MASK_USBH_POLICY0_MASK_MASK,
    .policy_mask_init = DEFINE_ARRAY_ARGS(1,1,1,1),
    .clk_gate_offset = KPM_CLK_MGR_REG_USB_EHCI_CLKGATE_OFFSET,
    .clk_en_mask = KPM_CLK_MGR_REG_USB_EHCI_CLKGATE_USBH_48M_CLK_EN_MASK,
    .gating_sel_mask = KPM_CLK_MGR_REG_USB_EHCI_CLKGATE_USBH_48M_HW_SW_GATING_SEL_MASK,
    .hyst_val_mask = KPM_CLK_MGR_REG_USB_EHCI_CLKGATE_USBH_48M_HYST_VAL_MASK,
    .hyst_en_mask = KPM_CLK_MGR_REG_USB_EHCI_CLKGATE_USBH_48M_HYST_EN_MASK,
    .stprsts_mask = KPM_CLK_MGR_REG_USB_EHCI_CLKGATE_USBH_48M_STPRSTS_MASK,
    .volt_lvl_mask = KPM_CLK_MGR_REG_USB_EHCI_CLKGATE_USBH_VOLTAGE_LEVEL_MASK,
    .clk_div = {
	.div_trig_offset= KPM_CLK_MGR_REG_DIV_TRIG_OFFSET,
	.div_trig_mask= KPM_CLK_MGR_REG_DIV_TRIG_USBH_48M_TRIGGER_MASK,
	.pll_select_offset= KPM_CLK_MGR_REG_USB_EHCI_DIV_OFFSET,
	.pll_select_mask= KPM_CLK_MGR_REG_USB_EHCI_DIV_USBH_48M_PLL_SELECT_MASK,
	.pll_select_shift= KPM_CLK_MGR_REG_USB_EHCI_DIV_USBH_48M_PLL_SELECT_SHIFT,
    },
    .src_clk = {
	.count = 3,
	.src_inx = 2,
	.clk = usbh_48m_peri_clk_src_list,
    },
};

/*
Peri clock name USBH_12M
*/
/*peri clk src list*/
static struct clk* usbh_12m_peri_clk_src_list[] = DEFINE_ARRAY_ARGS(CLK_PTR(crystal),CLK_PTR(var_96m),CLK_PTR(ref_96m));
static struct peri_clk CLK_NAME(usbh_12m) = {
    .clk =	{
	.flags = USBH_12M_PERI_CLK_FLAGS,
	.clk_type = CLK_TYPE_PERI,
	.id	= CLK_USBH_12M_PERI_CLK_ID,
	.name = USBH_12M_PERI_CLK_NAME_STR,
	.dep_clks = DEFINE_ARRAY_ARGS(CLK_PTR(usbh_ahb),NULL),
	.rate = 0,
	.ops = &gen_peri_clk_ops,
    },
    .ccu_clk = &CLK_NAME(kpm),
    .mask_set = 0,
    .policy_bit_mask = KPM_CLK_MGR_REG_POLICY0_MASK_USBH_POLICY0_MASK_MASK,
    .policy_mask_init = DEFINE_ARRAY_ARGS(1,1,1,1),
    .clk_gate_offset = KPM_CLK_MGR_REG_USB_EHCI_CLKGATE_OFFSET,
    .clk_en_mask = KPM_CLK_MGR_REG_USB_EHCI_CLKGATE_USBH_12M_CLK_EN_MASK,
    .gating_sel_mask = KPM_CLK_MGR_REG_USB_EHCI_CLKGATE_USBH_12M_HW_SW_GATING_SEL_MASK,
    .hyst_val_mask = KPM_CLK_MGR_REG_USB_EHCI_CLKGATE_USBH_12M_HYST_VAL_MASK,
    .hyst_en_mask = KPM_CLK_MGR_REG_USB_EHCI_CLKGATE_USBH_12M_HYST_EN_MASK,
    .stprsts_mask = KPM_CLK_MGR_REG_USB_EHCI_CLKGATE_USBH_12M_STPRSTS_MASK,
    .volt_lvl_mask = KPM_CLK_MGR_REG_USB_EHCI_CLKGATE_USBH_VOLTAGE_LEVEL_MASK,
    .clk_div = {
	.div_trig_offset= KPM_CLK_MGR_REG_DIV_TRIG_OFFSET,
	.div_trig_mask= KPM_CLK_MGR_REG_DIV_TRIG_USBH_48M_TRIGGER_MASK,
	.pll_select_offset= KPM_CLK_MGR_REG_USB_EHCI_DIV_OFFSET,
	.pll_select_mask= KPM_CLK_MGR_REG_USB_EHCI_DIV_USBH_48M_PLL_SELECT_MASK,
	.pll_select_shift= KPM_CLK_MGR_REG_USB_EHCI_DIV_USBH_48M_PLL_SELECT_SHIFT,
    },
    .src_clk = {
	.count = 3,
	.src_inx = 2,
	.clk = usbh_12m_peri_clk_src_list,
    },
};


/*
CCU clock name KPS
*/
/* CCU freq list */
static u32 kps_clk_freq_list0[] = DEFINE_ARRAY_ARGS(26000000,26000000,26000000,26000000,26000000);
static u32 kps_clk_freq_list1[] = DEFINE_ARRAY_ARGS(52000000,26000000,26000000,26000000,26000000);
static u32 kps_clk_freq_list2[] = DEFINE_ARRAY_ARGS(78000000,39000000,39000000,39000000,39000000);
static u32 kps_clk_freq_list3[] = DEFINE_ARRAY_ARGS(104000000,52000000,52000000,52000000,52000000);
static u32 kps_clk_freq_list4[] = DEFINE_ARRAY_ARGS(156000000,52000000,52000000,52000000,52000000);
static u32 kps_clk_freq_list5[] = DEFINE_ARRAY_ARGS(156000000,78000000,78000000,78000000,78000000);

static struct ccu_clk CLK_NAME(kps) = {

	.clk =	{
				.flags = KPS_CCU_CLK_FLAGS,
				.id	   = CLK_KPS_CCU_CLK_ID,
				.name = KPS_CCU_CLK_NAME_STR,
				.clk_type = CLK_TYPE_CCU,
				.ops = &gen_ccu_clk_ops,
		},
	.ccu_ops = &gen_ccu_ops,
	.pi_id = PI_MGR_PI_ID_ARM_SUB_SYSTEM,
//	.pi_id = -1,
	.ccu_clk_mgr_base = HW_IO_PHYS_TO_VIRT(KONA_SLV_CLK_BASE_ADDR),
	.wr_access_offset = IKPS_CLK_MGR_REG_WR_ACCESS_OFFSET,
	.policy_mask1_offset = IKPS_CLK_MGR_REG_POLICY0_MASK_OFFSET,
	.policy_mask2_offset = 0,
	.policy_freq_offset = IKPS_CLK_MGR_REG_POLICY_FREQ_OFFSET,
	.policy_ctl_offset = IKPS_CLK_MGR_REG_POLICY_CTL_OFFSET,
	.inten_offset = IKPS_CLK_MGR_REG_INTEN_OFFSET,
	.intstat_offset = IKPS_CLK_MGR_REG_INTSTAT_OFFSET,
	.vlt_peri_offset = IKPS_CLK_MGR_REG_VLT_PERI_OFFSET,
	.lvm_en_offset = IKPS_CLK_MGR_REG_LVM_EN_OFFSET,
	.lvm0_3_offset = IKPS_CLK_MGR_REG_LVM0_3_OFFSET,
	.vlt0_3_offset = IKPS_CLK_MGR_REG_VLT0_3_OFFSET,
    .vlt4_7_offset = IKPS_CLK_MGR_REG_VLT4_7_OFFSET,
#ifdef CONFIG_DEBUG_FS
    .policy_dbg_offset = IKPS_CLK_MGR_REG_POLICY_DBG_OFFSET,
    .policy_dbg_act_freq_shift = IKPS_CLK_MGR_REG_POLICY_DBG_ACT_FREQ_SHIFT,
    .policy_dbg_act_policy_shift = IKPS_CLK_MGR_REG_POLICY_DBG_ACT_POLICY_SHIFT,
#endif
    .freq_volt = DEFINE_ARRAY_ARGS(KPS_CCU_FREQ_VOLT_TBL),
    .freq_count = KPS_CCU_FREQ_VOLT_TBL_SZ,
    .volt_peri = DEFINE_ARRAY_ARGS(VLT_NORMAL_PERI,VLT_HIGH_PERI),
    .freq_policy = DEFINE_ARRAY_ARGS(KPS_CCU_FREQ_POLICY_TBL),
    .freq_tbl = DEFINE_ARRAY_ARGS(kps_clk_freq_list0,kps_clk_freq_list1,kps_clk_freq_list2,kps_clk_freq_list3,kps_clk_freq_list4,kps_clk_freq_list5),

};

/*
Peri clock name CAPH_SRCMIXER
*/
/*DFS def for CAPH */
#ifdef CONFIG_KONA_PI_MGR
static struct dfs_rate_thold caph_rate_thold[2] =
			{
				{FREQ_MHZ(26), PI_OPP_ECONOMY},
				{-1, PI_OPP_NORMAL},
			};
static struct clk_dfs caph_clk_dfs =
	{
		.dfs_policy = CLK_DFS_POLICY_RATE,
		. policy_param = (u32)&caph_rate_thold,
		.opp_weightage = {
							[PI_OPP_ECONOMY] = 25,
							[PI_OPP_NORMAL] = 0,
						},

	};
#endif

/*peri clk src list*/
static struct clk* caph_srcmixer_peri_clk_src_list[] = DEFINE_ARRAY_ARGS(CLK_PTR(crystal),CLK_PTR(ref_312m));
static struct peri_clk CLK_NAME(caph_srcmixer) = {

	.clk =	{
				.flags = CAPH_SRCMIXER_PERI_CLK_FLAGS,
				.clk_type = CLK_TYPE_PERI,
				.id	= CLK_CAPH_SRCMIXER_PERI_CLK_ID,
				.name = CAPH_SRCMIXER_PERI_CLK_NAME_STR,
				.dep_clks = DEFINE_ARRAY_ARGS(CLK_PTR(kps),CLK_PTR(kpm),NULL),/*Don't allow arm subsys to enter retention when CapH is active*/
				.ops = &gen_peri_clk_ops,
		},
	.ccu_clk = &CLK_NAME(khub),
#ifdef CONFIG_KONA_PI_MGR
	.clk_dfs = &caph_clk_dfs,
#endif
	.mask_set = 1,
	.policy_bit_mask = KHUB_CLK_MGR_REG_POLICY0_MASK1_CAPH_POLICY0_MASK_MASK,
	.policy_mask_init = DEFINE_ARRAY_ARGS(1,1,1,1),
	.clk_gate_offset = KHUB_CLK_MGR_REG_CAPH_CLKGATE_OFFSET,
	.clk_en_mask = KHUB_CLK_MGR_REG_CAPH_CLKGATE_CAPH_SRCMIXER_CLK_EN_MASK,
	.gating_sel_mask = KHUB_CLK_MGR_REG_CAPH_CLKGATE_CAPH_SRCMIXER_HW_SW_GATING_SEL_MASK,
	.hyst_val_mask = KHUB_CLK_MGR_REG_CAPH_CLKGATE_CAPH_SRCMIXER_HYST_VAL_MASK,
	.hyst_en_mask = KHUB_CLK_MGR_REG_CAPH_CLKGATE_CAPH_SRCMIXER_HYST_EN_MASK,
	.stprsts_mask = KHUB_CLK_MGR_REG_CAPH_CLKGATE_CAPH_SRCMIXER_STPRSTS_MASK,
	.volt_lvl_mask = KHUB_CLK_MGR_REG_CAPH_CLKGATE_CAPH_VOLTAGE_LEVEL_MASK,
	.clk_div = {
					.div_offset = KHUB_CLK_MGR_REG_CAPH_DIV_OFFSET,
					.div_mask = KHUB_CLK_MGR_REG_CAPH_DIV_CAPH_SRCMIXER_DIV_MASK,
					.div_shift = KHUB_CLK_MGR_REG_CAPH_DIV_CAPH_SRCMIXER_DIV_SHIFT,
					.div_trig_offset= KHUB_CLK_MGR_REG_PERIPH_SEG_TRG_OFFSET,
					.div_trig_mask= KHUB_CLK_MGR_REG_PERIPH_SEG_TRG_CAPH_SRCMIXER_TRIGGER_MASK,
					.pll_select_offset= KHUB_CLK_MGR_REG_CAPH_DIV_OFFSET,
					.pll_select_mask= KHUB_CLK_MGR_REG_CAPH_DIV_CAPH_SRCMIXER_PLL_SELECT_MASK,
					.pll_select_shift= KHUB_CLK_MGR_REG_CAPH_DIV_CAPH_SRCMIXER_PLL_SELECT_SHIFT,
				},
	.src_clk = {
					.count = 2,
					.src_inx = 0,
					.clk = caph_srcmixer_peri_clk_src_list,
				},
};


/*
Bus clock name UARTB_APB
*/
static struct bus_clk CLK_NAME(uartb_apb) = {

 .clk =	{
				.flags = UARTB_APB_BUS_CLK_FLAGS,
				.clk_type = CLK_TYPE_BUS,
				.id	= CLK_UARTB_APB_BUS_CLK_ID,
				.name = UARTB_APB_BUS_CLK_NAME_STR,
				.dep_clks = DEFINE_ARRAY_ARGS(NULL),
				.ops = &gen_bus_clk_ops,
		},
 .ccu_clk = &CLK_NAME(kps),
 .clk_gate_offset  = IKPS_CLK_MGR_REG_UARTB_CLKGATE_OFFSET,
 .clk_en_mask = IKPS_CLK_MGR_REG_UARTB_CLKGATE_UARTB_APB_CLK_EN_MASK,
 .gating_sel_mask = IKPS_CLK_MGR_REG_UARTB_CLKGATE_UARTB_APB_HW_SW_GATING_SEL_MASK,
 .stprsts_mask = IKPS_CLK_MGR_REG_UARTB_CLKGATE_UARTB_APB_STPRSTS_MASK,
 .freq_tbl_index = 1,
 .src_clk = NULL,
};

/*
Bus clock name UARTB2_APB
*/
static struct bus_clk CLK_NAME(uartb2_apb) = {

 .clk =	{
				.flags = UARTB2_APB_BUS_CLK_FLAGS,
				.clk_type = CLK_TYPE_BUS,
				.id	= CLK_UARTB2_APB_BUS_CLK_ID,
				.name = UARTB2_APB_BUS_CLK_NAME_STR,
				.dep_clks = DEFINE_ARRAY_ARGS(NULL),
				.ops = &gen_bus_clk_ops,
		},
 .ccu_clk = &CLK_NAME(kps),
 .clk_gate_offset  = IKPS_CLK_MGR_REG_UARTB2_CLKGATE_OFFSET,
 .clk_en_mask = IKPS_CLK_MGR_REG_UARTB2_CLKGATE_UARTB2_APB_CLK_EN_MASK,
 .gating_sel_mask = IKPS_CLK_MGR_REG_UARTB2_CLKGATE_UARTB2_APB_HW_SW_GATING_SEL_MASK,
 .stprsts_mask = IKPS_CLK_MGR_REG_UARTB2_CLKGATE_UARTB2_APB_STPRSTS_MASK,
 .freq_tbl_index = 1,
 .src_clk = NULL,
};

/*
Bus clock name UARTB3_APB
*/
static struct bus_clk CLK_NAME(uartb3_apb) = {

 .clk =	{
				.flags = UARTB3_APB_BUS_CLK_FLAGS,
				.clk_type = CLK_TYPE_BUS,
				.id	= CLK_UARTB3_APB_BUS_CLK_ID,
				.name = UARTB3_APB_BUS_CLK_NAME_STR,
				.dep_clks = DEFINE_ARRAY_ARGS(NULL),
				.ops = &gen_bus_clk_ops,
		},
 .ccu_clk = &CLK_NAME(kps),
 .clk_gate_offset  = IKPS_CLK_MGR_REG_UARTB3_CLKGATE_OFFSET,
 .clk_en_mask = IKPS_CLK_MGR_REG_UARTB3_CLKGATE_UARTB3_APB_CLK_EN_MASK,
 .gating_sel_mask = IKPS_CLK_MGR_REG_UARTB3_CLKGATE_UARTB3_APB_HW_SW_GATING_SEL_MASK,
 .stprsts_mask = IKPS_CLK_MGR_REG_UARTB3_CLKGATE_UARTB3_APB_STPRSTS_MASK,
 .freq_tbl_index = 1,
 .src_clk = NULL,
};

/*
Bus clock name UARTB4_APB
*/
static struct bus_clk CLK_NAME(uartb4_apb) = {

 .clk =	{
				.flags = UARTB4_APB_BUS_CLK_FLAGS,
				.clk_type = CLK_TYPE_BUS,
				.id	= CLK_UARTB4_APB_BUS_CLK_ID,
				.name = UARTB4_APB_BUS_CLK_NAME_STR,
				.dep_clks = DEFINE_ARRAY_ARGS(NULL),
				.ops = &gen_bus_clk_ops,
		},
 .ccu_clk = &CLK_NAME(kps),
 .clk_gate_offset  = IKPS_CLK_MGR_REG_UARTB4_CLKGATE_OFFSET,
 .clk_en_mask = IKPS_CLK_MGR_REG_UARTB4_CLKGATE_UARTB4_APB_CLK_EN_MASK,
 .gating_sel_mask = IKPS_CLK_MGR_REG_UARTB4_CLKGATE_UARTB4_APB_HW_SW_GATING_SEL_MASK,
 .stprsts_mask = IKPS_CLK_MGR_REG_UARTB4_CLKGATE_UARTB4_APB_STPRSTS_MASK,
 .freq_tbl_index = 1,
 .src_clk = NULL,
};

/*
Bus clock name DMAC_MUX_APB
*/
static struct bus_clk CLK_NAME(dmac_mux_apb) = {

 .clk =	{
				.flags = DMAC_MUX_APB_BUS_CLK_FLAGS,
				.clk_type = CLK_TYPE_BUS,
				.id	= CLK_DMAC_MUX_APB_BUS_CLK_ID,
				.name = DMAC_MUX_APB_BUS_CLK_NAME_STR,
				.dep_clks = DEFINE_ARRAY_ARGS(NULL),
				.ops = &gen_bus_clk_ops,
		},
 .ccu_clk = &CLK_NAME(kps),
 .clk_gate_offset  = IKPS_CLK_MGR_REG_DMAC_MUX_CLKGATE_OFFSET,
 .clk_en_mask = IKPS_CLK_MGR_REG_DMAC_MUX_CLKGATE_DMAC_MUX_APB_CLK_EN_MASK,
 .gating_sel_mask = IKPS_CLK_MGR_REG_DMAC_MUX_CLKGATE_DMAC_MUX_APB_HW_SW_GATING_SEL_MASK,
 .stprsts_mask = IKPS_CLK_MGR_REG_DMAC_MUX_CLKGATE_DMAC_MUX_APB_STPRSTS_MASK,
 .freq_tbl_index = 1,
 .src_clk = NULL,
};

/*
Bus clock name BSC1_APB
*/
static struct bus_clk CLK_NAME(bsc1_apb) = {

 .clk =	{
				.flags = BSC1_APB_BUS_CLK_FLAGS,
				.clk_type = CLK_TYPE_BUS,
				.id	= CLK_BSC1_APB_BUS_CLK_ID,
				.name = BSC1_APB_BUS_CLK_NAME_STR,
				.dep_clks = DEFINE_ARRAY_ARGS(NULL),
				.ops = &gen_bus_clk_ops,
		},
 .ccu_clk = &CLK_NAME(kps),
 .clk_gate_offset  = IKPS_CLK_MGR_REG_BSC1_CLKGATE_OFFSET,
 .clk_en_mask = IKPS_CLK_MGR_REG_BSC1_CLKGATE_BSC1_APB_CLK_EN_MASK,
 .gating_sel_mask = IKPS_CLK_MGR_REG_BSC1_CLKGATE_BSC1_APB_HW_SW_GATING_SEL_MASK,
 .hyst_val_mask = IKPS_CLK_MGR_REG_BSC1_CLKGATE_BSC1_APB_HYST_VAL_MASK,
 .hyst_en_mask = IKPS_CLK_MGR_REG_BSC1_CLKGATE_BSC1_APB_HYST_EN_MASK,
 .stprsts_mask = IKPS_CLK_MGR_REG_BSC1_CLKGATE_BSC1_APB_STPRSTS_MASK,
 .freq_tbl_index = 2,
 .src_clk = NULL,
};

/*
Bus clock name BSC2_APB
*/
static struct bus_clk CLK_NAME(bsc2_apb) = {

 .clk =	{
				.flags = BSC2_APB_BUS_CLK_FLAGS,
				.clk_type = CLK_TYPE_BUS,
				.id	= CLK_BSC2_APB_BUS_CLK_ID,
				.name = BSC2_APB_BUS_CLK_NAME_STR,
				.dep_clks = DEFINE_ARRAY_ARGS(NULL),
				.ops = &gen_bus_clk_ops,
		},
 .ccu_clk = &CLK_NAME(kps),
 .clk_gate_offset  = IKPS_CLK_MGR_REG_BSC2_CLKGATE_OFFSET,
 .clk_en_mask = IKPS_CLK_MGR_REG_BSC2_CLKGATE_BSC2_APB_CLK_EN_MASK,
 .gating_sel_mask = IKPS_CLK_MGR_REG_BSC2_CLKGATE_BSC2_APB_HW_SW_GATING_SEL_MASK,
 .hyst_val_mask = IKPS_CLK_MGR_REG_BSC2_CLKGATE_BSC2_APB_HYST_VAL_MASK,
 .hyst_en_mask = IKPS_CLK_MGR_REG_BSC2_CLKGATE_BSC2_APB_HYST_EN_MASK,
 .stprsts_mask = IKPS_CLK_MGR_REG_BSC2_CLKGATE_BSC2_APB_STPRSTS_MASK,
 .freq_tbl_index = 2,
 .src_clk = NULL,
};

/*
Bus clock name PWM_APB
*/
static struct bus_clk CLK_NAME(pwm_apb) = {

 .clk =	{
				.flags = PWM_APB_BUS_CLK_FLAGS,
				.clk_type = CLK_TYPE_BUS,
				.id	= CLK_PWM_APB_BUS_CLK_ID,
				.name = PWM_APB_BUS_CLK_NAME_STR,
				.dep_clks = DEFINE_ARRAY_ARGS(NULL),
				.ops = &gen_bus_clk_ops,
		},
 .ccu_clk = &CLK_NAME(kps),
 .clk_gate_offset  = IKPS_CLK_MGR_REG_PWM_CLKGATE_OFFSET,
 .clk_en_mask = IKPS_CLK_MGR_REG_PWM_CLKGATE_PWM_APB_CLK_EN_MASK,
 .gating_sel_mask = IKPS_CLK_MGR_REG_PWM_CLKGATE_PWM_APB_HW_SW_GATING_SEL_MASK,
 .hyst_val_mask = IKPS_CLK_MGR_REG_PWM_CLKGATE_PWM_APB_HYST_VAL_MASK,
 .hyst_en_mask = IKPS_CLK_MGR_REG_PWM_CLKGATE_PWM_APB_HYST_EN_MASK,
 .stprsts_mask = IKPS_CLK_MGR_REG_PWM_CLKGATE_PWM_APB_STPRSTS_MASK,
 .freq_tbl_index = 2,
 .src_clk = NULL,
};

/*
Bus clock name irda_APB
*/
static struct bus_clk CLK_NAME(irda_apb) = {

 .clk =	{
				.flags = IRDA_APB_BUS_CLK_FLAGS,
				.clk_type = CLK_TYPE_BUS,
				.id	= CLK_IRDA_APB_BUS_CLK_ID,
				.name = IRDA_APB_BUS_CLK_NAME_STR,
				.dep_clks = DEFINE_ARRAY_ARGS(NULL),
				.ops = &gen_bus_clk_ops,
		},
 .ccu_clk = &CLK_NAME(kps),
 .clk_gate_offset  = IKPS_CLK_MGR_REG_IRDA_CLKGATE_OFFSET,
 .clk_en_mask = IKPS_CLK_MGR_REG_IRDA_CLKGATE_IRDA_APB_CLK_EN_MASK,
 .gating_sel_mask = IKPS_CLK_MGR_REG_IRDA_CLKGATE_IRDA_APB_HW_SW_GATING_SEL_MASK,
 .stprsts_mask = IKPS_CLK_MGR_REG_IRDA_CLKGATE_IRDA_APB_STPRSTS_MASK,
 .freq_tbl_index = 1,
 .src_clk = NULL,
};
/*
Bus clock name d1w_APB
*/
static struct bus_clk CLK_NAME(d1w_apb) = {

 .clk =	{
				.flags = D1W_APB_BUS_CLK_FLAGS,
				.clk_type = CLK_TYPE_BUS,
				.id	= CLK_D1W_APB_BUS_CLK_ID,
				.name = D1W_APB_BUS_CLK_NAME_STR,
				.dep_clks = DEFINE_ARRAY_ARGS(NULL),
				.ops = &gen_bus_clk_ops,
		},
 .ccu_clk = &CLK_NAME(kps),
 .clk_gate_offset  = IKPS_CLK_MGR_REG_D1W_CLKGATE_OFFSET,
 .clk_en_mask = IKPS_CLK_MGR_REG_D1W_CLKGATE_D1W_APB_CLK_EN_MASK,
 .gating_sel_mask = IKPS_CLK_MGR_REG_D1W_CLKGATE_D1W_APB_HW_SW_GATING_SEL_MASK,
 .stprsts_mask = IKPS_CLK_MGR_REG_D1W_CLKGATE_D1W_APB_STPRSTS_MASK,
 .freq_tbl_index = 1,
 .src_clk = NULL,
};
/*
Bus clock name auxadc_APB
*/
static struct bus_clk CLK_NAME(auxadc_apb) = {

 .clk =	{
				.flags = AUXADC_APB_BUS_CLK_FLAGS,
				.clk_type = CLK_TYPE_BUS,
				.id	= CLK_AUXADC_APB_BUS_CLK_ID,
				.name = AUXADC_APB_BUS_CLK_NAME_STR,
				.dep_clks = DEFINE_ARRAY_ARGS(NULL),
				.ops = &gen_bus_clk_ops,
		},
 .ccu_clk = &CLK_NAME(kps),
 .clk_gate_offset  = IKPS_CLK_MGR_REG_ADC_CLKGATE_OFFSET,
 .clk_en_mask = IKPS_CLK_MGR_REG_ADC_CLKGATE_AUXADC_APB_CLK_EN_MASK,
 .gating_sel_mask = IKPS_CLK_MGR_REG_ADC_CLKGATE_AUXADC_APB_HW_SW_GATING_SEL_MASK,
 .stprsts_mask = IKPS_CLK_MGR_REG_ADC_CLKGATE_AUXADC_APB_STPRSTS_MASK,
 .freq_tbl_index = 1,
 .src_clk = NULL,
};
/*
Bus clock name SSP0_APB
*/
static struct bus_clk CLK_NAME(ssp0_apb) = {

 .clk =	{
				.flags = SSP0_APB_BUS_CLK_FLAGS,
				.clk_type = CLK_TYPE_BUS,
				.id	= CLK_SSP0_APB_BUS_CLK_ID,
				.name = SSP0_APB_BUS_CLK_NAME_STR,
				.dep_clks = DEFINE_ARRAY_ARGS(NULL),
				.ops = &gen_bus_clk_ops,
		},
 .ccu_clk = &CLK_NAME(kps),
 .clk_gate_offset  = IKPS_CLK_MGR_REG_SSP0_CLKGATE_OFFSET,
 .clk_en_mask = IKPS_CLK_MGR_REG_SSP0_CLKGATE_SSP0_APB_CLK_EN_MASK,
 .gating_sel_mask = IKPS_CLK_MGR_REG_SSP0_CLKGATE_SSP0_APB_HW_SW_GATING_SEL_MASK,
 .stprsts_mask = IKPS_CLK_MGR_REG_SSP0_CLKGATE_SSP0_APB_STPRSTS_MASK,
 .freq_tbl_index = 1,
 .src_clk = NULL,
};

/*
Bus clock name SSP1_APB
*/
static struct bus_clk CLK_NAME(ssp1_apb) = {

 .clk =	{
				.flags = SSP1_APB_BUS_CLK_FLAGS,
				.clk_type = CLK_TYPE_BUS,
				.id	= CLK_SSP1_APB_BUS_CLK_ID,
				.name = SSP1_APB_BUS_CLK_NAME_STR,
				.dep_clks = DEFINE_ARRAY_ARGS(NULL),
				.ops = &gen_bus_clk_ops,
		},
 .ccu_clk = &CLK_NAME(kps),
 .clk_gate_offset  = IKPS_CLK_MGR_REG_SSP1_CLKGATE_OFFSET,
 .clk_en_mask = IKPS_CLK_MGR_REG_SSP1_CLKGATE_SSP1_APB_CLK_EN_MASK,
 .gating_sel_mask = IKPS_CLK_MGR_REG_SSP1_CLKGATE_SSP1_APB_HW_SW_GATING_SEL_MASK,
 .stprsts_mask = IKPS_CLK_MGR_REG_SSP1_CLKGATE_SSP1_APB_STPRSTS_MASK,
 .freq_tbl_index = 1,
 .src_clk = NULL,
};

/*
Bus clock name SWITCH_AXI
*/
static struct bus_clk CLK_NAME(switch_axi) = {

 .clk =	{
				.flags = SWITCH_AXI_BUS_CLK_FLAGS,
				.clk_type = CLK_TYPE_BUS,
				.id	= CLK_SWITCH_AXI_BUS_CLK_ID,
				.name = SWITCH_AXI_BUS_CLK_NAME_STR,
				.dep_clks = DEFINE_ARRAY_ARGS(NULL),
				.ops = &gen_bus_clk_ops,
		},
 .ccu_clk = &CLK_NAME(kps),
 .clk_gate_offset  = IKPS_CLK_MGR_REG_AXI_SWITCH_CLKGATE_OFFSET,
 .gating_sel_mask =
IKPS_CLK_MGR_REG_AXI_SWITCH_CLKGATE_SWITCH_AXI_HW_SW_GATING_SEL_MASK,
 .hyst_val_mask = IKPS_CLK_MGR_REG_AXI_SWITCH_CLKGATE_SWITCH_AXI_HYST_VAL_MASK,
 .hyst_en_mask = IKPS_CLK_MGR_REG_AXI_SWITCH_CLKGATE_SWITCH_AXI_HYST_EN_MASK,
 .stprsts_mask = IKPS_CLK_MGR_REG_AXI_SWITCH_CLKGATE_SWITCH_AXI_STPRSTS_MASK,
 .freq_tbl_index = 0,
 .src_clk = NULL,
};

/*
Bus clock name HSM_AHB
*/
static struct bus_clk CLK_NAME(hsm_ahb) = {

 .clk =	{
				.flags = HSM_AHB_BUS_CLK_FLAGS,
				.clk_type = CLK_TYPE_BUS,
				.id	= CLK_HSM_AHB_BUS_CLK_ID,
				.name = HSM_AHB_BUS_CLK_NAME_STR,
				.dep_clks = DEFINE_ARRAY_ARGS(NULL),
				.ops = &gen_bus_clk_ops,
		},
 .ccu_clk = &CLK_NAME(kps),
 .clk_gate_offset  = IKPS_CLK_MGR_REG_HSM_CLKGATE_OFFSET,
 .clk_en_mask = IKPS_CLK_MGR_REG_HSM_CLKGATE_HSM_AHB_CLK_EN_MASK,
 .gating_sel_mask = IKPS_CLK_MGR_REG_HSM_CLKGATE_HSM_AHB_HW_SW_GATING_SEL_MASK,
 .hyst_val_mask = IKPS_CLK_MGR_REG_HSM_CLKGATE_HSM_AHB_HYST_VAL_MASK,
 .hyst_en_mask = IKPS_CLK_MGR_REG_HSM_CLKGATE_HSM_AHB_HYST_EN_MASK,
 .stprsts_mask = IKPS_CLK_MGR_REG_HSM_CLKGATE_HSM_AHB_STPRSTS_MASK,
 .freq_tbl_index = -1,
 .src_clk = CLK_PTR(switch_axi),
};

/*
Bus clock name HSM_APB
*/
static struct bus_clk CLK_NAME(hsm_apb) = {

 .clk =	{
				.flags = HSM_APB_BUS_CLK_FLAGS,
				.clk_type = CLK_TYPE_BUS,
				.id	= CLK_HSM_APB_BUS_CLK_ID,
				.name = HSM_APB_BUS_CLK_NAME_STR,
				.dep_clks = DEFINE_ARRAY_ARGS(NULL),
				.ops = &gen_bus_clk_ops,
		},
 .ccu_clk = &CLK_NAME(kps),
 .clk_gate_offset  = IKPS_CLK_MGR_REG_HSM_CLKGATE_OFFSET,
 .clk_en_mask = IKPS_CLK_MGR_REG_HSM_CLKGATE_HSM_APB_CLK_EN_MASK,
 .gating_sel_mask = IKPS_CLK_MGR_REG_HSM_CLKGATE_HSM_APB_HW_SW_GATING_SEL_MASK,
 .hyst_val_mask = IKPS_CLK_MGR_REG_HSM_CLKGATE_HSM_APB_HYST_VAL_MASK,
 .hyst_en_mask = IKPS_CLK_MGR_REG_HSM_CLKGATE_HSM_APB_HYST_EN_MASK,
 .stprsts_mask = IKPS_CLK_MGR_REG_HSM_CLKGATE_HSM_APB_STPRSTS_MASK,
 .freq_tbl_index = 4,
 .src_clk = NULL,
};

/*
Bus clock name MSPRO_AHB
*/
static struct bus_clk CLK_NAME(mspro_ahb) = {

 .clk =	{
				.flags = MSPRO_AHB_BUS_CLK_FLAGS,
				.clk_type = CLK_TYPE_BUS,
				.id	= CLK_MSPRO_AHB_BUS_CLK_ID,
				.name = MSPRO_AHB_BUS_CLK_NAME_STR,
				.dep_clks = DEFINE_ARRAY_ARGS(NULL),
				.ops = &gen_bus_clk_ops,
		},
 .ccu_clk = &CLK_NAME(kps),
 .clk_gate_offset  = IKPS_CLK_MGR_REG_MSPRO_CLKGATE_OFFSET,
 .clk_en_mask = IKPS_CLK_MGR_REG_MSPRO_CLKGATE_MSPRO_AHB_CLK_EN_MASK,
 .gating_sel_mask = IKPS_CLK_MGR_REG_MSPRO_CLKGATE_MSPRO_AHB_HW_SW_GATING_SEL_MASK,
 .stprsts_mask = IKPS_CLK_MGR_REG_MSPRO_CLKGATE_MSPRO_AHB_STPRSTS_MASK,
 .freq_tbl_index = -1,
 .src_clk = CLK_PTR(switch_axi),
};

/*
Bus clock name SPUM_OPEN_APB
*/
static struct bus_clk CLK_NAME(spum_open_apb) = {

 .clk =	{
				.flags = SPUM_OPEN_APB_BUS_CLK_FLAGS,
				.clk_type = CLK_TYPE_BUS,
				.id	= CLK_SPUM_OPEN_APB_BUS_CLK_ID,
				.name = SPUM_OPEN_APB_BUS_CLK_NAME_STR,
				.dep_clks = DEFINE_ARRAY_ARGS(NULL),
				.ops = &gen_bus_clk_ops,
		},
 .ccu_clk = &CLK_NAME(kps),
 .clk_gate_offset  = IKPS_CLK_MGR_REG_SPUM_OPEN_APB_CLKGATE_OFFSET,
 .clk_en_mask = IKPS_CLK_MGR_REG_SPUM_OPEN_APB_CLKGATE_SPUM_OPEN_APB_CLK_EN_MASK,
 .gating_sel_mask = IKPS_CLK_MGR_REG_SPUM_OPEN_APB_CLKGATE_SPUM_OPEN_APB_HW_SW_GATING_SEL_MASK,
// .hyst_val_mask = IKPS_CLK_MGR_REG_SPUM_OPEN_APB_CLKGATE_SPUM_OPEN_APB_HYST_VAL_MASK,
// .hyst_en_mask = IKPS_CLK_MGR_REG_SPUM_OPEN_APB_CLKGATE_SPUM_OPEN_APB_HYST_EN_MASK,
 .stprsts_mask = IKPS_CLK_MGR_REG_SPUM_OPEN_APB_CLKGATE_SPUM_OPEN_APB_STPRSTS_MASK,
 .freq_tbl_index = 4,
 .src_clk = NULL,
};

/*
Bus clock name SPUM_SEC_APB
*/
static struct bus_clk CLK_NAME(spum_sec_apb) = {

 .clk =	{
				.flags = SPUM_SEC_APB_BUS_CLK_FLAGS,
				.clk_type = CLK_TYPE_BUS,
				.id	= CLK_SPUM_SEC_APB_BUS_CLK_ID,
				.name = SPUM_SEC_APB_BUS_CLK_NAME_STR,
				.dep_clks = DEFINE_ARRAY_ARGS(NULL),
				.ops = &gen_bus_clk_ops,
		},
 .ccu_clk = &CLK_NAME(kps),
 .clk_gate_offset  = IKPS_CLK_MGR_REG_SPUM_SEC_APB_CLKGATE_OFFSET,
 .clk_en_mask = IKPS_CLK_MGR_REG_SPUM_SEC_APB_CLKGATE_SPUM_SEC_APB_CLK_EN_MASK,
 .gating_sel_mask =
IKPS_CLK_MGR_REG_SPUM_SEC_APB_CLKGATE_SPUM_SEC_APB_HW_SW_GATING_SEL_MASK,
// .hyst_val_mask =
//IKPS_CLK_MGR_REG_SPUM_SEC_APB_CLKGATE_SPUM_SEC_APB_HYST_VAL_MASK,
// .hyst_en_mask =
//IKPS_CLK_MGR_REG_SPUM_SEC_APB_CLKGATE_SPUM_SEC_APB_HYST_EN_MASK,
 .stprsts_mask =
IKPS_CLK_MGR_REG_SPUM_SEC_APB_CLKGATE_SPUM_SEC_APB_STPRSTS_MASK,
 .freq_tbl_index = 4,
 .src_clk = NULL,
};

/*
Bus clock name APB1
*/
static struct bus_clk CLK_NAME(apb1) = {

 .clk =	{
				.flags = APB1_BUS_CLK_FLAGS,
				.clk_type = CLK_TYPE_BUS,
				.id	= CLK_APB1_BUS_CLK_ID,
				.name = APB1_BUS_CLK_NAME_STR,
				.dep_clks = DEFINE_ARRAY_ARGS(NULL),
				.ops = &gen_bus_clk_ops,
		},
 .ccu_clk = &CLK_NAME(kps),
 .clk_gate_offset  = IKPS_CLK_MGR_REG_APB1_CLKGATE_OFFSET,
 .clk_en_mask = IKPS_CLK_MGR_REG_APB1_CLKGATE_APB1_CLK_EN_MASK,
 .hyst_val_mask = IKPS_CLK_MGR_REG_APB1_CLKGATE_APB1_HYST_VAL_MASK,
 .hyst_en_mask = IKPS_CLK_MGR_REG_APB1_CLKGATE_APB1_HYST_EN_MASK,
 .stprsts_mask = IKPS_CLK_MGR_REG_APB1_CLKGATE_APB1_STPRSTS_MASK,
 .freq_tbl_index = 1,
 .src_clk = NULL,
};

/*
Bus clock name TIMERS_APB
*/
static struct bus_clk CLK_NAME(timers_apb) = {

 .clk =	{
				.flags = TIMERS_APB_BUS_CLK_FLAGS,
				.clk_type = CLK_TYPE_BUS,
				.id	= CLK_TIMERS_APB_BUS_CLK_ID,
				.name = TIMERS_APB_BUS_CLK_NAME_STR,
				.dep_clks = DEFINE_ARRAY_ARGS(NULL),
				.ops = &gen_bus_clk_ops,
		},
 .ccu_clk = &CLK_NAME(kps),
 .clk_gate_offset  = IKPS_CLK_MGR_REG_TIMERS_CLKGATE_OFFSET,
 .clk_en_mask = IKPS_CLK_MGR_REG_TIMERS_CLKGATE_TIMERS_APB_CLK_EN_MASK,
 .gating_sel_mask = IKPS_CLK_MGR_REG_TIMERS_CLKGATE_TIMERS_APB_HW_SW_GATING_SEL_MASK,
 .stprsts_mask = IKPS_CLK_MGR_REG_TIMERS_CLKGATE_TIMERS_APB_STPRSTS_MASK,
 .freq_tbl_index = 1,
 .src_clk = NULL,
};

/*
Bus clock name APB2
*/
static struct bus_clk CLK_NAME(apb2) = {

 .clk =	{
				.flags = APB2_BUS_CLK_FLAGS,
				.clk_type = CLK_TYPE_BUS,
				.id	= CLK_APB2_BUS_CLK_ID,
				.name = APB2_BUS_CLK_NAME_STR,
				.dep_clks = DEFINE_ARRAY_ARGS(NULL),
				.ops = &gen_bus_clk_ops,
		},
 .ccu_clk = &CLK_NAME(kps),
 .clk_gate_offset  = IKPS_CLK_MGR_REG_APB2_CLKGATE_OFFSET,
 .clk_en_mask = IKPS_CLK_MGR_REG_APB2_CLKGATE_APB2_CLK_EN_MASK,
 .gating_sel_mask = IKPS_CLK_MGR_REG_APB2_CLKGATE_APB2_HW_SW_GATING_SEL_MASK,
 .hyst_val_mask = IKPS_CLK_MGR_REG_APB2_CLKGATE_APB2_HYST_VAL_MASK,
 .hyst_en_mask = IKPS_CLK_MGR_REG_APB2_CLKGATE_APB2_HYST_EN_MASK,
 .stprsts_mask = IKPS_CLK_MGR_REG_APB2_CLKGATE_APB2_STPRSTS_MASK,
 .freq_tbl_index = 2,
 .src_clk = NULL,
};

/*
Bus clock name SPUM_OPEN_AXI
*/
static struct bus_clk CLK_NAME(spum_open_axi) = {
    .clk = {
	.flags = SPUM_OPEN_AXI_BUS_CLK_FLAGS,
	.clk_type = CLK_TYPE_BUS,
	.id	= CLK_SPUM_OPEN_AXI_BUS_CLK_ID,
	.name = SPUM_OPEN_AXI_BUS_CLK_NAME_STR,
	.dep_clks = DEFINE_ARRAY_ARGS(NULL),
	.ops = &gen_bus_clk_ops,
    },
    .ccu_clk = &CLK_NAME(kps),
    .clk_gate_offset  = IKPS_CLK_MGR_REG_SPUM_OPEN_CLKGATE_OFFSET,
    .clk_en_mask = IKPS_CLK_MGR_REG_SPUM_OPEN_CLKGATE_SPUM_OPEN_AXI_CLK_EN_MASK,
    .gating_sel_mask =IKPS_CLK_MGR_REG_SPUM_OPEN_CLKGATE_SPUM_OPEN_AXI_HW_SW_GATING_SEL_MASK,
    .stprsts_mask = IKPS_CLK_MGR_REG_SPUM_OPEN_CLKGATE_SPUM_OPEN_AXI_STPRSTS_MASK,
    .freq_tbl_index = -1,
    .src_clk = CLK_PTR(switch_axi),
};

/*
Bus clock name SPUM_SEC_AXI
*/
static struct bus_clk CLK_NAME(spum_sec_axi) = {
    .clk = {
	.flags = SPUM_SEC_AXI_BUS_CLK_FLAGS,
	.clk_type = CLK_TYPE_BUS,
	.id	= CLK_SPUM_SEC_AXI_BUS_CLK_ID,
	.name = SPUM_SEC_AXI_BUS_CLK_NAME_STR,
	.dep_clks = DEFINE_ARRAY_ARGS(NULL),
	.ops = &gen_bus_clk_ops,
    },
    .ccu_clk = &CLK_NAME(kps),
    .clk_gate_offset  = IKPS_CLK_MGR_REG_SPUM_SEC_CLKGATE_OFFSET,
    .clk_en_mask = IKPS_CLK_MGR_REG_SPUM_SEC_CLKGATE_SPUM_SEC_AXI_CLK_EN_MASK,
    .gating_sel_mask = IKPS_CLK_MGR_REG_SPUM_SEC_CLKGATE_SPUM_SEC_AXI_HW_SW_GATING_SEL_MASK,
    .stprsts_mask = IKPS_CLK_MGR_REG_SPUM_SEC_CLKGATE_SPUM_SEC_AXI_STPRSTS_MASK,
    .freq_tbl_index = -1,
    .src_clk = CLK_PTR(switch_axi),
};


/*
Peri clock name UARTB
*/
/*peri clk src list*/
static struct clk* uartb_peri_clk_src_list[] = DEFINE_ARRAY_ARGS(CLK_PTR(crystal),CLK_PTR(var_156m),CLK_PTR(ref_156m));
static struct peri_clk CLK_NAME(uartb) = {

	.clk =	{
				.flags = UARTB_PERI_CLK_FLAGS,
				.clk_type = CLK_TYPE_PERI,
				.id	= CLK_UARTB_PERI_CLK_ID,
				.name = UARTB_PERI_CLK_NAME_STR,
				.dep_clks = DEFINE_ARRAY_ARGS(CLK_PTR(uartb_apb),NULL),
				.ops = &gen_peri_clk_ops,
		},
	.ccu_clk = &CLK_NAME(kps),
	.mask_set = 0,
	.policy_bit_mask = IKPS_CLK_MGR_REG_POLICY0_MASK_UARTB_POLICY0_MASK_MASK,
	.policy_mask_init = DEFINE_ARRAY_ARGS(1,1,1,1),
	.clk_gate_offset = IKPS_CLK_MGR_REG_UARTB_CLKGATE_OFFSET,
	.clk_en_mask = IKPS_CLK_MGR_REG_UARTB_CLKGATE_UARTB_CLK_EN_MASK,
	.gating_sel_mask = IKPS_CLK_MGR_REG_UARTB_CLKGATE_UARTB_HW_SW_GATING_SEL_MASK,
	.stprsts_mask = IKPS_CLK_MGR_REG_UARTB_CLKGATE_UARTB_STPRSTS_MASK,
	.volt_lvl_mask = IKPS_CLK_MGR_REG_UARTB_CLKGATE_UARTB_VOLTAGE_LEVEL_MASK,
	.clk_div = {
					.div_offset = IKPS_CLK_MGR_REG_UARTB_DIV_OFFSET,
					.div_mask = IKPS_CLK_MGR_REG_UARTB_DIV_UARTB_DIV_MASK,
					.div_shift = IKPS_CLK_MGR_REG_UARTB_DIV_UARTB_DIV_SHIFT,
					.div_trig_offset= IKPS_CLK_MGR_REG_DIV_TRIG_OFFSET,
					.div_trig_mask= IKPS_CLK_MGR_REG_DIV_TRIG_UARTB_TRIGGER_MASK,
					.diether_bits= 8,
					.pll_select_offset= IKPS_CLK_MGR_REG_UARTB_DIV_OFFSET,
					.pll_select_mask= IKPS_CLK_MGR_REG_UARTB_DIV_UARTB_PLL_SELECT_MASK,
					.pll_select_shift= IKPS_CLK_MGR_REG_UARTB_DIV_UARTB_PLL_SELECT_SHIFT,
				},
	.src_clk = {
					.count = 3,
					.src_inx = 1,
					.clk = uartb_peri_clk_src_list,
				},
};

/*
Peri clock name UARTB2
*/
/*peri clk src list*/
static struct clk* uartb2_peri_clk_src_list[] = DEFINE_ARRAY_ARGS(CLK_PTR(crystal),CLK_PTR(var_156m),CLK_PTR(ref_156m));
static struct peri_clk CLK_NAME(uartb2) = {

	.clk =	{
				.flags = UARTB2_PERI_CLK_FLAGS,
				.clk_type = CLK_TYPE_PERI,
				.id	= CLK_UARTB2_PERI_CLK_ID,
				.name = UARTB2_PERI_CLK_NAME_STR,
				.dep_clks = DEFINE_ARRAY_ARGS(CLK_PTR(uartb2_apb),NULL),
				.ops = &gen_peri_clk_ops,
		},
	.ccu_clk = &CLK_NAME(kps),
	.mask_set = 0,
	.policy_bit_mask = IKPS_CLK_MGR_REG_POLICY0_MASK_UARTB2_POLICY0_MASK_MASK,
	.policy_mask_init = DEFINE_ARRAY_ARGS(1,1,1,1),
	.clk_gate_offset = IKPS_CLK_MGR_REG_UARTB2_CLKGATE_OFFSET,
	.clk_en_mask = IKPS_CLK_MGR_REG_UARTB2_CLKGATE_UARTB2_CLK_EN_MASK,
	.gating_sel_mask = IKPS_CLK_MGR_REG_UARTB2_CLKGATE_UARTB2_HW_SW_GATING_SEL_MASK,
	.stprsts_mask = IKPS_CLK_MGR_REG_UARTB2_CLKGATE_UARTB2_STPRSTS_MASK,
	.volt_lvl_mask = IKPS_CLK_MGR_REG_UARTB2_CLKGATE_UARTB2_VOLTAGE_LEVEL_MASK,
	.clk_div = {
					.div_offset = IKPS_CLK_MGR_REG_UARTB2_DIV_OFFSET,
					.div_mask = IKPS_CLK_MGR_REG_UARTB2_DIV_UARTB2_DIV_MASK,
					.div_shift = IKPS_CLK_MGR_REG_UARTB2_DIV_UARTB2_DIV_SHIFT,
					.div_trig_offset= IKPS_CLK_MGR_REG_DIV_TRIG_OFFSET,
					.div_trig_mask= IKPS_CLK_MGR_REG_DIV_TRIG_UARTB2_TRIGGER_MASK,
					.diether_bits= 8,
					.pll_select_offset= IKPS_CLK_MGR_REG_UARTB2_DIV_OFFSET,
					.pll_select_mask= IKPS_CLK_MGR_REG_UARTB2_DIV_UARTB2_PLL_SELECT_MASK,
					.pll_select_shift= IKPS_CLK_MGR_REG_UARTB2_DIV_UARTB2_PLL_SELECT_SHIFT,
				},
	.src_clk = {
					.count = 3,
					.src_inx = 1,
					.clk = uartb2_peri_clk_src_list,
				},
};

/*
Peri clock name UARTB3
*/
/*peri clk src list*/
static struct clk* uartb3_peri_clk_src_list[] = DEFINE_ARRAY_ARGS(CLK_PTR(crystal),CLK_PTR(var_156m),CLK_PTR(ref_156m));
static struct peri_clk CLK_NAME(uartb3) = {

	.clk =	{
				.flags = UARTB3_PERI_CLK_FLAGS,
				.clk_type = CLK_TYPE_PERI,
				.id	= CLK_UARTB3_PERI_CLK_ID,
				.name = UARTB3_PERI_CLK_NAME_STR,
				.dep_clks = DEFINE_ARRAY_ARGS(CLK_PTR(uartb3_apb),NULL),
				.ops = &gen_peri_clk_ops,
		},
	.ccu_clk = &CLK_NAME(kps),
	.mask_set = 0,
	.policy_bit_mask = IKPS_CLK_MGR_REG_POLICY0_MASK_UARTB3_POLICY0_MASK_MASK,
	.policy_mask_init = DEFINE_ARRAY_ARGS(1,1,1,1),
	.clk_gate_offset = IKPS_CLK_MGR_REG_UARTB3_CLKGATE_OFFSET,
	.clk_en_mask = IKPS_CLK_MGR_REG_UARTB3_CLKGATE_UARTB3_CLK_EN_MASK,
	.gating_sel_mask = IKPS_CLK_MGR_REG_UARTB3_CLKGATE_UARTB3_HW_SW_GATING_SEL_MASK,
	.stprsts_mask = IKPS_CLK_MGR_REG_UARTB3_CLKGATE_UARTB3_STPRSTS_MASK,
	.volt_lvl_mask = IKPS_CLK_MGR_REG_UARTB3_CLKGATE_UARTB3_VOLTAGE_LEVEL_MASK,
	.clk_div = {
					.div_offset = IKPS_CLK_MGR_REG_UARTB3_DIV_OFFSET,
					.div_mask = IKPS_CLK_MGR_REG_UARTB3_DIV_UARTB3_DIV_MASK,
					.div_shift = IKPS_CLK_MGR_REG_UARTB3_DIV_UARTB3_DIV_SHIFT,
					.div_trig_offset= IKPS_CLK_MGR_REG_DIV_TRIG_OFFSET,
					.div_trig_mask= IKPS_CLK_MGR_REG_DIV_TRIG_UARTB3_TRIGGER_MASK,
					.diether_bits= 8,
					.pll_select_offset= IKPS_CLK_MGR_REG_UARTB3_DIV_OFFSET,
					.pll_select_mask= IKPS_CLK_MGR_REG_UARTB3_DIV_UARTB3_PLL_SELECT_MASK,
					.pll_select_shift= IKPS_CLK_MGR_REG_UARTB3_DIV_UARTB3_PLL_SELECT_SHIFT,
				},
	.src_clk = {
					.count = 3,
					.src_inx = 1,
					.clk = uartb3_peri_clk_src_list,
				},
};

/*
Peri clock name UARTB4
*/
/*peri clk src list*/
static struct clk* uartb4_peri_clk_src_list[] = DEFINE_ARRAY_ARGS(CLK_PTR(crystal),CLK_PTR(var_156m),CLK_PTR(ref_156m));
static struct peri_clk CLK_NAME(uartb4) = {

	.clk =	{
				.flags = UARTB4_PERI_CLK_FLAGS,
				.clk_type = CLK_TYPE_PERI,
				.id	= CLK_UARTB4_PERI_CLK_ID,
				.name = UARTB4_PERI_CLK_NAME_STR,
				.dep_clks = DEFINE_ARRAY_ARGS(CLK_PTR(uartb4_apb),NULL),
				.ops = &gen_peri_clk_ops,
		},
	.ccu_clk = &CLK_NAME(kps),
	.mask_set = 0,
	.policy_bit_mask = IKPS_CLK_MGR_REG_POLICY0_MASK_UARTB4_POLICY0_MASK_MASK,
	.policy_mask_init = DEFINE_ARRAY_ARGS(1,1,1,1),
	.clk_gate_offset = IKPS_CLK_MGR_REG_UARTB4_CLKGATE_OFFSET,
	.clk_en_mask = IKPS_CLK_MGR_REG_UARTB4_CLKGATE_UARTB4_CLK_EN_MASK,
	.gating_sel_mask = IKPS_CLK_MGR_REG_UARTB4_CLKGATE_UARTB4_HW_SW_GATING_SEL_MASK,
	.stprsts_mask = IKPS_CLK_MGR_REG_UARTB4_CLKGATE_UARTB4_STPRSTS_MASK,
	.volt_lvl_mask = IKPS_CLK_MGR_REG_UARTB4_CLKGATE_UARTB4_VOLTAGE_LEVEL_MASK,
	.clk_div = {
					.div_offset = IKPS_CLK_MGR_REG_UARTB4_DIV_OFFSET,
					.div_mask = IKPS_CLK_MGR_REG_UARTB4_DIV_UARTB4_DIV_MASK,
					.div_shift = IKPS_CLK_MGR_REG_UARTB4_DIV_UARTB4_DIV_SHIFT,
					.div_trig_offset= IKPS_CLK_MGR_REG_DIV_TRIG_OFFSET,
					.div_trig_mask= IKPS_CLK_MGR_REG_DIV_TRIG_UARTB4_TRIGGER_MASK,
					.diether_bits= 8,
					.pll_select_offset= IKPS_CLK_MGR_REG_UARTB4_DIV_OFFSET,
					.pll_select_mask= IKPS_CLK_MGR_REG_UARTB4_DIV_UARTB4_PLL_SELECT_MASK,
					.pll_select_shift= IKPS_CLK_MGR_REG_UARTB4_DIV_UARTB4_PLL_SELECT_SHIFT,
				},
	.src_clk = {
					.count = 3,
					.src_inx = 1,
					.clk = uartb4_peri_clk_src_list,
				},
};

/*
Peri clock name IRDA
*/
/*peri clk src list*/
static struct clk* irda_peri_clk_src_list[] = DEFINE_ARRAY_ARGS(CLK_PTR(crystal),CLK_PTR(var_156m),CLK_PTR(ref_156m));
static struct peri_clk CLK_NAME(irda) = {

	.clk =	{
				.flags = IRDA_PERI_CLK_FLAGS,
				.clk_type = CLK_TYPE_PERI,
				.id	= CLK_IRDA_PERI_CLK_ID,
				.name = IRDA_PERI_CLK_NAME_STR,
				.dep_clks = DEFINE_ARRAY_ARGS(CLK_PTR(irda_apb),NULL),
				.ops = &gen_peri_clk_ops,
		},
	.ccu_clk = &CLK_NAME(kps),
	.mask_set = 0,
	.policy_bit_mask = IKPS_CLK_MGR_REG_POLICY0_MASK_IRDA_POLICY0_MASK_MASK,
	.policy_mask_init = DEFINE_ARRAY_ARGS(1,1,1,1),
	.clk_gate_offset = IKPS_CLK_MGR_REG_IRDA_CLKGATE_OFFSET,
	.clk_en_mask = IKPS_CLK_MGR_REG_IRDA_CLKGATE_IRDA_CLK_EN_MASK,
	.gating_sel_mask = IKPS_CLK_MGR_REG_IRDA_CLKGATE_IRDA_HW_SW_GATING_SEL_MASK,
    .stprsts_mask = IKPS_CLK_MGR_REG_IRDA_CLKGATE_IRDA_STPRSTS_MASK,
	.volt_lvl_mask = IKPS_CLK_MGR_REG_IRDA_CLKGATE_IRDA_VOLTAGE_LEVEL_MASK,
	.clk_div = {
					.div_offset = IKPS_CLK_MGR_REG_IRDA_DIV_OFFSET,
					.div_mask = IKPS_CLK_MGR_REG_IRDA_DIV_IRDA_DIV_MASK,
					.div_shift = IKPS_CLK_MGR_REG_IRDA_DIV_IRDA_DIV_SHIFT,
					.div_trig_offset= IKPS_CLK_MGR_REG_DIV_TRIG_OFFSET,
					.div_trig_mask= IKPS_CLK_MGR_REG_DIV_TRIG_IRDA_TRIGGER_MASK,
					.prediv_trig_offset= IKPS_CLK_MGR_REG_DIV_TRIG_OFFSET,
					.pll_select_offset= IKPS_CLK_MGR_REG_IRDA_DIV_OFFSET,
					.pll_select_mask= IKPS_CLK_MGR_REG_IRDA_DIV_IRDA_PLL_SELECT_MASK,
					.pll_select_shift= IKPS_CLK_MGR_REG_IRDA_DIV_IRDA_PLL_SELECT_SHIFT,
				},
	.src_clk = {
					.count = 3,
					.src_inx = 1,
					.clk = irda_peri_clk_src_list,
				},
};

/*
Peri clock name D1W
*/
/*peri clk src list*/
static struct clk* d1w_peri_clk_src_list[] = DEFINE_ARRAY_ARGS(CLK_PTR(crystal),CLK_PTR(ref_1m));
static struct peri_clk CLK_NAME(d1w) = {

	.clk =	{
				.flags = D1W_PERI_CLK_FLAGS,
				.clk_type = CLK_TYPE_PERI,
				.id	= CLK_D1W_PERI_CLK_ID,
				.name = D1W_PERI_CLK_NAME_STR,
				.dep_clks = DEFINE_ARRAY_ARGS(CLK_PTR(d1w_apb),NULL),
				.ops = &gen_peri_clk_ops,
		},
	.ccu_clk = &CLK_NAME(kps),
	.mask_set = 0,
	.policy_bit_mask = IKPS_CLK_MGR_REG_POLICY0_MASK_D1W_POLICY0_MASK_MASK,
	.policy_mask_init = DEFINE_ARRAY_ARGS(1,1,1,1),
	.clk_gate_offset = IKPS_CLK_MGR_REG_D1W_CLKGATE_OFFSET,
	.clk_en_mask = IKPS_CLK_MGR_REG_D1W_CLKGATE_D1W_CLK_EN_MASK,
	.gating_sel_mask = IKPS_CLK_MGR_REG_D1W_CLKGATE_D1W_HW_SW_GATING_SEL_MASK,
	.stprsts_mask = IKPS_CLK_MGR_REG_D1W_CLKGATE_D1W_STPRSTS_MASK,
	.volt_lvl_mask = IKPS_CLK_MGR_REG_D1W_CLKGATE_D1W_VOLTAGE_LEVEL_MASK,
	.clk_div = {
					.div_offset = IKPS_CLK_MGR_REG_D1W_DIV_OFFSET,
					.div_trig_offset= IKPS_CLK_MGR_REG_DIV_TRIG_OFFSET,
					.div_trig_mask= IKPS_CLK_MGR_REG_DIV_TRIG_D1W_TRIGGER_MASK,
					.prediv_trig_offset= IKPS_CLK_MGR_REG_DIV_TRIG_OFFSET,
					.pll_select_offset= IKPS_CLK_MGR_REG_D1W_DIV_OFFSET,
					.pll_select_mask= IKPS_CLK_MGR_REG_D1W_DIV_D1W_PLL_SELECT_MASK,
					.pll_select_shift= IKPS_CLK_MGR_REG_D1W_DIV_D1W_PLL_SELECT_SHIFT,
				},
	.src_clk = {
					.count = 2,
					.src_inx = 1,
					.clk = d1w_peri_clk_src_list,
				},
};

/*
Peri clock name AUXADC
*/
/*peri clk src list*/
static struct clk* auxadc_peri_clk_src_list[] = DEFINE_ARRAY_ARGS(CLK_PTR(crystal),CLK_PTR(var_13m),CLK_PTR(ref_13m));
static struct peri_clk CLK_NAME(auxadc) = {

	.clk =	{
				.flags = AUXADC_PERI_CLK_FLAGS,
				.clk_type = CLK_TYPE_PERI,
				.id	= CLK_AUXADC_PERI_CLK_ID,
				.name = AUXADC_PERI_CLK_NAME_STR,
				.dep_clks = DEFINE_ARRAY_ARGS(CLK_PTR(auxadc_apb),NULL),
				.ops = &gen_peri_clk_ops,
		},
	.ccu_clk = &CLK_NAME(kps),
	.mask_set = 0,
	.policy_bit_mask = IKPS_CLK_MGR_REG_POLICY0_MASK_AUXADC_POLICY0_MASK_MASK,
	.policy_mask_init = DEFINE_ARRAY_ARGS(1,1,1,1),
	.clk_gate_offset = IKPS_CLK_MGR_REG_ADC_CLKGATE_OFFSET,
	.clk_en_mask = IKPS_CLK_MGR_REG_ADC_CLKGATE_AUXADC_CLK_EN_MASK,
	.gating_sel_mask = IKPS_CLK_MGR_REG_ADC_CLKGATE_AUXADC_HW_SW_GATING_SEL_MASK,
	.stprsts_mask = IKPS_CLK_MGR_REG_ADC_CLKGATE_AUXADC_STPRSTS_MASK,
	.volt_lvl_mask = IKPS_CLK_MGR_REG_ADC_CLKGATE_AUXADC_VOLTAGE_LEVEL_MASK,
	.clk_div = {
					.div_offset = IKPS_CLK_MGR_REG_AUXADC_DIV_OFFSET,
					.div_trig_offset= IKPS_CLK_MGR_REG_DIV_TRIG_OFFSET,
					.div_trig_mask= IKPS_CLK_MGR_REG_DIV_TRIG_AUXADC_TRIGGER_MASK,
					.prediv_trig_offset= IKPS_CLK_MGR_REG_DIV_TRIG_OFFSET,
					.pll_select_offset= IKPS_CLK_MGR_REG_AUXADC_DIV_OFFSET,
					.pll_select_mask= IKPS_CLK_MGR_REG_AUXADC_DIV_AUXADC_PLL_SELECT_MASK,
					.pll_select_shift= IKPS_CLK_MGR_REG_AUXADC_DIV_AUXADC_PLL_SELECT_SHIFT,
				},
	.src_clk = {
					.count = 3,
					.src_inx = 1,
					.clk = auxadc_peri_clk_src_list,
				},
};

/*
Peri clock name SSP0_AUDIO
*/
/*peri clk src list*/
static struct clk* ssp0_audio_peri_clk_src_list[] = DEFINE_ARRAY_ARGS(CLK_PTR(crystal),CLK_PTR(ref_312m),CLK_PTR(ref_cx40));
static struct peri_clk CLK_NAME(ssp0_audio) = {

	.clk =	{
				.flags = SSP0_AUDIO_PERI_CLK_FLAGS,
				.clk_type = CLK_TYPE_PERI,
				.id	= CLK_SSP0_AUDIO_PERI_CLK_ID,
				.name = SSP0_AUDIO_PERI_CLK_NAME_STR,
				.dep_clks = DEFINE_ARRAY_ARGS(CLK_PTR(ssp0_apb),NULL),
				.ops = &gen_peri_clk_ops,
		},
	.ccu_clk = &CLK_NAME(kps),
	.mask_set = 0,
	.policy_bit_mask = IKPS_CLK_MGR_REG_POLICY0_MASK_SSP0_POLICY0_MASK_MASK,
	.policy_mask_init = DEFINE_ARRAY_ARGS(1,1,1,1),
	.clk_gate_offset = IKPS_CLK_MGR_REG_SSP0_CLKGATE_OFFSET,
	.clk_en_mask = IKPS_CLK_MGR_REG_SSP0_CLKGATE_SSP0_AUDIO_CLK_EN_MASK,
	.gating_sel_mask = IKPS_CLK_MGR_REG_SSP0_CLKGATE_SSP0_AUDIO_HW_SW_GATING_SEL_MASK,
	.hyst_val_mask = IKPS_CLK_MGR_REG_SSP0_CLKGATE_SSP0_AUDIO_HYST_VAL_MASK,
	.hyst_en_mask = IKPS_CLK_MGR_REG_SSP0_CLKGATE_SSP0_AUDIO_HYST_EN_MASK,
	.stprsts_mask = IKPS_CLK_MGR_REG_SSP0_CLKGATE_SSP0_AUDIO_STPRSTS_MASK,
	.volt_lvl_mask = IKPS_CLK_MGR_REG_SSP0_CLKGATE_SSP0_VOLTAGE_LEVEL_MASK,
	.clk_div = {
					.div_offset = IKPS_CLK_MGR_REG_SSP0_AUDIO_DIV_OFFSET,
					.div_mask = IKPS_CLK_MGR_REG_SSP0_AUDIO_DIV_SSP0_AUDIO_DIV_MASK,
					.div_shift = IKPS_CLK_MGR_REG_SSP0_AUDIO_DIV_SSP0_AUDIO_DIV_SHIFT,
					.div_trig_offset= IKPS_CLK_MGR_REG_DIV_TRIG_OFFSET,
					.div_trig_mask= IKPS_CLK_MGR_REG_DIV_TRIG_SSP0_AUDIO_TRIGGER_MASK,
					.prediv_trig_offset= IKPS_CLK_MGR_REG_DIV_TRIG_OFFSET,
					.prediv_trig_mask= IKPS_CLK_MGR_REG_DIV_TRIG_SSP0_AUDIO_PRE_TRIGGER_MASK,
					.pll_select_offset= IKPS_CLK_MGR_REG_SSP0_AUDIO_DIV_OFFSET,
					.pll_select_mask= IKPS_CLK_MGR_REG_SSP0_AUDIO_DIV_SSP0_AUDIO_PRE_PLL_SELECT_MASK,
					.pll_select_shift= IKPS_CLK_MGR_REG_SSP0_AUDIO_DIV_SSP0_AUDIO_PRE_PLL_SELECT_SHIFT,
				},
	.src_clk = {
					.count = 3,
					.src_inx = 2,
					.clk = ssp0_audio_peri_clk_src_list,
				},
};

/*
Peri clock name SSP1_AUDIO
*/
/*peri clk src list*/
static struct clk* ssp1_audio_peri_clk_src_list[] = DEFINE_ARRAY_ARGS(CLK_PTR(crystal),CLK_PTR(ref_312m),CLK_PTR(ref_cx40));
static struct peri_clk CLK_NAME(ssp1_audio) = {

	.clk =	{
				.flags = SSP1_AUDIO_PERI_CLK_FLAGS,
				.clk_type = CLK_TYPE_PERI,
				.id	= CLK_SSP1_AUDIO_PERI_CLK_ID,
				.name = SSP1_AUDIO_PERI_CLK_NAME_STR,
				.dep_clks = DEFINE_ARRAY_ARGS(CLK_PTR(ssp1_apb),NULL),
				.ops = &gen_peri_clk_ops,
		},
	.ccu_clk = &CLK_NAME(kps),
	.mask_set = 0,
	.policy_bit_mask = IKPS_CLK_MGR_REG_POLICY0_MASK_SSP1_POLICY0_MASK_MASK,
	.policy_mask_init = DEFINE_ARRAY_ARGS(1,1,1,1),
	.clk_gate_offset = IKPS_CLK_MGR_REG_SSP1_CLKGATE_OFFSET,
	.clk_en_mask = IKPS_CLK_MGR_REG_SSP1_CLKGATE_SSP1_AUDIO_CLK_EN_MASK,
	.gating_sel_mask = IKPS_CLK_MGR_REG_SSP1_CLKGATE_SSP1_AUDIO_HW_SW_GATING_SEL_MASK,
	.hyst_val_mask = IKPS_CLK_MGR_REG_SSP1_CLKGATE_SSP1_AUDIO_HYST_VAL_MASK,
	.hyst_en_mask = IKPS_CLK_MGR_REG_SSP1_CLKGATE_SSP1_AUDIO_HYST_EN_MASK,
	.stprsts_mask = IKPS_CLK_MGR_REG_SSP1_CLKGATE_SSP1_AUDIO_STPRSTS_MASK,
	.volt_lvl_mask = IKPS_CLK_MGR_REG_SSP1_CLKGATE_SSP1_VOLTAGE_LEVEL_MASK,
	.clk_div = {
					.div_offset = IKPS_CLK_MGR_REG_SSP1_DIV_OFFSET,
					.div_mask = IKPS_CLK_MGR_REG_SSP1_DIV_SSP1_DIV_MASK,
					.div_shift = IKPS_CLK_MGR_REG_SSP1_DIV_SSP1_DIV_SHIFT,
					.div_trig_offset= IKPS_CLK_MGR_REG_DIV_TRIG_OFFSET,
					.div_trig_mask= IKPS_CLK_MGR_REG_DIV_TRIG_SSP1_AUDIO_TRIGGER_MASK,
					.prediv_trig_offset= IKPS_CLK_MGR_REG_DIV_TRIG_OFFSET,
					.prediv_trig_mask= IKPS_CLK_MGR_REG_DIV_TRIG_SSP1_AUDIO_PRE_TRIGGER_MASK,
					.pll_select_offset= IKPS_CLK_MGR_REG_SSP1_DIV_OFFSET,
					.pll_select_mask= IKPS_CLK_MGR_REG_SSP1_DIV_SSP1_PLL_SELECT_MASK,
					.pll_select_shift= IKPS_CLK_MGR_REG_SSP1_DIV_SSP1_PLL_SELECT_SHIFT,
				},
	.src_clk = {
					.count = 3,
					.src_inx = 0,
					.clk = ssp1_audio_peri_clk_src_list,
				},
};

/*
Peri clock name BSC1
*/
/*peri clk src list*/
static struct clk* bsc1_peri_clk_src_list[] = DEFINE_ARRAY_ARGS(CLK_PTR(crystal),CLK_PTR(var_104m),CLK_PTR(ref_104m),CLK_PTR(var_13m),CLK_PTR(ref_13m));
static struct peri_clk CLK_NAME(bsc1) = {

	.clk =	{
				.flags = BSC1_PERI_CLK_FLAGS,
				.clk_type = CLK_TYPE_PERI,
				.id	= CLK_BSC1_PERI_CLK_ID,
				.name = BSC1_PERI_CLK_NAME_STR,
				.dep_clks = DEFINE_ARRAY_ARGS(CLK_PTR(bsc1_apb),NULL),
				.ops = &gen_peri_clk_ops,
		},
	.ccu_clk = &CLK_NAME(kps),
	.mask_set = 0,
	.policy_bit_mask = IKPS_CLK_MGR_REG_POLICY0_MASK_BSC1_POLICY0_MASK_MASK,
	.policy_mask_init = DEFINE_ARRAY_ARGS(1,1,1,1),
	.clk_gate_offset = IKPS_CLK_MGR_REG_BSC1_CLKGATE_OFFSET,
	.clk_en_mask = IKPS_CLK_MGR_REG_BSC1_CLKGATE_BSC1_CLK_EN_MASK,
	.gating_sel_mask = IKPS_CLK_MGR_REG_BSC1_CLKGATE_BSC1_HW_SW_GATING_SEL_MASK,
	.stprsts_mask = IKPS_CLK_MGR_REG_BSC1_CLKGATE_BSC1_STPRSTS_MASK,
	.volt_lvl_mask = IKPS_CLK_MGR_REG_BSC1_CLKGATE_BSC1_VOLTAGE_LEVEL_MASK,
	.clk_div = {
					.div_offset = IKPS_CLK_MGR_REG_BSC1_DIV_OFFSET,
					.div_trig_offset= IKPS_CLK_MGR_REG_DIV_TRIG_OFFSET,
					.div_trig_mask= IKPS_CLK_MGR_REG_DIV_TRIG_BSC1_TRIGGER_MASK,
					.pll_select_offset= IKPS_CLK_MGR_REG_BSC1_DIV_OFFSET,
					.pll_select_mask= IKPS_CLK_MGR_REG_BSC1_DIV_BSC1_PLL_SELECT_MASK,
					.pll_select_shift= IKPS_CLK_MGR_REG_BSC1_DIV_BSC1_PLL_SELECT_SHIFT,
				},
	.src_clk = {
					.count = 5,
					.src_inx = 3,
					.clk = bsc1_peri_clk_src_list,
				},
};

/*
Peri clock name BSC2
*/
/*peri clk src list*/
static struct clk* bsc2_peri_clk_src_list[] = DEFINE_ARRAY_ARGS(CLK_PTR(crystal),CLK_PTR(var_104m),CLK_PTR(ref_104m),CLK_PTR(var_13m),CLK_PTR(ref_13m));
static struct peri_clk CLK_NAME(bsc2) = {

	.clk =	{
				.flags = BSC2_PERI_CLK_FLAGS,
				.clk_type = CLK_TYPE_PERI,
				.id	= CLK_BSC2_PERI_CLK_ID,
				.name = BSC2_PERI_CLK_NAME_STR,
				.dep_clks = DEFINE_ARRAY_ARGS(CLK_PTR(bsc2_apb),NULL),
				.ops = &gen_peri_clk_ops,
		},
	.ccu_clk = &CLK_NAME(kps),
	.mask_set = 0,
	.policy_bit_mask = IKPS_CLK_MGR_REG_POLICY0_MASK_BSC2_POLICY0_MASK_MASK,
	.policy_mask_init = DEFINE_ARRAY_ARGS(1,1,1,1),
	.clk_gate_offset = IKPS_CLK_MGR_REG_BSC2_CLKGATE_OFFSET,
	.clk_en_mask = IKPS_CLK_MGR_REG_BSC2_CLKGATE_BSC2_CLK_EN_MASK,
	.gating_sel_mask = IKPS_CLK_MGR_REG_BSC2_CLKGATE_BSC2_HW_SW_GATING_SEL_MASK,
	.stprsts_mask = IKPS_CLK_MGR_REG_BSC2_CLKGATE_BSC2_STPRSTS_MASK,
	.volt_lvl_mask = IKPS_CLK_MGR_REG_BSC2_CLKGATE_BSC2_VOLTAGE_LEVEL_MASK,
	.clk_div = {
					.div_offset = IKPS_CLK_MGR_REG_BSC2_DIV_OFFSET,
					.div_trig_offset= IKPS_CLK_MGR_REG_DIV_TRIG_OFFSET,
					.div_trig_mask= IKPS_CLK_MGR_REG_DIV_TRIG_BSC2_TRIGGER_MASK,
					.pll_select_offset= IKPS_CLK_MGR_REG_BSC2_DIV_OFFSET,
					.pll_select_mask= IKPS_CLK_MGR_REG_BSC2_DIV_BSC2_PLL_SELECT_MASK,
					.pll_select_shift= IKPS_CLK_MGR_REG_BSC2_DIV_BSC2_PLL_SELECT_SHIFT,
				},
	.src_clk = {
					.count = 5,
					.src_inx = 3,
					.clk = bsc2_peri_clk_src_list,
				},
};

/*
Peri clock name PWM
*/
/*peri clk src list*/
static struct peri_clk CLK_NAME(pwm) = {

	.clk =	{
				.flags = PWM_PERI_CLK_FLAGS,
				.clk_type = CLK_TYPE_PERI,
				.id	= CLK_PWM_PERI_CLK_ID,
				.name = PWM_PERI_CLK_NAME_STR,
				.dep_clks = DEFINE_ARRAY_ARGS(CLK_PTR(pwm_apb),NULL),
				.ops = &gen_peri_clk_ops,
				.rate = FREQ_MHZ(26),
		},
	.ccu_clk = &CLK_NAME(kps),
	.mask_set = 0,
	.policy_bit_mask = IKPS_CLK_MGR_REG_POLICY0_MASK_PWM_POLICY0_MASK_MASK,
	.policy_mask_init = DEFINE_ARRAY_ARGS(1,1,1,1),
	.clk_gate_offset = IKPS_CLK_MGR_REG_PWM_CLKGATE_OFFSET,
	.clk_en_mask = IKPS_CLK_MGR_REG_PWM_CLKGATE_PWM_CLK_EN_MASK,
	.gating_sel_mask = IKPS_CLK_MGR_REG_PWM_CLKGATE_PWM_HW_SW_GATING_SEL_MASK,
	.stprsts_mask = IKPS_CLK_MGR_REG_PWM_CLKGATE_PWM_STPRSTS_MASK,
	.volt_lvl_mask = IKPS_CLK_MGR_REG_PWM_CLKGATE_PWM_VOLTAGE_LEVEL_MASK,
};

/*
Peri clock name MSPRO
*/
/*peri clk src list*/
static struct clk* mspro_peri_clk_src_list[] = DEFINE_ARRAY_ARGS(CLK_PTR(crystal),CLK_PTR(var_312m));
static struct peri_clk CLK_NAME(mspro) = {

	.clk =	{
				.flags = MSPRO_PERI_CLK_FLAGS,
				.clk_type = CLK_TYPE_PERI,
				.id	= CLK_MSPRO_PERI_CLK_ID,
				.name = MSPRO_PERI_CLK_NAME_STR,
				.dep_clks = DEFINE_ARRAY_ARGS(CLK_PTR(mspro_ahb),NULL),
				.ops = &gen_peri_clk_ops,
		},
	.ccu_clk = &CLK_NAME(kps),
	.mask_set = 0,
	.policy_bit_mask = IKPS_CLK_MGR_REG_POLICY0_MASK_MSPRO_POLICY0_MASK_MASK,
	.policy_mask_init = DEFINE_ARRAY_ARGS(1,1,1,1),
	.clk_gate_offset = IKPS_CLK_MGR_REG_MSPRO_CLKGATE_OFFSET,
	.clk_en_mask = IKPS_CLK_MGR_REG_MSPRO_CLKGATE_MSPRO_CLK_EN_MASK,
	.gating_sel_mask = IKPS_CLK_MGR_REG_MSPRO_CLKGATE_MSPRO_HW_SW_GATING_SEL_MASK,
	.stprsts_mask = IKPS_CLK_MGR_REG_MSPRO_CLKGATE_MSPRO_STPRSTS_MASK,
	.volt_lvl_mask = IKPS_CLK_MGR_REG_MSPRO_CLKGATE_MSPRO_VOLTAGE_LEVEL_MASK,
	.clk_div = {
					.div_offset = IKPS_CLK_MGR_REG_MSPRO_DIV_OFFSET,
					.div_mask = IKPS_CLK_MGR_REG_MSPRO_DIV_MSPRO_DIV_MASK,
					.div_shift = IKPS_CLK_MGR_REG_MSPRO_DIV_MSPRO_DIV_SHIFT,
					.div_trig_offset= IKPS_CLK_MGR_REG_DIV_TRIG_OFFSET,
					.div_trig_mask= IKPS_CLK_MGR_REG_DIV_TRIG_MSPRO_TRIGGER_MASK,
					.pll_select_offset= IKPS_CLK_MGR_REG_MSPRO_DIV_OFFSET,
					.pll_select_mask= IKPS_CLK_MGR_REG_MSPRO_DIV_MSPRO_PLL_SELECT_MASK,
					.pll_select_shift= IKPS_CLK_MGR_REG_MSPRO_DIV_MSPRO_PLL_SELECT_SHIFT,
				},
	.src_clk = {
					.count = 2,
					.src_inx = 1,
					.clk = mspro_peri_clk_src_list,
				},
};

/*
Peri clock name SSP0
*/
#ifdef CONFIG_KONA_PI_MGR
static struct clk_dfs ssp0_dfs =
	{
		.dfs_policy = CLK_DFS_POLICY_STATE,
		. policy_param = PI_OPP_ECONOMY,
				.opp_weightage = {
							[PI_OPP_ECONOMY] = 25,
							[PI_OPP_NORMAL] = 0,
						},

	};
#endif

/*
Peri clock name SSP0
*/
/*peri clk src list*/
static struct clk* ssp0_peri_clk_src_list[] = DEFINE_ARRAY_ARGS(CLK_PTR(crystal),CLK_PTR(var_104m),CLK_PTR(ref_104m),CLK_PTR(var_96m),CLK_PTR(ref_96m));
static struct peri_clk CLK_NAME(ssp0) = {

	.clk =	{
				.flags = SSP0_PERI_CLK_FLAGS,
				.clk_type = CLK_TYPE_PERI,
				.id	= CLK_SSP0_PERI_CLK_ID,
				.name = SSP0_PERI_CLK_NAME_STR,
				.dep_clks = DEFINE_ARRAY_ARGS(CLK_PTR(ssp0_apb),NULL),
				.ops = &gen_peri_clk_ops,
		},
	.ccu_clk = &CLK_NAME(kps),
	.mask_set = 0,
#ifdef CONFIG_KONA_PI_MGR
	.clk_dfs = &ssp0_dfs,
#endif
	.policy_bit_mask = IKPS_CLK_MGR_REG_POLICY0_MASK_SSP0_POLICY0_MASK_MASK,
	.policy_mask_init = DEFINE_ARRAY_ARGS(1,1,1,1),
	.clk_gate_offset = IKPS_CLK_MGR_REG_SSP0_CLKGATE_OFFSET,
	.clk_en_mask = IKPS_CLK_MGR_REG_SSP0_CLKGATE_SSP0_CLK_EN_MASK,
	.gating_sel_mask = IKPS_CLK_MGR_REG_SSP0_CLKGATE_SSP0_HW_SW_GATING_SEL_MASK,
	.stprsts_mask = IKPS_CLK_MGR_REG_SSP0_CLKGATE_SSP0_STPRSTS_MASK,
	.volt_lvl_mask = IKPS_CLK_MGR_REG_SSP0_CLKGATE_SSP0_VOLTAGE_LEVEL_MASK,
	.clk_div = {
					.div_offset = IKPS_CLK_MGR_REG_SSP0_DIV_OFFSET,
					.div_mask = IKPS_CLK_MGR_REG_SSP0_DIV_SSP0_DIV_MASK,
					.div_shift = IKPS_CLK_MGR_REG_SSP0_DIV_SSP0_DIV_SHIFT,
					.div_trig_offset= IKPS_CLK_MGR_REG_DIV_TRIG_OFFSET,
					.div_trig_mask= IKPS_CLK_MGR_REG_DIV_TRIG_SSP0_TRIGGER_MASK,
					.pll_select_offset= IKPS_CLK_MGR_REG_SSP0_DIV_OFFSET,
					.pll_select_mask= IKPS_CLK_MGR_REG_SSP0_DIV_SSP0_PLL_SELECT_MASK,
					.pll_select_shift= IKPS_CLK_MGR_REG_SSP0_DIV_SSP0_PLL_SELECT_SHIFT,
				},
	.src_clk = {
					.count = 5,
					.src_inx = 0,
					.clk = ssp0_peri_clk_src_list,
				},
};

/*
Peri clock name SSP1
*/
/*peri clk src list*/
static struct clk* ssp1_peri_clk_src_list[] = DEFINE_ARRAY_ARGS(CLK_PTR(crystal),CLK_PTR(var_104m),CLK_PTR(ref_104m),CLK_PTR(var_96m),CLK_PTR(ref_96m));
static struct peri_clk CLK_NAME(ssp1) = {

	.clk =	{
				.flags = SSP1_PERI_CLK_FLAGS,
				.clk_type = CLK_TYPE_PERI,
				.id	= CLK_SSP1_PERI_CLK_ID,
				.name = SSP1_PERI_CLK_NAME_STR,
				.dep_clks = DEFINE_ARRAY_ARGS(CLK_PTR(ssp1_apb),NULL),
				.ops = &gen_peri_clk_ops,
		},
	.ccu_clk = &CLK_NAME(kps),
	.mask_set = 0,
#ifdef CONFIG_KONA_PI_MGR
	.clk_dfs = &ssp0_dfs,
#endif
	.policy_bit_mask = IKPS_CLK_MGR_REG_POLICY0_MASK_SSP1_POLICY0_MASK_MASK,
	.policy_mask_init = DEFINE_ARRAY_ARGS(1,1,1,1),
	.clk_gate_offset = IKPS_CLK_MGR_REG_SSP1_CLKGATE_OFFSET,
	.clk_en_mask = IKPS_CLK_MGR_REG_SSP1_CLKGATE_SSP1_CLK_EN_MASK,
	.gating_sel_mask = IKPS_CLK_MGR_REG_SSP1_CLKGATE_SSP1_HW_SW_GATING_SEL_MASK,
	.stprsts_mask = IKPS_CLK_MGR_REG_SSP1_CLKGATE_SSP1_STPRSTS_MASK,
	.volt_lvl_mask = IKPS_CLK_MGR_REG_SSP1_CLKGATE_SSP1_VOLTAGE_LEVEL_MASK,
	.clk_div = {
					.div_offset = IKPS_CLK_MGR_REG_SSP1_DIV_OFFSET,
					.div_mask = IKPS_CLK_MGR_REG_SSP1_DIV_SSP1_DIV_MASK,
					.div_shift = IKPS_CLK_MGR_REG_SSP1_DIV_SSP1_DIV_SHIFT,
					.div_trig_offset= IKPS_CLK_MGR_REG_DIV_TRIG_OFFSET,
					.div_trig_mask= IKPS_CLK_MGR_REG_DIV_TRIG_SSP1_TRIGGER_MASK,
					.pll_select_offset= IKPS_CLK_MGR_REG_SSP1_DIV_OFFSET,
					.pll_select_mask= IKPS_CLK_MGR_REG_SSP1_DIV_SSP1_PLL_SELECT_MASK,
					.pll_select_shift= IKPS_CLK_MGR_REG_SSP1_DIV_SSP1_PLL_SELECT_SHIFT,
				},
	.src_clk = {
					.count = 5,
					.src_inx = 0,
					.clk = ssp1_peri_clk_src_list,
				},
};
/*
Peri clock name TIMERS
*/
/*peri clk src list*/
static struct clk* timers_peri_clk_src_list[] = DEFINE_ARRAY_ARGS(CLK_PTR(ref_1m),CLK_PTR(ref_32k));
static struct peri_clk CLK_NAME(timers) = {
    .clk =	{
	.flags = TIMERS_PERI_CLK_FLAGS,
	.clk_type = CLK_TYPE_PERI,
	.id	= CLK_TIMERS_PERI_CLK_ID,
	.name = TIMERS_PERI_CLK_NAME_STR,
	.dep_clks = DEFINE_ARRAY_ARGS(CLK_PTR(timers_apb),NULL),
	.rate = 0,
	.ops = &gen_peri_clk_ops,
    },
    .ccu_clk = &CLK_NAME(kps),
    .mask_set = 0,
    .policy_bit_mask = IKPS_CLK_MGR_REG_POLICY0_MASK_TIMERS_POLICY0_MASK_MASK,
    .policy_mask_init = DEFINE_ARRAY_ARGS(1,1,1,1),
    .clk_gate_offset = IKPS_CLK_MGR_REG_TIMERS_CLKGATE_OFFSET,
    .clk_en_mask = IKPS_CLK_MGR_REG_TIMERS_CLKGATE_TIMERS_CLK_EN_MASK,
    .gating_sel_mask = IKPS_CLK_MGR_REG_TIMERS_CLKGATE_TIMERS_HW_SW_GATING_SEL_MASK,
    .stprsts_mask = IKPS_CLK_MGR_REG_TIMERS_CLKGATE_TIMERS_STPRSTS_MASK,
    .volt_lvl_mask = IKPS_CLK_MGR_REG_TIMERS_CLKGATE_TIMERS_VOLTAGE_LEVEL_MASK,
    .clk_div = {
	.div_trig_offset= IKPS_CLK_MGR_REG_DIV_TRIG_OFFSET,
	.div_trig_mask= IKPS_CLK_MGR_REG_DIV_TRIG_TIMERS_TRIGGER_MASK,
	.pll_select_offset= IKPS_CLK_MGR_REG_TIMERS_DIV_OFFSET,
	.pll_select_mask= IKPS_CLK_MGR_REG_TIMERS_DIV_TIMERS_PLL_SELECT_MASK,
	.pll_select_shift= IKPS_CLK_MGR_REG_TIMERS_DIV_TIMERS_PLL_SELECT_SHIFT,
    },
    .src_clk = {
	.count = 2,
	.src_inx = 1,
	.clk = timers_peri_clk_src_list,
    },
};

/*
Peri clock name SPUM_OPEN
*/

#ifdef CONFIG_KONA_PI_MGR
static struct clk_dfs spum_dfs =
	{
		.dfs_policy = CLK_DFS_POLICY_STATE,
		. policy_param = PI_OPP_NORMAL,
	};
#endif

/*peri clk src list*/
static struct clk* spum_open_peri_clk_src_list[] = DEFINE_ARRAY_ARGS(CLK_PTR(var_312m),CLK_PTR(ref_312m));
static struct peri_clk CLK_NAME(spum_open) = {
    .clk =	{
	.flags = SPUM_OPEN_PERI_CLK_FLAGS,
	.clk_type = CLK_TYPE_PERI,
	.id	= CLK_SPUM_OPEN_PERI_CLK_ID,
	.name = SPUM_OPEN_PERI_CLK_NAME_STR,
	.dep_clks = DEFINE_ARRAY_ARGS(CLK_PTR(spum_open_axi),NULL),
	.rate = 0,
	.ops = &gen_peri_clk_ops,
    },
    .ccu_clk = &CLK_NAME(kps),
    .mask_set = 0,
#ifdef CONFIG_KONA_PI_MGR
	.clk_dfs =  &spum_dfs,
#endif
    .policy_bit_mask = IKPS_CLK_MGR_REG_POLICY0_MASK_SPUM_OPEN_POLICY0_MASK_MASK,
    .policy_mask_init = DEFINE_ARRAY_ARGS(1,1,1,1),
    .clk_gate_offset = IKPS_CLK_MGR_REG_SPUM_OPEN_CLKGATE_OFFSET,
    .clk_en_mask = IKPS_CLK_MGR_REG_SPUM_OPEN_CLKGATE_SPUM_OPEN_CLK_EN_MASK,
    .gating_sel_mask = IKPS_CLK_MGR_REG_SPUM_OPEN_CLKGATE_SPUM_OPEN_HW_SW_GATING_SEL_MASK,
    .hyst_val_mask = IKPS_CLK_MGR_REG_SPUM_OPEN_CLKGATE_SPUM_OPEN_HYST_VAL_MASK,
    .hyst_en_mask = IKPS_CLK_MGR_REG_SPUM_OPEN_CLKGATE_SPUM_OPEN_HYST_EN_MASK,
    .stprsts_mask = IKPS_CLK_MGR_REG_SPUM_OPEN_CLKGATE_SPUM_OPEN_STPRSTS_MASK,
    .clk_div = {
	.div_offset = IKPS_CLK_MGR_REG_SPUM_OPEN_DIV_OFFSET,
	.div_mask = IKPS_CLK_MGR_REG_SPUM_OPEN_DIV_SPUM_OPEN_DIV_MASK,
	.div_shift = IKPS_CLK_MGR_REG_SPUM_OPEN_DIV_SPUM_OPEN_DIV_SHIFT,
	.div_trig_offset= IKPS_CLK_MGR_REG_DIV_TRIG_OFFSET,
	.div_trig_mask= IKPS_CLK_MGR_REG_DIV_TRIG_SPUM_OPEN_TRIGGER_MASK,
	.diether_bits= 1,
	.pll_select_offset= IKPS_CLK_MGR_REG_SPUM_OPEN_DIV_OFFSET,
	.pll_select_mask= IKPS_CLK_MGR_REG_SPUM_OPEN_DIV_SPUM_OPEN_PLL_SELECT_MASK,
	.pll_select_shift= IKPS_CLK_MGR_REG_SPUM_OPEN_DIV_SPUM_OPEN_PLL_SELECT_SHIFT,
    },
    .src_clk = {
	.count = 2,
	.src_inx = 0,
	.clk = spum_open_peri_clk_src_list,
    },
};

/*
Peri clock name SPUM_SEC
*/
/*peri clk src list*/
static struct clk* spum_sec_peri_clk_src_list[] = DEFINE_ARRAY_ARGS(CLK_PTR(var_312m),CLK_PTR(ref_312m));
static struct peri_clk CLK_NAME(spum_sec) = {
    .clk =	{
	.flags = SPUM_SEC_PERI_CLK_FLAGS,
	.clk_type = CLK_TYPE_PERI,
	.id	= CLK_SPUM_SEC_PERI_CLK_ID,
	.name = SPUM_SEC_PERI_CLK_NAME_STR,
	.dep_clks = DEFINE_ARRAY_ARGS(CLK_PTR(spum_sec_axi),NULL),
	.rate = 0,
	.ops = &gen_peri_clk_ops,
    },
    .ccu_clk = &CLK_NAME(kps),
#ifdef CONFIG_KONA_PI_MGR
	.clk_dfs =  &spum_dfs,
#endif
    .mask_set = 0,
    .policy_bit_mask = IKPS_CLK_MGR_REG_POLICY0_MASK_SPUM_SEC_POLICY0_MASK_MASK,
    .policy_mask_init = DEFINE_ARRAY_ARGS(1,1,1,1),
    .clk_gate_offset = IKPS_CLK_MGR_REG_SPUM_SEC_CLKGATE_OFFSET,
    .clk_en_mask = IKPS_CLK_MGR_REG_SPUM_SEC_CLKGATE_SPUM_SEC_CLK_EN_MASK,
    .gating_sel_mask = IKPS_CLK_MGR_REG_SPUM_SEC_CLKGATE_SPUM_SEC_HW_SW_GATING_SEL_MASK,
    .hyst_val_mask = IKPS_CLK_MGR_REG_SPUM_SEC_CLKGATE_SPUM_SEC_HYST_VAL_MASK,
    .hyst_en_mask = IKPS_CLK_MGR_REG_SPUM_SEC_CLKGATE_SPUM_SEC_HYST_EN_MASK,
    .stprsts_mask = IKPS_CLK_MGR_REG_SPUM_SEC_CLKGATE_SPUM_SEC_STPRSTS_MASK,
    .clk_div = {
	.div_offset = IKPS_CLK_MGR_REG_SPUM_SEC_DIV_OFFSET,
	.div_mask = IKPS_CLK_MGR_REG_SPUM_SEC_DIV_SPUM_SEC_DIV_MASK,
	.div_shift = IKPS_CLK_MGR_REG_SPUM_SEC_DIV_SPUM_SEC_DIV_SHIFT,
	.div_trig_offset= IKPS_CLK_MGR_REG_DIV_TRIG_OFFSET,
	.div_trig_mask= IKPS_CLK_MGR_REG_DIV_TRIG_SPUM_SEC_TRIGGER_MASK,
	.diether_bits= 1,
	.pll_select_offset= IKPS_CLK_MGR_REG_SPUM_SEC_DIV_OFFSET,
	.pll_select_mask= IKPS_CLK_MGR_REG_SPUM_SEC_DIV_SPUM_SEC_PLL_SELECT_MASK,
	.pll_select_shift= IKPS_CLK_MGR_REG_SPUM_SEC_DIV_SPUM_SEC_PLL_SELECT_SHIFT,
    },
    .src_clk = {
	.count = 2,
	.src_inx = 0,
	.clk = spum_sec_peri_clk_src_list,
    },
};

/*
BUS clock name MPHI_AHB
*/
#ifdef CONFIG_KONA_PI_MGR
static struct clk_dfs mphi_ahb_clk_dfs =
	{
		.dfs_policy = CLK_DFS_POLICY_STATE,
		. policy_param = PI_OPP_NORMAL,
	};
#endif

static struct bus_clk CLK_NAME(mphi_ahb) = {

 .clk =	{
				.flags = MPHI_AHB_BUS_CLK_FLAGS,
				.clk_type = CLK_TYPE_BUS,
				.id	= CLK_MPHI_AHB_BUS_CLK_ID,
				.name = MPHI_AHB_BUS_CLK_NAME_STR,
				.dep_clks = DEFINE_ARRAY_ARGS(NULL),
				.ops = &gen_bus_clk_ops,
		},
 .ccu_clk = &CLK_NAME(kps),
#ifdef CONFIG_KONA_PI_MGR
 .clk_dfs = &mphi_ahb_clk_dfs,
#endif
 .clk_gate_offset  = IKPS_CLK_MGR_REG_MPHI_CLKGATE_OFFSET,
 .clk_en_mask = IKPS_CLK_MGR_REG_MPHI_CLKGATE_MPHI_AHB_CLK_EN_MASK,
 .gating_sel_mask =
	IKPS_CLK_MGR_REG_MPHI_CLKGATE_MPHI_AHB_HW_SW_GATING_SEL_MASK,
 .stprsts_mask = IKPS_CLK_MGR_REG_MPHI_CLKGATE_MPHI_AHB_STPRSTS_MASK,
 .freq_tbl_index = -1,
 .src_clk = NULL,
};


/*Island specifc handlers*/

int clk_set_pll_pwr_on_idle(int pll_id, int enable)
{
    u32 reg_val = 0;
	int ret = 0;
	/* enable write access*/
    switch(pll_id)
	{
    case ROOT_CCU_PLL0A:
		ccu_write_access_enable(&CLK_NAME(root),true);
    	reg_val = readl(CLK_NAME(root).ccu_clk_mgr_base + IROOT_CLK_MGR_REG_PLL0A_OFFSET);
		if(enable)
			reg_val |= IROOT_CLK_MGR_REG_PLL0A_PLL0_IDLE_PWRDWN_SW_OVRRIDE_MASK;
		else
			reg_val &= ~IROOT_CLK_MGR_REG_PLL0A_PLL0_IDLE_PWRDWN_SW_OVRRIDE_MASK;
		writel(reg_val , CLK_NAME(root).ccu_clk_mgr_base + IROOT_CLK_MGR_REG_PLL0A_OFFSET);
		ccu_write_access_enable(&CLK_NAME(root),false);
		break;

    case ROOT_CCU_PLL1A:
		ccu_write_access_enable(&CLK_NAME(root),true);
    	reg_val = readl(CLK_NAME(root).ccu_clk_mgr_base + IROOT_CLK_MGR_REG_PLL1A_OFFSET);
		if(enable)
			reg_val |= IROOT_CLK_MGR_REG_PLL1A_PLL1_IDLE_PWRDWN_SW_OVRRIDE_MASK;
		else
			reg_val &= ~IROOT_CLK_MGR_REG_PLL1A_PLL1_IDLE_PWRDWN_SW_OVRRIDE_MASK;
		writel(reg_val , CLK_NAME(root).ccu_clk_mgr_base + IROOT_CLK_MGR_REG_PLL1A_OFFSET);
		ccu_write_access_enable(&CLK_NAME(root),false);

    	break;
    default:
    	ret =  -EINVAL;
		break;
    }

    return ret;
}
EXPORT_SYMBOL(clk_set_pll_pwr_on_idle);

int clk_set_crystal_pwr_on_idle(int enable)
{
    u32 reg_val = 0;
	/* enable write access*/
	ccu_write_access_enable(&CLK_NAME(root),true);

    reg_val = readl(KONA_ROOT_CLK_VA + IROOT_CLK_MGR_REG_CRYSTALCTL_OFFSET);
    if(enable)
		reg_val |= IROOT_CLK_MGR_REG_CRYSTALCTL_CRYSTAL_IDLE_PWRDWN_SW_OVRRIDE_MASK;
    else
		reg_val &= ~IROOT_CLK_MGR_REG_CRYSTALCTL_CRYSTAL_IDLE_PWRDWN_SW_OVRRIDE_MASK;

    writel(reg_val , KONA_ROOT_CLK_VA + IROOT_CLK_MGR_REG_CRYSTALCTL_OFFSET);
	/* disable write access*/
	ccu_write_access_enable(&CLK_NAME(root), false);

    return 0;
}
EXPORT_SYMBOL(clk_set_crystal_pwr_on_idle);

int root_ccu_clk_init(struct clk* clk)
{
	struct ccu_clk * ccu_clk;

	if(clk->clk_type != CLK_TYPE_CCU)
		return -EPERM;

	if(clk->init)
		return 0;

	ccu_clk = to_ccu_clk(clk);

	clk_dbg("%s - %s\n",__func__, clk->name);


	clk_set_pll_pwr_on_idle(ROOT_CCU_PLL0A, 1);
    clk_set_pll_pwr_on_idle(ROOT_CCU_PLL1A, 1);
	clk_set_crystal_pwr_on_idle(1);

	/* enable write access*/
	ccu_write_access_enable(ccu_clk,true);
	//reg_val = readl(KONA_ROOT_CLK_VA + IROOT_CLK_MGR_REG_DIG_CLKGATE_OFFSET);
    //reg_val &= ~(ROOT_CLK_MGR_REG_DIG_CLKGATE_DIGITAL_CH0_CLK_EN_MASK | IROOT_CLK_MGR_REG_DIG_CLKGATE_DIGITAL_CH1_CLK_EN_MASK);
    //writel(reg_val, KONA_ROOT_CLK_VA + IROOT_CLK_MGR_REG_DIG_CLKGATE_OFFSET);

    /* Var_312M and Var_96M clocks default PLL is wrong. correcting here.*/
    writel (0x1, KONA_ROOT_CLK_VA  + IROOT_CLK_MGR_REG_VAR_312M_DIV_OFFSET);
    writel (0x1, KONA_ROOT_CLK_VA  + IROOT_CLK_MGR_REG_VAR_48M_DIV_OFFSET);

	/* disable write access*/
	ccu_write_access_enable(ccu_clk, false);

	return 0;
}
/* table for registering clock */
static struct __init clk_lookup island_clk_tbl[] =
{
	/* All the CCUs are registered first */
	BRCM_REGISTER_CLK(KPROC_CCU_CLK_NAME_STR,NULL,kproc),
	BRCM_REGISTER_CLK(ROOT_CCU_CLK_NAME_STR,NULL,root),
	BRCM_REGISTER_CLK(KHUB_CCU_CLK_NAME_STR,NULL,khub),
	BRCM_REGISTER_CLK(KHUBAON_CCU_CLK_NAME_STR,NULL,khubaon),
	BRCM_REGISTER_CLK(KPM_CCU_CLK_NAME_STR,NULL,kpm),
	BRCM_REGISTER_CLK(KPS_CCU_CLK_NAME_STR,NULL,kps),
	/* CCU registration end */

	BRCM_REGISTER_CLK(ARM_CORE_CLK_NAME_STR,NULL,a9_core),
	BRCM_REGISTER_CLK(ARM_SWITCH_CLK_NAME_STR,NULL,arm_switch),
	BRCM_REGISTER_CLK(A9_PLL_CLK_NAME_STR,NULL,a9_pll),
	BRCM_REGISTER_CLK(A9_PLL_CHNL0_CLK_NAME_STR,NULL,a9_pll_chnl0),
	BRCM_REGISTER_CLK(A9_PLL_CHNL1_CLK_NAME_STR,NULL,a9_pll_chnl1),

	BRCM_REGISTER_CLK(FRAC_1M_REF_CLK_NAME_STR,NULL,frac_1m),
	BRCM_REGISTER_CLK(REF_96M_VARVDD_REF_CLK_NAME_STR,NULL,ref_96m_varvdd),
	BRCM_REGISTER_CLK(REF_96M_REF_CLK_NAME_STR,NULL,ref_96m),
	BRCM_REGISTER_CLK(VAR_96M_REF_CLK_NAME_STR,NULL,var_96m),
	BRCM_REGISTER_CLK(VAR_500M_VARVDD_REF_CLK_NAME_STR,NULL,var_500m_varvdd),
	BRCM_REGISTER_CLK(REF_312M_REF_CLK_NAME_STR,NULL,ref_312m),
	BRCM_REGISTER_CLK(REF_208M_REF_CLK_NAME_STR,NULL,ref_208m),
	BRCM_REGISTER_CLK(REF_156M_REF_CLK_NAME_STR,NULL,ref_156m),
	BRCM_REGISTER_CLK(REF_104M_REF_CLK_NAME_STR,NULL,ref_104m),
	BRCM_REGISTER_CLK(REF_52M_REF_CLK_NAME_STR,NULL,ref_52m),
	BRCM_REGISTER_CLK(REF_13M_REF_CLK_NAME_STR,NULL,ref_13m),
	BRCM_REGISTER_CLK(REF_26M_REF_CLK_NAME_STR,NULL,ref_26m),
	BRCM_REGISTER_CLK(VAR_312M_REF_CLK_NAME_STR,NULL,var_312m),
	BRCM_REGISTER_CLK(VAR_208M_REF_CLK_NAME_STR,NULL,var_208m),
	BRCM_REGISTER_CLK(VAR_156M_REF_CLK_NAME_STR,NULL,var_156m),
	BRCM_REGISTER_CLK(VAR_104M_REF_CLK_NAME_STR,NULL,var_104m),
	BRCM_REGISTER_CLK(VAR_52M_REF_CLK_NAME_STR,NULL,var_52m),
	BRCM_REGISTER_CLK(VAR_13M_REF_CLK_NAME_STR,NULL,var_13m),
	BRCM_REGISTER_CLK(DFT_19_5M_REF_CLK_NAME_STR,NULL,dft_19_5m),
	BRCM_REGISTER_CLK(REF_CX40_VARVDD_REF_CLK_NAME_STR,NULL,ref_cx40_varvdd),
	BRCM_REGISTER_CLK(REF_CX40_REF_CLK_NAME_STR,NULL,ref_cx40),
	BRCM_REGISTER_CLK(REF_1M_REF_CLK_NAME_STR,NULL,ref_1m),
	BRCM_REGISTER_CLK(REF_32K_REF_CLK_NAME_STR,NULL,ref_32k),
	BRCM_REGISTER_CLK(PMU_BSC_VAR_REF_CLK_NAME_STR,NULL,pmu_bsc_var),
	BRCM_REGISTER_CLK(BBL_32K_REF_CLK_NAME_STR,NULL,bbl_32k),
	BRCM_REGISTER_CLK(NOR_APB_BUS_CLK_NAME_STR,NULL,nor_apb),
	BRCM_REGISTER_CLK(TMON_APB_BUS_CLK_NAME_STR,NULL,tmon_apb),
	BRCM_REGISTER_CLK(APB5_BUS_CLK_NAME_STR,NULL,apb5),
	BRCM_REGISTER_CLK(CTI_APB_BUS_CLK_NAME_STR,NULL,cti_apb),
	BRCM_REGISTER_CLK(FUNNEL_APB_BUS_CLK_NAME_STR,NULL,funnel_apb),
	BRCM_REGISTER_CLK(TPIU_APB_BUS_CLK_NAME_STR,NULL,tpiu_apb),
	BRCM_REGISTER_CLK(VC_ITM_APB_BUS_CLK_NAME_STR,NULL,vc_itm_apb),
	BRCM_REGISTER_CLK(HSI_APB_BUS_CLK_NAME_STR,NULL,hsi_apb),
	BRCM_REGISTER_CLK(ETB_APB_BUS_CLK_NAME_STR,NULL,etb_apb),
	BRCM_REGISTER_CLK(FINAL_FUNNEL_APB_BUS_CLK_NAME_STR,NULL,final_funnel_apb),
	BRCM_REGISTER_CLK(APB10_BUS_CLK_NAME_STR,NULL,apb10),
	BRCM_REGISTER_CLK(APB9_BUS_CLK_NAME_STR,NULL,apb9),
	BRCM_REGISTER_CLK(ATB_FILTER_APB_BUS_CLK_NAME_STR,NULL,atb_filter_apb),
	BRCM_REGISTER_CLK(AUDIOH_26M_PERI_CLK_NAME_STR,NULL,audioh_26m),
	BRCM_REGISTER_CLK(HUB_PERI_CLK_NAME_STR,NULL,hub_clk),
	BRCM_REGISTER_CLK(BT_SLIM_AHB_APB_BUS_CLK_NAME_STR,NULL,bt_slim_ahb_apb),
	BRCM_REGISTER_CLK(ETB2AXI_APB_BUS_CLK_NAME_STR,NULL,etb2axi_apb),
	BRCM_REGISTER_CLK(AUDIOH_APB_BUS_CLK_NAME_STR,NULL,audioh_apb),
	BRCM_REGISTER_CLK(SSP3_APB_BUS_CLK_NAME_STR,NULL,ssp3_apb),
	BRCM_REGISTER_CLK(SSP4_APB_BUS_CLK_NAME_STR,NULL,ssp4_apb),
	BRCM_REGISTER_CLK(VAR_SPM_APB_BUS_CLK_NAME_STR,NULL,var_spm_apb),
	BRCM_REGISTER_CLK(NOR_BUS_CLK_NAME_STR,NULL,nor),
	BRCM_REGISTER_CLK(AUDIOH_2P4M_PERI_CLK_NAME_STR,NULL,audioh_2p4m),
	BRCM_REGISTER_CLK(AUDIOH_156M_PERI_CLK_NAME_STR,NULL,audioh_156m),
	BRCM_REGISTER_CLK(SSP3_AUDIO_PERI_CLK_NAME_STR,NULL,ssp3_audio),
	BRCM_REGISTER_CLK(SSP3_PERI_CLK_NAME_STR,NULL,ssp3),
	BRCM_REGISTER_CLK(SSP4_AUDIO_PERI_CLK_NAME_STR,NULL,ssp4_audio),
	BRCM_REGISTER_CLK(SSP4_PERI_CLK_NAME_STR,NULL,ssp4),
	BRCM_REGISTER_CLK(TMON_1M_PERI_CLK_NAME_STR,NULL,tmon_1m),
	BRCM_REGISTER_CLK(CAPH_SRCMIXER_PERI_CLK_NAME_STR,NULL,caph_srcmixer),
	BRCM_REGISTER_CLK(DAP_SWITCH_PERI_CLK_NAME_STR,NULL,dap_switch),
	BRCM_REGISTER_CLK(BROM_PERI_CLK_NAME_STR,NULL,brom),
	BRCM_REGISTER_CLK(MDIOMASTER_PERI_CLK_NAME_STR,NULL,mdiomaster),
	BRCM_REGISTER_CLK(HUB_TIMER_APB_BUS_CLK_NAME_STR,NULL,hub_timer_apb),
	BRCM_REGISTER_CLK(ACI_APB_BUS_CLK_NAME_STR,NULL,aci_apb),
	BRCM_REGISTER_CLK(SIM_APB_BUS_CLK_NAME_STR,NULL,sim_apb),
	BRCM_REGISTER_CLK(SIM2_APB_BUS_CLK_NAME_STR,NULL,sim2_apb),
	BRCM_REGISTER_CLK(PWRMGR_AXI_BUS_CLK_NAME_STR,NULL,pwrmgr_axi),
	BRCM_REGISTER_CLK(APB6_BUS_CLK_NAME_STR,NULL,apb6),
	BRCM_REGISTER_CLK(GPIOKP_APB_BUS_CLK_NAME_STR,NULL,gpiokp_apb),
	BRCM_REGISTER_CLK(PMU_BSC_APB_BUS_CLK_NAME_STR,NULL,pmu_bsc_apb),
	BRCM_REGISTER_CLK(CHIPREG_APB_BUS_CLK_NAME_STR,NULL,chipreg_apb),
	BRCM_REGISTER_CLK(FMON_APB_BUS_CLK_NAME_STR,NULL,fmon_apb),
	BRCM_REGISTER_CLK(HUB_TZCFG_APB_BUS_CLK_NAME_STR,NULL,hub_tzcfg_apb),
	BRCM_REGISTER_CLK(SEC_WD_APB_BUS_CLK_NAME_STR,NULL,sec_wd_apb),
	BRCM_REGISTER_CLK(SYSEMI_SEC_APB_BUS_CLK_NAME_STR,NULL,sysemi_sec_apb),
	BRCM_REGISTER_CLK(SYSEMI_OPEN_APB_BUS_CLK_NAME_STR,NULL,sysemi_open_apb),
	BRCM_REGISTER_CLK(VCEMI_SEC_APB_BUS_CLK_NAME_STR,NULL,vcemi_sec_apb),
	BRCM_REGISTER_CLK(VCEMI_OPEN_APB_BUS_CLK_NAME_STR,NULL,vcemi_open_apb),
	BRCM_REGISTER_CLK(SPM_APB_BUS_CLK_NAME_STR,NULL,spm_apb),
	BRCM_REGISTER_CLK(DAP_BUS_CLK_NAME_STR,NULL,dap),
	BRCM_REGISTER_CLK(SIM_PERI_CLK_NAME_STR,NULL,sim),
	BRCM_REGISTER_CLK(SIM2_PERI_CLK_NAME_STR,NULL,sim2),
	BRCM_REGISTER_CLK(HUB_TIMER_PERI_CLK_NAME_STR,NULL,hub_timer),
	BRCM_REGISTER_CLK(PMU_BSC_PERI_CLK_NAME_STR,NULL,pmu_bsc),
	BRCM_REGISTER_CLK(USB_OTG_AHB_BUS_CLK_NAME_STR,NULL,usb_otg_ahb),
	BRCM_REGISTER_CLK(SDIO2_AHB_BUS_CLK_NAME_STR,NULL,sdio2_ahb),
	BRCM_REGISTER_CLK(SDIO3_AHB_BUS_CLK_NAME_STR,NULL,sdio3_ahb),
	BRCM_REGISTER_CLK(SDIO4_AHB_BUS_CLK_NAME_STR,NULL,sdio4_ahb),
	BRCM_REGISTER_CLK(SYS_SWITCH_AXI_BUS_CLK_NAME_STR,NULL,sys_switch_axi),
	BRCM_REGISTER_CLK(MASTER_SWITCH_AHB_BUS_CLK_NAME_STR,NULL,master_switch_ahb),
	BRCM_REGISTER_CLK(MASTER_SWITCH_AXI_BUS_CLK_NAME_STR,NULL,master_switch_axi),
	BRCM_REGISTER_CLK(USBH_AHB_BUS_CLK_NAME_STR,NULL,usbh_ahb),
	BRCM_REGISTER_CLK(USB_IC_AHB_BUS_CLK_NAME_STR,NULL,usb_ic_ahb),
	BRCM_REGISTER_CLK(NAND_AHB_BUS_CLK_NAME_STR,NULL,nand_ahb),
	BRCM_REGISTER_CLK(SDIO1_AHB_BUS_CLK_NAME_STR,NULL,sdio1_ahb),
	BRCM_REGISTER_CLK(SDIO2_PERI_CLK_NAME_STR,NULL,sdio2),
	BRCM_REGISTER_CLK(SDIO2_SLEEP_PERI_CLK_NAME_STR,NULL,sdio2_sleep),
	BRCM_REGISTER_CLK(SDIO3_PERI_CLK_NAME_STR,NULL,sdio3),
	BRCM_REGISTER_CLK(SDIO3_SLEEP_PERI_CLK_NAME_STR,NULL,sdio3_sleep),
	BRCM_REGISTER_CLK(NAND_PERI_CLK_NAME_STR,NULL,nand),
	BRCM_REGISTER_CLK(SDIO1_PERI_CLK_NAME_STR,NULL,sdio1),
	BRCM_REGISTER_CLK(SDIO1_SLEEP_PERI_CLK_NAME_STR,NULL,sdio1_sleep),
	BRCM_REGISTER_CLK(SDIO4_PERI_CLK_NAME_STR,NULL,sdio4),
	BRCM_REGISTER_CLK(SDIO4_SLEEP_PERI_CLK_NAME_STR,NULL,sdio4_sleep),
	BRCM_REGISTER_CLK(USB_IC_PERI_CLK_NAME_STR,NULL,usb_ic),
	BRCM_REGISTER_CLK(USBH_48M_PERI_CLK_NAME_STR,NULL,usbh_48m),
	BRCM_REGISTER_CLK(USBH_12M_PERI_CLK_NAME_STR,NULL,usbh_12m),
	BRCM_REGISTER_CLK(UARTB_APB_BUS_CLK_NAME_STR,NULL,uartb_apb),
	BRCM_REGISTER_CLK(UARTB2_APB_BUS_CLK_NAME_STR,NULL,uartb2_apb),
	BRCM_REGISTER_CLK(UARTB3_APB_BUS_CLK_NAME_STR,NULL,uartb3_apb),
	BRCM_REGISTER_CLK(UARTB4_APB_BUS_CLK_NAME_STR,NULL,uartb4_apb),
	BRCM_REGISTER_CLK(DMAC_MUX_APB_BUS_CLK_NAME_STR,NULL,dmac_mux_apb),
	BRCM_REGISTER_CLK(BSC1_APB_BUS_CLK_NAME_STR,NULL,bsc1_apb),
	BRCM_REGISTER_CLK(BSC2_APB_BUS_CLK_NAME_STR,NULL,bsc2_apb),
	BRCM_REGISTER_CLK(PWM_APB_BUS_CLK_NAME_STR,NULL,pwm_apb),
	BRCM_REGISTER_CLK(IRDA_APB_BUS_CLK_NAME_STR,NULL,irda_apb),
	BRCM_REGISTER_CLK(D1W_APB_BUS_CLK_NAME_STR,NULL,d1w_apb),
	BRCM_REGISTER_CLK(AUXADC_APB_BUS_CLK_NAME_STR,NULL,auxadc_apb),
	BRCM_REGISTER_CLK(SSP0_APB_BUS_CLK_NAME_STR,NULL,ssp0_apb),
	BRCM_REGISTER_CLK(SSP1_APB_BUS_CLK_NAME_STR,NULL,ssp1_apb),
	BRCM_REGISTER_CLK(SWITCH_AXI_BUS_CLK_NAME_STR,NULL,switch_axi),
	BRCM_REGISTER_CLK(HSM_AHB_BUS_CLK_NAME_STR,NULL,hsm_ahb),
	BRCM_REGISTER_CLK(HSM_APB_BUS_CLK_NAME_STR,NULL,hsm_apb),
	BRCM_REGISTER_CLK(MSPRO_AHB_BUS_CLK_NAME_STR,NULL,mspro_ahb),
	BRCM_REGISTER_CLK(SPUM_OPEN_APB_BUS_CLK_NAME_STR,NULL,spum_open_apb),
	BRCM_REGISTER_CLK(SPUM_SEC_APB_BUS_CLK_NAME_STR,NULL,spum_sec_apb),
	BRCM_REGISTER_CLK(MPHI_AHB_BUS_CLK_NAME_STR,NULL,mphi_ahb),
	BRCM_REGISTER_CLK(APB1_BUS_CLK_NAME_STR,NULL,apb1),
	BRCM_REGISTER_CLK(TIMERS_APB_BUS_CLK_NAME_STR,NULL,timers_apb),
	BRCM_REGISTER_CLK(APB2_BUS_CLK_NAME_STR,NULL,apb2),
	BRCM_REGISTER_CLK(SPUM_OPEN_AXI_BUS_CLK_NAME_STR,NULL,spum_open_axi),
	BRCM_REGISTER_CLK(SPUM_SEC_AXI_BUS_CLK_NAME_STR,NULL,spum_sec_axi),
	BRCM_REGISTER_CLK(UARTB_PERI_CLK_NAME_STR,NULL,uartb),
	BRCM_REGISTER_CLK(UARTB2_PERI_CLK_NAME_STR,NULL,uartb2),
	BRCM_REGISTER_CLK(UARTB3_PERI_CLK_NAME_STR,NULL,uartb3),
	BRCM_REGISTER_CLK(UARTB4_PERI_CLK_NAME_STR,NULL,uartb4),
	BRCM_REGISTER_CLK(SSP0_AUDIO_PERI_CLK_NAME_STR,NULL,ssp0_audio),
	BRCM_REGISTER_CLK(SSP1_AUDIO_PERI_CLK_NAME_STR,NULL,ssp1_audio),
	BRCM_REGISTER_CLK(BSC1_PERI_CLK_NAME_STR,NULL,bsc1),
	BRCM_REGISTER_CLK(BSC2_PERI_CLK_NAME_STR,NULL,bsc2),
	BRCM_REGISTER_CLK(PWM_PERI_CLK_NAME_STR,NULL,pwm),
	BRCM_REGISTER_CLK(MSPRO_PERI_CLK_NAME_STR,NULL,mspro),
	BRCM_REGISTER_CLK(IRDA_PERI_CLK_NAME_STR,NULL,irda),
	BRCM_REGISTER_CLK(D1W_PERI_CLK_NAME_STR,NULL,d1w),
	BRCM_REGISTER_CLK(AUXADC_PERI_CLK_NAME_STR,NULL,auxadc),
	BRCM_REGISTER_CLK(SSP0_PERI_CLK_NAME_STR,NULL,ssp0),
	BRCM_REGISTER_CLK(SSP1_PERI_CLK_NAME_STR,NULL,ssp1),
	BRCM_REGISTER_CLK(TIMERS_PERI_CLK_NAME_STR,NULL,timers),
	BRCM_REGISTER_CLK(SPUM_OPEN_PERI_CLK_NAME_STR,NULL,spum_open),
	BRCM_REGISTER_CLK(SPUM_SEC_PERI_CLK_NAME_STR,NULL,spum_sec),
};

int __init island_clock_init(void)
{
	int base;

    printk(KERN_INFO "%s registering clocks.\n", __func__);

	if(clk_register(island_clk_tbl,ARRAY_SIZE(island_clk_tbl)))
		printk(KERN_INFO "%s clk_register failed !!!!\n", __func__);

     /*********************  TEMPORARY *************************************
     * Work arounds for clock module . this could be because of ASIC
     * errata or other limitations or special requirements.
     * -- To be revised based on future fixes.
     *********************************************************************/
    /*clock_module_temp_fixes(); */
	base = HW_IO_PHYS_TO_VIRT(ROOT_CLK_BASE_ADDR);
    writel (0xA5A501, base);
    writel (0x1, base  + IROOT_CLK_MGR_REG_VAR8PH_DIVMODE_OFFSET);
    writel (0xA5A500, base);
    return 0;
}

#if 1
int __init clock_late_init(void)
{
#ifdef CONFIG_DEBUG_FS
	int i;
	clock_debug_init();
	for (i=0; i<ARRAY_SIZE(island_clk_tbl); i++){
	    if(island_clk_tbl[i].clk->clk_type == CLK_TYPE_CCU)
		clock_debug_add_ccu(island_clk_tbl[i].clk);
	    else
		clock_debug_add_clock (island_clk_tbl[i].clk);
	}
#endif
	return 0;
}

late_initcall(clock_late_init);
#endif<|MERGE_RESOLUTION|>--- conflicted
+++ resolved
@@ -665,7 +665,6 @@
 		FREQ_MHZ(312),
 		FREQ_MHZ(312)
 	};
-<<<<<<< HEAD
 
 static unsigned long __proc_clk_get_rate(u32 base)
 {
@@ -836,9 +835,6 @@
 Peri clock name ARM
 */
 static struct peri_clk CLK_NAME(arm) = {
-=======
-static struct core_clk CLK_NAME(a9_core) = {
->>>>>>> 7e697906
 	.clk =	{
 		.flags = ARM_CORE_CLK_FLAGS,
 		.clk_type = CLK_TYPE_CORE,
