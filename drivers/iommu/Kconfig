--- conflicted
+++ resolved
@@ -376,7 +376,6 @@
 	default 256 if SHMOBILE_IOMMU_ADDRSIZE_64MB
 	default 128 if SHMOBILE_IOMMU_ADDRSIZE_32MB
 
-<<<<<<< HEAD
 config ARM_SMMU
 	bool "ARM Ltd. System MMU (SMMU) Support"
 	depends on ARM64 || (ARM_LPAE && OF)
@@ -390,7 +389,7 @@
 
 	  Say Y here if your SoC includes an IOMMU device implementing
 	  the ARM SMMU architecture.
-=======
+
 config BCM_IOMMU_M4U
 	bool "Broadcom M4U IOMMU Support"
 	depends on (ARCH_HAWAII || ARCH_JAVA)
@@ -461,6 +460,5 @@
 	  code. Dumps the bitmap info when iova allocation fails. This
 	  should not have an impact on performance or memory if iova
 	  allocation does not fail.
->>>>>>> 34ff7fc1
 
 endif # IOMMU_SUPPORT