config LEDS_GPIO_REGISTER
	bool
	help
	  This option provides the function gpio_led_register_device.
	  As this function is used by arch code it must not be compiled as a
	  module.

menuconfig NEW_LEDS
	bool "LED Support"
	help
	  Say Y to enable Linux LED support.  This allows control of supported
	  LEDs from both userspace and optionally, by kernel events (triggers).

	  This is not related to standard keyboard LEDs which are controlled
	  via the input system.

if NEW_LEDS

config LEDS_CLASS
	bool "LED Class Support"
	help
	  This option enables the led sysfs class in /sys/class/leds.  You'll
	  need this to do anything useful with LEDs.  If unsure, say N.

comment "LED drivers"

config LEDS_88PM860X
	tristate "LED Support for Marvell 88PM860x PMIC"
	depends on LEDS_CLASS
	depends on MFD_88PM860X
	help
	  This option enables support for on-chip LED drivers found on Marvell
	  Semiconductor 88PM8606 PMIC.

config LEDS_ATMEL_PWM
	tristate "LED Support using Atmel PWM outputs"
	depends on LEDS_CLASS
	depends on ATMEL_PWM
	help
	  This option enables support for LEDs driven using outputs
	  of the dedicated PWM controller found on newer Atmel SOCs.

config LEDS_LM3530
	tristate "LCD Backlight driver for LM3530"
	depends on LEDS_CLASS
	depends on I2C
	help
	  This option enables support for the LCD backlight using
	  LM3530 ambient light sensor chip. This ALS chip can be
	  controlled manually or using PWM input or using ambient
	  light automatically.

config LEDS_LOCOMO
	tristate "LED Support for Locomo device"
	depends on LEDS_CLASS
	depends on SHARP_LOCOMO
	help
	  This option enables support for the LEDs on Sharp Locomo.
	  Zaurus models SL-5500 and SL-5600.

config LEDS_MIKROTIK_RB532
	tristate "LED Support for Mikrotik Routerboard 532"
	depends on LEDS_CLASS
	depends on MIKROTIK_RB532
	help
	  This option enables support for the so called "User LED" of
	  Mikrotik's Routerboard 532.

config LEDS_S3C24XX
	tristate "LED Support for Samsung S3C24XX GPIO LEDs"
	depends on LEDS_CLASS
	depends on ARCH_S3C2410
	help
	  This option enables support for LEDs connected to GPIO lines
	  on Samsung S3C24XX series CPUs, such as the S3C2410 and S3C2440.

config LEDS_AMS_DELTA
	tristate "LED Support for the Amstrad Delta (E3)"
	depends on LEDS_CLASS
	depends on MACH_AMS_DELTA
	help
	  This option enables support for the LEDs on Amstrad Delta (E3).

config LEDS_NET48XX
	tristate "LED Support for Soekris net48xx series Error LED"
	depends on LEDS_CLASS
	depends on SCx200_GPIO
	help
	  This option enables support for the Soekris net4801 and net4826 error
	  LED.

config LEDS_NET5501
	tristate "LED Support for Soekris net5501 series Error LED"
	depends on LEDS_TRIGGERS
	depends on X86 && LEDS_GPIO_PLATFORM && GPIO_CS5535
	select LEDS_TRIGGER_DEFAULT_ON
	default n
	help
	  Add support for the Soekris net5501 board (detection, error led
	  and GPIO).

config LEDS_FSG
	tristate "LED Support for the Freecom FSG-3"
	depends on LEDS_CLASS
	depends on MACH_FSG
	help
	  This option enables support for the LEDs on the Freecom FSG-3.

config LEDS_WRAP
	tristate "LED Support for the WRAP series LEDs"
	depends on LEDS_CLASS
	depends on SCx200_GPIO
	help
	  This option enables support for the PCEngines WRAP programmable LEDs.

config LEDS_ALIX2
	tristate "LED Support for ALIX.2 and ALIX.3 series"
	depends on LEDS_CLASS
	depends on X86 && !GPIO_CS5535 && !CS5535_GPIO
	help
	  This option enables support for the PCEngines ALIX.2 and ALIX.3 LEDs.
	  You have to set leds-alix2.force=1 for boards with Award BIOS.

config LEDS_COBALT_QUBE
	tristate "LED Support for the Cobalt Qube series front LED"
	depends on LEDS_CLASS
	depends on MIPS_COBALT
	help
	  This option enables support for the front LED on Cobalt Qube series

config LEDS_COBALT_RAQ
	bool "LED Support for the Cobalt Raq series"
	depends on LEDS_CLASS=y && MIPS_COBALT
	select LEDS_TRIGGERS
	help
	  This option enables support for the Cobalt Raq series LEDs.

config LEDS_SUNFIRE
	tristate "LED support for SunFire servers."
	depends on LEDS_CLASS
	depends on SPARC64
	select LEDS_TRIGGERS
	help
	  This option enables support for the Left, Middle, and Right
	  LEDs on the I/O and CPU boards of SunFire UltraSPARC servers.

config LEDS_HP6XX
	tristate "LED Support for the HP Jornada 6xx"
	depends on LEDS_CLASS
	depends on SH_HP6XX
	help
	  This option enables LED support for the handheld
	  HP Jornada 620/660/680/690.

config LEDS_PCA9532
	tristate "LED driver for PCA9532 dimmer"
	depends on LEDS_CLASS
	depends on I2C && INPUT && EXPERIMENTAL
	help
	  This option enables support for NXP pca9532
	  LED controller. It is generally only useful
	  as a platform driver

config LEDS_PCA9532_GPIO
	bool "Enable GPIO support for PCA9532"
	depends on LEDS_PCA9532
	depends on GPIOLIB
	help
	  Allow unused pins on PCA9532 to be used as gpio.

	  To use a pin as gpio pca9532_type in pca9532_platform data needs to
	  set to PCA9532_TYPE_GPIO.

config LEDS_GPIO
	tristate "LED Support for GPIO connected LEDs"
	depends on LEDS_CLASS
	depends on GENERIC_GPIO
	help
	  This option enables support for the LEDs connected to GPIO
	  outputs. To be useful the particular board must have LEDs
	  and they must be connected to the GPIO lines.  The LEDs must be
	  defined as platform devices and/or OpenFirmware platform devices.
	  The code to use these bindings can be selected below.

config LEDS_GPIO_PLATFORM
	bool "Platform device bindings for GPIO LEDs"
	depends on LEDS_GPIO
	default y
	help
	  Let the leds-gpio driver drive LEDs which have been defined as
	  platform devices.  If you don't know what this means, say yes.

config LEDS_GPIO_OF
	bool "OpenFirmware platform device bindings for GPIO LEDs"
	depends on LEDS_GPIO && OF_DEVICE
	default y
	help
	  Let the leds-gpio driver drive LEDs which have been defined as
	  of_platform devices.  For instance, LEDs which are listed in a "dts"
	  file.

config LEDS_LP3944
	tristate "LED Support for N.S. LP3944 (Fun Light) I2C chip"
	depends on LEDS_CLASS
	depends on I2C
	help
	  This option enables support for LEDs connected to the National
	  Semiconductor LP3944 Lighting Management Unit (LMU) also known as
	  Fun Light Chip.

	  To compile this driver as a module, choose M here: the
	  module will be called leds-lp3944.

config LEDS_LP5521
	tristate "LED Support for N.S. LP5521 LED driver chip"
	depends on LEDS_CLASS && I2C
	help
	  If you say yes here you get support for the National Semiconductor
	  LP5521 LED driver. It is 3 channel chip with programmable engines.
	  Driver provides direct control via LED class and interface for
	  programming the engines.

config LEDS_LP5523
	tristate "LED Support for N.S. LP5523 LED driver chip"
	depends on LEDS_CLASS && I2C
	help
	  If you say yes here you get support for the National Semiconductor
	  LP5523 LED driver. It is 9 channel chip with programmable engines.
	  Driver provides direct control via LED class and interface for
	  programming the engines.

config LEDS_CLEVO_MAIL
	tristate "Mail LED on Clevo notebook"
	depends on LEDS_CLASS
	depends on X86 && SERIO_I8042 && DMI
	help
	  This driver makes the mail LED accessible from userspace
	  programs through the leds subsystem. This LED have three
	  known mode: off, blink at 0.5Hz and blink at 1Hz.

	  The driver supports two kinds of interface: using ledtrig-timer
	  or through /sys/class/leds/clevo::mail/brightness. As this LED
	  cannot change it's brightness it blinks instead. The brightness
	  value 0 means off, 1..127 means blink at 0.5Hz and 128..255 means
	  blink at 1Hz.

	  This module can drive the mail LED for the following notebooks:

	  	Clevo D400P
	  	Clevo D410J
	  	Clevo D410V
	  	Clevo D400V/D470V (not tested, but might work)
	  	Clevo M540N
	  	Clevo M5x0N (not tested, but might work)
	  	Positivo Mobile (Clevo M5x0V)

	  If your model is not listed here you can try the "nodetect"
	  module parameter.

	  To compile this driver as a module, choose M here: the
	  module will be called leds-clevo-mail.

config LEDS_PCA955X
	tristate "LED Support for PCA955x I2C chips"
	depends on LEDS_CLASS
	depends on I2C
	help
	  This option enables support for LEDs connected to PCA955x
	  LED driver chips accessed via the I2C bus.  Supported
	  devices include PCA9550, PCA9551, PCA9552, and PCA9553.

config LEDS_WM831X_STATUS
	tristate "LED support for status LEDs on WM831x PMICs"
	depends on LEDS_CLASS
	depends on MFD_WM831X
	help
	  This option enables support for the status LEDs of the WM831x
          series of PMICs.

config LEDS_WM8350
	tristate "LED Support for WM8350 AudioPlus PMIC"
	depends on LEDS_CLASS
	depends on MFD_WM8350
	help
	  This option enables support for LEDs driven by the Wolfson
	  Microelectronics WM8350 AudioPlus PMIC.

config LEDS_DA903X
	tristate "LED Support for DA9030/DA9034 PMIC"
	depends on LEDS_CLASS
	depends on PMIC_DA903X
	help
	  This option enables support for on-chip LED drivers found
	  on Dialog Semiconductor DA9030/DA9034 PMICs.

config LEDS_DAC124S085
	tristate "LED Support for DAC124S085 SPI DAC"
	depends on LEDS_CLASS
	depends on SPI
	help
	  This option enables support for DAC124S085 SPI DAC from NatSemi,
	  which can be used to control up to four LEDs.

config LEDS_PWM
	tristate "PWM driven LED Support"
	depends on LEDS_CLASS
	depends on HAVE_PWM
	help
	  This option enables support for pwm driven LEDs

config LEDS_REGULATOR
	tristate "REGULATOR driven LED support"
	depends on LEDS_CLASS
	depends on REGULATOR
	help
	  This option enables support for regulator driven LEDs.

config LEDS_BD2802
	tristate "LED driver for BD2802 RGB LED"
	depends on LEDS_CLASS
	depends on I2C
	help
	  This option enables support for BD2802GU RGB LED driver chips
	  accessed via the I2C bus.

config LEDS_INTEL_SS4200
	tristate "LED driver for Intel NAS SS4200 series"
	depends on LEDS_CLASS
	depends on PCI && DMI
	help
	  This option enables support for the Intel SS4200 series of
	  Network Attached Storage servers.  You may control the hard
	  drive or power LEDs on the front panel.  Using this driver
	  can stop the front LED from blinking after startup.

config LEDS_LT3593
	tristate "LED driver for LT3593 controllers"
	depends on LEDS_CLASS
	depends on GENERIC_GPIO
	help
	  This option enables support for LEDs driven by a Linear Technology
	  LT3593 controller. This controller uses a special one-wire pulse
	  coding protocol to set the brightness.

config LEDS_ADP5520
	tristate "LED Support for ADP5520/ADP5501 PMIC"
	depends on LEDS_CLASS
	depends on PMIC_ADP5520
	help
	  This option enables support for on-chip LED drivers found
	  on Analog Devices ADP5520/ADP5501 PMICs.

	  To compile this driver as a module, choose M here: the module will
	  be called leds-adp5520.

config LEDS_DELL_NETBOOKS
	tristate "External LED on Dell Business Netbooks"
	depends on LEDS_CLASS
	depends on X86 && ACPI_WMI
	help
	  This adds support for the Latitude 2100 and similar
	  notebooks that have an external LED.

config LEDS_MC13783
	tristate "LED Support for MC13783 PMIC"
	depends on LEDS_CLASS
	depends on MFD_MC13783
	help
	  This option enable support for on-chip LED drivers found
	  on Freescale Semiconductor MC13783 PMIC.

<<<<<<< HEAD
config LEDS_ISLANDS_FF
        tristate "LED Support for Islands FF"
        depends on VC_GENCMD
        help
          This option enable support for on-chip LED drivers found
          on Broadcom Islands FF

=======
config LEDS_NS2
	tristate "LED support for Network Space v2 GPIO LEDs"
	depends on LEDS_CLASS
	depends on MACH_NETSPACE_V2 || MACH_INETSPACE_V2 || MACH_NETSPACE_MAX_V2 || D2NET_V2
	default y
	help
	  This option enable support for the dual-GPIO LED found on the
	  Network Space v2 board (and parents). This include Internet Space v2,
	  Network Space (Max) v2 and d2 Network v2 boards.

config LEDS_NETXBIG
	tristate "LED support for Big Network series LEDs"
	depends on MACH_NET2BIG_V2 || MACH_NET5BIG_V2
	default y
	help
	  This option enable support for LEDs found on the LaCie 2Big
	  and 5Big Network v2 boards. The LEDs are wired to a CPLD and are
	  controlled through a GPIO extension bus.

config LEDS_ASIC3
	bool "LED support for the HTC ASIC3"
	depends on LEDS_CLASS
	depends on MFD_ASIC3
	default y
	help
	  This option enables support for the LEDs on the HTC ASIC3. The HTC
	  ASIC3 LED GPIOs are inputs, not outputs, thus the leds-gpio driver
	  cannot be used. This driver supports hardware blinking with an on+off
	  period from 62ms to 125s. Say Y to enable LEDs on the HP iPAQ hx4700.
>>>>>>> e5398da8

config LEDS_TRIGGERS
	bool "LED Trigger support"
	depends on LEDS_CLASS
	help
	  This option enables trigger support for the leds class.
	  These triggers allow kernel events to drive the LEDs and can
	  be configured via sysfs. If unsure, say Y.

comment "LED Triggers"

config LEDS_TRIGGER_TIMER
	tristate "LED Timer Trigger"
	depends on LEDS_TRIGGERS
	help
	  This allows LEDs to be controlled by a programmable timer
	  via sysfs. Some LED hardware can be programmed to start
	  blinking the LED without any further software interaction.
	  For more details read Documentation/leds-class.txt.

	  If unsure, say Y.

config LEDS_TRIGGER_IDE_DISK
	bool "LED IDE Disk Trigger"
	depends on IDE_GD_ATA
	depends on LEDS_TRIGGERS
	help
	  This allows LEDs to be controlled by IDE disk activity.
	  If unsure, say Y.

config LEDS_TRIGGER_HEARTBEAT
	tristate "LED Heartbeat Trigger"
	depends on LEDS_TRIGGERS
	help
	  This allows LEDs to be controlled by a CPU load average.
	  The flash frequency is a hyperbolic function of the 1-minute
	  load average.
	  If unsure, say Y.

config LEDS_TRIGGER_BACKLIGHT
	tristate "LED backlight Trigger"
	depends on LEDS_TRIGGERS
	help
	  This allows LEDs to be controlled as a backlight device: they
	  turn off and on when the display is blanked and unblanked.

	  If unsure, say N.

config LEDS_TRIGGER_GPIO
	tristate "LED GPIO Trigger"
	depends on LEDS_TRIGGERS
	depends on GPIOLIB
	help
	  This allows LEDs to be controlled by gpio events. It's good
	  when using gpios as switches and triggering the needed LEDs
	  from there. One use case is n810's keypad LEDs that could
	  be triggered by this trigger when user slides up to show
	  keypad.

	  If unsure, say N.

config LEDS_TRIGGER_DEFAULT_ON
	tristate "LED Default ON Trigger"
	depends on LEDS_TRIGGERS
	help
	  This allows LEDs to be initialised in the ON state.
	  If unsure, say Y.

config LEDS_TRIGGER_SLEEP
	tristate "LED Sleep Mode Trigger"
	depends on LEDS_TRIGGERS && HAS_EARLYSUSPEND
	help
	  This turns LEDs on when the screen is off but the cpu still running.

comment "iptables trigger is under Netfilter config (LED target)"
	depends on LEDS_TRIGGERS

endif # NEW_LEDS<|MERGE_RESOLUTION|>--- conflicted
+++ resolved
@@ -369,7 +369,6 @@
 	  This option enable support for on-chip LED drivers found
 	  on Freescale Semiconductor MC13783 PMIC.
 
-<<<<<<< HEAD
 config LEDS_ISLANDS_FF
         tristate "LED Support for Islands FF"
         depends on VC_GENCMD
@@ -377,37 +376,6 @@
           This option enable support for on-chip LED drivers found
           on Broadcom Islands FF
 
-=======
-config LEDS_NS2
-	tristate "LED support for Network Space v2 GPIO LEDs"
-	depends on LEDS_CLASS
-	depends on MACH_NETSPACE_V2 || MACH_INETSPACE_V2 || MACH_NETSPACE_MAX_V2 || D2NET_V2
-	default y
-	help
-	  This option enable support for the dual-GPIO LED found on the
-	  Network Space v2 board (and parents). This include Internet Space v2,
-	  Network Space (Max) v2 and d2 Network v2 boards.
-
-config LEDS_NETXBIG
-	tristate "LED support for Big Network series LEDs"
-	depends on MACH_NET2BIG_V2 || MACH_NET5BIG_V2
-	default y
-	help
-	  This option enable support for LEDs found on the LaCie 2Big
-	  and 5Big Network v2 boards. The LEDs are wired to a CPLD and are
-	  controlled through a GPIO extension bus.
-
-config LEDS_ASIC3
-	bool "LED support for the HTC ASIC3"
-	depends on LEDS_CLASS
-	depends on MFD_ASIC3
-	default y
-	help
-	  This option enables support for the LEDs on the HTC ASIC3. The HTC
-	  ASIC3 LED GPIOs are inputs, not outputs, thus the leds-gpio driver
-	  cannot be used. This driver supports hardware blinking with an on+off
-	  period from 62ms to 125s. Say Y to enable LEDs on the HP iPAQ hx4700.
->>>>>>> e5398da8
 
 config LEDS_TRIGGERS
 	bool "LED Trigger support"
