--- conflicted
+++ resolved
@@ -117,63 +117,6 @@
 	return job;
 }
 
-<<<<<<< HEAD
-void mm_common_priority_update(struct dev_job_list *to, int prio)
-{
-	struct dev_job_list *job = NULL;
-	struct dev_job_list *temp = NULL;
-
-	if (to == NULL)
-		return;
-	if (to->filp->prio <= prio)
-		return;
-
-	list_for_each_entry_safe(job, temp, &(to->filp->write_head), \
-							file_list) { \
-		if (job->job.type == INTERLOCK_WAITING_JOB)
-			mm_common_priority_update(job->predecessor, prio);
-		else
-			mm_core_move_job(job, \
-	job->filp->common->mm_core[(job->job.type&0xFF0000)>>16], prio); \
-
-		if (job == to)
-			break;
-		}
-}
-
-struct job_maint_work {
-	struct work_struct work;
-	struct file_private_data *filp;
-	struct mm_common *common;
-
-	union {
-		struct dev_job_list *job_list;
-		struct dev_status_list *job_status;
-		struct file_private_data *filp;
-		struct read {
-			struct dev_job_list **job_list;
-			struct file_private_data *filp;
-			} rd;
-		struct interlock {
-			struct dev_job_list *from;
-			struct dev_job_list *to;
-			struct dev_status_list *status;
-			} il;
-		} u;
-
-};
-
-#define SCHEDULE_JOB_WORK(a, b, c)				\
-{								\
-	struct job_maint_work _a;				\
-	INIT_WORK(&(_a.work), c);				\
-	_a.u.a = b;						\
-	queue_work_on(0, common->single_wq, &(_a.work));	\
-	flush_work(&(_a.work));				\
-}
-
-=======
->>>>>>> fa4f9bce
 void mm_common_add_job(struct work_struct *work)
 {
 	struct dev_job_list *job = container_of(work, \
