--- conflicted
+++ resolved
@@ -85,13 +85,9 @@
 static inline void reg_write(void __iomem *, unsigned int reg,
 			     unsigned int value);
 
-<<<<<<< HEAD
-#define ISP_EOT_INT (1 << 4)
-=======
 #define ISP_EOT_INT   (1 << 4)
 #define ISP_EOD_INT   (1 << 5)
 #define ISP_SW_INT    (1 << 6)
->>>>>>> 291b78b8
 #define ISP_STATS_INT (1 << 8)
 
 static irqreturn_t isp2_isr(int irq, void *dev_id)
@@ -103,12 +99,8 @@
 	spin_lock_irqsave(&dev->lock, flags);
 	dev->isp2_status.status = reg_read(isp2_base, ISP2_STATUS_OFFSET);
 	spin_unlock_irqrestore(&dev->lock, flags);
-<<<<<<< HEAD
-	if (dev->isp2_status.status & (ISP_EOT_INT | ISP_STATS_INT))
-=======
 	if (dev->isp2_status.status &
 	    (ISP_EOT_INT | ISP_EOD_INT | ISP_STATS_INT))
->>>>>>> 291b78b8
 		complete(&dev->irq_sem);
 	if (dev->isp2_status.status & ISP_STATS_INT)
 		complete(&dev->stats_sem);
