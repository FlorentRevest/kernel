<<<<<<< HEAD
/****************************************************************************
*
*     Copyright (c) 2007-2008 Broadcom Corporation
*
*   Unless you and Broadcom execute a separate written software license 
*   agreement governing use of this software, this software is licensed to you 
*   under the terms of the GNU General Public License version 2, available 
*    at http://www.gnu.org/licenses/old-licenses/gpl-2.0.html (the "GPL"). 
*
*   Notwithstanding the above, under no circumstances may you combine this 
*   software in any way with any other Broadcom software provided under a license 
*   other than the GPL, without Broadcom's express prior written consent.
*
****************************************************************************/
/**
*
*   @file   RPC_ipc.c
*
*   @brief  This file interface with IPC interface
*
****************************************************************************/


#include "mobcom_types.h"
#include "rpc_global.h"
#include "ipcinterface.h"
#include "ipcproperties.h"

#include "rpc_ipc.h"
#include "rpc_ipc_config.h"
#include "consts.h"
#ifdef LINUX_RPC_KERNEL
#include <linux/module.h>
#define CSL_TYPES_H
#endif
#if defined(CNEON_COMMON) && defined(FUSE_APPS_PROCESSOR)
#include "ostask.h"
#endif /* (CNEON_COMMON) && (FUSE_APPS_PROCESSOR) */

//******************************************************************************
//	 			Global defines
//******************************************************************************




/**
	RPC IPC Data structure. Array of Interfaces.
**/
typedef struct
{
	Boolean isInit;					///< Is Enpoint initialized
	IPC_BufferPool  ipc_buf_pool[MAX_CHANNELS]; ///< Each Enpoint can have array of buffer pools per channel
	UInt8			ipc_buf_id[MAX_CHANNELS]; ///< Channel identifier for buffer pool ( cid or call index )
	RPC_PACKET_DataIndCallBackFunc_t	*pktIndCb;	///< Callback for interface buffer delivery
	RPC_FlowControlCallbackFunc_t		*flowControlCb; ///< Flow control callback
	RPC_PACKET_DataIndCallBackFunc_t	*filterPktIndCb;	///< Callback for interface buffer delivery
}RPC_IPCInfo_t;

typedef struct
{
	UInt32 pkt_size[MAX_CHANNELS];
	UInt32 max_pkts[MAX_CHANNELS];
	UInt32 start_threshold;
	UInt32 end_threshold;
	IPC_EndpointId_T	srcEpId;
	IPC_EndpointId_T	destEpId;
}RPC_IPCBufInfo_t;

static RPC_IPCInfo_t		ipcInfoList[INTERFACE_TOTAL]={0};

static RPC_IPCBufInfo_t		ipcBufList[INTERFACE_TOTAL]={0};

static RpcProcessorType_t gRpcProcType;

//static function prototypes
static void RPC_CreateBufferPool(PACKET_InterfaceType_t type, int channel_index);
static Int8 rpcGetPoolIndex(PACKET_InterfaceType_t interfaceType, IPC_BufferPool Pool);
static Int8 GetInterfaceType(IPC_EndpointId_T epId);
static void RPC_FlowCntrl(IPC_BufferPool Pool, IPC_FlowCtrlEvent_T Event);
static void RPC_BufferDelivery(IPC_Buffer bufHandle);
Boolean RPC_SetProperty(RPC_PropType_t type, UInt32 value);

#ifdef FUSE_COMMS_PROCESSOR
#define RPC_PROP_VER						RPC_PROP_CP_VERSION
#define RPC_REMOTE_PROP_VER					RPC_PROP_AP_VERSION
#else
#define RPC_PROP_VER						RPC_PROP_AP_VERSION
#define RPC_REMOTE_PROP_VER					RPC_PROP_CP_VERSION
#endif

static UInt32 rpcVer = BCM_RPC_VER;
//******************************************************************************
//	 			Packet Data API Implementation
//******************************************************************************

RPC_Result_t RPC_PACKET_RegisterDataInd (UInt8 rpcClientID,
										PACKET_InterfaceType_t interfaceType,
										RPC_PACKET_DataIndCallBackFunc_t dataIndFunc,
										RPC_FlowControlCallbackFunc_t	flowControlCb)
{
	if (rpcClientID) {} //fixes compiler warnings

	RPC_SetProperty(RPC_PROP_VER, rpcVer);

	if(	dataIndFunc != NULL && interfaceType < INTERFACE_TOTAL)
	{

		ipcInfoList[interfaceType].isInit = TRUE;
		ipcInfoList[interfaceType].flowControlCb = flowControlCb;
		ipcInfoList[interfaceType].pktIndCb = dataIndFunc;


		return RPC_RESULT_OK;
	}
	return RPC_RESULT_ERROR;
}

RPC_Result_t RPC_PACKET_RegisterFilterCbk(UInt8 rpcClientID,
									PACKET_InterfaceType_t interfaceType,
									RPC_PACKET_DataIndCallBackFunc_t dataIndFunc)
{
	if (rpcClientID) {} //fixes compiler warnings

	if(	dataIndFunc != NULL && interfaceType < INTERFACE_TOTAL)
	{
		ipcInfoList[interfaceType].isInit = TRUE;
		ipcInfoList[interfaceType].filterPktIndCb = dataIndFunc;
		return RPC_RESULT_OK;
	}

	return RPC_RESULT_ERROR;

}

RPC_Result_t RPC_PACKET_SetContext(PACKET_InterfaceType_t interfaceType, PACKET_BufHandle_t dataBufHandle, UInt8 context)
{
	UInt8* pBuf = (UInt8*)IPC_BufferHeaderSizeSet((IPC_Buffer)dataBufHandle , 4);

	if(pBuf)
		pBuf[1] = context;

	return (pBuf) ? RPC_RESULT_OK : RPC_RESULT_ERROR;
}

UInt8 RPC_PACKET_GetContext(PACKET_InterfaceType_t interfaceType, PACKET_BufHandle_t dataBufHandle)
{
	UInt8* pBuf = (UInt8*)IPC_BufferHeaderSizeSet((IPC_Buffer)dataBufHandle , 4);

	return (pBuf) ? pBuf[1] : 0xFF;
}

RPC_Result_t RPC_PACKET_SendData(UInt8 rpcClientID, PACKET_InterfaceType_t interfaceType, UInt8 channel, PACKET_BufHandle_t dataBufHandle)
{
	IPC_ReturnCode_T ipcError;

	UInt8* pCid = (UInt8*)IPC_BufferHeaderSizeSet((IPC_Buffer)dataBufHandle , 4);
	pCid[0] = channel;

	if (rpcClientID) {} //fixes compiler warnings
	
	ipcError = IPC_SendBuffer((IPC_Buffer)dataBufHandle, IPC_PRIORITY_DEFAULT);

	return (ipcError == IPC_OK) ? RPC_RESULT_OK : RPC_RESULT_ERROR;
}

RPC_Result_t RPC_PACKET_SetContextEx(PACKET_InterfaceType_t interfaceType, PACKET_BufHandle_t dataBufHandle, UInt16 context)
{
	UInt8* pBuf = (UInt8*)IPC_BufferHeaderSizeSet((IPC_Buffer)dataBufHandle , 4);

	if(pBuf)
	{
		pBuf[2] = (UInt8)(context & 0xFF);
		pBuf[3] = (UInt8)((UInt16)((context & 0xFF00) >> 8));
	}

	return (pBuf) ? RPC_RESULT_OK : RPC_RESULT_ERROR;
}

UInt16 RPC_PACKET_GetContextEx(PACKET_InterfaceType_t interfaceType, PACKET_BufHandle_t dataBufHandle)
{
	UInt16 context = 0;
	UInt8* pBuf = (UInt8*)IPC_BufferHeaderSizeSet((IPC_Buffer)dataBufHandle , 4);
	
	if(pBuf)
	{
		context = (pBuf[3] << 8);
		context |= pBuf[2];
	}

	return context;
}


//******************************************************************************
//	 			RPC PKT Buffer Management
//******************************************************************************




static void RPC_CreateBufferPool(PACKET_InterfaceType_t type, int channel_index)
{
	UInt32 val = 0;

	ipcInfoList[type].isInit = TRUE;
	ipcInfoList[type].ipc_buf_pool[channel_index] = IPC_CreateBufferPool(ipcBufList[type].srcEpId, 
																	  ipcBufList[type].destEpId, 
																	  ipcBufList[type].max_pkts[channel_index], 
																	  ipcBufList[type].pkt_size[channel_index], 
																	  ipcBufList[type].start_threshold,
																	  ipcBufList[type].end_threshold);
	val = ( (channel_index << 16 ) | (type & 0xFFFF) );

	_DBG_(RPC_TRACE("RPC_CreateBufferPool(%c) type:%d, index:%d, pool:%x\r\n", (gRpcProcType == RPC_COMMS)?'C':'A', type, channel_index, ipcInfoList[type].ipc_buf_pool[channel_index]));
	
	xassert(ipcInfoList[type].ipc_buf_pool[channel_index] != NULL, val);
	
	ipcInfoList[type].ipc_buf_id[channel_index] = channel_index+1;
}


PACKET_BufHandle_t RPC_PACKET_AllocateBufferEx(PACKET_InterfaceType_t interfaceType, UInt32 requiredSize, UInt8 channel, UInt32 waitTime)
{
	int index = -1;
	IPC_Buffer bufHandle = 0;

	//Determine the pool index for the interface
	if( interfaceType == INTERFACE_PACKET)
	{
		index = 0;//All channels use the same buffer pool
	}
	else
	{
		for(index=0; index < MAX_CHANNELS; index++)
		{
			if(ipcBufList[interfaceType].pkt_size[index] >= requiredSize)
				break;
		}
		if(index >= MAX_CHANNELS)
		{
			_DBG_(RPC_TRACE("RPC_PACKET_AllocateBuffer itype=%d invalid channel %d\r\n",interfaceType, index));
			return NULL;
		}
	}

	//Create the pool om demand
	if(ipcInfoList[interfaceType].ipc_buf_pool[index] == 0)
		RPC_CreateBufferPool(interfaceType, index);
	
	if(interfaceType == INTERFACE_PACKET && DETAIL_DATA_LOG_ENABLED)
		_DBG_(RPC_TRACE_DATA_DETAIL("RPC_PACKET_AllocateBuffer(%c) PKT BEFORE %d\r\n",(gRpcProcType == RPC_COMMS)?'C':'A',requiredSize));

	if(waitTime == PKT_ALLOC_NOWAIT)
		bufHandle = IPC_AllocateBuffer(ipcInfoList[interfaceType].ipc_buf_pool[index]);
	else
		bufHandle = IPC_AllocateBufferWait(ipcInfoList[interfaceType].ipc_buf_pool[index], waitTime);
	
	if(interfaceType == INTERFACE_PACKET && DETAIL_DATA_LOG_ENABLED)
		_DBG_(RPC_TRACE_DATA_DETAIL("RPC_PACKET_AllocateBuffer(%c) PKT AFTER %d\r\n",(gRpcProcType == RPC_COMMS)?'C':'A',requiredSize));
	

	if(0 == bufHandle)
	{
		_DBG_(RPC_TRACE("RPC_PACKET_AllocateBuffer failed %d, %d, %d\r\n", interfaceType, requiredSize, index));
	}

	if(bufHandle)
		IPC_BufferSetDataSize(bufHandle, requiredSize);

	return (PACKET_BufHandle_t)bufHandle;
}

PACKET_BufHandle_t RPC_PACKET_AllocateBuffer(PACKET_InterfaceType_t interfaceType, UInt32 requiredSize, UInt8 channel)
{
	UInt32 waitTime;

	if(interfaceType == INTERFACE_CAPI2)
		waitTime = 100000;//100 secs
	
	else if(interfaceType == INTERFACE_PACKET )
		waitTime = PKT_ALLOC_WAIT_FOREVER;//forever
	
	else
		waitTime = PKT_ALLOC_NOWAIT;//never

	return RPC_PACKET_AllocateBufferEx(interfaceType, requiredSize, channel, waitTime);
}

PACKET_BufHandle_t RPC_PACKET_AllocateBufferCacheAlign(PACKET_InterfaceType_t interfaceType, UInt32 requiredSize, UInt8 channel, UInt32 waitTime, UInt8 cacheAlign)
{
	PACKET_BufHandle_t pkt;

	pkt = RPC_PACKET_AllocateBufferEx(interfaceType, (requiredSize + cacheAlign), channel, waitTime);

	if(pkt && cacheAlign > 0)
	{
		UInt32 alignSize;
		void* data = IPC_BufferDataPointer((IPC_Buffer)pkt);
	    alignSize = (UInt32)data & (cacheAlign - 1);
		if(alignSize)
		{
			IPC_IncrementBufferDataPointer((IPC_Buffer)pkt, (cacheAlign - alignSize) );
		}
	}
	return pkt;
}



UInt32 RPC_PACKET_Get_Num_FreeBuffers(PACKET_InterfaceType_t interfaceType, UInt8 channel)
{
	UInt32 totalFreeBuffers = 0;
	UInt32 freeBuffers = 0;
	int index;

	if(channel == 0xFF)
	{
		for(index=0; index < MAX_CHANNELS; index++)
		{
			if(ipcInfoList[interfaceType].ipc_buf_pool[index] != 0)
			{
				freeBuffers = IPC_PoolFreeBuffers(ipcInfoList[interfaceType].ipc_buf_pool[index]);
				totalFreeBuffers += freeBuffers;
				
				_DBG_(RPC_TRACE("RPC_PACKET_Get_Num_FreeBuffers(%c)itype=%d ch=%d cur=%d total=%d\r\n",(gRpcProcType == RPC_COMMS)?'C':'A',interfaceType,channel,freeBuffers,totalFreeBuffers));
			}
		}
	}
	else
	{
		if(channel < MAX_CHANNELS && ipcInfoList[interfaceType].ipc_buf_pool[channel])
			totalFreeBuffers = IPC_PoolFreeBuffers(ipcInfoList[interfaceType].ipc_buf_pool[channel]);
		
		_DBG_(RPC_TRACE("RPC_PACKET_Get_Num_FreeBuffers(%c)itype=%d ch=%d total=%d\r\n",(gRpcProcType == RPC_COMMS)?'C':'A',interfaceType,channel,totalFreeBuffers));
	}


    return totalFreeBuffers;
}


void* RPC_PACKET_GetBufferData(PACKET_BufHandle_t dataBufHandle)
{
	return IPC_BufferDataPointer((IPC_Buffer)dataBufHandle);
}

UInt32 RPC_PACKET_GetBufferLength(PACKET_BufHandle_t dataBufHandle)
{
	return IPC_BufferDataSize((IPC_Buffer)dataBufHandle);
}

void RPC_PACKET_SetBufferLength(PACKET_BufHandle_t dataBufHandle, UInt32 bufferSize)
{
	IPC_BufferSetDataSize((IPC_Buffer)dataBufHandle, bufferSize);
}

RPC_Result_t RPC_PACKET_FreeBuffer(PACKET_BufHandle_t dataBufHandle)
{
	_DBG_(RPC_TRACE("RPC_PACKET_FreeBuffer (FREE) h=%d\r\n"));
	IPC_FreeBuffer((IPC_Buffer)dataBufHandle);

	return RPC_RESULT_OK;
}


RPC_Result_t RPC_PACKET_FreeBufferEx(PACKET_BufHandle_t dataBufHandle, UInt8 rpcClientID)
{
	IPC_U32 refCount = IPC_BufferUserParameterGet ((IPC_Buffer)dataBufHandle);

	if(refCount == 0)
	{
		_DBG_(RPC_TRACE("RPC_PACKET_FreeBufferEx ERROR h=%d, cid=%d\r\n", (int)dataBufHandle, rpcClientID));
		return RPC_RESULT_ERROR;
	}

	--refCount;
	IPC_BufferUserParameterSet ((IPC_Buffer)dataBufHandle, refCount);

	if(refCount == 0)
	{
		_DBG_(RPC_TRACE("RPC_PACKET_FreeBufferEx (FREE) h=%d, cid=%d\r\n", (int)dataBufHandle, rpcClientID));
		IPC_FreeBuffer((IPC_Buffer)dataBufHandle);
	}
	else
		_DBG_(RPC_TRACE("RPC_PACKET_FreeBufferEx h=%d, ref=%d, cid=%d\r\n", (int)dataBufHandle, refCount, rpcClientID));

	return RPC_RESULT_OK;
}

UInt32 RPC_PACKET_IncrementBufferRef(PACKET_BufHandle_t dataBufHandle, UInt8 rpcClientID)
{
	IPC_U32 refCount = IPC_BufferUserParameterGet ((IPC_Buffer)dataBufHandle);

	IPC_BufferUserParameterSet ((IPC_Buffer)dataBufHandle, (++refCount));

	_DBG_(RPC_TRACE("RPC_PACKET_IncrementBufferRef h=%d, ref=%d, cid%d\r\n", (int)dataBufHandle, refCount, rpcClientID));

	return refCount;
}

//******************************************************************************
//	 			RPC Callback Implementation
//******************************************************************************

static Int8 rpcGetPoolIndex(PACKET_InterfaceType_t interfaceType, IPC_BufferPool Pool)
{
	int i;


	for(i = 0; i < MAX_CHANNELS; i++)
	{
		if(ipcInfoList[interfaceType].ipc_buf_pool[i] == Pool)
			return i;

	}
	return -1;
}

UInt32 RPC_GetMaxPktSize(PACKET_InterfaceType_t interfaceType, UInt32 size)
{
	int index = -1;
	for(index=0; index < MAX_CHANNELS; index++)
	{
		if(ipcBufList[interfaceType].pkt_size[index] >= size)
			return ipcBufList[interfaceType].pkt_size[index];
	}
	return 0;
}

static Int8 GetInterfaceType(IPC_EndpointId_T epId)
{
	if(epId == IPC_EP_Capi2App || epId == IPC_EP_Capi2Cp)
		return INTERFACE_CAPI2;
	
	else if(epId == IPC_EP_PsCpData || epId == IPC_EP_PsAppData)
		return INTERFACE_PACKET;
	
	else if(epId == IPC_EP_CsdCpCSDData || epId == IPC_EP_CsdAppCSDData)
		return INTERFACE_CSD;
	
	else if(epId == IPC_EP_LogApps || epId == IPC_EP_LogCp)
		return INTERFACE_LOGGING;

#ifdef IPC_EP_EemAP
	else if(epId == IPC_EP_EemAP || epId == IPC_EP_EemCP)
		return INTERFACE_USB_EEM;
#endif
	//Add assertion here
	return -1;
}

static void RPC_FlowCntrl(IPC_BufferPool Pool, IPC_FlowCtrlEvent_T Event)
{
	IPC_EndpointId_T epId = IPC_PoolSourceEndpointId(Pool);
	Int8 type = GetInterfaceType(epId);
	Int8 pool_index;
    
    if(type != -1)
    {
        pool_index = rpcGetPoolIndex((PACKET_InterfaceType_t)type, Pool);

	    if(ipcInfoList[type].flowControlCb != NULL)
		    ipcInfoList[type].flowControlCb((Event == IPC_FLOW_START)?RPC_FLOW_START:RPC_FLOW_STOP, 
                                            (UInt8)((pool_index >= 0)?(pool_index+1) : 0));
		
		_DBG_(RPC_TRACE("RPC_FlowCntrl(%c) type=%d event=%d\r\n",(gRpcProcType == RPC_COMMS)?'C':'A',type, Event));
    }

}

static void RPC_BufferDelivery(IPC_Buffer bufHandle)
{
	RPC_Result_t result = RPC_RESULT_ERROR;
	UInt8* pCid = (UInt8*)IPC_BufferHeaderPointer(bufHandle);
	IPC_EndpointId_T destId = IPC_BufferDestinationEndpointId(bufHandle);
	Int8 type = GetInterfaceType(destId);


	if(type != -1)
	{
		_DBG_(RPC_TRACE("RPC_BufferDelivery (NEW) h=%d\r\n",(int)bufHandle));

		if(ipcInfoList[type].pktIndCb != NULL)
			result = ipcInfoList[type].pktIndCb((PACKET_InterfaceType_t)type, (UInt8)pCid[0], (PACKET_BufHandle_t)bufHandle);
		else
			_DBG_(RPC_TRACE("RPC_BufferDelivery(%c) FAIL destIP=%d handle=%x",(gRpcProcType == RPC_COMMS)?'C':'A',destId, bufHandle));

		if(result != RPC_RESULT_PENDING)
		{
			if(ipcInfoList[type].filterPktIndCb != NULL)
			{
				result = ipcInfoList[type].filterPktIndCb((PACKET_InterfaceType_t)type, (UInt8)pCid[0], (PACKET_BufHandle_t)bufHandle);
			}
			else
				result = RPC_RESULT_ERROR;
		}

	}

	if(result != RPC_RESULT_PENDING)
	{
		IPC_FreeBuffer(bufHandle);
	}
}

//******************************************************************************
//	 			RPC CMD Callback Implementation
//******************************************************************************

IPC_BufferPool RPC_InternalGetCmdPoolHandle()
{
	return 	ipcInfoList[INTERFACE_CAPI2].ipc_buf_pool[0];
}

RpcProcessorType_t RPC_GetProcessorType(void)
{
	return gRpcProcType;
}


//******************************************************************************
//	 			RPC Property Implementation
//******************************************************************************
Boolean RPC_SetProperty(RPC_PropType_t type, UInt32 value)
{
	Boolean ret = FALSE;
	
	if (gRpcProcType == RPC_APPS)
	{
		if(type > RPC_PROP_START_AP && type < RPC_PROP_END_AP)
		{
			ret = IPC_SetProperty(type, value);
		}
	}
	else
	{
		if(type > RPC_PROP_START_CP && type < RPC_PROP_END_CP)
		{
			ret = IPC_SetProperty(type, value);
		}

	}

	return ret;
}

Boolean RPC_GetProperty(RPC_PropType_t type, UInt32 *value)
{
	//Call IPC function when ready
	return IPC_GetProperty(type, (IPC_U32 *)value);
}


//******************************************************************************
//	 			RPC IPC End Point Init
//******************************************************************************

RPC_Result_t RPC_IPC_EndPointInit(RpcProcessorType_t rpcProcType)
{
	memset(ipcInfoList, 0, sizeof(ipcInfoList));

	gRpcProcType = rpcProcType;

	if (rpcProcType == RPC_COMMS)
	{
		IPC_EndpointRegister(IPC_EP_Capi2Cp,		RPC_FlowCntrl,	RPC_BufferDelivery,4);
		IPC_EndpointRegister(IPC_EP_PsCpData,		RPC_FlowCntrl,	RPC_BufferDelivery,4 + PDCP_MAX_HEADER_SIZE);
		IPC_EndpointRegister(IPC_EP_CsdCpCSDData,	RPC_FlowCntrl,	RPC_BufferDelivery,4);
#ifdef IPC_EP_EemAP
		IPC_EndpointRegister(IPC_EP_EemCP,			RPC_FlowCntrl,	RPC_BufferDelivery,4);
#endif
	}
	else
	{
		IPC_EndpointRegister(IPC_EP_Capi2App,			RPC_FlowCntrl,	RPC_BufferDelivery, 4);
		IPC_EndpointRegister(IPC_EP_PsAppData,			RPC_FlowCntrl,	RPC_BufferDelivery,4 + PDCP_MAX_HEADER_SIZE);
		IPC_EndpointRegister(IPC_EP_CsdAppCSDData,		RPC_FlowCntrl,	RPC_BufferDelivery,4);
#ifndef UNDER_LINUX
#ifndef UNDER_CE //modify for WinMo UDP log
		IPC_EndpointRegister(IPC_EP_LogApps,			RPC_FlowCntrl,	RPC_BufferDelivery,4);
#endif
#ifdef IPC_EP_EemAP
		IPC_EndpointRegister(IPC_EP_EemAP,				RPC_FlowCntrl,	RPC_BufferDelivery,4);
#endif
#endif
	}


	return RPC_RESULT_OK;
}

//******************************************************************************
//	 			RPC IPC Buffer Pool Config Init
//******************************************************************************
RPC_Result_t RPC_IPC_Init(RpcProcessorType_t rpcProcType)
{
	PACKET_InterfaceType_t itype;
	Int8 index;

#if defined(CNEON_COMMON) && defined(FUSE_APPS_PROCESSOR)
	/* wait for CP RPC ready - need to find better way */
	OSTASK_Sleep(TICKS_ONE_SECOND/10);
#endif /* (CNEON_COMMON) && (FUSE_APPS_PROCESSOR) */
	memset(ipcBufList, 0, sizeof(ipcBufList));

	for(itype = INTERFACE_START; itype < INTERFACE_TOTAL;itype++)
	{
		if(itype == INTERFACE_RPC_TELEPHONY || itype == INTERFACE_RPC_PMU || itype == INTERFACE_RPC_AUDIO)
		{
			ipcBufList[itype].max_pkts[0]=CFG_RPC_CMD_MAX_PACKETS;
			ipcBufList[itype].max_pkts[1]=CFG_RPC_CMD_MAX_PACKETS2;
			ipcBufList[itype].max_pkts[2]=CFG_RPC_CMD_MAX_PACKETS3;

			ipcBufList[itype].pkt_size[0]=CFG_RPC_CMD_PKT_SIZE;
			ipcBufList[itype].pkt_size[1]=CFG_RPC_CMD_PKT_SIZE2;
			ipcBufList[itype].pkt_size[2]=CFG_RPC_CMD_PKT_SIZE3;
			
			ipcBufList[itype].start_threshold=CFG_RPC_CMD_START_THRESHOLD;
			ipcBufList[itype].end_threshold=CFG_RPC_CMD_END_THRESHOLD;
			
			ipcBufList[itype].srcEpId = (rpcProcType == RPC_COMMS)?IPC_EP_Capi2Cp:IPC_EP_Capi2App;
			ipcBufList[itype].destEpId = (rpcProcType == RPC_COMMS)?IPC_EP_Capi2App:IPC_EP_Capi2Cp;
		}
		else if(itype == INTERFACE_PACKET)
		{
			for(index=0;index < MAX_CHANNELS;index++)
			{
				ipcBufList[itype].pkt_size[index]=CFG_RPC_PKTDATA_PKT_SIZE;
				ipcBufList[itype].max_pkts[index]=(rpcProcType == RPC_COMMS)? CFG_RPC_PKTDATA_MAX_NW2TE_PACKETS: CFG_RPC_PKTDATA_MAX_TE2NW_PACKETS;
			}
			ipcBufList[itype].start_threshold=CFG_RPC_PKT_START_THRESHOLD;
			ipcBufList[itype].end_threshold=CFG_RPC_PKT_END_THRESHOLD;

			ipcBufList[itype].srcEpId = (rpcProcType == RPC_COMMS)?IPC_EP_PsCpData:IPC_EP_PsAppData;
			ipcBufList[itype].destEpId = (rpcProcType == RPC_COMMS)?IPC_EP_PsAppData:IPC_EP_PsCpData;
		}
		
		else if(itype == INTERFACE_USB_EEM)
		{
			for(index=0;index < MAX_CHANNELS;index++)
			{
				ipcBufList[itype].pkt_size[index]=CFG_RPC_EEMDATA_PKT_SIZE;
				ipcBufList[itype].max_pkts[index]=CFG_RPC_EEMDATA_MAX_PACKETS;
			}
			ipcBufList[itype].start_threshold=CFG_RPC_EEM_START_THRESHOLD;
			ipcBufList[itype].end_threshold=CFG_RPC_EEM_END_THRESHOLD;
			
#ifdef IPC_EP_EemAP
			ipcBufList[itype].srcEpId = (rpcProcType == RPC_COMMS)?IPC_EP_EemCP:IPC_EP_EemAP;
			ipcBufList[itype].destEpId = (rpcProcType == RPC_COMMS)?IPC_EP_EemAP:IPC_EP_EemCP;
#endif
		}
		else if(itype == INTERFACE_CSD)
		{
			for(index=0;index < MAX_CHANNELS;index++)
			{
				ipcBufList[itype].pkt_size[index]=CFG_RPC_CSDDATA_PKT_SIZE;
				ipcBufList[itype].max_pkts[index]=CFG_RPC_CSDDATA_MAX_PACKETS;
			}
			ipcBufList[itype].start_threshold=CFG_RPC_CSD_START_THRESHOLD;
			ipcBufList[itype].end_threshold=CFG_RPC_CSD_END_THRESHOLD;
			
			ipcBufList[itype].srcEpId = (rpcProcType == RPC_COMMS)?IPC_EP_CsdCpCSDData:IPC_EP_CsdAppCSDData;
			ipcBufList[itype].destEpId = (rpcProcType == RPC_COMMS)?IPC_EP_CsdAppCSDData:IPC_EP_CsdCpCSDData;
		}

		else if(itype == INTERFACE_LOGGING)
		{
			#if !defined(UNDER_CE) &&  !defined(UNDER_LINUX)//modify for UDP log
				for(index=0;index < MAX_CHANNELS;index++)
				{
					ipcBufList[itype].pkt_size[index]=CFG_RPC_LOG_PKT_SIZE;
					ipcBufList[itype].max_pkts[index]=CFG_RPC_LOG_MAX_PACKETS;
				}
				ipcBufList[itype].start_threshold=CFG_RPC_LOG_START_THRESHOLD;
				ipcBufList[itype].end_threshold=CFG_RPC_LOG_END_THRESHOLD;
				
				ipcBufList[itype].srcEpId = (rpcProcType == RPC_COMMS)?IPC_EP_LogCp:IPC_EP_LogApps;
				ipcBufList[itype].destEpId = (rpcProcType == RPC_COMMS)?IPC_EP_LogApps:IPC_EP_LogCp;
			#endif
		}
		else
			xassert(0,itype);

	}

	return RPC_RESULT_OK;
}
=======
/****************************************************************************
*
*     Copyright (c) 2007-2008 Broadcom Corporation
*
*   Unless you and Broadcom execute a separate written software license 
*   agreement governing use of this software, this software is licensed to you 
*   under the terms of the GNU General Public License version 2, available 
*    at http://www.gnu.org/licenses/old-licenses/gpl-2.0.html (the "GPL"). 
*
*   Notwithstanding the above, under no circumstances may you combine this 
*   software in any way with any other Broadcom software provided under a license 
*   other than the GPL, without Broadcom's express prior written consent.
*
****************************************************************************/
/**
*
*   @file   RPC_ipc.c
*
*   @brief  This file interface with IPC interface
*
****************************************************************************/


#include "mobcom_types.h"
#include "rpc_global.h"
#include "ipcinterface.h"
#include "ipcproperties.h"

#include "rpc_ipc.h"
#include "rpc_ipc_config.h"
#include "consts.h"
#ifdef LINUX_RPC_KERNEL
#include <linux/module.h>
#define CSL_TYPES_H
#endif
#if defined(CNEON_COMMON) && defined(FUSE_APPS_PROCESSOR)
#include "ostask.h"
#endif /* (CNEON_COMMON) && (FUSE_APPS_PROCESSOR) */

//******************************************************************************
//	 			Global defines
//******************************************************************************




/**
	RPC IPC Data structure. Array of Interfaces.
**/
typedef struct
{
	Boolean isInit;					///< Is Enpoint initialized
	IPC_BufferPool  ipc_buf_pool[MAX_CHANNELS]; ///< Each Enpoint can have array of buffer pools per channel
	UInt8			ipc_buf_id[MAX_CHANNELS]; ///< Channel identifier for buffer pool ( cid or call index )
	RPC_PACKET_DataIndCallBackFunc_t	*pktIndCb;	///< Callback for interface buffer delivery
	RPC_FlowControlCallbackFunc_t		*flowControlCb; ///< Flow control callback
	RPC_PACKET_DataIndCallBackFunc_t	*filterPktIndCb;	///< Callback for interface buffer delivery
}RPC_IPCInfo_t;

typedef struct
{
	UInt32 pkt_size[MAX_CHANNELS];
	UInt32 max_pkts[MAX_CHANNELS];
	UInt32 start_threshold;
	UInt32 end_threshold;
	IPC_EndpointId_T	srcEpId;
	IPC_EndpointId_T	destEpId;
}RPC_IPCBufInfo_t;

static RPC_IPCInfo_t		ipcInfoList[INTERFACE_TOTAL]={0};

static RPC_IPCBufInfo_t		ipcBufList[INTERFACE_TOTAL]={0};

static RpcProcessorType_t gRpcProcType;

//static function prototypes
static void RPC_CreateBufferPool(PACKET_InterfaceType_t type, int channel_index);
static Int8 rpcGetPoolIndex(PACKET_InterfaceType_t interfaceType, IPC_BufferPool Pool);
static Int8 GetInterfaceType(IPC_EndpointId_T epId);
static void RPC_FlowCntrl(IPC_BufferPool Pool, IPC_FlowCtrlEvent_T Event);
static void RPC_BufferDelivery(IPC_Buffer bufHandle);
Boolean RPC_SetProperty(RPC_PropType_t type, UInt32 value);

#ifdef FUSE_COMMS_PROCESSOR
#define RPC_PROP_VER						RPC_PROP_CP_VERSION
#define RPC_REMOTE_PROP_VER					RPC_PROP_AP_VERSION
#else
#define RPC_PROP_VER						RPC_PROP_AP_VERSION
#define RPC_REMOTE_PROP_VER					RPC_PROP_CP_VERSION
#endif

static UInt32 rpcVer = BCM_RPC_VER;
//******************************************************************************
//	 			Packet Data API Implementation
//******************************************************************************

RPC_Result_t RPC_PACKET_RegisterDataInd (UInt8 rpcClientID,
										PACKET_InterfaceType_t interfaceType,
										RPC_PACKET_DataIndCallBackFunc_t dataIndFunc,
										RPC_FlowControlCallbackFunc_t	flowControlCb)
{
	if (rpcClientID) {} //fixes compiler warnings

	RPC_SetProperty(RPC_PROP_VER, rpcVer);

	if(	dataIndFunc != NULL && interfaceType < INTERFACE_TOTAL)
	{

		ipcInfoList[interfaceType].isInit = TRUE;
		ipcInfoList[interfaceType].flowControlCb = flowControlCb;
		ipcInfoList[interfaceType].pktIndCb = dataIndFunc;


		return RPC_RESULT_OK;
	}
	return RPC_RESULT_ERROR;
}

RPC_Result_t RPC_PACKET_RegisterFilterCbk(UInt8 rpcClientID,
									PACKET_InterfaceType_t interfaceType,
									RPC_PACKET_DataIndCallBackFunc_t dataIndFunc)
{
	if (rpcClientID) {} //fixes compiler warnings

	if(	dataIndFunc != NULL && interfaceType < INTERFACE_TOTAL)
	{
		ipcInfoList[interfaceType].isInit = TRUE;
		ipcInfoList[interfaceType].filterPktIndCb = dataIndFunc;
		return RPC_RESULT_OK;
	}

	return RPC_RESULT_ERROR;

}

RPC_Result_t RPC_PACKET_SetContext(PACKET_InterfaceType_t interfaceType, PACKET_BufHandle_t dataBufHandle, UInt8 context)
{
	UInt8* pBuf = (UInt8*)IPC_BufferHeaderSizeSet((IPC_Buffer)dataBufHandle , 4);

	if(pBuf)
		pBuf[1] = context;

	return (pBuf) ? RPC_RESULT_OK : RPC_RESULT_ERROR;
}

UInt8 RPC_PACKET_GetContext(PACKET_InterfaceType_t interfaceType, PACKET_BufHandle_t dataBufHandle)
{
	UInt8* pBuf = (UInt8*)IPC_BufferHeaderSizeSet((IPC_Buffer)dataBufHandle , 4);

	return (pBuf) ? pBuf[1] : 0xFF;
}

RPC_Result_t RPC_PACKET_SendData(UInt8 rpcClientID, PACKET_InterfaceType_t interfaceType, UInt8 channel, PACKET_BufHandle_t dataBufHandle)
{
	IPC_ReturnCode_T ipcError;

	UInt8* pCid = (UInt8*)IPC_BufferHeaderSizeSet((IPC_Buffer)dataBufHandle , 4);
	pCid[0] = channel;

	if (rpcClientID) {} //fixes compiler warnings
	
	ipcError = IPC_SendBuffer((IPC_Buffer)dataBufHandle, IPC_PRIORITY_DEFAULT);

	return (ipcError == IPC_OK) ? RPC_RESULT_OK : RPC_RESULT_ERROR;
}

RPC_Result_t RPC_PACKET_SetContextEx(PACKET_InterfaceType_t interfaceType, PACKET_BufHandle_t dataBufHandle, UInt16 context)
{
	UInt8* pBuf = (UInt8*)IPC_BufferHeaderSizeSet((IPC_Buffer)dataBufHandle , 4);

	if(pBuf)
	{
		pBuf[2] = (UInt8)(context & 0xFF);
		pBuf[3] = (UInt8)((UInt16)((context & 0xFF00) >> 8));
	}

	return (pBuf) ? RPC_RESULT_OK : RPC_RESULT_ERROR;
}

UInt16 RPC_PACKET_GetContextEx(PACKET_InterfaceType_t interfaceType, PACKET_BufHandle_t dataBufHandle)
{
	UInt16 context = 0;
	UInt8* pBuf = (UInt8*)IPC_BufferHeaderSizeSet((IPC_Buffer)dataBufHandle , 4);
	
	if(pBuf)
	{
		context = (pBuf[3] << 8);
		context |= pBuf[2];
	}

	return context;
}


//******************************************************************************
//	 			RPC PKT Buffer Management
//******************************************************************************




static void RPC_CreateBufferPool(PACKET_InterfaceType_t type, int channel_index)
{
	UInt32 val = 0;

	ipcInfoList[type].isInit = TRUE;
	ipcInfoList[type].ipc_buf_pool[channel_index] = IPC_CreateBufferPool(ipcBufList[type].srcEpId, 
																	  ipcBufList[type].destEpId, 
																	  ipcBufList[type].max_pkts[channel_index], 
																	  ipcBufList[type].pkt_size[channel_index], 
																	  ipcBufList[type].start_threshold,
																	  ipcBufList[type].end_threshold);
	val = ( (channel_index << 16 ) | (type & 0xFFFF) );

	_DBG_(RPC_TRACE("RPC_CreateBufferPool(%c) type:%d, index:%d, pool:%x\r\n", (gRpcProcType == RPC_COMMS)?'C':'A', type, channel_index, ipcInfoList[type].ipc_buf_pool[channel_index]));
	
	xassert(ipcInfoList[type].ipc_buf_pool[channel_index] != NULL, val);
	
	ipcInfoList[type].ipc_buf_id[channel_index] = channel_index+1;
}


PACKET_BufHandle_t RPC_PACKET_AllocateBufferEx(PACKET_InterfaceType_t interfaceType, UInt32 requiredSize, UInt8 channel, UInt32 waitTime)
{
	int index = -1;
	IPC_Buffer bufHandle = 0;

	//Determine the pool index for the interface
	if( interfaceType == INTERFACE_PACKET)
	{
		index = 0;//All channels use the same buffer pool
	}
	else
	{
		for(index=0; index < MAX_CHANNELS; index++)
		{
			if(ipcBufList[interfaceType].pkt_size[index] >= requiredSize)
				break;
		}
		if(index >= MAX_CHANNELS)
		{
			_DBG_(RPC_TRACE("RPC_PACKET_AllocateBuffer itype=%d invalid channel %d\r\n",interfaceType, index));
			return NULL;
		}
	}

	//Create the pool om demand
	if(ipcInfoList[interfaceType].ipc_buf_pool[index] == 0)
		RPC_CreateBufferPool(interfaceType, index);
	
	if(interfaceType == INTERFACE_PACKET && DETAIL_DATA_LOG_ENABLED)
		_DBG_(RPC_TRACE_DATA_DETAIL("RPC_PACKET_AllocateBuffer(%c) PKT BEFORE %d\r\n",(gRpcProcType == RPC_COMMS)?'C':'A',requiredSize));

	if(waitTime == PKT_ALLOC_NOWAIT)
		bufHandle = IPC_AllocateBuffer(ipcInfoList[interfaceType].ipc_buf_pool[index]);
	else
		bufHandle = IPC_AllocateBufferWait(ipcInfoList[interfaceType].ipc_buf_pool[index], waitTime);
	
	if(interfaceType == INTERFACE_PACKET && DETAIL_DATA_LOG_ENABLED)
		_DBG_(RPC_TRACE_DATA_DETAIL("RPC_PACKET_AllocateBuffer(%c) PKT AFTER %d\r\n",(gRpcProcType == RPC_COMMS)?'C':'A',requiredSize));
	

	if(0 == bufHandle)
	{
		_DBG_(RPC_TRACE("RPC_PACKET_AllocateBuffer failed %d, %d, %d\r\n", interfaceType, requiredSize, index));
	}

	if(bufHandle)
		IPC_BufferSetDataSize(bufHandle, requiredSize);

	return (PACKET_BufHandle_t)bufHandle;
}

PACKET_BufHandle_t RPC_PACKET_AllocateBuffer(PACKET_InterfaceType_t interfaceType, UInt32 requiredSize, UInt8 channel)
{
	UInt32 waitTime;

	if(interfaceType == INTERFACE_CAPI2)
		waitTime = 100000;//100 secs
	
	else if(interfaceType == INTERFACE_PACKET )
		waitTime = PKT_ALLOC_WAIT_FOREVER;//forever
	
	else
		waitTime = PKT_ALLOC_NOWAIT;//never

	return RPC_PACKET_AllocateBufferEx(interfaceType, requiredSize, channel, waitTime);
}

PACKET_BufHandle_t RPC_PACKET_AllocateBufferCacheAlign(PACKET_InterfaceType_t interfaceType, UInt32 requiredSize, UInt8 channel, UInt32 waitTime, UInt8 cacheAlign)
{
	PACKET_BufHandle_t pkt;

	pkt = RPC_PACKET_AllocateBufferEx(interfaceType, (requiredSize + cacheAlign), channel, waitTime);

	if(pkt && cacheAlign > 0)
	{
		UInt32 alignSize;
		void* data = IPC_BufferDataPointer((IPC_Buffer)pkt);
	    alignSize = (UInt32)data & (cacheAlign - 1);
		if(alignSize)
		{
			IPC_IncrementBufferDataPointer((IPC_Buffer)pkt, (cacheAlign - alignSize) );
		}
	}
	return pkt;
}



UInt32 RPC_PACKET_Get_Num_FreeBuffers(PACKET_InterfaceType_t interfaceType, UInt8 channel)
{
	UInt32 totalFreeBuffers = 0;
	UInt32 freeBuffers = 0;
	int index;

	if(channel == 0xFF)
	{
		for(index=0; index < MAX_CHANNELS; index++)
		{
			if(ipcInfoList[interfaceType].ipc_buf_pool[index] != 0)
			{
				freeBuffers = IPC_PoolFreeBuffers(ipcInfoList[interfaceType].ipc_buf_pool[index]);
				totalFreeBuffers += freeBuffers;
				
				_DBG_(RPC_TRACE("RPC_PACKET_Get_Num_FreeBuffers(%c)itype=%d ch=%d cur=%d total=%d\r\n",(gRpcProcType == RPC_COMMS)?'C':'A',interfaceType,channel,freeBuffers,totalFreeBuffers));
			}
		}
	}
	else
	{
		if(channel < MAX_CHANNELS && ipcInfoList[interfaceType].ipc_buf_pool[channel])
			totalFreeBuffers = IPC_PoolFreeBuffers(ipcInfoList[interfaceType].ipc_buf_pool[channel]);
		
		_DBG_(RPC_TRACE("RPC_PACKET_Get_Num_FreeBuffers(%c)itype=%d ch=%d total=%d\r\n",(gRpcProcType == RPC_COMMS)?'C':'A',interfaceType,channel,totalFreeBuffers));
	}


    return totalFreeBuffers;
}


void* RPC_PACKET_GetBufferData(PACKET_BufHandle_t dataBufHandle)
{
	return IPC_BufferDataPointer((IPC_Buffer)dataBufHandle);
}

UInt32 RPC_PACKET_GetBufferLength(PACKET_BufHandle_t dataBufHandle)
{
	return IPC_BufferDataSize((IPC_Buffer)dataBufHandle);
}

void RPC_PACKET_SetBufferLength(PACKET_BufHandle_t dataBufHandle, UInt32 bufferSize)
{
	IPC_BufferSetDataSize((IPC_Buffer)dataBufHandle, bufferSize);
}

RPC_Result_t RPC_PACKET_FreeBuffer(PACKET_BufHandle_t dataBufHandle)
{
	_DBG_(RPC_TRACE("RPC_PACKET_FreeBuffer (FREE) h=%d\r\n"));
	IPC_FreeBuffer((IPC_Buffer)dataBufHandle);

	return RPC_RESULT_OK;
}


RPC_Result_t RPC_PACKET_FreeBufferEx(PACKET_BufHandle_t dataBufHandle, UInt8 rpcClientID)
{
	IPC_U32 refCount = IPC_BufferUserParameterGet ((IPC_Buffer)dataBufHandle);

	if(refCount == 0)
	{
		_DBG_(RPC_TRACE("RPC_PACKET_FreeBufferEx ERROR h=%d, cid=%d\r\n", (int)dataBufHandle, rpcClientID));
		return RPC_RESULT_ERROR;
	}

	--refCount;
	IPC_BufferUserParameterSet ((IPC_Buffer)dataBufHandle, refCount);

	if(refCount == 0)
	{
		_DBG_(RPC_TRACE("RPC_PACKET_FreeBufferEx (FREE) h=%d, cid=%d\r\n", (int)dataBufHandle, rpcClientID));
		IPC_FreeBuffer((IPC_Buffer)dataBufHandle);
	}
	else
		_DBG_(RPC_TRACE("RPC_PACKET_FreeBufferEx h=%d, ref=%d, cid=%d\r\n", (int)dataBufHandle, refCount, rpcClientID));

	return RPC_RESULT_OK;
}

UInt32 RPC_PACKET_IncrementBufferRef(PACKET_BufHandle_t dataBufHandle, UInt8 rpcClientID)
{
	IPC_U32 refCount = IPC_BufferUserParameterGet ((IPC_Buffer)dataBufHandle);

	IPC_BufferUserParameterSet ((IPC_Buffer)dataBufHandle, (++refCount));

	_DBG_(RPC_TRACE("RPC_PACKET_IncrementBufferRef h=%d, ref=%d, cid%d\r\n", (int)dataBufHandle, refCount, rpcClientID));

	return refCount;
}

//******************************************************************************
//	 			RPC Callback Implementation
//******************************************************************************

static Int8 rpcGetPoolIndex(PACKET_InterfaceType_t interfaceType, IPC_BufferPool Pool)
{
	int i;


	for(i = 0; i < MAX_CHANNELS; i++)
	{
		if(ipcInfoList[interfaceType].ipc_buf_pool[i] == Pool)
			return i;

	}
	return -1;
}

UInt32 RPC_GetMaxPktSize(PACKET_InterfaceType_t interfaceType, UInt32 size)
{
	int index = -1;
	for(index=0; index < MAX_CHANNELS; index++)
	{
		if(ipcBufList[interfaceType].pkt_size[index] >= size)
			return ipcBufList[interfaceType].pkt_size[index];
	}
	return 0;
}

static Int8 GetInterfaceType(IPC_EndpointId_T epId)
{
	if(epId == IPC_EP_Capi2App || epId == IPC_EP_Capi2Cp)
		return INTERFACE_CAPI2;
	
	else if(epId == IPC_EP_PsCpData || epId == IPC_EP_PsAppData)
		return INTERFACE_PACKET;
	
	else if(epId == IPC_EP_CsdCpCSDData || epId == IPC_EP_CsdAppCSDData)
		return INTERFACE_CSD;
	
	else if(epId == IPC_EP_LogApps || epId == IPC_EP_LogCp)
		return INTERFACE_LOGGING;

#ifdef IPC_EP_EemAP
	else if(epId == IPC_EP_EemAP || epId == IPC_EP_EemCP)
		return INTERFACE_USB_EEM;
#endif
	//Add assertion here
	return -1;
}

static void RPC_FlowCntrl(IPC_BufferPool Pool, IPC_FlowCtrlEvent_T Event)
{
	IPC_EndpointId_T epId = IPC_PoolSourceEndpointId(Pool);
	Int8 type = GetInterfaceType(epId);
	Int8 pool_index;
    
    if(type != -1)
    {
        pool_index = rpcGetPoolIndex((PACKET_InterfaceType_t)type, Pool);

	    if(ipcInfoList[type].flowControlCb != NULL)
		    ipcInfoList[type].flowControlCb((Event == IPC_FLOW_START)?RPC_FLOW_START:RPC_FLOW_STOP, 
                                            (UInt8)((pool_index >= 0)?(pool_index+1) : 0));
		
		_DBG_(RPC_TRACE("RPC_FlowCntrl(%c) type=%d event=%d\r\n",(gRpcProcType == RPC_COMMS)?'C':'A',type, Event));
    }

}

static void RPC_BufferDelivery(IPC_Buffer bufHandle)
{
	RPC_Result_t result = RPC_RESULT_ERROR;
	UInt8* pCid = (UInt8*)IPC_BufferHeaderPointer(bufHandle);
	IPC_EndpointId_T destId = IPC_BufferDestinationEndpointId(bufHandle);
	Int8 type = GetInterfaceType(destId);


	if(type != -1)
	{
		_DBG_(RPC_TRACE("RPC_BufferDelivery (NEW) h=%d\r\n",(int)bufHandle));

		if(ipcInfoList[type].pktIndCb != NULL)
			result = ipcInfoList[type].pktIndCb((PACKET_InterfaceType_t)type, (UInt8)pCid[0], (PACKET_BufHandle_t)bufHandle);
		else
			_DBG_(RPC_TRACE("RPC_BufferDelivery(%c) FAIL destIP=%d handle=%x",(gRpcProcType == RPC_COMMS)?'C':'A',destId, bufHandle));

		if(result != RPC_RESULT_PENDING)
		{
			if(ipcInfoList[type].filterPktIndCb != NULL)
			{
				result = ipcInfoList[type].filterPktIndCb((PACKET_InterfaceType_t)type, (UInt8)pCid[0], (PACKET_BufHandle_t)bufHandle);
			}
			else
				result = RPC_RESULT_ERROR;
		}

	}

	if(result != RPC_RESULT_PENDING)
	{
		IPC_FreeBuffer(bufHandle);
	}
}

//******************************************************************************
//	 			RPC CMD Callback Implementation
//******************************************************************************

IPC_BufferPool RPC_InternalGetCmdPoolHandle()
{
	return 	ipcInfoList[INTERFACE_CAPI2].ipc_buf_pool[0];
}

RpcProcessorType_t RPC_GetProcessorType(void)
{
	return gRpcProcType;
}


//******************************************************************************
//	 			RPC Property Implementation
//******************************************************************************
Boolean RPC_SetProperty(RPC_PropType_t type, UInt32 value)
{
	Boolean ret = FALSE;
	
	if (gRpcProcType == RPC_APPS)
	{
		if(type > RPC_PROP_START_AP && type < RPC_PROP_END_AP)
		{
			ret = IPC_SetProperty(type, value);
		}
	}
	else
	{
		if(type > RPC_PROP_START_CP && type < RPC_PROP_END_CP)
		{
			ret = IPC_SetProperty(type, value);
		}

	}

	return ret;
}

Boolean RPC_GetProperty(RPC_PropType_t type, UInt32 *value)
{
	//Call IPC function when ready
	return IPC_GetProperty(type, (IPC_U32 *)value);
}


//******************************************************************************
//	 			RPC IPC End Point Init
//******************************************************************************

RPC_Result_t RPC_IPC_EndPointInit(RpcProcessorType_t rpcProcType)
{
	memset(ipcInfoList, 0, sizeof(ipcInfoList));

	gRpcProcType = rpcProcType;

	if (rpcProcType == RPC_COMMS)
	{
		IPC_EndpointRegister(IPC_EP_Capi2Cp,		RPC_FlowCntrl,	RPC_BufferDelivery,4);
		IPC_EndpointRegister(IPC_EP_PsCpData,		RPC_FlowCntrl,	RPC_BufferDelivery,4 + PDCP_MAX_HEADER_SIZE);
		IPC_EndpointRegister(IPC_EP_CsdCpCSDData,	RPC_FlowCntrl,	RPC_BufferDelivery,4);
#ifdef IPC_EP_EemAP
		IPC_EndpointRegister(IPC_EP_EemCP,			RPC_FlowCntrl,	RPC_BufferDelivery,4);
#endif
	}
	else
	{
		IPC_EndpointRegister(IPC_EP_Capi2App,			RPC_FlowCntrl,	RPC_BufferDelivery, 4);
		IPC_EndpointRegister(IPC_EP_PsAppData,			RPC_FlowCntrl,	RPC_BufferDelivery,4 + PDCP_MAX_HEADER_SIZE);
		IPC_EndpointRegister(IPC_EP_CsdAppCSDData,		RPC_FlowCntrl,	RPC_BufferDelivery,4);
#ifndef UNDER_LINUX
#ifndef UNDER_CE //modify for WinMo UDP log
		IPC_EndpointRegister(IPC_EP_LogApps,			RPC_FlowCntrl,	RPC_BufferDelivery,4);
#endif
#ifdef IPC_EP_EemAP
		IPC_EndpointRegister(IPC_EP_EemAP,				RPC_FlowCntrl,	RPC_BufferDelivery,4);
#endif
#endif
	}


	return RPC_RESULT_OK;
}

//******************************************************************************
//	 			RPC IPC Buffer Pool Config Init
//******************************************************************************
RPC_Result_t RPC_IPC_Init(RpcProcessorType_t rpcProcType)
{
	PACKET_InterfaceType_t itype;
	Int8 index;

#if defined(CNEON_COMMON) && defined(FUSE_APPS_PROCESSOR)
	/* wait for CP RPC ready - need to find better way */
	OSTASK_Sleep(TICKS_ONE_SECOND/10);
#endif /* (CNEON_COMMON) && (FUSE_APPS_PROCESSOR) */
	memset(ipcBufList, 0, sizeof(ipcBufList));

	for(itype = INTERFACE_START; itype < INTERFACE_TOTAL;itype++)
	{
		if(itype == INTERFACE_RPC_TELEPHONY || itype == INTERFACE_RPC_PMU || itype == INTERFACE_RPC_AUDIO)
		{
			ipcBufList[itype].max_pkts[0]=CFG_RPC_CMD_MAX_PACKETS;
			ipcBufList[itype].max_pkts[1]=CFG_RPC_CMD_MAX_PACKETS2;
			ipcBufList[itype].max_pkts[2]=CFG_RPC_CMD_MAX_PACKETS3;

			ipcBufList[itype].pkt_size[0]=CFG_RPC_CMD_PKT_SIZE;
			ipcBufList[itype].pkt_size[1]=CFG_RPC_CMD_PKT_SIZE2;
			ipcBufList[itype].pkt_size[2]=CFG_RPC_CMD_PKT_SIZE3;
			
			ipcBufList[itype].start_threshold=CFG_RPC_CMD_START_THRESHOLD;
			ipcBufList[itype].end_threshold=CFG_RPC_CMD_END_THRESHOLD;
			
			ipcBufList[itype].srcEpId = (rpcProcType == RPC_COMMS)?IPC_EP_Capi2Cp:IPC_EP_Capi2App;
			ipcBufList[itype].destEpId = (rpcProcType == RPC_COMMS)?IPC_EP_Capi2App:IPC_EP_Capi2Cp;
		}
		else if(itype == INTERFACE_PACKET)
		{
			for(index=0;index < MAX_CHANNELS;index++)
			{
				ipcBufList[itype].pkt_size[index]=CFG_RPC_PKTDATA_PKT_SIZE;
				ipcBufList[itype].max_pkts[index]=(rpcProcType == RPC_COMMS)? CFG_RPC_PKTDATA_MAX_NW2TE_PACKETS: CFG_RPC_PKTDATA_MAX_TE2NW_PACKETS;
			}
			ipcBufList[itype].start_threshold=CFG_RPC_PKT_START_THRESHOLD;
			ipcBufList[itype].end_threshold=CFG_RPC_PKT_END_THRESHOLD;

			ipcBufList[itype].srcEpId = (rpcProcType == RPC_COMMS)?IPC_EP_PsCpData:IPC_EP_PsAppData;
			ipcBufList[itype].destEpId = (rpcProcType == RPC_COMMS)?IPC_EP_PsAppData:IPC_EP_PsCpData;
		}
		
		else if(itype == INTERFACE_USB_EEM)
		{
			for(index=0;index < MAX_CHANNELS;index++)
			{
				ipcBufList[itype].pkt_size[index]=CFG_RPC_EEMDATA_PKT_SIZE;
				ipcBufList[itype].max_pkts[index]=CFG_RPC_EEMDATA_MAX_PACKETS;
			}
			ipcBufList[itype].start_threshold=CFG_RPC_EEM_START_THRESHOLD;
			ipcBufList[itype].end_threshold=CFG_RPC_EEM_END_THRESHOLD;
			
#ifdef IPC_EP_EemAP
			ipcBufList[itype].srcEpId = (rpcProcType == RPC_COMMS)?IPC_EP_EemCP:IPC_EP_EemAP;
			ipcBufList[itype].destEpId = (rpcProcType == RPC_COMMS)?IPC_EP_EemAP:IPC_EP_EemCP;
#endif
		}
		else if(itype == INTERFACE_CSD)
		{
			for(index=0;index < MAX_CHANNELS;index++)
			{
				ipcBufList[itype].pkt_size[index]=CFG_RPC_CSDDATA_PKT_SIZE;
				ipcBufList[itype].max_pkts[index]=CFG_RPC_CSDDATA_MAX_PACKETS;
			}
			ipcBufList[itype].start_threshold=CFG_RPC_CSD_START_THRESHOLD;
			ipcBufList[itype].end_threshold=CFG_RPC_CSD_END_THRESHOLD;
			
			ipcBufList[itype].srcEpId = (rpcProcType == RPC_COMMS)?IPC_EP_CsdCpCSDData:IPC_EP_CsdAppCSDData;
			ipcBufList[itype].destEpId = (rpcProcType == RPC_COMMS)?IPC_EP_CsdAppCSDData:IPC_EP_CsdCpCSDData;
		}

		else if(itype == INTERFACE_LOGGING)
		{
			#if !defined(UNDER_CE) &&  !defined(UNDER_LINUX)//modify for UDP log
				for(index=0;index < MAX_CHANNELS;index++)
				{
					ipcBufList[itype].pkt_size[index]=CFG_RPC_LOG_PKT_SIZE;
					ipcBufList[itype].max_pkts[index]=CFG_RPC_LOG_MAX_PACKETS;
				}
				ipcBufList[itype].start_threshold=CFG_RPC_LOG_START_THRESHOLD;
				ipcBufList[itype].end_threshold=CFG_RPC_LOG_END_THRESHOLD;
				
				ipcBufList[itype].srcEpId = (rpcProcType == RPC_COMMS)?IPC_EP_LogCp:IPC_EP_LogApps;
				ipcBufList[itype].destEpId = (rpcProcType == RPC_COMMS)?IPC_EP_LogApps:IPC_EP_LogCp;
			#endif
		}
		else
			xassert(0,itype);

	}

	return RPC_RESULT_OK;
}

>>>>>>> c20f18ce
<|MERGE_RESOLUTION|>--- conflicted
+++ resolved
@@ -1,1382 +1,690 @@
-<<<<<<< HEAD
-/****************************************************************************
-*
-*     Copyright (c) 2007-2008 Broadcom Corporation
-*
-*   Unless you and Broadcom execute a separate written software license 
-*   agreement governing use of this software, this software is licensed to you 
-*   under the terms of the GNU General Public License version 2, available 
-*    at http://www.gnu.org/licenses/old-licenses/gpl-2.0.html (the "GPL"). 
-*
-*   Notwithstanding the above, under no circumstances may you combine this 
-*   software in any way with any other Broadcom software provided under a license 
-*   other than the GPL, without Broadcom's express prior written consent.
-*
-****************************************************************************/
-/**
-*
-*   @file   RPC_ipc.c
-*
-*   @brief  This file interface with IPC interface
-*
-****************************************************************************/
-
-
-#include "mobcom_types.h"
-#include "rpc_global.h"
-#include "ipcinterface.h"
-#include "ipcproperties.h"
-
-#include "rpc_ipc.h"
-#include "rpc_ipc_config.h"
-#include "consts.h"
-#ifdef LINUX_RPC_KERNEL
-#include <linux/module.h>
-#define CSL_TYPES_H
-#endif
-#if defined(CNEON_COMMON) && defined(FUSE_APPS_PROCESSOR)
-#include "ostask.h"
-#endif /* (CNEON_COMMON) && (FUSE_APPS_PROCESSOR) */
-
-//******************************************************************************
-//	 			Global defines
-//******************************************************************************
-
-
-
-
-/**
-	RPC IPC Data structure. Array of Interfaces.
-**/
-typedef struct
-{
-	Boolean isInit;					///< Is Enpoint initialized
-	IPC_BufferPool  ipc_buf_pool[MAX_CHANNELS]; ///< Each Enpoint can have array of buffer pools per channel
-	UInt8			ipc_buf_id[MAX_CHANNELS]; ///< Channel identifier for buffer pool ( cid or call index )
-	RPC_PACKET_DataIndCallBackFunc_t	*pktIndCb;	///< Callback for interface buffer delivery
-	RPC_FlowControlCallbackFunc_t		*flowControlCb; ///< Flow control callback
-	RPC_PACKET_DataIndCallBackFunc_t	*filterPktIndCb;	///< Callback for interface buffer delivery
-}RPC_IPCInfo_t;
-
-typedef struct
-{
-	UInt32 pkt_size[MAX_CHANNELS];
-	UInt32 max_pkts[MAX_CHANNELS];
-	UInt32 start_threshold;
-	UInt32 end_threshold;
-	IPC_EndpointId_T	srcEpId;
-	IPC_EndpointId_T	destEpId;
-}RPC_IPCBufInfo_t;
-
-static RPC_IPCInfo_t		ipcInfoList[INTERFACE_TOTAL]={0};
-
-static RPC_IPCBufInfo_t		ipcBufList[INTERFACE_TOTAL]={0};
-
-static RpcProcessorType_t gRpcProcType;
-
-//static function prototypes
-static void RPC_CreateBufferPool(PACKET_InterfaceType_t type, int channel_index);
-static Int8 rpcGetPoolIndex(PACKET_InterfaceType_t interfaceType, IPC_BufferPool Pool);
-static Int8 GetInterfaceType(IPC_EndpointId_T epId);
-static void RPC_FlowCntrl(IPC_BufferPool Pool, IPC_FlowCtrlEvent_T Event);
-static void RPC_BufferDelivery(IPC_Buffer bufHandle);
-Boolean RPC_SetProperty(RPC_PropType_t type, UInt32 value);
-
-#ifdef FUSE_COMMS_PROCESSOR
-#define RPC_PROP_VER						RPC_PROP_CP_VERSION
-#define RPC_REMOTE_PROP_VER					RPC_PROP_AP_VERSION
-#else
-#define RPC_PROP_VER						RPC_PROP_AP_VERSION
-#define RPC_REMOTE_PROP_VER					RPC_PROP_CP_VERSION
-#endif
-
-static UInt32 rpcVer = BCM_RPC_VER;
-//******************************************************************************
-//	 			Packet Data API Implementation
-//******************************************************************************
-
-RPC_Result_t RPC_PACKET_RegisterDataInd (UInt8 rpcClientID,
-										PACKET_InterfaceType_t interfaceType,
-										RPC_PACKET_DataIndCallBackFunc_t dataIndFunc,
-										RPC_FlowControlCallbackFunc_t	flowControlCb)
-{
-	if (rpcClientID) {} //fixes compiler warnings
-
-	RPC_SetProperty(RPC_PROP_VER, rpcVer);
-
-	if(	dataIndFunc != NULL && interfaceType < INTERFACE_TOTAL)
-	{
-
-		ipcInfoList[interfaceType].isInit = TRUE;
-		ipcInfoList[interfaceType].flowControlCb = flowControlCb;
-		ipcInfoList[interfaceType].pktIndCb = dataIndFunc;
-
-
-		return RPC_RESULT_OK;
-	}
-	return RPC_RESULT_ERROR;
-}
-
-RPC_Result_t RPC_PACKET_RegisterFilterCbk(UInt8 rpcClientID,
-									PACKET_InterfaceType_t interfaceType,
-									RPC_PACKET_DataIndCallBackFunc_t dataIndFunc)
-{
-	if (rpcClientID) {} //fixes compiler warnings
-
-	if(	dataIndFunc != NULL && interfaceType < INTERFACE_TOTAL)
-	{
-		ipcInfoList[interfaceType].isInit = TRUE;
-		ipcInfoList[interfaceType].filterPktIndCb = dataIndFunc;
-		return RPC_RESULT_OK;
-	}
-
-	return RPC_RESULT_ERROR;
-
-}
-
-RPC_Result_t RPC_PACKET_SetContext(PACKET_InterfaceType_t interfaceType, PACKET_BufHandle_t dataBufHandle, UInt8 context)
-{
-	UInt8* pBuf = (UInt8*)IPC_BufferHeaderSizeSet((IPC_Buffer)dataBufHandle , 4);
-
-	if(pBuf)
-		pBuf[1] = context;
-
-	return (pBuf) ? RPC_RESULT_OK : RPC_RESULT_ERROR;
-}
-
-UInt8 RPC_PACKET_GetContext(PACKET_InterfaceType_t interfaceType, PACKET_BufHandle_t dataBufHandle)
-{
-	UInt8* pBuf = (UInt8*)IPC_BufferHeaderSizeSet((IPC_Buffer)dataBufHandle , 4);
-
-	return (pBuf) ? pBuf[1] : 0xFF;
-}
-
-RPC_Result_t RPC_PACKET_SendData(UInt8 rpcClientID, PACKET_InterfaceType_t interfaceType, UInt8 channel, PACKET_BufHandle_t dataBufHandle)
-{
-	IPC_ReturnCode_T ipcError;
-
-	UInt8* pCid = (UInt8*)IPC_BufferHeaderSizeSet((IPC_Buffer)dataBufHandle , 4);
-	pCid[0] = channel;
-
-	if (rpcClientID) {} //fixes compiler warnings
-	
-	ipcError = IPC_SendBuffer((IPC_Buffer)dataBufHandle, IPC_PRIORITY_DEFAULT);
-
-	return (ipcError == IPC_OK) ? RPC_RESULT_OK : RPC_RESULT_ERROR;
-}
-
-RPC_Result_t RPC_PACKET_SetContextEx(PACKET_InterfaceType_t interfaceType, PACKET_BufHandle_t dataBufHandle, UInt16 context)
-{
-	UInt8* pBuf = (UInt8*)IPC_BufferHeaderSizeSet((IPC_Buffer)dataBufHandle , 4);
-
-	if(pBuf)
-	{
-		pBuf[2] = (UInt8)(context & 0xFF);
-		pBuf[3] = (UInt8)((UInt16)((context & 0xFF00) >> 8));
-	}
-
-	return (pBuf) ? RPC_RESULT_OK : RPC_RESULT_ERROR;
-}
-
-UInt16 RPC_PACKET_GetContextEx(PACKET_InterfaceType_t interfaceType, PACKET_BufHandle_t dataBufHandle)
-{
-	UInt16 context = 0;
-	UInt8* pBuf = (UInt8*)IPC_BufferHeaderSizeSet((IPC_Buffer)dataBufHandle , 4);
-	
-	if(pBuf)
-	{
-		context = (pBuf[3] << 8);
-		context |= pBuf[2];
-	}
-
-	return context;
-}
-
-
-//******************************************************************************
-//	 			RPC PKT Buffer Management
-//******************************************************************************
-
-
-
-
-static void RPC_CreateBufferPool(PACKET_InterfaceType_t type, int channel_index)
-{
-	UInt32 val = 0;
-
-	ipcInfoList[type].isInit = TRUE;
-	ipcInfoList[type].ipc_buf_pool[channel_index] = IPC_CreateBufferPool(ipcBufList[type].srcEpId, 
-																	  ipcBufList[type].destEpId, 
-																	  ipcBufList[type].max_pkts[channel_index], 
-																	  ipcBufList[type].pkt_size[channel_index], 
-																	  ipcBufList[type].start_threshold,
-																	  ipcBufList[type].end_threshold);
-	val = ( (channel_index << 16 ) | (type & 0xFFFF) );
-
-	_DBG_(RPC_TRACE("RPC_CreateBufferPool(%c) type:%d, index:%d, pool:%x\r\n", (gRpcProcType == RPC_COMMS)?'C':'A', type, channel_index, ipcInfoList[type].ipc_buf_pool[channel_index]));
-	
-	xassert(ipcInfoList[type].ipc_buf_pool[channel_index] != NULL, val);
-	
-	ipcInfoList[type].ipc_buf_id[channel_index] = channel_index+1;
-}
-
-
-PACKET_BufHandle_t RPC_PACKET_AllocateBufferEx(PACKET_InterfaceType_t interfaceType, UInt32 requiredSize, UInt8 channel, UInt32 waitTime)
-{
-	int index = -1;
-	IPC_Buffer bufHandle = 0;
-
-	//Determine the pool index for the interface
-	if( interfaceType == INTERFACE_PACKET)
-	{
-		index = 0;//All channels use the same buffer pool
-	}
-	else
-	{
-		for(index=0; index < MAX_CHANNELS; index++)
-		{
-			if(ipcBufList[interfaceType].pkt_size[index] >= requiredSize)
-				break;
-		}
-		if(index >= MAX_CHANNELS)
-		{
-			_DBG_(RPC_TRACE("RPC_PACKET_AllocateBuffer itype=%d invalid channel %d\r\n",interfaceType, index));
-			return NULL;
-		}
-	}
-
-	//Create the pool om demand
-	if(ipcInfoList[interfaceType].ipc_buf_pool[index] == 0)
-		RPC_CreateBufferPool(interfaceType, index);
-	
-	if(interfaceType == INTERFACE_PACKET && DETAIL_DATA_LOG_ENABLED)
-		_DBG_(RPC_TRACE_DATA_DETAIL("RPC_PACKET_AllocateBuffer(%c) PKT BEFORE %d\r\n",(gRpcProcType == RPC_COMMS)?'C':'A',requiredSize));
-
-	if(waitTime == PKT_ALLOC_NOWAIT)
-		bufHandle = IPC_AllocateBuffer(ipcInfoList[interfaceType].ipc_buf_pool[index]);
-	else
-		bufHandle = IPC_AllocateBufferWait(ipcInfoList[interfaceType].ipc_buf_pool[index], waitTime);
-	
-	if(interfaceType == INTERFACE_PACKET && DETAIL_DATA_LOG_ENABLED)
-		_DBG_(RPC_TRACE_DATA_DETAIL("RPC_PACKET_AllocateBuffer(%c) PKT AFTER %d\r\n",(gRpcProcType == RPC_COMMS)?'C':'A',requiredSize));
-	
-
-	if(0 == bufHandle)
-	{
-		_DBG_(RPC_TRACE("RPC_PACKET_AllocateBuffer failed %d, %d, %d\r\n", interfaceType, requiredSize, index));
-	}
-
-	if(bufHandle)
-		IPC_BufferSetDataSize(bufHandle, requiredSize);
-
-	return (PACKET_BufHandle_t)bufHandle;
-}
-
-PACKET_BufHandle_t RPC_PACKET_AllocateBuffer(PACKET_InterfaceType_t interfaceType, UInt32 requiredSize, UInt8 channel)
-{
-	UInt32 waitTime;
-
-	if(interfaceType == INTERFACE_CAPI2)
-		waitTime = 100000;//100 secs
-	
-	else if(interfaceType == INTERFACE_PACKET )
-		waitTime = PKT_ALLOC_WAIT_FOREVER;//forever
-	
-	else
-		waitTime = PKT_ALLOC_NOWAIT;//never
-
-	return RPC_PACKET_AllocateBufferEx(interfaceType, requiredSize, channel, waitTime);
-}
-
-PACKET_BufHandle_t RPC_PACKET_AllocateBufferCacheAlign(PACKET_InterfaceType_t interfaceType, UInt32 requiredSize, UInt8 channel, UInt32 waitTime, UInt8 cacheAlign)
-{
-	PACKET_BufHandle_t pkt;
-
-	pkt = RPC_PACKET_AllocateBufferEx(interfaceType, (requiredSize + cacheAlign), channel, waitTime);
-
-	if(pkt && cacheAlign > 0)
-	{
-		UInt32 alignSize;
-		void* data = IPC_BufferDataPointer((IPC_Buffer)pkt);
-	    alignSize = (UInt32)data & (cacheAlign - 1);
-		if(alignSize)
-		{
-			IPC_IncrementBufferDataPointer((IPC_Buffer)pkt, (cacheAlign - alignSize) );
-		}
-	}
-	return pkt;
-}
-
-
-
-UInt32 RPC_PACKET_Get_Num_FreeBuffers(PACKET_InterfaceType_t interfaceType, UInt8 channel)
-{
-	UInt32 totalFreeBuffers = 0;
-	UInt32 freeBuffers = 0;
-	int index;
-
-	if(channel == 0xFF)
-	{
-		for(index=0; index < MAX_CHANNELS; index++)
-		{
-			if(ipcInfoList[interfaceType].ipc_buf_pool[index] != 0)
-			{
-				freeBuffers = IPC_PoolFreeBuffers(ipcInfoList[interfaceType].ipc_buf_pool[index]);
-				totalFreeBuffers += freeBuffers;
-				
-				_DBG_(RPC_TRACE("RPC_PACKET_Get_Num_FreeBuffers(%c)itype=%d ch=%d cur=%d total=%d\r\n",(gRpcProcType == RPC_COMMS)?'C':'A',interfaceType,channel,freeBuffers,totalFreeBuffers));
-			}
-		}
-	}
-	else
-	{
-		if(channel < MAX_CHANNELS && ipcInfoList[interfaceType].ipc_buf_pool[channel])
-			totalFreeBuffers = IPC_PoolFreeBuffers(ipcInfoList[interfaceType].ipc_buf_pool[channel]);
-		
-		_DBG_(RPC_TRACE("RPC_PACKET_Get_Num_FreeBuffers(%c)itype=%d ch=%d total=%d\r\n",(gRpcProcType == RPC_COMMS)?'C':'A',interfaceType,channel,totalFreeBuffers));
-	}
-
-
-    return totalFreeBuffers;
-}
-
-
-void* RPC_PACKET_GetBufferData(PACKET_BufHandle_t dataBufHandle)
-{
-	return IPC_BufferDataPointer((IPC_Buffer)dataBufHandle);
-}
-
-UInt32 RPC_PACKET_GetBufferLength(PACKET_BufHandle_t dataBufHandle)
-{
-	return IPC_BufferDataSize((IPC_Buffer)dataBufHandle);
-}
-
-void RPC_PACKET_SetBufferLength(PACKET_BufHandle_t dataBufHandle, UInt32 bufferSize)
-{
-	IPC_BufferSetDataSize((IPC_Buffer)dataBufHandle, bufferSize);
-}
-
-RPC_Result_t RPC_PACKET_FreeBuffer(PACKET_BufHandle_t dataBufHandle)
-{
-	_DBG_(RPC_TRACE("RPC_PACKET_FreeBuffer (FREE) h=%d\r\n"));
-	IPC_FreeBuffer((IPC_Buffer)dataBufHandle);
-
-	return RPC_RESULT_OK;
-}
-
-
-RPC_Result_t RPC_PACKET_FreeBufferEx(PACKET_BufHandle_t dataBufHandle, UInt8 rpcClientID)
-{
-	IPC_U32 refCount = IPC_BufferUserParameterGet ((IPC_Buffer)dataBufHandle);
-
-	if(refCount == 0)
-	{
-		_DBG_(RPC_TRACE("RPC_PACKET_FreeBufferEx ERROR h=%d, cid=%d\r\n", (int)dataBufHandle, rpcClientID));
-		return RPC_RESULT_ERROR;
-	}
-
-	--refCount;
-	IPC_BufferUserParameterSet ((IPC_Buffer)dataBufHandle, refCount);
-
-	if(refCount == 0)
-	{
-		_DBG_(RPC_TRACE("RPC_PACKET_FreeBufferEx (FREE) h=%d, cid=%d\r\n", (int)dataBufHandle, rpcClientID));
-		IPC_FreeBuffer((IPC_Buffer)dataBufHandle);
-	}
-	else
-		_DBG_(RPC_TRACE("RPC_PACKET_FreeBufferEx h=%d, ref=%d, cid=%d\r\n", (int)dataBufHandle, refCount, rpcClientID));
-
-	return RPC_RESULT_OK;
-}
-
-UInt32 RPC_PACKET_IncrementBufferRef(PACKET_BufHandle_t dataBufHandle, UInt8 rpcClientID)
-{
-	IPC_U32 refCount = IPC_BufferUserParameterGet ((IPC_Buffer)dataBufHandle);
-
-	IPC_BufferUserParameterSet ((IPC_Buffer)dataBufHandle, (++refCount));
-
-	_DBG_(RPC_TRACE("RPC_PACKET_IncrementBufferRef h=%d, ref=%d, cid%d\r\n", (int)dataBufHandle, refCount, rpcClientID));
-
-	return refCount;
-}
-
-//******************************************************************************
-//	 			RPC Callback Implementation
-//******************************************************************************
-
-static Int8 rpcGetPoolIndex(PACKET_InterfaceType_t interfaceType, IPC_BufferPool Pool)
-{
-	int i;
-
-
-	for(i = 0; i < MAX_CHANNELS; i++)
-	{
-		if(ipcInfoList[interfaceType].ipc_buf_pool[i] == Pool)
-			return i;
-
-	}
-	return -1;
-}
-
-UInt32 RPC_GetMaxPktSize(PACKET_InterfaceType_t interfaceType, UInt32 size)
-{
-	int index = -1;
-	for(index=0; index < MAX_CHANNELS; index++)
-	{
-		if(ipcBufList[interfaceType].pkt_size[index] >= size)
-			return ipcBufList[interfaceType].pkt_size[index];
-	}
-	return 0;
-}
-
-static Int8 GetInterfaceType(IPC_EndpointId_T epId)
-{
-	if(epId == IPC_EP_Capi2App || epId == IPC_EP_Capi2Cp)
-		return INTERFACE_CAPI2;
-	
-	else if(epId == IPC_EP_PsCpData || epId == IPC_EP_PsAppData)
-		return INTERFACE_PACKET;
-	
-	else if(epId == IPC_EP_CsdCpCSDData || epId == IPC_EP_CsdAppCSDData)
-		return INTERFACE_CSD;
-	
-	else if(epId == IPC_EP_LogApps || epId == IPC_EP_LogCp)
-		return INTERFACE_LOGGING;
-
-#ifdef IPC_EP_EemAP
-	else if(epId == IPC_EP_EemAP || epId == IPC_EP_EemCP)
-		return INTERFACE_USB_EEM;
-#endif
-	//Add assertion here
-	return -1;
-}
-
-static void RPC_FlowCntrl(IPC_BufferPool Pool, IPC_FlowCtrlEvent_T Event)
-{
-	IPC_EndpointId_T epId = IPC_PoolSourceEndpointId(Pool);
-	Int8 type = GetInterfaceType(epId);
-	Int8 pool_index;
-    
-    if(type != -1)
-    {
-        pool_index = rpcGetPoolIndex((PACKET_InterfaceType_t)type, Pool);
-
-	    if(ipcInfoList[type].flowControlCb != NULL)
-		    ipcInfoList[type].flowControlCb((Event == IPC_FLOW_START)?RPC_FLOW_START:RPC_FLOW_STOP, 
-                                            (UInt8)((pool_index >= 0)?(pool_index+1) : 0));
-		
-		_DBG_(RPC_TRACE("RPC_FlowCntrl(%c) type=%d event=%d\r\n",(gRpcProcType == RPC_COMMS)?'C':'A',type, Event));
-    }
-
-}
-
-static void RPC_BufferDelivery(IPC_Buffer bufHandle)
-{
-	RPC_Result_t result = RPC_RESULT_ERROR;
-	UInt8* pCid = (UInt8*)IPC_BufferHeaderPointer(bufHandle);
-	IPC_EndpointId_T destId = IPC_BufferDestinationEndpointId(bufHandle);
-	Int8 type = GetInterfaceType(destId);
-
-
-	if(type != -1)
-	{
-		_DBG_(RPC_TRACE("RPC_BufferDelivery (NEW) h=%d\r\n",(int)bufHandle));
-
-		if(ipcInfoList[type].pktIndCb != NULL)
-			result = ipcInfoList[type].pktIndCb((PACKET_InterfaceType_t)type, (UInt8)pCid[0], (PACKET_BufHandle_t)bufHandle);
-		else
-			_DBG_(RPC_TRACE("RPC_BufferDelivery(%c) FAIL destIP=%d handle=%x",(gRpcProcType == RPC_COMMS)?'C':'A',destId, bufHandle));
-
-		if(result != RPC_RESULT_PENDING)
-		{
-			if(ipcInfoList[type].filterPktIndCb != NULL)
-			{
-				result = ipcInfoList[type].filterPktIndCb((PACKET_InterfaceType_t)type, (UInt8)pCid[0], (PACKET_BufHandle_t)bufHandle);
-			}
-			else
-				result = RPC_RESULT_ERROR;
-		}
-
-	}
-
-	if(result != RPC_RESULT_PENDING)
-	{
-		IPC_FreeBuffer(bufHandle);
-	}
-}
-
-//******************************************************************************
-//	 			RPC CMD Callback Implementation
-//******************************************************************************
-
-IPC_BufferPool RPC_InternalGetCmdPoolHandle()
-{
-	return 	ipcInfoList[INTERFACE_CAPI2].ipc_buf_pool[0];
-}
-
-RpcProcessorType_t RPC_GetProcessorType(void)
-{
-	return gRpcProcType;
-}
-
-
-//******************************************************************************
-//	 			RPC Property Implementation
-//******************************************************************************
-Boolean RPC_SetProperty(RPC_PropType_t type, UInt32 value)
-{
-	Boolean ret = FALSE;
-	
-	if (gRpcProcType == RPC_APPS)
-	{
-		if(type > RPC_PROP_START_AP && type < RPC_PROP_END_AP)
-		{
-			ret = IPC_SetProperty(type, value);
-		}
-	}
-	else
-	{
-		if(type > RPC_PROP_START_CP && type < RPC_PROP_END_CP)
-		{
-			ret = IPC_SetProperty(type, value);
-		}
-
-	}
-
-	return ret;
-}
-
-Boolean RPC_GetProperty(RPC_PropType_t type, UInt32 *value)
-{
-	//Call IPC function when ready
-	return IPC_GetProperty(type, (IPC_U32 *)value);
-}
-
-
-//******************************************************************************
-//	 			RPC IPC End Point Init
-//******************************************************************************
-
-RPC_Result_t RPC_IPC_EndPointInit(RpcProcessorType_t rpcProcType)
-{
-	memset(ipcInfoList, 0, sizeof(ipcInfoList));
-
-	gRpcProcType = rpcProcType;
-
-	if (rpcProcType == RPC_COMMS)
-	{
-		IPC_EndpointRegister(IPC_EP_Capi2Cp,		RPC_FlowCntrl,	RPC_BufferDelivery,4);
-		IPC_EndpointRegister(IPC_EP_PsCpData,		RPC_FlowCntrl,	RPC_BufferDelivery,4 + PDCP_MAX_HEADER_SIZE);
-		IPC_EndpointRegister(IPC_EP_CsdCpCSDData,	RPC_FlowCntrl,	RPC_BufferDelivery,4);
-#ifdef IPC_EP_EemAP
-		IPC_EndpointRegister(IPC_EP_EemCP,			RPC_FlowCntrl,	RPC_BufferDelivery,4);
-#endif
-	}
-	else
-	{
-		IPC_EndpointRegister(IPC_EP_Capi2App,			RPC_FlowCntrl,	RPC_BufferDelivery, 4);
-		IPC_EndpointRegister(IPC_EP_PsAppData,			RPC_FlowCntrl,	RPC_BufferDelivery,4 + PDCP_MAX_HEADER_SIZE);
-		IPC_EndpointRegister(IPC_EP_CsdAppCSDData,		RPC_FlowCntrl,	RPC_BufferDelivery,4);
-#ifndef UNDER_LINUX
-#ifndef UNDER_CE //modify for WinMo UDP log
-		IPC_EndpointRegister(IPC_EP_LogApps,			RPC_FlowCntrl,	RPC_BufferDelivery,4);
-#endif
-#ifdef IPC_EP_EemAP
-		IPC_EndpointRegister(IPC_EP_EemAP,				RPC_FlowCntrl,	RPC_BufferDelivery,4);
-#endif
-#endif
-	}
-
-
-	return RPC_RESULT_OK;
-}
-
-//******************************************************************************
-//	 			RPC IPC Buffer Pool Config Init
-//******************************************************************************
-RPC_Result_t RPC_IPC_Init(RpcProcessorType_t rpcProcType)
-{
-	PACKET_InterfaceType_t itype;
-	Int8 index;
-
-#if defined(CNEON_COMMON) && defined(FUSE_APPS_PROCESSOR)
-	/* wait for CP RPC ready - need to find better way */
-	OSTASK_Sleep(TICKS_ONE_SECOND/10);
-#endif /* (CNEON_COMMON) && (FUSE_APPS_PROCESSOR) */
-	memset(ipcBufList, 0, sizeof(ipcBufList));
-
-	for(itype = INTERFACE_START; itype < INTERFACE_TOTAL;itype++)
-	{
-		if(itype == INTERFACE_RPC_TELEPHONY || itype == INTERFACE_RPC_PMU || itype == INTERFACE_RPC_AUDIO)
-		{
-			ipcBufList[itype].max_pkts[0]=CFG_RPC_CMD_MAX_PACKETS;
-			ipcBufList[itype].max_pkts[1]=CFG_RPC_CMD_MAX_PACKETS2;
-			ipcBufList[itype].max_pkts[2]=CFG_RPC_CMD_MAX_PACKETS3;
-
-			ipcBufList[itype].pkt_size[0]=CFG_RPC_CMD_PKT_SIZE;
-			ipcBufList[itype].pkt_size[1]=CFG_RPC_CMD_PKT_SIZE2;
-			ipcBufList[itype].pkt_size[2]=CFG_RPC_CMD_PKT_SIZE3;
-			
-			ipcBufList[itype].start_threshold=CFG_RPC_CMD_START_THRESHOLD;
-			ipcBufList[itype].end_threshold=CFG_RPC_CMD_END_THRESHOLD;
-			
-			ipcBufList[itype].srcEpId = (rpcProcType == RPC_COMMS)?IPC_EP_Capi2Cp:IPC_EP_Capi2App;
-			ipcBufList[itype].destEpId = (rpcProcType == RPC_COMMS)?IPC_EP_Capi2App:IPC_EP_Capi2Cp;
-		}
-		else if(itype == INTERFACE_PACKET)
-		{
-			for(index=0;index < MAX_CHANNELS;index++)
-			{
-				ipcBufList[itype].pkt_size[index]=CFG_RPC_PKTDATA_PKT_SIZE;
-				ipcBufList[itype].max_pkts[index]=(rpcProcType == RPC_COMMS)? CFG_RPC_PKTDATA_MAX_NW2TE_PACKETS: CFG_RPC_PKTDATA_MAX_TE2NW_PACKETS;
-			}
-			ipcBufList[itype].start_threshold=CFG_RPC_PKT_START_THRESHOLD;
-			ipcBufList[itype].end_threshold=CFG_RPC_PKT_END_THRESHOLD;
-
-			ipcBufList[itype].srcEpId = (rpcProcType == RPC_COMMS)?IPC_EP_PsCpData:IPC_EP_PsAppData;
-			ipcBufList[itype].destEpId = (rpcProcType == RPC_COMMS)?IPC_EP_PsAppData:IPC_EP_PsCpData;
-		}
-		
-		else if(itype == INTERFACE_USB_EEM)
-		{
-			for(index=0;index < MAX_CHANNELS;index++)
-			{
-				ipcBufList[itype].pkt_size[index]=CFG_RPC_EEMDATA_PKT_SIZE;
-				ipcBufList[itype].max_pkts[index]=CFG_RPC_EEMDATA_MAX_PACKETS;
-			}
-			ipcBufList[itype].start_threshold=CFG_RPC_EEM_START_THRESHOLD;
-			ipcBufList[itype].end_threshold=CFG_RPC_EEM_END_THRESHOLD;
-			
-#ifdef IPC_EP_EemAP
-			ipcBufList[itype].srcEpId = (rpcProcType == RPC_COMMS)?IPC_EP_EemCP:IPC_EP_EemAP;
-			ipcBufList[itype].destEpId = (rpcProcType == RPC_COMMS)?IPC_EP_EemAP:IPC_EP_EemCP;
-#endif
-		}
-		else if(itype == INTERFACE_CSD)
-		{
-			for(index=0;index < MAX_CHANNELS;index++)
-			{
-				ipcBufList[itype].pkt_size[index]=CFG_RPC_CSDDATA_PKT_SIZE;
-				ipcBufList[itype].max_pkts[index]=CFG_RPC_CSDDATA_MAX_PACKETS;
-			}
-			ipcBufList[itype].start_threshold=CFG_RPC_CSD_START_THRESHOLD;
-			ipcBufList[itype].end_threshold=CFG_RPC_CSD_END_THRESHOLD;
-			
-			ipcBufList[itype].srcEpId = (rpcProcType == RPC_COMMS)?IPC_EP_CsdCpCSDData:IPC_EP_CsdAppCSDData;
-			ipcBufList[itype].destEpId = (rpcProcType == RPC_COMMS)?IPC_EP_CsdAppCSDData:IPC_EP_CsdCpCSDData;
-		}
-
-		else if(itype == INTERFACE_LOGGING)
-		{
-			#if !defined(UNDER_CE) &&  !defined(UNDER_LINUX)//modify for UDP log
-				for(index=0;index < MAX_CHANNELS;index++)
-				{
-					ipcBufList[itype].pkt_size[index]=CFG_RPC_LOG_PKT_SIZE;
-					ipcBufList[itype].max_pkts[index]=CFG_RPC_LOG_MAX_PACKETS;
-				}
-				ipcBufList[itype].start_threshold=CFG_RPC_LOG_START_THRESHOLD;
-				ipcBufList[itype].end_threshold=CFG_RPC_LOG_END_THRESHOLD;
-				
-				ipcBufList[itype].srcEpId = (rpcProcType == RPC_COMMS)?IPC_EP_LogCp:IPC_EP_LogApps;
-				ipcBufList[itype].destEpId = (rpcProcType == RPC_COMMS)?IPC_EP_LogApps:IPC_EP_LogCp;
-			#endif
-		}
-		else
-			xassert(0,itype);
-
-	}
-
-	return RPC_RESULT_OK;
-}
-=======
-/****************************************************************************
-*
-*     Copyright (c) 2007-2008 Broadcom Corporation
-*
-*   Unless you and Broadcom execute a separate written software license 
-*   agreement governing use of this software, this software is licensed to you 
-*   under the terms of the GNU General Public License version 2, available 
-*    at http://www.gnu.org/licenses/old-licenses/gpl-2.0.html (the "GPL"). 
-*
-*   Notwithstanding the above, under no circumstances may you combine this 
-*   software in any way with any other Broadcom software provided under a license 
-*   other than the GPL, without Broadcom's express prior written consent.
-*
-****************************************************************************/
-/**
-*
-*   @file   RPC_ipc.c
-*
-*   @brief  This file interface with IPC interface
-*
-****************************************************************************/
-
-
-#include "mobcom_types.h"
-#include "rpc_global.h"
-#include "ipcinterface.h"
-#include "ipcproperties.h"
-
-#include "rpc_ipc.h"
-#include "rpc_ipc_config.h"
-#include "consts.h"
-#ifdef LINUX_RPC_KERNEL
-#include <linux/module.h>
-#define CSL_TYPES_H
-#endif
-#if defined(CNEON_COMMON) && defined(FUSE_APPS_PROCESSOR)
-#include "ostask.h"
-#endif /* (CNEON_COMMON) && (FUSE_APPS_PROCESSOR) */
-
-//******************************************************************************
-//	 			Global defines
-//******************************************************************************
-
-
-
-
-/**
-	RPC IPC Data structure. Array of Interfaces.
-**/
-typedef struct
-{
-	Boolean isInit;					///< Is Enpoint initialized
-	IPC_BufferPool  ipc_buf_pool[MAX_CHANNELS]; ///< Each Enpoint can have array of buffer pools per channel
-	UInt8			ipc_buf_id[MAX_CHANNELS]; ///< Channel identifier for buffer pool ( cid or call index )
-	RPC_PACKET_DataIndCallBackFunc_t	*pktIndCb;	///< Callback for interface buffer delivery
-	RPC_FlowControlCallbackFunc_t		*flowControlCb; ///< Flow control callback
-	RPC_PACKET_DataIndCallBackFunc_t	*filterPktIndCb;	///< Callback for interface buffer delivery
-}RPC_IPCInfo_t;
-
-typedef struct
-{
-	UInt32 pkt_size[MAX_CHANNELS];
-	UInt32 max_pkts[MAX_CHANNELS];
-	UInt32 start_threshold;
-	UInt32 end_threshold;
-	IPC_EndpointId_T	srcEpId;
-	IPC_EndpointId_T	destEpId;
-}RPC_IPCBufInfo_t;
-
-static RPC_IPCInfo_t		ipcInfoList[INTERFACE_TOTAL]={0};
-
-static RPC_IPCBufInfo_t		ipcBufList[INTERFACE_TOTAL]={0};
-
-static RpcProcessorType_t gRpcProcType;
-
-//static function prototypes
-static void RPC_CreateBufferPool(PACKET_InterfaceType_t type, int channel_index);
-static Int8 rpcGetPoolIndex(PACKET_InterfaceType_t interfaceType, IPC_BufferPool Pool);
-static Int8 GetInterfaceType(IPC_EndpointId_T epId);
-static void RPC_FlowCntrl(IPC_BufferPool Pool, IPC_FlowCtrlEvent_T Event);
-static void RPC_BufferDelivery(IPC_Buffer bufHandle);
-Boolean RPC_SetProperty(RPC_PropType_t type, UInt32 value);
-
-#ifdef FUSE_COMMS_PROCESSOR
-#define RPC_PROP_VER						RPC_PROP_CP_VERSION
-#define RPC_REMOTE_PROP_VER					RPC_PROP_AP_VERSION
-#else
-#define RPC_PROP_VER						RPC_PROP_AP_VERSION
-#define RPC_REMOTE_PROP_VER					RPC_PROP_CP_VERSION
-#endif
-
-static UInt32 rpcVer = BCM_RPC_VER;
-//******************************************************************************
-//	 			Packet Data API Implementation
-//******************************************************************************
-
-RPC_Result_t RPC_PACKET_RegisterDataInd (UInt8 rpcClientID,
-										PACKET_InterfaceType_t interfaceType,
-										RPC_PACKET_DataIndCallBackFunc_t dataIndFunc,
-										RPC_FlowControlCallbackFunc_t	flowControlCb)
-{
-	if (rpcClientID) {} //fixes compiler warnings
-
-	RPC_SetProperty(RPC_PROP_VER, rpcVer);
-
-	if(	dataIndFunc != NULL && interfaceType < INTERFACE_TOTAL)
-	{
-
-		ipcInfoList[interfaceType].isInit = TRUE;
-		ipcInfoList[interfaceType].flowControlCb = flowControlCb;
-		ipcInfoList[interfaceType].pktIndCb = dataIndFunc;
-
-
-		return RPC_RESULT_OK;
-	}
-	return RPC_RESULT_ERROR;
-}
-
-RPC_Result_t RPC_PACKET_RegisterFilterCbk(UInt8 rpcClientID,
-									PACKET_InterfaceType_t interfaceType,
-									RPC_PACKET_DataIndCallBackFunc_t dataIndFunc)
-{
-	if (rpcClientID) {} //fixes compiler warnings
-
-	if(	dataIndFunc != NULL && interfaceType < INTERFACE_TOTAL)
-	{
-		ipcInfoList[interfaceType].isInit = TRUE;
-		ipcInfoList[interfaceType].filterPktIndCb = dataIndFunc;
-		return RPC_RESULT_OK;
-	}
-
-	return RPC_RESULT_ERROR;
-
-}
-
-RPC_Result_t RPC_PACKET_SetContext(PACKET_InterfaceType_t interfaceType, PACKET_BufHandle_t dataBufHandle, UInt8 context)
-{
-	UInt8* pBuf = (UInt8*)IPC_BufferHeaderSizeSet((IPC_Buffer)dataBufHandle , 4);
-
-	if(pBuf)
-		pBuf[1] = context;
-
-	return (pBuf) ? RPC_RESULT_OK : RPC_RESULT_ERROR;
-}
-
-UInt8 RPC_PACKET_GetContext(PACKET_InterfaceType_t interfaceType, PACKET_BufHandle_t dataBufHandle)
-{
-	UInt8* pBuf = (UInt8*)IPC_BufferHeaderSizeSet((IPC_Buffer)dataBufHandle , 4);
-
-	return (pBuf) ? pBuf[1] : 0xFF;
-}
-
-RPC_Result_t RPC_PACKET_SendData(UInt8 rpcClientID, PACKET_InterfaceType_t interfaceType, UInt8 channel, PACKET_BufHandle_t dataBufHandle)
-{
-	IPC_ReturnCode_T ipcError;
-
-	UInt8* pCid = (UInt8*)IPC_BufferHeaderSizeSet((IPC_Buffer)dataBufHandle , 4);
-	pCid[0] = channel;
-
-	if (rpcClientID) {} //fixes compiler warnings
-	
-	ipcError = IPC_SendBuffer((IPC_Buffer)dataBufHandle, IPC_PRIORITY_DEFAULT);
-
-	return (ipcError == IPC_OK) ? RPC_RESULT_OK : RPC_RESULT_ERROR;
-}
-
-RPC_Result_t RPC_PACKET_SetContextEx(PACKET_InterfaceType_t interfaceType, PACKET_BufHandle_t dataBufHandle, UInt16 context)
-{
-	UInt8* pBuf = (UInt8*)IPC_BufferHeaderSizeSet((IPC_Buffer)dataBufHandle , 4);
-
-	if(pBuf)
-	{
-		pBuf[2] = (UInt8)(context & 0xFF);
-		pBuf[3] = (UInt8)((UInt16)((context & 0xFF00) >> 8));
-	}
-
-	return (pBuf) ? RPC_RESULT_OK : RPC_RESULT_ERROR;
-}
-
-UInt16 RPC_PACKET_GetContextEx(PACKET_InterfaceType_t interfaceType, PACKET_BufHandle_t dataBufHandle)
-{
-	UInt16 context = 0;
-	UInt8* pBuf = (UInt8*)IPC_BufferHeaderSizeSet((IPC_Buffer)dataBufHandle , 4);
-	
-	if(pBuf)
-	{
-		context = (pBuf[3] << 8);
-		context |= pBuf[2];
-	}
-
-	return context;
-}
-
-
-//******************************************************************************
-//	 			RPC PKT Buffer Management
-//******************************************************************************
-
-
-
-
-static void RPC_CreateBufferPool(PACKET_InterfaceType_t type, int channel_index)
-{
-	UInt32 val = 0;
-
-	ipcInfoList[type].isInit = TRUE;
-	ipcInfoList[type].ipc_buf_pool[channel_index] = IPC_CreateBufferPool(ipcBufList[type].srcEpId, 
-																	  ipcBufList[type].destEpId, 
-																	  ipcBufList[type].max_pkts[channel_index], 
-																	  ipcBufList[type].pkt_size[channel_index], 
-																	  ipcBufList[type].start_threshold,
-																	  ipcBufList[type].end_threshold);
-	val = ( (channel_index << 16 ) | (type & 0xFFFF) );
-
-	_DBG_(RPC_TRACE("RPC_CreateBufferPool(%c) type:%d, index:%d, pool:%x\r\n", (gRpcProcType == RPC_COMMS)?'C':'A', type, channel_index, ipcInfoList[type].ipc_buf_pool[channel_index]));
-	
-	xassert(ipcInfoList[type].ipc_buf_pool[channel_index] != NULL, val);
-	
-	ipcInfoList[type].ipc_buf_id[channel_index] = channel_index+1;
-}
-
-
-PACKET_BufHandle_t RPC_PACKET_AllocateBufferEx(PACKET_InterfaceType_t interfaceType, UInt32 requiredSize, UInt8 channel, UInt32 waitTime)
-{
-	int index = -1;
-	IPC_Buffer bufHandle = 0;
-
-	//Determine the pool index for the interface
-	if( interfaceType == INTERFACE_PACKET)
-	{
-		index = 0;//All channels use the same buffer pool
-	}
-	else
-	{
-		for(index=0; index < MAX_CHANNELS; index++)
-		{
-			if(ipcBufList[interfaceType].pkt_size[index] >= requiredSize)
-				break;
-		}
-		if(index >= MAX_CHANNELS)
-		{
-			_DBG_(RPC_TRACE("RPC_PACKET_AllocateBuffer itype=%d invalid channel %d\r\n",interfaceType, index));
-			return NULL;
-		}
-	}
-
-	//Create the pool om demand
-	if(ipcInfoList[interfaceType].ipc_buf_pool[index] == 0)
-		RPC_CreateBufferPool(interfaceType, index);
-	
-	if(interfaceType == INTERFACE_PACKET && DETAIL_DATA_LOG_ENABLED)
-		_DBG_(RPC_TRACE_DATA_DETAIL("RPC_PACKET_AllocateBuffer(%c) PKT BEFORE %d\r\n",(gRpcProcType == RPC_COMMS)?'C':'A',requiredSize));
-
-	if(waitTime == PKT_ALLOC_NOWAIT)
-		bufHandle = IPC_AllocateBuffer(ipcInfoList[interfaceType].ipc_buf_pool[index]);
-	else
-		bufHandle = IPC_AllocateBufferWait(ipcInfoList[interfaceType].ipc_buf_pool[index], waitTime);
-	
-	if(interfaceType == INTERFACE_PACKET && DETAIL_DATA_LOG_ENABLED)
-		_DBG_(RPC_TRACE_DATA_DETAIL("RPC_PACKET_AllocateBuffer(%c) PKT AFTER %d\r\n",(gRpcProcType == RPC_COMMS)?'C':'A',requiredSize));
-	
-
-	if(0 == bufHandle)
-	{
-		_DBG_(RPC_TRACE("RPC_PACKET_AllocateBuffer failed %d, %d, %d\r\n", interfaceType, requiredSize, index));
-	}
-
-	if(bufHandle)
-		IPC_BufferSetDataSize(bufHandle, requiredSize);
-
-	return (PACKET_BufHandle_t)bufHandle;
-}
-
-PACKET_BufHandle_t RPC_PACKET_AllocateBuffer(PACKET_InterfaceType_t interfaceType, UInt32 requiredSize, UInt8 channel)
-{
-	UInt32 waitTime;
-
-	if(interfaceType == INTERFACE_CAPI2)
-		waitTime = 100000;//100 secs
-	
-	else if(interfaceType == INTERFACE_PACKET )
-		waitTime = PKT_ALLOC_WAIT_FOREVER;//forever
-	
-	else
-		waitTime = PKT_ALLOC_NOWAIT;//never
-
-	return RPC_PACKET_AllocateBufferEx(interfaceType, requiredSize, channel, waitTime);
-}
-
-PACKET_BufHandle_t RPC_PACKET_AllocateBufferCacheAlign(PACKET_InterfaceType_t interfaceType, UInt32 requiredSize, UInt8 channel, UInt32 waitTime, UInt8 cacheAlign)
-{
-	PACKET_BufHandle_t pkt;
-
-	pkt = RPC_PACKET_AllocateBufferEx(interfaceType, (requiredSize + cacheAlign), channel, waitTime);
-
-	if(pkt && cacheAlign > 0)
-	{
-		UInt32 alignSize;
-		void* data = IPC_BufferDataPointer((IPC_Buffer)pkt);
-	    alignSize = (UInt32)data & (cacheAlign - 1);
-		if(alignSize)
-		{
-			IPC_IncrementBufferDataPointer((IPC_Buffer)pkt, (cacheAlign - alignSize) );
-		}
-	}
-	return pkt;
-}
-
-
-
-UInt32 RPC_PACKET_Get_Num_FreeBuffers(PACKET_InterfaceType_t interfaceType, UInt8 channel)
-{
-	UInt32 totalFreeBuffers = 0;
-	UInt32 freeBuffers = 0;
-	int index;
-
-	if(channel == 0xFF)
-	{
-		for(index=0; index < MAX_CHANNELS; index++)
-		{
-			if(ipcInfoList[interfaceType].ipc_buf_pool[index] != 0)
-			{
-				freeBuffers = IPC_PoolFreeBuffers(ipcInfoList[interfaceType].ipc_buf_pool[index]);
-				totalFreeBuffers += freeBuffers;
-				
-				_DBG_(RPC_TRACE("RPC_PACKET_Get_Num_FreeBuffers(%c)itype=%d ch=%d cur=%d total=%d\r\n",(gRpcProcType == RPC_COMMS)?'C':'A',interfaceType,channel,freeBuffers,totalFreeBuffers));
-			}
-		}
-	}
-	else
-	{
-		if(channel < MAX_CHANNELS && ipcInfoList[interfaceType].ipc_buf_pool[channel])
-			totalFreeBuffers = IPC_PoolFreeBuffers(ipcInfoList[interfaceType].ipc_buf_pool[channel]);
-		
-		_DBG_(RPC_TRACE("RPC_PACKET_Get_Num_FreeBuffers(%c)itype=%d ch=%d total=%d\r\n",(gRpcProcType == RPC_COMMS)?'C':'A',interfaceType,channel,totalFreeBuffers));
-	}
-
-
-    return totalFreeBuffers;
-}
-
-
-void* RPC_PACKET_GetBufferData(PACKET_BufHandle_t dataBufHandle)
-{
-	return IPC_BufferDataPointer((IPC_Buffer)dataBufHandle);
-}
-
-UInt32 RPC_PACKET_GetBufferLength(PACKET_BufHandle_t dataBufHandle)
-{
-	return IPC_BufferDataSize((IPC_Buffer)dataBufHandle);
-}
-
-void RPC_PACKET_SetBufferLength(PACKET_BufHandle_t dataBufHandle, UInt32 bufferSize)
-{
-	IPC_BufferSetDataSize((IPC_Buffer)dataBufHandle, bufferSize);
-}
-
-RPC_Result_t RPC_PACKET_FreeBuffer(PACKET_BufHandle_t dataBufHandle)
-{
-	_DBG_(RPC_TRACE("RPC_PACKET_FreeBuffer (FREE) h=%d\r\n"));
-	IPC_FreeBuffer((IPC_Buffer)dataBufHandle);
-
-	return RPC_RESULT_OK;
-}
-
-
-RPC_Result_t RPC_PACKET_FreeBufferEx(PACKET_BufHandle_t dataBufHandle, UInt8 rpcClientID)
-{
-	IPC_U32 refCount = IPC_BufferUserParameterGet ((IPC_Buffer)dataBufHandle);
-
-	if(refCount == 0)
-	{
-		_DBG_(RPC_TRACE("RPC_PACKET_FreeBufferEx ERROR h=%d, cid=%d\r\n", (int)dataBufHandle, rpcClientID));
-		return RPC_RESULT_ERROR;
-	}
-
-	--refCount;
-	IPC_BufferUserParameterSet ((IPC_Buffer)dataBufHandle, refCount);
-
-	if(refCount == 0)
-	{
-		_DBG_(RPC_TRACE("RPC_PACKET_FreeBufferEx (FREE) h=%d, cid=%d\r\n", (int)dataBufHandle, rpcClientID));
-		IPC_FreeBuffer((IPC_Buffer)dataBufHandle);
-	}
-	else
-		_DBG_(RPC_TRACE("RPC_PACKET_FreeBufferEx h=%d, ref=%d, cid=%d\r\n", (int)dataBufHandle, refCount, rpcClientID));
-
-	return RPC_RESULT_OK;
-}
-
-UInt32 RPC_PACKET_IncrementBufferRef(PACKET_BufHandle_t dataBufHandle, UInt8 rpcClientID)
-{
-	IPC_U32 refCount = IPC_BufferUserParameterGet ((IPC_Buffer)dataBufHandle);
-
-	IPC_BufferUserParameterSet ((IPC_Buffer)dataBufHandle, (++refCount));
-
-	_DBG_(RPC_TRACE("RPC_PACKET_IncrementBufferRef h=%d, ref=%d, cid%d\r\n", (int)dataBufHandle, refCount, rpcClientID));
-
-	return refCount;
-}
-
-//******************************************************************************
-//	 			RPC Callback Implementation
-//******************************************************************************
-
-static Int8 rpcGetPoolIndex(PACKET_InterfaceType_t interfaceType, IPC_BufferPool Pool)
-{
-	int i;
-
-
-	for(i = 0; i < MAX_CHANNELS; i++)
-	{
-		if(ipcInfoList[interfaceType].ipc_buf_pool[i] == Pool)
-			return i;
-
-	}
-	return -1;
-}
-
-UInt32 RPC_GetMaxPktSize(PACKET_InterfaceType_t interfaceType, UInt32 size)
-{
-	int index = -1;
-	for(index=0; index < MAX_CHANNELS; index++)
-	{
-		if(ipcBufList[interfaceType].pkt_size[index] >= size)
-			return ipcBufList[interfaceType].pkt_size[index];
-	}
-	return 0;
-}
-
-static Int8 GetInterfaceType(IPC_EndpointId_T epId)
-{
-	if(epId == IPC_EP_Capi2App || epId == IPC_EP_Capi2Cp)
-		return INTERFACE_CAPI2;
-	
-	else if(epId == IPC_EP_PsCpData || epId == IPC_EP_PsAppData)
-		return INTERFACE_PACKET;
-	
-	else if(epId == IPC_EP_CsdCpCSDData || epId == IPC_EP_CsdAppCSDData)
-		return INTERFACE_CSD;
-	
-	else if(epId == IPC_EP_LogApps || epId == IPC_EP_LogCp)
-		return INTERFACE_LOGGING;
-
-#ifdef IPC_EP_EemAP
-	else if(epId == IPC_EP_EemAP || epId == IPC_EP_EemCP)
-		return INTERFACE_USB_EEM;
-#endif
-	//Add assertion here
-	return -1;
-}
-
-static void RPC_FlowCntrl(IPC_BufferPool Pool, IPC_FlowCtrlEvent_T Event)
-{
-	IPC_EndpointId_T epId = IPC_PoolSourceEndpointId(Pool);
-	Int8 type = GetInterfaceType(epId);
-	Int8 pool_index;
-    
-    if(type != -1)
-    {
-        pool_index = rpcGetPoolIndex((PACKET_InterfaceType_t)type, Pool);
-
-	    if(ipcInfoList[type].flowControlCb != NULL)
-		    ipcInfoList[type].flowControlCb((Event == IPC_FLOW_START)?RPC_FLOW_START:RPC_FLOW_STOP, 
-                                            (UInt8)((pool_index >= 0)?(pool_index+1) : 0));
-		
-		_DBG_(RPC_TRACE("RPC_FlowCntrl(%c) type=%d event=%d\r\n",(gRpcProcType == RPC_COMMS)?'C':'A',type, Event));
-    }
-
-}
-
-static void RPC_BufferDelivery(IPC_Buffer bufHandle)
-{
-	RPC_Result_t result = RPC_RESULT_ERROR;
-	UInt8* pCid = (UInt8*)IPC_BufferHeaderPointer(bufHandle);
-	IPC_EndpointId_T destId = IPC_BufferDestinationEndpointId(bufHandle);
-	Int8 type = GetInterfaceType(destId);
-
-
-	if(type != -1)
-	{
-		_DBG_(RPC_TRACE("RPC_BufferDelivery (NEW) h=%d\r\n",(int)bufHandle));
-
-		if(ipcInfoList[type].pktIndCb != NULL)
-			result = ipcInfoList[type].pktIndCb((PACKET_InterfaceType_t)type, (UInt8)pCid[0], (PACKET_BufHandle_t)bufHandle);
-		else
-			_DBG_(RPC_TRACE("RPC_BufferDelivery(%c) FAIL destIP=%d handle=%x",(gRpcProcType == RPC_COMMS)?'C':'A',destId, bufHandle));
-
-		if(result != RPC_RESULT_PENDING)
-		{
-			if(ipcInfoList[type].filterPktIndCb != NULL)
-			{
-				result = ipcInfoList[type].filterPktIndCb((PACKET_InterfaceType_t)type, (UInt8)pCid[0], (PACKET_BufHandle_t)bufHandle);
-			}
-			else
-				result = RPC_RESULT_ERROR;
-		}
-
-	}
-
-	if(result != RPC_RESULT_PENDING)
-	{
-		IPC_FreeBuffer(bufHandle);
-	}
-}
-
-//******************************************************************************
-//	 			RPC CMD Callback Implementation
-//******************************************************************************
-
-IPC_BufferPool RPC_InternalGetCmdPoolHandle()
-{
-	return 	ipcInfoList[INTERFACE_CAPI2].ipc_buf_pool[0];
-}
-
-RpcProcessorType_t RPC_GetProcessorType(void)
-{
-	return gRpcProcType;
-}
-
-
-//******************************************************************************
-//	 			RPC Property Implementation
-//******************************************************************************
-Boolean RPC_SetProperty(RPC_PropType_t type, UInt32 value)
-{
-	Boolean ret = FALSE;
-	
-	if (gRpcProcType == RPC_APPS)
-	{
-		if(type > RPC_PROP_START_AP && type < RPC_PROP_END_AP)
-		{
-			ret = IPC_SetProperty(type, value);
-		}
-	}
-	else
-	{
-		if(type > RPC_PROP_START_CP && type < RPC_PROP_END_CP)
-		{
-			ret = IPC_SetProperty(type, value);
-		}
-
-	}
-
-	return ret;
-}
-
-Boolean RPC_GetProperty(RPC_PropType_t type, UInt32 *value)
-{
-	//Call IPC function when ready
-	return IPC_GetProperty(type, (IPC_U32 *)value);
-}
-
-
-//******************************************************************************
-//	 			RPC IPC End Point Init
-//******************************************************************************
-
-RPC_Result_t RPC_IPC_EndPointInit(RpcProcessorType_t rpcProcType)
-{
-	memset(ipcInfoList, 0, sizeof(ipcInfoList));
-
-	gRpcProcType = rpcProcType;
-
-	if (rpcProcType == RPC_COMMS)
-	{
-		IPC_EndpointRegister(IPC_EP_Capi2Cp,		RPC_FlowCntrl,	RPC_BufferDelivery,4);
-		IPC_EndpointRegister(IPC_EP_PsCpData,		RPC_FlowCntrl,	RPC_BufferDelivery,4 + PDCP_MAX_HEADER_SIZE);
-		IPC_EndpointRegister(IPC_EP_CsdCpCSDData,	RPC_FlowCntrl,	RPC_BufferDelivery,4);
-#ifdef IPC_EP_EemAP
-		IPC_EndpointRegister(IPC_EP_EemCP,			RPC_FlowCntrl,	RPC_BufferDelivery,4);
-#endif
-	}
-	else
-	{
-		IPC_EndpointRegister(IPC_EP_Capi2App,			RPC_FlowCntrl,	RPC_BufferDelivery, 4);
-		IPC_EndpointRegister(IPC_EP_PsAppData,			RPC_FlowCntrl,	RPC_BufferDelivery,4 + PDCP_MAX_HEADER_SIZE);
-		IPC_EndpointRegister(IPC_EP_CsdAppCSDData,		RPC_FlowCntrl,	RPC_BufferDelivery,4);
-#ifndef UNDER_LINUX
-#ifndef UNDER_CE //modify for WinMo UDP log
-		IPC_EndpointRegister(IPC_EP_LogApps,			RPC_FlowCntrl,	RPC_BufferDelivery,4);
-#endif
-#ifdef IPC_EP_EemAP
-		IPC_EndpointRegister(IPC_EP_EemAP,				RPC_FlowCntrl,	RPC_BufferDelivery,4);
-#endif
-#endif
-	}
-
-
-	return RPC_RESULT_OK;
-}
-
-//******************************************************************************
-//	 			RPC IPC Buffer Pool Config Init
-//******************************************************************************
-RPC_Result_t RPC_IPC_Init(RpcProcessorType_t rpcProcType)
-{
-	PACKET_InterfaceType_t itype;
-	Int8 index;
-
-#if defined(CNEON_COMMON) && defined(FUSE_APPS_PROCESSOR)
-	/* wait for CP RPC ready - need to find better way */
-	OSTASK_Sleep(TICKS_ONE_SECOND/10);
-#endif /* (CNEON_COMMON) && (FUSE_APPS_PROCESSOR) */
-	memset(ipcBufList, 0, sizeof(ipcBufList));
-
-	for(itype = INTERFACE_START; itype < INTERFACE_TOTAL;itype++)
-	{
-		if(itype == INTERFACE_RPC_TELEPHONY || itype == INTERFACE_RPC_PMU || itype == INTERFACE_RPC_AUDIO)
-		{
-			ipcBufList[itype].max_pkts[0]=CFG_RPC_CMD_MAX_PACKETS;
-			ipcBufList[itype].max_pkts[1]=CFG_RPC_CMD_MAX_PACKETS2;
-			ipcBufList[itype].max_pkts[2]=CFG_RPC_CMD_MAX_PACKETS3;
-
-			ipcBufList[itype].pkt_size[0]=CFG_RPC_CMD_PKT_SIZE;
-			ipcBufList[itype].pkt_size[1]=CFG_RPC_CMD_PKT_SIZE2;
-			ipcBufList[itype].pkt_size[2]=CFG_RPC_CMD_PKT_SIZE3;
-			
-			ipcBufList[itype].start_threshold=CFG_RPC_CMD_START_THRESHOLD;
-			ipcBufList[itype].end_threshold=CFG_RPC_CMD_END_THRESHOLD;
-			
-			ipcBufList[itype].srcEpId = (rpcProcType == RPC_COMMS)?IPC_EP_Capi2Cp:IPC_EP_Capi2App;
-			ipcBufList[itype].destEpId = (rpcProcType == RPC_COMMS)?IPC_EP_Capi2App:IPC_EP_Capi2Cp;
-		}
-		else if(itype == INTERFACE_PACKET)
-		{
-			for(index=0;index < MAX_CHANNELS;index++)
-			{
-				ipcBufList[itype].pkt_size[index]=CFG_RPC_PKTDATA_PKT_SIZE;
-				ipcBufList[itype].max_pkts[index]=(rpcProcType == RPC_COMMS)? CFG_RPC_PKTDATA_MAX_NW2TE_PACKETS: CFG_RPC_PKTDATA_MAX_TE2NW_PACKETS;
-			}
-			ipcBufList[itype].start_threshold=CFG_RPC_PKT_START_THRESHOLD;
-			ipcBufList[itype].end_threshold=CFG_RPC_PKT_END_THRESHOLD;
-
-			ipcBufList[itype].srcEpId = (rpcProcType == RPC_COMMS)?IPC_EP_PsCpData:IPC_EP_PsAppData;
-			ipcBufList[itype].destEpId = (rpcProcType == RPC_COMMS)?IPC_EP_PsAppData:IPC_EP_PsCpData;
-		}
-		
-		else if(itype == INTERFACE_USB_EEM)
-		{
-			for(index=0;index < MAX_CHANNELS;index++)
-			{
-				ipcBufList[itype].pkt_size[index]=CFG_RPC_EEMDATA_PKT_SIZE;
-				ipcBufList[itype].max_pkts[index]=CFG_RPC_EEMDATA_MAX_PACKETS;
-			}
-			ipcBufList[itype].start_threshold=CFG_RPC_EEM_START_THRESHOLD;
-			ipcBufList[itype].end_threshold=CFG_RPC_EEM_END_THRESHOLD;
-			
-#ifdef IPC_EP_EemAP
-			ipcBufList[itype].srcEpId = (rpcProcType == RPC_COMMS)?IPC_EP_EemCP:IPC_EP_EemAP;
-			ipcBufList[itype].destEpId = (rpcProcType == RPC_COMMS)?IPC_EP_EemAP:IPC_EP_EemCP;
-#endif
-		}
-		else if(itype == INTERFACE_CSD)
-		{
-			for(index=0;index < MAX_CHANNELS;index++)
-			{
-				ipcBufList[itype].pkt_size[index]=CFG_RPC_CSDDATA_PKT_SIZE;
-				ipcBufList[itype].max_pkts[index]=CFG_RPC_CSDDATA_MAX_PACKETS;
-			}
-			ipcBufList[itype].start_threshold=CFG_RPC_CSD_START_THRESHOLD;
-			ipcBufList[itype].end_threshold=CFG_RPC_CSD_END_THRESHOLD;
-			
-			ipcBufList[itype].srcEpId = (rpcProcType == RPC_COMMS)?IPC_EP_CsdCpCSDData:IPC_EP_CsdAppCSDData;
-			ipcBufList[itype].destEpId = (rpcProcType == RPC_COMMS)?IPC_EP_CsdAppCSDData:IPC_EP_CsdCpCSDData;
-		}
-
-		else if(itype == INTERFACE_LOGGING)
-		{
-			#if !defined(UNDER_CE) &&  !defined(UNDER_LINUX)//modify for UDP log
-				for(index=0;index < MAX_CHANNELS;index++)
-				{
-					ipcBufList[itype].pkt_size[index]=CFG_RPC_LOG_PKT_SIZE;
-					ipcBufList[itype].max_pkts[index]=CFG_RPC_LOG_MAX_PACKETS;
-				}
-				ipcBufList[itype].start_threshold=CFG_RPC_LOG_START_THRESHOLD;
-				ipcBufList[itype].end_threshold=CFG_RPC_LOG_END_THRESHOLD;
-				
-				ipcBufList[itype].srcEpId = (rpcProcType == RPC_COMMS)?IPC_EP_LogCp:IPC_EP_LogApps;
-				ipcBufList[itype].destEpId = (rpcProcType == RPC_COMMS)?IPC_EP_LogApps:IPC_EP_LogCp;
-			#endif
-		}
-		else
-			xassert(0,itype);
-
-	}
-
-	return RPC_RESULT_OK;
-}
-
->>>>>>> c20f18ce
+/****************************************************************************
+*
+*     Copyright (c) 2007-2008 Broadcom Corporation
+*
+*   Unless you and Broadcom execute a separate written software license 
+*   agreement governing use of this software, this software is licensed to you 
+*   under the terms of the GNU General Public License version 2, available 
+*    at http://www.gnu.org/licenses/old-licenses/gpl-2.0.html (the "GPL"). 
+*
+*   Notwithstanding the above, under no circumstances may you combine this 
+*   software in any way with any other Broadcom software provided under a license 
+*   other than the GPL, without Broadcom's express prior written consent.
+*
+****************************************************************************/
+/**
+*
+*   @file   RPC_ipc.c
+*
+*   @brief  This file interface with IPC interface
+*
+****************************************************************************/
+
+
+#include "mobcom_types.h"
+#include "rpc_global.h"
+#include "ipcinterface.h"
+#include "ipcproperties.h"
+
+#include "rpc_ipc.h"
+#include "rpc_ipc_config.h"
+#include "consts.h"
+#ifdef LINUX_RPC_KERNEL
+#include <linux/module.h>
+#define CSL_TYPES_H
+#endif
+#if defined(CNEON_COMMON) && defined(FUSE_APPS_PROCESSOR)
+#include "ostask.h"
+#endif /* (CNEON_COMMON) && (FUSE_APPS_PROCESSOR) */
+
+//******************************************************************************
+//	 			Global defines
+//******************************************************************************
+
+
+
+
+/**
+	RPC IPC Data structure. Array of Interfaces.
+**/
+typedef struct
+{
+	Boolean isInit;					///< Is Enpoint initialized
+	IPC_BufferPool  ipc_buf_pool[MAX_CHANNELS]; ///< Each Enpoint can have array of buffer pools per channel
+	UInt8			ipc_buf_id[MAX_CHANNELS]; ///< Channel identifier for buffer pool ( cid or call index )
+	RPC_PACKET_DataIndCallBackFunc_t	*pktIndCb;	///< Callback for interface buffer delivery
+	RPC_FlowControlCallbackFunc_t		*flowControlCb; ///< Flow control callback
+	RPC_PACKET_DataIndCallBackFunc_t	*filterPktIndCb;	///< Callback for interface buffer delivery
+}RPC_IPCInfo_t;
+
+typedef struct
+{
+	UInt32 pkt_size[MAX_CHANNELS];
+	UInt32 max_pkts[MAX_CHANNELS];
+	UInt32 start_threshold;
+	UInt32 end_threshold;
+	IPC_EndpointId_T	srcEpId;
+	IPC_EndpointId_T	destEpId;
+}RPC_IPCBufInfo_t;
+
+static RPC_IPCInfo_t		ipcInfoList[INTERFACE_TOTAL]={0};
+
+static RPC_IPCBufInfo_t		ipcBufList[INTERFACE_TOTAL]={0};
+
+static RpcProcessorType_t gRpcProcType;
+
+//static function prototypes
+static void RPC_CreateBufferPool(PACKET_InterfaceType_t type, int channel_index);
+static Int8 rpcGetPoolIndex(PACKET_InterfaceType_t interfaceType, IPC_BufferPool Pool);
+static Int8 GetInterfaceType(IPC_EndpointId_T epId);
+static void RPC_FlowCntrl(IPC_BufferPool Pool, IPC_FlowCtrlEvent_T Event);
+static void RPC_BufferDelivery(IPC_Buffer bufHandle);
+Boolean RPC_SetProperty(RPC_PropType_t type, UInt32 value);
+
+#ifdef FUSE_COMMS_PROCESSOR
+#define RPC_PROP_VER						RPC_PROP_CP_VERSION
+#define RPC_REMOTE_PROP_VER					RPC_PROP_AP_VERSION
+#else
+#define RPC_PROP_VER						RPC_PROP_AP_VERSION
+#define RPC_REMOTE_PROP_VER					RPC_PROP_CP_VERSION
+#endif
+
+static UInt32 rpcVer = BCM_RPC_VER;
+//******************************************************************************
+//	 			Packet Data API Implementation
+//******************************************************************************
+
+RPC_Result_t RPC_PACKET_RegisterDataInd (UInt8 rpcClientID,
+										PACKET_InterfaceType_t interfaceType,
+										RPC_PACKET_DataIndCallBackFunc_t dataIndFunc,
+										RPC_FlowControlCallbackFunc_t	flowControlCb)
+{
+	if (rpcClientID) {} //fixes compiler warnings
+
+	RPC_SetProperty(RPC_PROP_VER, rpcVer);
+
+	if(	dataIndFunc != NULL && interfaceType < INTERFACE_TOTAL)
+	{
+
+		ipcInfoList[interfaceType].isInit = TRUE;
+		ipcInfoList[interfaceType].flowControlCb = flowControlCb;
+		ipcInfoList[interfaceType].pktIndCb = dataIndFunc;
+
+
+		return RPC_RESULT_OK;
+	}
+	return RPC_RESULT_ERROR;
+}
+
+RPC_Result_t RPC_PACKET_RegisterFilterCbk(UInt8 rpcClientID,
+									PACKET_InterfaceType_t interfaceType,
+									RPC_PACKET_DataIndCallBackFunc_t dataIndFunc)
+{
+	if (rpcClientID) {} //fixes compiler warnings
+
+	if(	dataIndFunc != NULL && interfaceType < INTERFACE_TOTAL)
+	{
+		ipcInfoList[interfaceType].isInit = TRUE;
+		ipcInfoList[interfaceType].filterPktIndCb = dataIndFunc;
+		return RPC_RESULT_OK;
+	}
+
+	return RPC_RESULT_ERROR;
+
+}
+
+RPC_Result_t RPC_PACKET_SetContext(PACKET_InterfaceType_t interfaceType, PACKET_BufHandle_t dataBufHandle, UInt8 context)
+{
+	UInt8* pBuf = (UInt8*)IPC_BufferHeaderSizeSet((IPC_Buffer)dataBufHandle , 4);
+
+	if(pBuf)
+		pBuf[1] = context;
+
+	return (pBuf) ? RPC_RESULT_OK : RPC_RESULT_ERROR;
+}
+
+UInt8 RPC_PACKET_GetContext(PACKET_InterfaceType_t interfaceType, PACKET_BufHandle_t dataBufHandle)
+{
+	UInt8* pBuf = (UInt8*)IPC_BufferHeaderSizeSet((IPC_Buffer)dataBufHandle , 4);
+
+	return (pBuf) ? pBuf[1] : 0xFF;
+}
+
+RPC_Result_t RPC_PACKET_SendData(UInt8 rpcClientID, PACKET_InterfaceType_t interfaceType, UInt8 channel, PACKET_BufHandle_t dataBufHandle)
+{
+	IPC_ReturnCode_T ipcError;
+
+	UInt8* pCid = (UInt8*)IPC_BufferHeaderSizeSet((IPC_Buffer)dataBufHandle , 4);
+	pCid[0] = channel;
+
+	if (rpcClientID) {} //fixes compiler warnings
+	
+	ipcError = IPC_SendBuffer((IPC_Buffer)dataBufHandle, IPC_PRIORITY_DEFAULT);
+
+	return (ipcError == IPC_OK) ? RPC_RESULT_OK : RPC_RESULT_ERROR;
+}
+
+RPC_Result_t RPC_PACKET_SetContextEx(PACKET_InterfaceType_t interfaceType, PACKET_BufHandle_t dataBufHandle, UInt16 context)
+{
+	UInt8* pBuf = (UInt8*)IPC_BufferHeaderSizeSet((IPC_Buffer)dataBufHandle , 4);
+
+	if(pBuf)
+	{
+		pBuf[2] = (UInt8)(context & 0xFF);
+		pBuf[3] = (UInt8)((UInt16)((context & 0xFF00) >> 8));
+	}
+
+	return (pBuf) ? RPC_RESULT_OK : RPC_RESULT_ERROR;
+}
+
+UInt16 RPC_PACKET_GetContextEx(PACKET_InterfaceType_t interfaceType, PACKET_BufHandle_t dataBufHandle)
+{
+	UInt16 context = 0;
+	UInt8* pBuf = (UInt8*)IPC_BufferHeaderSizeSet((IPC_Buffer)dataBufHandle , 4);
+	
+	if(pBuf)
+	{
+		context = (pBuf[3] << 8);
+		context |= pBuf[2];
+	}
+
+	return context;
+}
+
+
+//******************************************************************************
+//	 			RPC PKT Buffer Management
+//******************************************************************************
+
+
+
+
+static void RPC_CreateBufferPool(PACKET_InterfaceType_t type, int channel_index)
+{
+	UInt32 val = 0;
+
+	ipcInfoList[type].isInit = TRUE;
+	ipcInfoList[type].ipc_buf_pool[channel_index] = IPC_CreateBufferPool(ipcBufList[type].srcEpId, 
+																	  ipcBufList[type].destEpId, 
+																	  ipcBufList[type].max_pkts[channel_index], 
+																	  ipcBufList[type].pkt_size[channel_index], 
+																	  ipcBufList[type].start_threshold,
+																	  ipcBufList[type].end_threshold);
+	val = ( (channel_index << 16 ) | (type & 0xFFFF) );
+
+	_DBG_(RPC_TRACE("RPC_CreateBufferPool(%c) type:%d, index:%d, pool:%x\r\n", (gRpcProcType == RPC_COMMS)?'C':'A', type, channel_index, ipcInfoList[type].ipc_buf_pool[channel_index]));
+	
+	xassert(ipcInfoList[type].ipc_buf_pool[channel_index] != NULL, val);
+	
+	ipcInfoList[type].ipc_buf_id[channel_index] = channel_index+1;
+}
+
+
+PACKET_BufHandle_t RPC_PACKET_AllocateBufferEx(PACKET_InterfaceType_t interfaceType, UInt32 requiredSize, UInt8 channel, UInt32 waitTime)
+{
+	int index = -1;
+	IPC_Buffer bufHandle = 0;
+
+	//Determine the pool index for the interface
+	if( interfaceType == INTERFACE_PACKET)
+	{
+		index = 0;//All channels use the same buffer pool
+	}
+	else
+	{
+		for(index=0; index < MAX_CHANNELS; index++)
+		{
+			if(ipcBufList[interfaceType].pkt_size[index] >= requiredSize)
+				break;
+		}
+		if(index >= MAX_CHANNELS)
+		{
+			_DBG_(RPC_TRACE("RPC_PACKET_AllocateBuffer itype=%d invalid channel %d\r\n",interfaceType, index));
+			return NULL;
+		}
+	}
+
+	//Create the pool om demand
+	if(ipcInfoList[interfaceType].ipc_buf_pool[index] == 0)
+		RPC_CreateBufferPool(interfaceType, index);
+	
+	if(interfaceType == INTERFACE_PACKET && DETAIL_DATA_LOG_ENABLED)
+		_DBG_(RPC_TRACE_DATA_DETAIL("RPC_PACKET_AllocateBuffer(%c) PKT BEFORE %d\r\n",(gRpcProcType == RPC_COMMS)?'C':'A',requiredSize));
+
+	if(waitTime == PKT_ALLOC_NOWAIT)
+		bufHandle = IPC_AllocateBuffer(ipcInfoList[interfaceType].ipc_buf_pool[index]);
+	else
+		bufHandle = IPC_AllocateBufferWait(ipcInfoList[interfaceType].ipc_buf_pool[index], waitTime);
+	
+	if(interfaceType == INTERFACE_PACKET && DETAIL_DATA_LOG_ENABLED)
+		_DBG_(RPC_TRACE_DATA_DETAIL("RPC_PACKET_AllocateBuffer(%c) PKT AFTER %d\r\n",(gRpcProcType == RPC_COMMS)?'C':'A',requiredSize));
+	
+
+	if(0 == bufHandle)
+	{
+		_DBG_(RPC_TRACE("RPC_PACKET_AllocateBuffer failed %d, %d, %d\r\n", interfaceType, requiredSize, index));
+	}
+
+	if(bufHandle)
+		IPC_BufferSetDataSize(bufHandle, requiredSize);
+
+	return (PACKET_BufHandle_t)bufHandle;
+}
+
+PACKET_BufHandle_t RPC_PACKET_AllocateBuffer(PACKET_InterfaceType_t interfaceType, UInt32 requiredSize, UInt8 channel)
+{
+	UInt32 waitTime;
+
+	if(interfaceType == INTERFACE_CAPI2)
+		waitTime = 100000;//100 secs
+	
+	else if(interfaceType == INTERFACE_PACKET )
+		waitTime = PKT_ALLOC_WAIT_FOREVER;//forever
+	
+	else
+		waitTime = PKT_ALLOC_NOWAIT;//never
+
+	return RPC_PACKET_AllocateBufferEx(interfaceType, requiredSize, channel, waitTime);
+}
+
+PACKET_BufHandle_t RPC_PACKET_AllocateBufferCacheAlign(PACKET_InterfaceType_t interfaceType, UInt32 requiredSize, UInt8 channel, UInt32 waitTime, UInt8 cacheAlign)
+{
+	PACKET_BufHandle_t pkt;
+
+	pkt = RPC_PACKET_AllocateBufferEx(interfaceType, (requiredSize + cacheAlign), channel, waitTime);
+
+	if(pkt && cacheAlign > 0)
+	{
+		UInt32 alignSize;
+		void* data = IPC_BufferDataPointer((IPC_Buffer)pkt);
+	    alignSize = (UInt32)data & (cacheAlign - 1);
+		if(alignSize)
+		{
+			IPC_IncrementBufferDataPointer((IPC_Buffer)pkt, (cacheAlign - alignSize) );
+		}
+	}
+	return pkt;
+}
+
+
+
+UInt32 RPC_PACKET_Get_Num_FreeBuffers(PACKET_InterfaceType_t interfaceType, UInt8 channel)
+{
+	UInt32 totalFreeBuffers = 0;
+	UInt32 freeBuffers = 0;
+	int index;
+
+	if(channel == 0xFF)
+	{
+		for(index=0; index < MAX_CHANNELS; index++)
+		{
+			if(ipcInfoList[interfaceType].ipc_buf_pool[index] != 0)
+			{
+				freeBuffers = IPC_PoolFreeBuffers(ipcInfoList[interfaceType].ipc_buf_pool[index]);
+				totalFreeBuffers += freeBuffers;
+				
+				_DBG_(RPC_TRACE("RPC_PACKET_Get_Num_FreeBuffers(%c)itype=%d ch=%d cur=%d total=%d\r\n",(gRpcProcType == RPC_COMMS)?'C':'A',interfaceType,channel,freeBuffers,totalFreeBuffers));
+			}
+		}
+	}
+	else
+	{
+		if(channel < MAX_CHANNELS && ipcInfoList[interfaceType].ipc_buf_pool[channel])
+			totalFreeBuffers = IPC_PoolFreeBuffers(ipcInfoList[interfaceType].ipc_buf_pool[channel]);
+		
+		_DBG_(RPC_TRACE("RPC_PACKET_Get_Num_FreeBuffers(%c)itype=%d ch=%d total=%d\r\n",(gRpcProcType == RPC_COMMS)?'C':'A',interfaceType,channel,totalFreeBuffers));
+	}
+
+
+    return totalFreeBuffers;
+}
+
+
+void* RPC_PACKET_GetBufferData(PACKET_BufHandle_t dataBufHandle)
+{
+	return IPC_BufferDataPointer((IPC_Buffer)dataBufHandle);
+}
+
+UInt32 RPC_PACKET_GetBufferLength(PACKET_BufHandle_t dataBufHandle)
+{
+	return IPC_BufferDataSize((IPC_Buffer)dataBufHandle);
+}
+
+void RPC_PACKET_SetBufferLength(PACKET_BufHandle_t dataBufHandle, UInt32 bufferSize)
+{
+	IPC_BufferSetDataSize((IPC_Buffer)dataBufHandle, bufferSize);
+}
+
+RPC_Result_t RPC_PACKET_FreeBuffer(PACKET_BufHandle_t dataBufHandle)
+{
+	_DBG_(RPC_TRACE("RPC_PACKET_FreeBuffer (FREE) h=%d\r\n"));
+	IPC_FreeBuffer((IPC_Buffer)dataBufHandle);
+
+	return RPC_RESULT_OK;
+}
+
+
+RPC_Result_t RPC_PACKET_FreeBufferEx(PACKET_BufHandle_t dataBufHandle, UInt8 rpcClientID)
+{
+	IPC_U32 refCount = IPC_BufferUserParameterGet ((IPC_Buffer)dataBufHandle);
+
+	if(refCount == 0)
+	{
+		_DBG_(RPC_TRACE("RPC_PACKET_FreeBufferEx ERROR h=%d, cid=%d\r\n", (int)dataBufHandle, rpcClientID));
+		return RPC_RESULT_ERROR;
+	}
+
+	--refCount;
+	IPC_BufferUserParameterSet ((IPC_Buffer)dataBufHandle, refCount);
+
+	if(refCount == 0)
+	{
+		_DBG_(RPC_TRACE("RPC_PACKET_FreeBufferEx (FREE) h=%d, cid=%d\r\n", (int)dataBufHandle, rpcClientID));
+		IPC_FreeBuffer((IPC_Buffer)dataBufHandle);
+	}
+	else
+		_DBG_(RPC_TRACE("RPC_PACKET_FreeBufferEx h=%d, ref=%d, cid=%d\r\n", (int)dataBufHandle, refCount, rpcClientID));
+
+	return RPC_RESULT_OK;
+}
+
+UInt32 RPC_PACKET_IncrementBufferRef(PACKET_BufHandle_t dataBufHandle, UInt8 rpcClientID)
+{
+	IPC_U32 refCount = IPC_BufferUserParameterGet ((IPC_Buffer)dataBufHandle);
+
+	IPC_BufferUserParameterSet ((IPC_Buffer)dataBufHandle, (++refCount));
+
+	_DBG_(RPC_TRACE("RPC_PACKET_IncrementBufferRef h=%d, ref=%d, cid%d\r\n", (int)dataBufHandle, refCount, rpcClientID));
+
+	return refCount;
+}
+
+//******************************************************************************
+//	 			RPC Callback Implementation
+//******************************************************************************
+
+static Int8 rpcGetPoolIndex(PACKET_InterfaceType_t interfaceType, IPC_BufferPool Pool)
+{
+	int i;
+
+
+	for(i = 0; i < MAX_CHANNELS; i++)
+	{
+		if(ipcInfoList[interfaceType].ipc_buf_pool[i] == Pool)
+			return i;
+
+	}
+	return -1;
+}
+
+UInt32 RPC_GetMaxPktSize(PACKET_InterfaceType_t interfaceType, UInt32 size)
+{
+	int index = -1;
+	for(index=0; index < MAX_CHANNELS; index++)
+	{
+		if(ipcBufList[interfaceType].pkt_size[index] >= size)
+			return ipcBufList[interfaceType].pkt_size[index];
+	}
+	return 0;
+}
+
+static Int8 GetInterfaceType(IPC_EndpointId_T epId)
+{
+	if(epId == IPC_EP_Capi2App || epId == IPC_EP_Capi2Cp)
+		return INTERFACE_CAPI2;
+	
+	else if(epId == IPC_EP_PsCpData || epId == IPC_EP_PsAppData)
+		return INTERFACE_PACKET;
+	
+	else if(epId == IPC_EP_CsdCpCSDData || epId == IPC_EP_CsdAppCSDData)
+		return INTERFACE_CSD;
+	
+	else if(epId == IPC_EP_LogApps || epId == IPC_EP_LogCp)
+		return INTERFACE_LOGGING;
+
+#ifdef IPC_EP_EemAP
+	else if(epId == IPC_EP_EemAP || epId == IPC_EP_EemCP)
+		return INTERFACE_USB_EEM;
+#endif
+	//Add assertion here
+	return -1;
+}
+
+static void RPC_FlowCntrl(IPC_BufferPool Pool, IPC_FlowCtrlEvent_T Event)
+{
+	IPC_EndpointId_T epId = IPC_PoolSourceEndpointId(Pool);
+	Int8 type = GetInterfaceType(epId);
+	Int8 pool_index;
+    
+    if(type != -1)
+    {
+        pool_index = rpcGetPoolIndex((PACKET_InterfaceType_t)type, Pool);
+
+	    if(ipcInfoList[type].flowControlCb != NULL)
+		    ipcInfoList[type].flowControlCb((Event == IPC_FLOW_START)?RPC_FLOW_START:RPC_FLOW_STOP, 
+                                            (UInt8)((pool_index >= 0)?(pool_index+1) : 0));
+		
+		_DBG_(RPC_TRACE("RPC_FlowCntrl(%c) type=%d event=%d\r\n",(gRpcProcType == RPC_COMMS)?'C':'A',type, Event));
+    }
+
+}
+
+static void RPC_BufferDelivery(IPC_Buffer bufHandle)
+{
+	RPC_Result_t result = RPC_RESULT_ERROR;
+	UInt8* pCid = (UInt8*)IPC_BufferHeaderPointer(bufHandle);
+	IPC_EndpointId_T destId = IPC_BufferDestinationEndpointId(bufHandle);
+	Int8 type = GetInterfaceType(destId);
+
+
+	if(type != -1)
+	{
+		_DBG_(RPC_TRACE("RPC_BufferDelivery (NEW) h=%d\r\n",(int)bufHandle));
+
+		if(ipcInfoList[type].pktIndCb != NULL)
+			result = ipcInfoList[type].pktIndCb((PACKET_InterfaceType_t)type, (UInt8)pCid[0], (PACKET_BufHandle_t)bufHandle);
+		else
+			_DBG_(RPC_TRACE("RPC_BufferDelivery(%c) FAIL destIP=%d handle=%x",(gRpcProcType == RPC_COMMS)?'C':'A',destId, bufHandle));
+
+		if(result != RPC_RESULT_PENDING)
+		{
+			if(ipcInfoList[type].filterPktIndCb != NULL)
+			{
+				result = ipcInfoList[type].filterPktIndCb((PACKET_InterfaceType_t)type, (UInt8)pCid[0], (PACKET_BufHandle_t)bufHandle);
+			}
+			else
+				result = RPC_RESULT_ERROR;
+		}
+
+	}
+
+	if(result != RPC_RESULT_PENDING)
+	{
+		IPC_FreeBuffer(bufHandle);
+	}
+}
+
+//******************************************************************************
+//	 			RPC CMD Callback Implementation
+//******************************************************************************
+
+IPC_BufferPool RPC_InternalGetCmdPoolHandle()
+{
+	return 	ipcInfoList[INTERFACE_CAPI2].ipc_buf_pool[0];
+}
+
+RpcProcessorType_t RPC_GetProcessorType(void)
+{
+	return gRpcProcType;
+}
+
+
+//******************************************************************************
+//	 			RPC Property Implementation
+//******************************************************************************
+Boolean RPC_SetProperty(RPC_PropType_t type, UInt32 value)
+{
+	Boolean ret = FALSE;
+	
+	if (gRpcProcType == RPC_APPS)
+	{
+		if(type > RPC_PROP_START_AP && type < RPC_PROP_END_AP)
+		{
+			ret = IPC_SetProperty(type, value);
+		}
+	}
+	else
+	{
+		if(type > RPC_PROP_START_CP && type < RPC_PROP_END_CP)
+		{
+			ret = IPC_SetProperty(type, value);
+		}
+
+	}
+
+	return ret;
+}
+
+Boolean RPC_GetProperty(RPC_PropType_t type, UInt32 *value)
+{
+	//Call IPC function when ready
+	return IPC_GetProperty(type, (IPC_U32 *)value);
+}
+
+
+//******************************************************************************
+//	 			RPC IPC End Point Init
+//******************************************************************************
+
+RPC_Result_t RPC_IPC_EndPointInit(RpcProcessorType_t rpcProcType)
+{
+	memset(ipcInfoList, 0, sizeof(ipcInfoList));
+
+	gRpcProcType = rpcProcType;
+
+	if (rpcProcType == RPC_COMMS)
+	{
+		IPC_EndpointRegister(IPC_EP_Capi2Cp,		RPC_FlowCntrl,	RPC_BufferDelivery,4);
+		IPC_EndpointRegister(IPC_EP_PsCpData,		RPC_FlowCntrl,	RPC_BufferDelivery,4 + PDCP_MAX_HEADER_SIZE);
+		IPC_EndpointRegister(IPC_EP_CsdCpCSDData,	RPC_FlowCntrl,	RPC_BufferDelivery,4);
+#ifdef IPC_EP_EemAP
+		IPC_EndpointRegister(IPC_EP_EemCP,			RPC_FlowCntrl,	RPC_BufferDelivery,4);
+#endif
+	}
+	else
+	{
+		IPC_EndpointRegister(IPC_EP_Capi2App,			RPC_FlowCntrl,	RPC_BufferDelivery, 4);
+		IPC_EndpointRegister(IPC_EP_PsAppData,			RPC_FlowCntrl,	RPC_BufferDelivery,4 + PDCP_MAX_HEADER_SIZE);
+		IPC_EndpointRegister(IPC_EP_CsdAppCSDData,		RPC_FlowCntrl,	RPC_BufferDelivery,4);
+#ifndef UNDER_LINUX
+#ifndef UNDER_CE //modify for WinMo UDP log
+		IPC_EndpointRegister(IPC_EP_LogApps,			RPC_FlowCntrl,	RPC_BufferDelivery,4);
+#endif
+#ifdef IPC_EP_EemAP
+		IPC_EndpointRegister(IPC_EP_EemAP,				RPC_FlowCntrl,	RPC_BufferDelivery,4);
+#endif
+#endif
+	}
+
+
+	return RPC_RESULT_OK;
+}
+
+//******************************************************************************
+//	 			RPC IPC Buffer Pool Config Init
+//******************************************************************************
+RPC_Result_t RPC_IPC_Init(RpcProcessorType_t rpcProcType)
+{
+	PACKET_InterfaceType_t itype;
+	Int8 index;
+
+#if defined(CNEON_COMMON) && defined(FUSE_APPS_PROCESSOR)
+	/* wait for CP RPC ready - need to find better way */
+	OSTASK_Sleep(TICKS_ONE_SECOND/10);
+#endif /* (CNEON_COMMON) && (FUSE_APPS_PROCESSOR) */
+	memset(ipcBufList, 0, sizeof(ipcBufList));
+
+	for(itype = INTERFACE_START; itype < INTERFACE_TOTAL;itype++)
+	{
+		if(itype == INTERFACE_RPC_TELEPHONY || itype == INTERFACE_RPC_PMU || itype == INTERFACE_RPC_AUDIO)
+		{
+			ipcBufList[itype].max_pkts[0]=CFG_RPC_CMD_MAX_PACKETS;
+			ipcBufList[itype].max_pkts[1]=CFG_RPC_CMD_MAX_PACKETS2;
+			ipcBufList[itype].max_pkts[2]=CFG_RPC_CMD_MAX_PACKETS3;
+
+			ipcBufList[itype].pkt_size[0]=CFG_RPC_CMD_PKT_SIZE;
+			ipcBufList[itype].pkt_size[1]=CFG_RPC_CMD_PKT_SIZE2;
+			ipcBufList[itype].pkt_size[2]=CFG_RPC_CMD_PKT_SIZE3;
+			
+			ipcBufList[itype].start_threshold=CFG_RPC_CMD_START_THRESHOLD;
+			ipcBufList[itype].end_threshold=CFG_RPC_CMD_END_THRESHOLD;
+			
+			ipcBufList[itype].srcEpId = (rpcProcType == RPC_COMMS)?IPC_EP_Capi2Cp:IPC_EP_Capi2App;
+			ipcBufList[itype].destEpId = (rpcProcType == RPC_COMMS)?IPC_EP_Capi2App:IPC_EP_Capi2Cp;
+		}
+		else if(itype == INTERFACE_PACKET)
+		{
+			for(index=0;index < MAX_CHANNELS;index++)
+			{
+				ipcBufList[itype].pkt_size[index]=CFG_RPC_PKTDATA_PKT_SIZE;
+				ipcBufList[itype].max_pkts[index]=(rpcProcType == RPC_COMMS)? CFG_RPC_PKTDATA_MAX_NW2TE_PACKETS: CFG_RPC_PKTDATA_MAX_TE2NW_PACKETS;
+			}
+			ipcBufList[itype].start_threshold=CFG_RPC_PKT_START_THRESHOLD;
+			ipcBufList[itype].end_threshold=CFG_RPC_PKT_END_THRESHOLD;
+
+			ipcBufList[itype].srcEpId = (rpcProcType == RPC_COMMS)?IPC_EP_PsCpData:IPC_EP_PsAppData;
+			ipcBufList[itype].destEpId = (rpcProcType == RPC_COMMS)?IPC_EP_PsAppData:IPC_EP_PsCpData;
+		}
+		
+		else if(itype == INTERFACE_USB_EEM)
+		{
+			for(index=0;index < MAX_CHANNELS;index++)
+			{
+				ipcBufList[itype].pkt_size[index]=CFG_RPC_EEMDATA_PKT_SIZE;
+				ipcBufList[itype].max_pkts[index]=CFG_RPC_EEMDATA_MAX_PACKETS;
+			}
+			ipcBufList[itype].start_threshold=CFG_RPC_EEM_START_THRESHOLD;
+			ipcBufList[itype].end_threshold=CFG_RPC_EEM_END_THRESHOLD;
+			
+#ifdef IPC_EP_EemAP
+			ipcBufList[itype].srcEpId = (rpcProcType == RPC_COMMS)?IPC_EP_EemCP:IPC_EP_EemAP;
+			ipcBufList[itype].destEpId = (rpcProcType == RPC_COMMS)?IPC_EP_EemAP:IPC_EP_EemCP;
+#endif
+		}
+		else if(itype == INTERFACE_CSD)
+		{
+			for(index=0;index < MAX_CHANNELS;index++)
+			{
+				ipcBufList[itype].pkt_size[index]=CFG_RPC_CSDDATA_PKT_SIZE;
+				ipcBufList[itype].max_pkts[index]=CFG_RPC_CSDDATA_MAX_PACKETS;
+			}
+			ipcBufList[itype].start_threshold=CFG_RPC_CSD_START_THRESHOLD;
+			ipcBufList[itype].end_threshold=CFG_RPC_CSD_END_THRESHOLD;
+			
+			ipcBufList[itype].srcEpId = (rpcProcType == RPC_COMMS)?IPC_EP_CsdCpCSDData:IPC_EP_CsdAppCSDData;
+			ipcBufList[itype].destEpId = (rpcProcType == RPC_COMMS)?IPC_EP_CsdAppCSDData:IPC_EP_CsdCpCSDData;
+		}
+
+		else if(itype == INTERFACE_LOGGING)
+		{
+			#if !defined(UNDER_CE) &&  !defined(UNDER_LINUX)//modify for UDP log
+				for(index=0;index < MAX_CHANNELS;index++)
+				{
+					ipcBufList[itype].pkt_size[index]=CFG_RPC_LOG_PKT_SIZE;
+					ipcBufList[itype].max_pkts[index]=CFG_RPC_LOG_MAX_PACKETS;
+				}
+				ipcBufList[itype].start_threshold=CFG_RPC_LOG_START_THRESHOLD;
+				ipcBufList[itype].end_threshold=CFG_RPC_LOG_END_THRESHOLD;
+				
+				ipcBufList[itype].srcEpId = (rpcProcType == RPC_COMMS)?IPC_EP_LogCp:IPC_EP_LogApps;
+				ipcBufList[itype].destEpId = (rpcProcType == RPC_COMMS)?IPC_EP_LogApps:IPC_EP_LogCp;
+			#endif
+		}
+		else
+			xassert(0,itype);
+
+	}
+
+	return RPC_RESULT_OK;
+}
+