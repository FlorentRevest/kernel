--- conflicted
+++ resolved
@@ -1,807 +1,402 @@
-<<<<<<< HEAD
-/****************************************************************************
-*
-*     Copyright (c) 2007-2008 Broadcom Corporation
-*
-*   Unless you and Broadcom execute a separate written software license 
-*   agreement governing use of this software, this software is licensed to you 
-*   under the terms of the GNU General Public License version 2, available 
-*    at http://www.gnu.org/licenses/old-licenses/gpl-2.0.html (the "GPL"). 
-*
-*   Notwithstanding the above, under no circumstances may you combine this 
-*   software in any way with any other Broadcom software provided under a license 
-*   other than the GPL, without Broadcom's express prior written consent.
-*
-****************************************************************************/
-/****************************************************************************/
-//! \file  rpc_ipc.h
-//! \brief RPC Interface to access raw interface to send/recv buffers across processor
-
-/**
-*   @defgroup   RPC_IPCApi   RPC-IPC API
-*   @brief      This group defines the interfaces to low level RPC functions. 
-*				These api's allow components to send packets of data from one processor to other.
-
-\section Usage
-         RPC_PACKET_RegisterDataInd() is called once for each interface to register Client's callback function.
-
-         RPC_PACKET_AllocateBuffer() is called to allocate the buffer which is later used in RPC_PACKET_SendData to send buffer
-
-         The Callback #RPC_PACKET_DataIndCallBackFunc_t is called when the data arrives from remote processor. User can call RPC_PACKET_FreeBuffer()
-         to free the buffer notified in callback.
-         
-         RPC_PACKET_GetBufferData() is used to get the raw pointer from buffer handle.
-	\msc
-		Client, "RPC-IPC", IPC;
-		Client rbox Client [label="Startup"];
-		"RPC-IPC"=>IPC [label="IPC_EndpointRegister (for all eps)"];
-		Client=>"RPC-IPC" [label="RPC_PACKET_RegisterDataInd(INTERFACE_CSD, cbk)", 
-								URL="\ref RPC_PACKET_RegisterDataInd()"];
-		Client rbox Client [label="Send"];
-		Client=>"RPC-IPC" [label="RPC_PACKET_AllocateBuffer(INTERFACE_CSD, size)", 
-								URL="\ref RPC_PACKET_AllocateBuffer()"];
-		"RPC-IPC"=>IPC [label="IPC_CreateBufferPool() On demand. Will be called for first time only"];
-		Client=>"RPC-IPC" [label="RPC_PACKET_SendData(bufHandle)", 
-								URL="\ref RPC_PACKET_SendData()"];
-		"RPC-IPC"=>IPC [label="IPC_SendBuffer(bufHandle)"];
-		Client rbox Client [label="Recv Msg"];
-		"RPC-IPC"<=IPC [label="CBK_Notify_Request(bufHandle)"];
-		Client<="RPC-IPC" [label="CBK(INTERFACE_CSD, bufHandle)"];
-		Client=>"RPC-IPC" [label="RPC_PACKET_FreeBuffer(bufHandle)", 
-								URL="\ref RPC_PACKET_FreeBuffer()"];
-	\endmsc
-****************************************************************************/
-
-
-/**
- * @addtogroup RPC_IPCApi
- * @{
-*/
-
-
-//********************************************************************
-//!
-//!
-
-
-
-#ifndef __RPC_IPC
-#define __RPC_IPC
-
-
-/**
-	RPC Packet Buffer Handle
-**/
-typedef void* PACKET_BufHandle_t;
-
-/**
-	RPC Interface Types
-**/
-typedef enum
-{
-	INTERFACE_RPC_TELEPHONY = 0,		///< Telephony related 
-	INTERFACE_RPC_DEFAULT = INTERFACE_RPC_TELEPHONY,		///<  Default interface 
-	INTERFACE_RPC_PMU,				///<  PMU related
-	INTERFACE_RPC_AUDIO,				///<  Audio related
-	INTERFACE_RPC_TOTAL,			///<  Number of rpc interface
-}RPC_InterfaceType_t;
-
-
-/**
-	Packet Interface Types
-**/
-typedef enum
-{
-	INTERFACE_START = 0,
-	INTERFACE_CAPI2 = INTERFACE_START,		///< for internal use
-	INTERFACE_PACKET = INTERFACE_RPC_TOTAL,			///< for packet data
-	INTERFACE_CSD,				///< for csd data
-	INTERFACE_LOGGING,			///< for logging
-	INTERFACE_USB_EEM,				///< for usb EEM interface
-	INTERFACE_TOTAL				///< total interfaces
-}PACKET_InterfaceType_t;
-
-/**
-	Use this macro to wait forever on IPC buffer allocation
-**/
-#define PKT_ALLOC_WAIT_FOREVER	~0
-
-/**
-	Use this macro to return NULL when IPC buffer allocation fail
-**/
-#define PKT_ALLOC_NOWAIT		 0
-
-#define BCM_RPC_VER	0x00010001
-
-/**
-RPC Flow Control Events
-**/
-typedef enum
-{
-	RPC_FLOW_START,	///< flow control resume
-	RPC_FLOW_STOP		///< flow control stop
-} RPC_FlowCtrlEvent_t;
-
-
-/**
-RPC Error codes
-**/
-typedef enum
-{
-	RPC_RESULT_OK,
-	RPC_RESULT_ERROR,
-	RPC_RESULT_PENDING
-}RPC_Result_t;
-
-/**
-	RPC property types
-**/
-typedef enum
-{
-	RPC_PROP_START_AP = IPC_PROPERTY_START_AP,			///< ( AP is Read/Write, CP is Read only )
- 	RPC_PROP_BACKLIGHT_LEVEL,		///< 0 is off, 1 is low, 2 is high
- 	RPC_PROP_CHARGER_PRESENT,		///< 1 is present, 0 is not present
- 	RPC_PROP_AP_IN_DEEPSLEEP,		///< 1 is deepsleep, 0 otherwise
-	RPC_PROP_ADC_MEASUREMENT,		///< 32bit measurement value
-	RPC_PROP_AP_TASKMSGS_READY,		///< 
-	RPC_PROP_AP_VERSION,		///< 
-	RPC_PROP_END_AP = IPC_PROPERTY_END_AP,
-
-	RPC_PROP_START_CP = IPC_PROPERTY_START_CP,			///< ( CP is Read/Write, AP is Read only )
- 	RPC_PROP_CP_IN_DEEPSLEEP,		///< 1 is deepsleep, 0 otherwise
-	RPC_PROP_CP_TASKMSGS_READY,		///< 
-	RPC_PROP_CP_VERSION,		///< 
-	RPC_PROP_END_CP = IPC_PROPERTY_END_CP,
-
-	RPC_MAX_PROP_TYPE = IPC_NUM_OF_PROPERTIES,
-} RPC_PropType_t;
-
-
-//***************************************************************************************
-/**
-    Function callback to handle Flow control for RPC commands
-	@param		event (in ) RPC_FLOW_START to resume flow control and RPC_FLOW_STOP to stop
-	@param		channel (in) Context id for INTERFACE_PACKET OR Call Index for INTERFACE_CSD
-	@return		None
-	@note
-		This callback is registered via RPC_SYS_RegisterClient for RPC commands and
-		RPC_PACKET_RegisterDataInd for Packet Data.
-
-**/
-typedef void (RPC_FlowControlCallbackFunc_t) (RPC_FlowCtrlEvent_t event, UInt8 channel);
-
-//***************************************************************************************
-/**
-    Function callback to receive data packets for Packet Data interfaceType
-	@param		interfaceType (in) Interface the packet was received
-	@param		channel (in) Context id for INTERFACE_PACKET OR Call Index for INTERFACE_CSD ( others interface is N/A)
-	@param		dataBufHandle (in) Buffer handle. Use RPC_PACKET_GetBufferData and RPC_PACKET_GetBufferLength
-				 to get the actual data pointer and length.
-	@return
-			\n  RPC_RESULT_OK :  success dataBuf will be released after the call returns. Client MUST make copy.
-		  \n\n  RPC_RESULT_ERROR :  failure, dataBuf will be released after the call returns.
-			\n        In addtion RPC MAY initiate flow control to slow the downlink packet data ( TBD )
-		  \n\n  RPC_RESULT_PENDING : pending, The client decide to delay consuming packet,
-			\n        in which case the buffer will NOT be relased by RPC after function return.
-			\n      The Client needs to call RPC_PACKET_FreeBuffer to free buffer later)
-	@note
-		The client can distinguish between different Primary PDP context session by channel for INTERFACE_PACKET.
-	@note
-		The data buffer is already mapped to calling thread process space ( virtual / kernal address space )
-
-**/
-typedef RPC_Result_t (RPC_PACKET_DataIndCallBackFunc_t) (PACKET_InterfaceType_t interfaceType, UInt8 channel, PACKET_BufHandle_t dataBufHandle);
-
-
-//***************************************************************************************
-/**
-    Register the callback to receive the indication of data available from the network(air interface)
-	@param		rpcClientID (in) Client ID
-	@param		interfaceType (in) Specify interface to send/recv the packet
-	@param		dataIndFunc (in) callback function to inform the availability of the data.
-	@param		flowControlCb (in) callback function for flow control notification.
-	@return	Return RPC_RESULT_OK if the registration is successful. Otherwise RPC_RESULT_ERROR
-	@note
-		The RPC currently supports parallem primary PDP data connections. The cid is used
-		to distinguish between different Primary PDP context sessions.
-**/
-RPC_Result_t RPC_PACKET_RegisterDataInd (UInt8 rpcClientID,
-									PACKET_InterfaceType_t interfaceType,
-									RPC_PACKET_DataIndCallBackFunc_t dataIndFunc,
-									RPC_FlowControlCallbackFunc_t	flowControlCb);
-
-
-//***************************************************************************************
-/**
-    This function sends packet data to remote processor
-	@param		rpcClientID (in) Client ID
-	@param		interfaceType (in) Specify interface to send the packet
-	@param		channel (in) Context id for INTERFACE_PACKET OR Call Index for INTERFACE_CSD ( others interface is N/A)
-	@param		dataBufHandle (in) The buffer handle returned in RPC_PACKET_AllocateBuffer.
-	@return		RPC_RESULT_OK if the packet is copied to FIFO, RPC_RESULT_ERROR if FIFO is full
-	@note
-**/
-RPC_Result_t RPC_PACKET_SendData(UInt8 rpcClientID, PACKET_InterfaceType_t interfaceType, UInt8 channel, PACKET_BufHandle_t dataBufHandle);
-
-
-//***************************************************************************************
-/**
-    This function allocates buffer for sending packet data.
-	@param		interfaceType (in) Specify interface to send the packet
-	@param		channel (in) Context id for INTERFACE_PACKET OR Call Index for INTERFACE_CSD ( others interface is N/A)
-	@param		requiredSize (in) required packet size
-
-	@return		valid buffer handle OR NULL
-	@note
-				Client need to call RPC_PACKET_GetBufferData to get the actual buffer pointer
-**/
-PACKET_BufHandle_t RPC_PACKET_AllocateBuffer(PACKET_InterfaceType_t interfaceType, UInt32 requiredSize, UInt8 channel);
-
-//***************************************************************************************
-/**
-    This function allocates buffer for sending packet data with wait time.
-	@param		interfaceType (in) Specify interface to send the packet
-	@param		channel (in) Context id for INTERFACE_PACKET OR Call Index for INTERFACE_CSD ( others interface is N/A)
-	@param		requiredSize (in) required packet size
-	@param		waitTime (in) wait time in ms. PKT_ALLOC_WAIT_FOREVER or PKT_ALLOC_NOWAIT are also valid
-
-	@return		valid buffer handle OR NULL
-	@note
-				Client need to call RPC_PACKET_GetBufferData to get the actual buffer pointer
-**/
-PACKET_BufHandle_t RPC_PACKET_AllocateBufferEx(PACKET_InterfaceType_t interfaceType, UInt32 requiredSize, UInt8 channel, UInt32 waitTime);
-
-//***************************************************************************************
-/**
-    This function allocates buffer for sending packet data.
-	@param		interfaceType (in) Specify interface to send the packet
-	@param		channel (in) Context id for INTERFACE_PACKET OR Call Index for INTERFACE_CSD
-	@param		requiredSize (in) required packet size
-	@param		waitTime (in) wait time in ms. PKT_ALLOC_WAIT_FOREVER or PKT_ALLOC_NOWAIT are also valid
-	@param		cacheAlign (in) cache align size
-
-	@return		valid buffer handle OR NULL
-	@note
-				Client need to call RPC_PACKET_GetBufferData to get the actual buffer pointer
-**/
-PACKET_BufHandle_t RPC_PACKET_AllocateBufferCacheAlign(PACKET_InterfaceType_t interfaceType, UInt32 requiredSize, UInt8 channel, UInt32 waitTime, UInt8 cacheAlign);
-
-//***************************************************************************************
-/**
-    Free the packet passed in RPC_PACKET_DataIndCallBackFunc_t function.
-	The RPC_PACKET_DataIndCallBackFunc_t must return RPC_RESULT_PENDING to use this functionality
-	@param	dataBufHandle (in) The buffer handle notified in the callback RPC_PACKET_DataIndCallBackFunc_t.
-
-	@return	Return RPC_RESULT_OK if buffer is valid. Otherwise RPC_RESULT_ERROR
-
-	@note
-		Calling RPC_PACKET_FreeBuffer twice for same buffer will have unpredictable result
-	@note
-		NOT calling this function in timely manner, will result in buffer exhaustion and the client
-		will stop receiving data. Packets will be dropped until the buffers are freed.
-**/
-RPC_Result_t RPC_PACKET_FreeBuffer(PACKET_BufHandle_t dataBufHandle);
-
-//***************************************************************************************
-/**
-    This function returns the actual raw buffer pointer from the buffer handle
-	@param		dataBufHandle (in) Buffer handle allocated using ARPC_PACKET_AllocateBuffer or
-				the buffer handle notified in the callback ARPC_PACKET_DataIndCallBackFunc_t.
-
-	@return		valid memory location
-**/
-void* RPC_PACKET_GetBufferData(PACKET_BufHandle_t dataBufHandle);
-
-//***************************************************************************************
-/**
-    This function gets the length of the actual buffer associated with the buffer handle
-	@param		dataBufHandle (in) Buffer handle allocated using RPC_PACKET_AllocateBuffer or
-				the buffer handle notified in the callback RPC_PACKET_DataIndCallBackFunc_t.
-
-	@return		Length of buffer
-**/
-UInt32 RPC_PACKET_GetBufferLength(PACKET_BufHandle_t dataBufHandle);
-
-//***************************************************************************************
-/**
-    This function sets the length of the actual buffer associated with the buffer handle
-	@param		dataBufHandle (in) Buffer handle allocated using RPC_PACKET_AllocateBuffer or
-				the buffer handle notified in the callback RPC_PACKET_DataIndCallBackFunc_t.
-	@param		bufferSize (in) packet size
-
-	@return		None
-**/
-void RPC_PACKET_SetBufferLength(PACKET_BufHandle_t dataBufHandle, UInt32 bufferSize);
-
-//***************************************************************************************
-/**
-    This function returns aggregate free buffers for all channels.
-	@param		interfaceType (in) Specify interface to get free buffers.
-	@param		index (in) Pass only 0xFF to get aggregate free buffers for all channels.
-
-	@return		Number of free buffers for the interface type.
-			
-**/
-UInt32 RPC_PACKET_Get_Num_FreeBuffers(PACKET_InterfaceType_t interfaceType, UInt8 index);
-
-
-//***************************************************************************************
-/**
-    This function allows caller to set context per packet. The context could be simID ( 0,1,2) if the Modem support Dual SIM
-	@param		interfaceType (in) Specify packet interface.
-	@param		dataBufHandle (in) Buffer handle allocated using RPC_PACKET_AllocateBuffer or
-				the buffer handle notified in the callback RPC_PACKET_DataIndCallBackFunc_t.
-	@param		context (in) The context could be simID ( 0,1,2) and is set for every packet
-
-	@return	Return RPC_RESULT_OK if buffer is valid. Otherwise RPC_RESULT_ERROR
-			
-**/
-RPC_Result_t RPC_PACKET_SetContext(PACKET_InterfaceType_t interfaceType, PACKET_BufHandle_t dataBufHandle, UInt8 context);
-
-//***************************************************************************************
-/**
-    This function allows caller to get context per packet. The context could be simID ( 0,1,2) if the Modem support Dual SIM
-	@param		interfaceType (in) Specify packet interface.
-	@param		dataBufHandle (in) Buffer handle allocated using RPC_PACKET_AllocateBuffer or
-				the buffer handle notified in the callback RPC_PACKET_DataIndCallBackFunc_t.
-
-	@return	Return context ( 0,1,2 )
-			
-**/
-UInt8 RPC_PACKET_GetContext(PACKET_InterfaceType_t interfaceType, PACKET_BufHandle_t dataBufHandle);
-
-/**
-	Processor Identifier
-**/
-typedef enum
-{
-   RPC_APPS,
-   RPC_COMMS
-}RpcProcessorType_t;
-
-
-//***************************************************************************************
-/**
-    Function to initialize IPC mechanism for RPC system ( Should be the first API to call )
-	@param		processorType (in) RPC_APPS or RPC_COMMS
-	@return		\n RESULT_OK for success,
-				\n RESULT_ERROR for failure
-**/
-RPC_Result_t RPC_SYS_EndPointRegister(RpcProcessorType_t processorType);
-
-/** @} */
-
-/** \cond  */
-
-#define MAX_CHANNELS	10
-
-
-
-
-
-RPC_Result_t RPC_IPC_EndPointInit(RpcProcessorType_t ptype);
-
-RPC_Result_t RPC_IPC_Init(RpcProcessorType_t ptype);
-
-RpcProcessorType_t RPC_GetProcessorType(void);
-
-RPC_Result_t RPC_PACKET_SetContextEx(PACKET_InterfaceType_t interfaceType, PACKET_BufHandle_t dataBufHandle, UInt16 context);
-
-UInt16 RPC_PACKET_GetContextEx(PACKET_InterfaceType_t interfaceType, PACKET_BufHandle_t dataBufHandle);
-
-RPC_Result_t RPC_PACKET_RegisterFilterCbk(UInt8 rpcClientID,
-									PACKET_InterfaceType_t interfaceType,
-									RPC_PACKET_DataIndCallBackFunc_t dataIndFunc);
-
-
-RPC_Result_t RPC_PACKET_FreeBufferEx(PACKET_BufHandle_t dataBufHandle, UInt8 rpcClientID);
-
-UInt32 RPC_PACKET_IncrementBufferRef(PACKET_BufHandle_t dataBufHandle, UInt8 rpcClientID);
-
-/** \endcond   */
-
-#endif
-=======
-/****************************************************************************
-*
-*     Copyright (c) 2007-2008 Broadcom Corporation
-*
-*   Unless you and Broadcom execute a separate written software license 
-*   agreement governing use of this software, this software is licensed to you 
-*   under the terms of the GNU General Public License version 2, available 
-*    at http://www.gnu.org/licenses/old-licenses/gpl-2.0.html (the "GPL"). 
-*
-*   Notwithstanding the above, under no circumstances may you combine this 
-*   software in any way with any other Broadcom software provided under a license 
-*   other than the GPL, without Broadcom's express prior written consent.
-*
-****************************************************************************/
-/****************************************************************************/
-//! \file  rpc_ipc.h
-//! \brief RPC Interface to access raw interface to send/recv buffers across processor
-
-/**
-*   @defgroup   RPC_IPCApi   RPC-IPC API
-*   @brief      This group defines the interfaces to low level RPC functions. 
-*				These api's allow components to send packets of data from one processor to other.
-
-\section Usage
-         RPC_PACKET_RegisterDataInd() is called once for each interface to register Client's callback function.
-
-         RPC_PACKET_AllocateBuffer() is called to allocate the buffer which is later used in RPC_PACKET_SendData to send buffer
-
-         The Callback #RPC_PACKET_DataIndCallBackFunc_t is called when the data arrives from remote processor. User can call RPC_PACKET_FreeBuffer()
-         to free the buffer notified in callback.
-         
-         RPC_PACKET_GetBufferData() is used to get the raw pointer from buffer handle.
-	\msc
-		Client, "RPC-IPC", IPC;
-		Client rbox Client [label="Startup"];
-		"RPC-IPC"=>IPC [label="IPC_EndpointRegister (for all eps)"];
-		Client=>"RPC-IPC" [label="RPC_PACKET_RegisterDataInd(INTERFACE_CSD, cbk)", 
-								URL="\ref RPC_PACKET_RegisterDataInd()"];
-		Client rbox Client [label="Send"];
-		Client=>"RPC-IPC" [label="RPC_PACKET_AllocateBuffer(INTERFACE_CSD, size)", 
-								URL="\ref RPC_PACKET_AllocateBuffer()"];
-		"RPC-IPC"=>IPC [label="IPC_CreateBufferPool() On demand. Will be called for first time only"];
-		Client=>"RPC-IPC" [label="RPC_PACKET_SendData(bufHandle)", 
-								URL="\ref RPC_PACKET_SendData()"];
-		"RPC-IPC"=>IPC [label="IPC_SendBuffer(bufHandle)"];
-		Client rbox Client [label="Recv Msg"];
-		"RPC-IPC"<=IPC [label="CBK_Notify_Request(bufHandle)"];
-		Client<="RPC-IPC" [label="CBK(INTERFACE_CSD, bufHandle)"];
-		Client=>"RPC-IPC" [label="RPC_PACKET_FreeBuffer(bufHandle)", 
-								URL="\ref RPC_PACKET_FreeBuffer()"];
-	\endmsc
-****************************************************************************/
-
-
-/**
- * @addtogroup RPC_IPCApi
- * @{
-*/
-
-
-//********************************************************************
-//!
-//!
-
-
-
-#ifndef __RPC_IPC
-#define __RPC_IPC
-
-
-/**
-	RPC Packet Buffer Handle
-**/
-typedef void* PACKET_BufHandle_t;
-
-/**
-	RPC Interface Types
-**/
-typedef enum
-{
-	INTERFACE_RPC_TELEPHONY = 0,		///< Telephony related 
-	INTERFACE_RPC_DEFAULT = INTERFACE_RPC_TELEPHONY,		///<  Default interface 
-	INTERFACE_RPC_PMU,				///<  PMU related
-	INTERFACE_RPC_AUDIO,				///<  Audio related
-	INTERFACE_RPC_TOTAL,			///<  Number of rpc interface
-}RPC_InterfaceType_t;
-
-
-/**
-	Packet Interface Types
-**/
-typedef enum
-{
-	INTERFACE_START = 0,
-	INTERFACE_CAPI2 = INTERFACE_START,		///< for internal use
-	INTERFACE_PACKET = INTERFACE_RPC_TOTAL,			///< for packet data
-	INTERFACE_CSD,				///< for csd data
-	INTERFACE_LOGGING,			///< for logging
-	INTERFACE_USB_EEM,				///< for usb EEM interface
-	INTERFACE_TOTAL				///< total interfaces
-}PACKET_InterfaceType_t;
-
-/**
-	Use this macro to wait forever on IPC buffer allocation
-**/
-#define PKT_ALLOC_WAIT_FOREVER	~0
-
-/**
-	Use this macro to return NULL when IPC buffer allocation fail
-**/
-#define PKT_ALLOC_NOWAIT		 0
-
-#define BCM_RPC_VER	0x00010001
-
-/**
-RPC Flow Control Events
-**/
-typedef enum
-{
-	RPC_FLOW_START,	///< flow control resume
-	RPC_FLOW_STOP		///< flow control stop
-} RPC_FlowCtrlEvent_t;
-
-
-/**
-RPC Error codes
-**/
-typedef enum
-{
-	RPC_RESULT_OK,
-	RPC_RESULT_ERROR,
-	RPC_RESULT_PENDING
-}RPC_Result_t;
-
-/**
-	RPC property types
-**/
-typedef enum
-{
-	RPC_PROP_START_AP = IPC_PROPERTY_START_AP,			///< ( AP is Read/Write, CP is Read only )
- 	RPC_PROP_BACKLIGHT_LEVEL,		///< 0 is off, 1 is low, 2 is high
- 	RPC_PROP_CHARGER_PRESENT,		///< 1 is present, 0 is not present
- 	RPC_PROP_AP_IN_DEEPSLEEP,		///< 1 is deepsleep, 0 otherwise
-	RPC_PROP_ADC_MEASUREMENT,		///< 32bit measurement value
-	RPC_PROP_AP_TASKMSGS_READY,		///< 
-	RPC_PROP_AP_VERSION,		///< 
-	RPC_PROP_END_AP = IPC_PROPERTY_END_AP,
-
-	RPC_PROP_START_CP = IPC_PROPERTY_START_CP,			///< ( CP is Read/Write, AP is Read only )
- 	RPC_PROP_CP_IN_DEEPSLEEP,		///< 1 is deepsleep, 0 otherwise
-	RPC_PROP_CP_TASKMSGS_READY,		///< 
-	RPC_PROP_CP_VERSION,		///< 
-	RPC_PROP_END_CP = IPC_PROPERTY_END_CP,
-
-	RPC_MAX_PROP_TYPE = IPC_NUM_OF_PROPERTIES,
-} RPC_PropType_t;
-
-
-//***************************************************************************************
-/**
-    Function callback to handle Flow control for RPC commands
-	@param		event (in ) RPC_FLOW_START to resume flow control and RPC_FLOW_STOP to stop
-	@param		channel (in) Context id for INTERFACE_PACKET OR Call Index for INTERFACE_CSD
-	@return		None
-	@note
-		This callback is registered via RPC_SYS_RegisterClient for RPC commands and
-		RPC_PACKET_RegisterDataInd for Packet Data.
-
-**/
-typedef void (RPC_FlowControlCallbackFunc_t) (RPC_FlowCtrlEvent_t event, UInt8 channel);
-
-//***************************************************************************************
-/**
-    Function callback to receive data packets for Packet Data interfaceType
-	@param		interfaceType (in) Interface the packet was received
-	@param		channel (in) Context id for INTERFACE_PACKET OR Call Index for INTERFACE_CSD ( others interface is N/A)
-	@param		dataBufHandle (in) Buffer handle. Use RPC_PACKET_GetBufferData and RPC_PACKET_GetBufferLength
-				 to get the actual data pointer and length.
-	@return
-			\n  RPC_RESULT_OK :  success dataBuf will be released after the call returns. Client MUST make copy.
-		  \n\n  RPC_RESULT_ERROR :  failure, dataBuf will be released after the call returns.
-			\n        In addtion RPC MAY initiate flow control to slow the downlink packet data ( TBD )
-		  \n\n  RPC_RESULT_PENDING : pending, The client decide to delay consuming packet,
-			\n        in which case the buffer will NOT be relased by RPC after function return.
-			\n      The Client needs to call RPC_PACKET_FreeBuffer to free buffer later)
-	@note
-		The client can distinguish between different Primary PDP context session by channel for INTERFACE_PACKET.
-	@note
-		The data buffer is already mapped to calling thread process space ( virtual / kernal address space )
-
-**/
-typedef RPC_Result_t (RPC_PACKET_DataIndCallBackFunc_t) (PACKET_InterfaceType_t interfaceType, UInt8 channel, PACKET_BufHandle_t dataBufHandle);
-
-
-//***************************************************************************************
-/**
-    Register the callback to receive the indication of data available from the network(air interface)
-	@param		rpcClientID (in) Client ID
-	@param		interfaceType (in) Specify interface to send/recv the packet
-	@param		dataIndFunc (in) callback function to inform the availability of the data.
-	@param		flowControlCb (in) callback function for flow control notification.
-	@return	Return RPC_RESULT_OK if the registration is successful. Otherwise RPC_RESULT_ERROR
-	@note
-		The RPC currently supports parallem primary PDP data connections. The cid is used
-		to distinguish between different Primary PDP context sessions.
-**/
-RPC_Result_t RPC_PACKET_RegisterDataInd (UInt8 rpcClientID,
-									PACKET_InterfaceType_t interfaceType,
-									RPC_PACKET_DataIndCallBackFunc_t dataIndFunc,
-									RPC_FlowControlCallbackFunc_t	flowControlCb);
-
-
-//***************************************************************************************
-/**
-    This function sends packet data to remote processor
-	@param		rpcClientID (in) Client ID
-	@param		interfaceType (in) Specify interface to send the packet
-	@param		channel (in) Context id for INTERFACE_PACKET OR Call Index for INTERFACE_CSD ( others interface is N/A)
-	@param		dataBufHandle (in) The buffer handle returned in RPC_PACKET_AllocateBuffer.
-	@return		RPC_RESULT_OK if the packet is copied to FIFO, RPC_RESULT_ERROR if FIFO is full
-	@note
-**/
-RPC_Result_t RPC_PACKET_SendData(UInt8 rpcClientID, PACKET_InterfaceType_t interfaceType, UInt8 channel, PACKET_BufHandle_t dataBufHandle);
-
-
-//***************************************************************************************
-/**
-    This function allocates buffer for sending packet data.
-	@param		interfaceType (in) Specify interface to send the packet
-	@param		channel (in) Context id for INTERFACE_PACKET OR Call Index for INTERFACE_CSD ( others interface is N/A)
-	@param		requiredSize (in) required packet size
-
-	@return		valid buffer handle OR NULL
-	@note
-				Client need to call RPC_PACKET_GetBufferData to get the actual buffer pointer
-**/
-PACKET_BufHandle_t RPC_PACKET_AllocateBuffer(PACKET_InterfaceType_t interfaceType, UInt32 requiredSize, UInt8 channel);
-
-//***************************************************************************************
-/**
-    This function allocates buffer for sending packet data with wait time.
-	@param		interfaceType (in) Specify interface to send the packet
-	@param		channel (in) Context id for INTERFACE_PACKET OR Call Index for INTERFACE_CSD ( others interface is N/A)
-	@param		requiredSize (in) required packet size
-	@param		waitTime (in) wait time in ms. PKT_ALLOC_WAIT_FOREVER or PKT_ALLOC_NOWAIT are also valid
-
-	@return		valid buffer handle OR NULL
-	@note
-				Client need to call RPC_PACKET_GetBufferData to get the actual buffer pointer
-**/
-PACKET_BufHandle_t RPC_PACKET_AllocateBufferEx(PACKET_InterfaceType_t interfaceType, UInt32 requiredSize, UInt8 channel, UInt32 waitTime);
-
-//***************************************************************************************
-/**
-    This function allocates buffer for sending packet data.
-	@param		interfaceType (in) Specify interface to send the packet
-	@param		channel (in) Context id for INTERFACE_PACKET OR Call Index for INTERFACE_CSD
-	@param		requiredSize (in) required packet size
-	@param		waitTime (in) wait time in ms. PKT_ALLOC_WAIT_FOREVER or PKT_ALLOC_NOWAIT are also valid
-	@param		cacheAlign (in) cache align size
-
-	@return		valid buffer handle OR NULL
-	@note
-				Client need to call RPC_PACKET_GetBufferData to get the actual buffer pointer
-**/
-PACKET_BufHandle_t RPC_PACKET_AllocateBufferCacheAlign(PACKET_InterfaceType_t interfaceType, UInt32 requiredSize, UInt8 channel, UInt32 waitTime, UInt8 cacheAlign);
-
-//***************************************************************************************
-/**
-    Free the packet passed in RPC_PACKET_DataIndCallBackFunc_t function.
-	The RPC_PACKET_DataIndCallBackFunc_t must return RPC_RESULT_PENDING to use this functionality
-	@param	dataBufHandle (in) The buffer handle notified in the callback RPC_PACKET_DataIndCallBackFunc_t.
-
-	@return	Return RPC_RESULT_OK if buffer is valid. Otherwise RPC_RESULT_ERROR
-
-	@note
-		Calling RPC_PACKET_FreeBuffer twice for same buffer will have unpredictable result
-	@note
-		NOT calling this function in timely manner, will result in buffer exhaustion and the client
-		will stop receiving data. Packets will be dropped until the buffers are freed.
-**/
-RPC_Result_t RPC_PACKET_FreeBuffer(PACKET_BufHandle_t dataBufHandle);
-
-//***************************************************************************************
-/**
-    This function returns the actual raw buffer pointer from the buffer handle
-	@param		dataBufHandle (in) Buffer handle allocated using ARPC_PACKET_AllocateBuffer or
-				the buffer handle notified in the callback ARPC_PACKET_DataIndCallBackFunc_t.
-
-	@return		valid memory location
-**/
-void* RPC_PACKET_GetBufferData(PACKET_BufHandle_t dataBufHandle);
-
-//***************************************************************************************
-/**
-    This function gets the length of the actual buffer associated with the buffer handle
-	@param		dataBufHandle (in) Buffer handle allocated using RPC_PACKET_AllocateBuffer or
-				the buffer handle notified in the callback RPC_PACKET_DataIndCallBackFunc_t.
-
-	@return		Length of buffer
-**/
-UInt32 RPC_PACKET_GetBufferLength(PACKET_BufHandle_t dataBufHandle);
-
-//***************************************************************************************
-/**
-    This function sets the length of the actual buffer associated with the buffer handle
-	@param		dataBufHandle (in) Buffer handle allocated using RPC_PACKET_AllocateBuffer or
-				the buffer handle notified in the callback RPC_PACKET_DataIndCallBackFunc_t.
-	@param		bufferSize (in) packet size
-
-	@return		None
-**/
-void RPC_PACKET_SetBufferLength(PACKET_BufHandle_t dataBufHandle, UInt32 bufferSize);
-
-//***************************************************************************************
-/**
-    This function returns aggregate free buffers for all channels.
-	@param		interfaceType (in) Specify interface to get free buffers.
-	@param		index (in) Pass only 0xFF to get aggregate free buffers for all channels.
-
-	@return		Number of free buffers for the interface type.
-			
-**/
-UInt32 RPC_PACKET_Get_Num_FreeBuffers(PACKET_InterfaceType_t interfaceType, UInt8 index);
-
-
-//***************************************************************************************
-/**
-    This function allows caller to set context per packet. The context could be simID ( 0,1,2) if the Modem support Dual SIM
-	@param		interfaceType (in) Specify packet interface.
-	@param		dataBufHandle (in) Buffer handle allocated using RPC_PACKET_AllocateBuffer or
-				the buffer handle notified in the callback RPC_PACKET_DataIndCallBackFunc_t.
-	@param		context (in) The context could be simID ( 0,1,2) and is set for every packet
-
-	@return	Return RPC_RESULT_OK if buffer is valid. Otherwise RPC_RESULT_ERROR
-			
-**/
-RPC_Result_t RPC_PACKET_SetContext(PACKET_InterfaceType_t interfaceType, PACKET_BufHandle_t dataBufHandle, UInt8 context);
-
-//***************************************************************************************
-/**
-    This function allows caller to get context per packet. The context could be simID ( 0,1,2) if the Modem support Dual SIM
-	@param		interfaceType (in) Specify packet interface.
-	@param		dataBufHandle (in) Buffer handle allocated using RPC_PACKET_AllocateBuffer or
-				the buffer handle notified in the callback RPC_PACKET_DataIndCallBackFunc_t.
-
-	@return	Return context ( 0,1,2 )
-			
-**/
-UInt8 RPC_PACKET_GetContext(PACKET_InterfaceType_t interfaceType, PACKET_BufHandle_t dataBufHandle);
-
-/**
-	Processor Identifier
-**/
-typedef enum
-{
-   RPC_APPS,
-   RPC_COMMS
-}RpcProcessorType_t;
-
-
-//***************************************************************************************
-/**
-    Function to initialize IPC mechanism for RPC system ( Should be the first API to call )
-	@param		processorType (in) RPC_APPS or RPC_COMMS
-	@return		\n RESULT_OK for success,
-				\n RESULT_ERROR for failure
-**/
-RPC_Result_t RPC_SYS_EndPointRegister(RpcProcessorType_t processorType);
-
-/** @} */
-
-/** \cond  */
-
-#define MAX_CHANNELS	10
-
-
-
-
-
-RPC_Result_t RPC_IPC_EndPointInit(RpcProcessorType_t ptype);
-
-RPC_Result_t RPC_IPC_Init(RpcProcessorType_t ptype);
-
-RpcProcessorType_t RPC_GetProcessorType(void);
-
-RPC_Result_t RPC_PACKET_SetContextEx(PACKET_InterfaceType_t interfaceType, PACKET_BufHandle_t dataBufHandle, UInt16 context);
-
-UInt16 RPC_PACKET_GetContextEx(PACKET_InterfaceType_t interfaceType, PACKET_BufHandle_t dataBufHandle);
-
-RPC_Result_t RPC_PACKET_RegisterFilterCbk(UInt8 rpcClientID,
-									PACKET_InterfaceType_t interfaceType,
-									RPC_PACKET_DataIndCallBackFunc_t dataIndFunc);
-
-
-RPC_Result_t RPC_PACKET_FreeBufferEx(PACKET_BufHandle_t dataBufHandle, UInt8 rpcClientID);
-
-UInt32 RPC_PACKET_IncrementBufferRef(PACKET_BufHandle_t dataBufHandle, UInt8 rpcClientID);
-
-/** \endcond   */
-
-#endif
->>>>>>> c20f18ce
+/****************************************************************************
+*
+*     Copyright (c) 2007-2008 Broadcom Corporation
+*
+*   Unless you and Broadcom execute a separate written software license 
+*   agreement governing use of this software, this software is licensed to you 
+*   under the terms of the GNU General Public License version 2, available 
+*    at http://www.gnu.org/licenses/old-licenses/gpl-2.0.html (the "GPL"). 
+*
+*   Notwithstanding the above, under no circumstances may you combine this 
+*   software in any way with any other Broadcom software provided under a license 
+*   other than the GPL, without Broadcom's express prior written consent.
+*
+****************************************************************************/
+/****************************************************************************/
+//! \file  rpc_ipc.h
+//! \brief RPC Interface to access raw interface to send/recv buffers across processor
+
+/**
+*   @defgroup   RPC_IPCApi   RPC-IPC API
+*   @brief      This group defines the interfaces to low level RPC functions. 
+*				These api's allow components to send packets of data from one processor to other.
+
+\section Usage
+         RPC_PACKET_RegisterDataInd() is called once for each interface to register Client's callback function.
+
+         RPC_PACKET_AllocateBuffer() is called to allocate the buffer which is later used in RPC_PACKET_SendData to send buffer
+
+         The Callback #RPC_PACKET_DataIndCallBackFunc_t is called when the data arrives from remote processor. User can call RPC_PACKET_FreeBuffer()
+         to free the buffer notified in callback.
+         
+         RPC_PACKET_GetBufferData() is used to get the raw pointer from buffer handle.
+	\msc
+		Client, "RPC-IPC", IPC;
+		Client rbox Client [label="Startup"];
+		"RPC-IPC"=>IPC [label="IPC_EndpointRegister (for all eps)"];
+		Client=>"RPC-IPC" [label="RPC_PACKET_RegisterDataInd(INTERFACE_CSD, cbk)", 
+								URL="\ref RPC_PACKET_RegisterDataInd()"];
+		Client rbox Client [label="Send"];
+		Client=>"RPC-IPC" [label="RPC_PACKET_AllocateBuffer(INTERFACE_CSD, size)", 
+								URL="\ref RPC_PACKET_AllocateBuffer()"];
+		"RPC-IPC"=>IPC [label="IPC_CreateBufferPool() On demand. Will be called for first time only"];
+		Client=>"RPC-IPC" [label="RPC_PACKET_SendData(bufHandle)", 
+								URL="\ref RPC_PACKET_SendData()"];
+		"RPC-IPC"=>IPC [label="IPC_SendBuffer(bufHandle)"];
+		Client rbox Client [label="Recv Msg"];
+		"RPC-IPC"<=IPC [label="CBK_Notify_Request(bufHandle)"];
+		Client<="RPC-IPC" [label="CBK(INTERFACE_CSD, bufHandle)"];
+		Client=>"RPC-IPC" [label="RPC_PACKET_FreeBuffer(bufHandle)", 
+								URL="\ref RPC_PACKET_FreeBuffer()"];
+	\endmsc
+****************************************************************************/
+
+
+/**
+ * @addtogroup RPC_IPCApi
+ * @{
+*/
+
+
+//********************************************************************
+//!
+//!
+
+
+
+#ifndef __RPC_IPC
+#define __RPC_IPC
+
+
+/**
+	RPC Packet Buffer Handle
+**/
+typedef void* PACKET_BufHandle_t;
+
+/**
+	RPC Interface Types
+**/
+typedef enum
+{
+	INTERFACE_RPC_TELEPHONY = 0,		///< Telephony related 
+	INTERFACE_RPC_DEFAULT = INTERFACE_RPC_TELEPHONY,		///<  Default interface 
+	INTERFACE_RPC_PMU,				///<  PMU related
+	INTERFACE_RPC_AUDIO,				///<  Audio related
+	INTERFACE_RPC_TOTAL,			///<  Number of rpc interface
+}RPC_InterfaceType_t;
+
+
+/**
+	Packet Interface Types
+**/
+typedef enum
+{
+	INTERFACE_START = 0,
+	INTERFACE_CAPI2 = INTERFACE_START,		///< for internal use
+	INTERFACE_PACKET = INTERFACE_RPC_TOTAL,			///< for packet data
+	INTERFACE_CSD,				///< for csd data
+	INTERFACE_LOGGING,			///< for logging
+	INTERFACE_USB_EEM,				///< for usb EEM interface
+	INTERFACE_TOTAL				///< total interfaces
+}PACKET_InterfaceType_t;
+
+/**
+	Use this macro to wait forever on IPC buffer allocation
+**/
+#define PKT_ALLOC_WAIT_FOREVER	~0
+
+/**
+	Use this macro to return NULL when IPC buffer allocation fail
+**/
+#define PKT_ALLOC_NOWAIT		 0
+
+#define BCM_RPC_VER	0x00010001
+
+/**
+RPC Flow Control Events
+**/
+typedef enum
+{
+	RPC_FLOW_START,	///< flow control resume
+	RPC_FLOW_STOP		///< flow control stop
+} RPC_FlowCtrlEvent_t;
+
+
+/**
+RPC Error codes
+**/
+typedef enum
+{
+	RPC_RESULT_OK,
+	RPC_RESULT_ERROR,
+	RPC_RESULT_PENDING
+}RPC_Result_t;
+
+/**
+	RPC property types
+**/
+typedef enum
+{
+	RPC_PROP_START_AP = IPC_PROPERTY_START_AP,			///< ( AP is Read/Write, CP is Read only )
+ 	RPC_PROP_BACKLIGHT_LEVEL,		///< 0 is off, 1 is low, 2 is high
+ 	RPC_PROP_CHARGER_PRESENT,		///< 1 is present, 0 is not present
+ 	RPC_PROP_AP_IN_DEEPSLEEP,		///< 1 is deepsleep, 0 otherwise
+	RPC_PROP_ADC_MEASUREMENT,		///< 32bit measurement value
+	RPC_PROP_AP_TASKMSGS_READY,		///< 
+	RPC_PROP_AP_VERSION,		///< 
+	RPC_PROP_END_AP = IPC_PROPERTY_END_AP,
+
+	RPC_PROP_START_CP = IPC_PROPERTY_START_CP,			///< ( CP is Read/Write, AP is Read only )
+ 	RPC_PROP_CP_IN_DEEPSLEEP,		///< 1 is deepsleep, 0 otherwise
+	RPC_PROP_CP_TASKMSGS_READY,		///< 
+	RPC_PROP_CP_VERSION,		///< 
+	RPC_PROP_END_CP = IPC_PROPERTY_END_CP,
+
+	RPC_MAX_PROP_TYPE = IPC_NUM_OF_PROPERTIES,
+} RPC_PropType_t;
+
+
+//***************************************************************************************
+/**
+    Function callback to handle Flow control for RPC commands
+	@param		event (in ) RPC_FLOW_START to resume flow control and RPC_FLOW_STOP to stop
+	@param		channel (in) Context id for INTERFACE_PACKET OR Call Index for INTERFACE_CSD
+	@return		None
+	@note
+		This callback is registered via RPC_SYS_RegisterClient for RPC commands and
+		RPC_PACKET_RegisterDataInd for Packet Data.
+
+**/
+typedef void (RPC_FlowControlCallbackFunc_t) (RPC_FlowCtrlEvent_t event, UInt8 channel);
+
+//***************************************************************************************
+/**
+    Function callback to receive data packets for Packet Data interfaceType
+	@param		interfaceType (in) Interface the packet was received
+	@param		channel (in) Context id for INTERFACE_PACKET OR Call Index for INTERFACE_CSD ( others interface is N/A)
+	@param		dataBufHandle (in) Buffer handle. Use RPC_PACKET_GetBufferData and RPC_PACKET_GetBufferLength
+				 to get the actual data pointer and length.
+	@return
+			\n  RPC_RESULT_OK :  success dataBuf will be released after the call returns. Client MUST make copy.
+		  \n\n  RPC_RESULT_ERROR :  failure, dataBuf will be released after the call returns.
+			\n        In addtion RPC MAY initiate flow control to slow the downlink packet data ( TBD )
+		  \n\n  RPC_RESULT_PENDING : pending, The client decide to delay consuming packet,
+			\n        in which case the buffer will NOT be relased by RPC after function return.
+			\n      The Client needs to call RPC_PACKET_FreeBuffer to free buffer later)
+	@note
+		The client can distinguish between different Primary PDP context session by channel for INTERFACE_PACKET.
+	@note
+		The data buffer is already mapped to calling thread process space ( virtual / kernal address space )
+
+**/
+typedef RPC_Result_t (RPC_PACKET_DataIndCallBackFunc_t) (PACKET_InterfaceType_t interfaceType, UInt8 channel, PACKET_BufHandle_t dataBufHandle);
+
+
+//***************************************************************************************
+/**
+    Register the callback to receive the indication of data available from the network(air interface)
+	@param		rpcClientID (in) Client ID
+	@param		interfaceType (in) Specify interface to send/recv the packet
+	@param		dataIndFunc (in) callback function to inform the availability of the data.
+	@param		flowControlCb (in) callback function for flow control notification.
+	@return	Return RPC_RESULT_OK if the registration is successful. Otherwise RPC_RESULT_ERROR
+	@note
+		The RPC currently supports parallem primary PDP data connections. The cid is used
+		to distinguish between different Primary PDP context sessions.
+**/
+RPC_Result_t RPC_PACKET_RegisterDataInd (UInt8 rpcClientID,
+									PACKET_InterfaceType_t interfaceType,
+									RPC_PACKET_DataIndCallBackFunc_t dataIndFunc,
+									RPC_FlowControlCallbackFunc_t	flowControlCb);
+
+
+//***************************************************************************************
+/**
+    This function sends packet data to remote processor
+	@param		rpcClientID (in) Client ID
+	@param		interfaceType (in) Specify interface to send the packet
+	@param		channel (in) Context id for INTERFACE_PACKET OR Call Index for INTERFACE_CSD ( others interface is N/A)
+	@param		dataBufHandle (in) The buffer handle returned in RPC_PACKET_AllocateBuffer.
+	@return		RPC_RESULT_OK if the packet is copied to FIFO, RPC_RESULT_ERROR if FIFO is full
+	@note
+**/
+RPC_Result_t RPC_PACKET_SendData(UInt8 rpcClientID, PACKET_InterfaceType_t interfaceType, UInt8 channel, PACKET_BufHandle_t dataBufHandle);
+
+
+//***************************************************************************************
+/**
+    This function allocates buffer for sending packet data.
+	@param		interfaceType (in) Specify interface to send the packet
+	@param		channel (in) Context id for INTERFACE_PACKET OR Call Index for INTERFACE_CSD ( others interface is N/A)
+	@param		requiredSize (in) required packet size
+
+	@return		valid buffer handle OR NULL
+	@note
+				Client need to call RPC_PACKET_GetBufferData to get the actual buffer pointer
+**/
+PACKET_BufHandle_t RPC_PACKET_AllocateBuffer(PACKET_InterfaceType_t interfaceType, UInt32 requiredSize, UInt8 channel);
+
+//***************************************************************************************
+/**
+    This function allocates buffer for sending packet data with wait time.
+	@param		interfaceType (in) Specify interface to send the packet
+	@param		channel (in) Context id for INTERFACE_PACKET OR Call Index for INTERFACE_CSD ( others interface is N/A)
+	@param		requiredSize (in) required packet size
+	@param		waitTime (in) wait time in ms. PKT_ALLOC_WAIT_FOREVER or PKT_ALLOC_NOWAIT are also valid
+
+	@return		valid buffer handle OR NULL
+	@note
+				Client need to call RPC_PACKET_GetBufferData to get the actual buffer pointer
+**/
+PACKET_BufHandle_t RPC_PACKET_AllocateBufferEx(PACKET_InterfaceType_t interfaceType, UInt32 requiredSize, UInt8 channel, UInt32 waitTime);
+
+//***************************************************************************************
+/**
+    This function allocates buffer for sending packet data.
+	@param		interfaceType (in) Specify interface to send the packet
+	@param		channel (in) Context id for INTERFACE_PACKET OR Call Index for INTERFACE_CSD
+	@param		requiredSize (in) required packet size
+	@param		waitTime (in) wait time in ms. PKT_ALLOC_WAIT_FOREVER or PKT_ALLOC_NOWAIT are also valid
+	@param		cacheAlign (in) cache align size
+
+	@return		valid buffer handle OR NULL
+	@note
+				Client need to call RPC_PACKET_GetBufferData to get the actual buffer pointer
+**/
+PACKET_BufHandle_t RPC_PACKET_AllocateBufferCacheAlign(PACKET_InterfaceType_t interfaceType, UInt32 requiredSize, UInt8 channel, UInt32 waitTime, UInt8 cacheAlign);
+
+//***************************************************************************************
+/**
+    Free the packet passed in RPC_PACKET_DataIndCallBackFunc_t function.
+	The RPC_PACKET_DataIndCallBackFunc_t must return RPC_RESULT_PENDING to use this functionality
+	@param	dataBufHandle (in) The buffer handle notified in the callback RPC_PACKET_DataIndCallBackFunc_t.
+
+	@return	Return RPC_RESULT_OK if buffer is valid. Otherwise RPC_RESULT_ERROR
+
+	@note
+		Calling RPC_PACKET_FreeBuffer twice for same buffer will have unpredictable result
+	@note
+		NOT calling this function in timely manner, will result in buffer exhaustion and the client
+		will stop receiving data. Packets will be dropped until the buffers are freed.
+**/
+RPC_Result_t RPC_PACKET_FreeBuffer(PACKET_BufHandle_t dataBufHandle);
+
+//***************************************************************************************
+/**
+    This function returns the actual raw buffer pointer from the buffer handle
+	@param		dataBufHandle (in) Buffer handle allocated using ARPC_PACKET_AllocateBuffer or
+				the buffer handle notified in the callback ARPC_PACKET_DataIndCallBackFunc_t.
+
+	@return		valid memory location
+**/
+void* RPC_PACKET_GetBufferData(PACKET_BufHandle_t dataBufHandle);
+
+//***************************************************************************************
+/**
+    This function gets the length of the actual buffer associated with the buffer handle
+	@param		dataBufHandle (in) Buffer handle allocated using RPC_PACKET_AllocateBuffer or
+				the buffer handle notified in the callback RPC_PACKET_DataIndCallBackFunc_t.
+
+	@return		Length of buffer
+**/
+UInt32 RPC_PACKET_GetBufferLength(PACKET_BufHandle_t dataBufHandle);
+
+//***************************************************************************************
+/**
+    This function sets the length of the actual buffer associated with the buffer handle
+	@param		dataBufHandle (in) Buffer handle allocated using RPC_PACKET_AllocateBuffer or
+				the buffer handle notified in the callback RPC_PACKET_DataIndCallBackFunc_t.
+	@param		bufferSize (in) packet size
+
+	@return		None
+**/
+void RPC_PACKET_SetBufferLength(PACKET_BufHandle_t dataBufHandle, UInt32 bufferSize);
+
+//***************************************************************************************
+/**
+    This function returns aggregate free buffers for all channels.
+	@param		interfaceType (in) Specify interface to get free buffers.
+	@param		index (in) Pass only 0xFF to get aggregate free buffers for all channels.
+
+	@return		Number of free buffers for the interface type.
+			
+**/
+UInt32 RPC_PACKET_Get_Num_FreeBuffers(PACKET_InterfaceType_t interfaceType, UInt8 index);
+
+
+//***************************************************************************************
+/**
+    This function allows caller to set context per packet. The context could be simID ( 0,1,2) if the Modem support Dual SIM
+	@param		interfaceType (in) Specify packet interface.
+	@param		dataBufHandle (in) Buffer handle allocated using RPC_PACKET_AllocateBuffer or
+				the buffer handle notified in the callback RPC_PACKET_DataIndCallBackFunc_t.
+	@param		context (in) The context could be simID ( 0,1,2) and is set for every packet
+
+	@return	Return RPC_RESULT_OK if buffer is valid. Otherwise RPC_RESULT_ERROR
+			
+**/
+RPC_Result_t RPC_PACKET_SetContext(PACKET_InterfaceType_t interfaceType, PACKET_BufHandle_t dataBufHandle, UInt8 context);
+
+//***************************************************************************************
+/**
+    This function allows caller to get context per packet. The context could be simID ( 0,1,2) if the Modem support Dual SIM
+	@param		interfaceType (in) Specify packet interface.
+	@param		dataBufHandle (in) Buffer handle allocated using RPC_PACKET_AllocateBuffer or
+				the buffer handle notified in the callback RPC_PACKET_DataIndCallBackFunc_t.
+
+	@return	Return context ( 0,1,2 )
+			
+**/
+UInt8 RPC_PACKET_GetContext(PACKET_InterfaceType_t interfaceType, PACKET_BufHandle_t dataBufHandle);
+
+/**
+	Processor Identifier
+**/
+typedef enum
+{
+   RPC_APPS,
+   RPC_COMMS
+}RpcProcessorType_t;
+
+
+//***************************************************************************************
+/**
+    Function to initialize IPC mechanism for RPC system ( Should be the first API to call )
+	@param		processorType (in) RPC_APPS or RPC_COMMS
+	@return		\n RESULT_OK for success,
+				\n RESULT_ERROR for failure
+**/
+RPC_Result_t RPC_SYS_EndPointRegister(RpcProcessorType_t processorType);
+
+/** @} */
+
+/** \cond  */
+
+#define MAX_CHANNELS	10
+
+
+
+
+
+RPC_Result_t RPC_IPC_EndPointInit(RpcProcessorType_t ptype);
+
+RPC_Result_t RPC_IPC_Init(RpcProcessorType_t ptype);
+
+RpcProcessorType_t RPC_GetProcessorType(void);
+
+RPC_Result_t RPC_PACKET_SetContextEx(PACKET_InterfaceType_t interfaceType, PACKET_BufHandle_t dataBufHandle, UInt16 context);
+
+UInt16 RPC_PACKET_GetContextEx(PACKET_InterfaceType_t interfaceType, PACKET_BufHandle_t dataBufHandle);
+
+RPC_Result_t RPC_PACKET_RegisterFilterCbk(UInt8 rpcClientID,
+									PACKET_InterfaceType_t interfaceType,
+									RPC_PACKET_DataIndCallBackFunc_t dataIndFunc);
+
+
+RPC_Result_t RPC_PACKET_FreeBufferEx(PACKET_BufHandle_t dataBufHandle, UInt8 rpcClientID);
+
+UInt32 RPC_PACKET_IncrementBufferRef(PACKET_BufHandle_t dataBufHandle, UInt8 rpcClientID);
+
+/** \endcond   */
+
+#endif