/*****************************************************************************
*  Copyright 2003 - 2007 Broadcom Corporation.  All rights reserved.
*
*  Unless you and Broadcom execute a separate written software license
*  agreement governing use of this software, this software is licensed to you
*  under the terms of the GNU General Public License version 2, available at
*  http://www.gnu.org/copyleft/gpl.html (the "GPL").
*
*  Notwithstanding the above, under no circumstances may you combine this
*  software in any way with any other Broadcom software provided under a
*  license other than the GPL, without Broadcom's express prior written
*  consent.
*
*****************************************************************************/

#include <linux/init.h>
#include <linux/kernel.h>
#include <linux/mm.h>
#include <linux/module.h>
#include <linux/device.h>
#include <linux/fs.h>
#include <linux/proc_fs.h>
#include <linux/fcntl.h>
#include <linux/interrupt.h>
#include <linux/workqueue.h>
#include <linux/io.h>
#include <linux/delay.h>
#include <linux/slab.h>
#ifdef CONFIG_HAS_WAKELOCK
#include <linux/wakelock.h>
#endif
#include <linux/semaphore.h>
#include <linux/sched.h>
#include <linux/wait.h>
#include <linux/jiffies.h>
#ifdef CONFIG_BRCM_FUSE_IPC_CIB
#include <linux/broadcom/ipcinterface.h>
#else
#include <linux/broadcom/IPCInterface.h>
#endif
#include <linux/broadcom/ipc_server_ifc.h>
#include <linux/broadcom/ipc_server_ioctl.h>
#include <plat/kona_reset_reason.h>

#include "lnx_support.h"
#include "ipc_server_ccb.h"
#include "ipc_debug.h"
#include "bcmlog.h"
#include "ipc_server.h"
#include "ipcinterface.h"

#include <mach/comms/platform_mconfig.h>

#include <mach/io_map.h>
/* for BINTC register offsets */
#include <mach/rdb/brcm_rdb_bintc.h>
#include <mach/irqs.h>

/* definitions for Rhea/BI BModem IRQ's
 * extracted from chip_irq.h for Rhea */
#define NUM_KONAIRQs          224
#define LAST_KONAIRQ          (NUM_KONAIRQs-1)
#define FIRST_BMIRQ           (LAST_KONAIRQ+1)
#define NUM_BMIRQs            56
#define IRQ_TO_BMIRQ(irq)         ((irq)-FIRST_BMIRQ)

#define IPC_MAJOR (204)
#define BCM_KERNEL_IPC_NAME "bcm_fuse_ipc"

struct ipcs_info_t {
	int ipc_state;
	struct tasklet_struct intr_tasklet;
	struct work_struct cp_crash_dump_wq;
	struct workqueue_struct *crash_dump_workqueue;
	void __iomem *apcp_shmem;
	struct class *mDriverClass;	/* driver class */
	struct device *drvdata;
};

static struct ipcs_info_t g_ipc_info = { 0 };
static Boolean cp_running = 0;	//FALSE;
static RAW_NOTIFIER_HEAD(cp_state_notifier_list);
static DEFINE_SPINLOCK(cp_state_notifier_lock);

#ifdef CONFIG_HAS_WAKELOCK
struct wake_lock ipc_wake_lock;
#endif
static IPC_PlatformSpecificPowerSavingInfo_T ipc_ps;

extern int IpcCPCrashCheck(void);
extern void ProcessCPCrashedDump(struct work_struct *work);

#if defined(CONFIG_BCM215X_PM) && defined(CONFIG_ARCH_BCM2153)
extern void pm_ipc_power_saving_init(
	IPC_PlatformSpecificPowerSavingInfo_T *ipc_ps);
#endif


struct IPC_Evt_t {
	wait_queue_head_t evt_wait;
	int evt;
};

static void *EventCreate(void)
{
	struct IPC_Evt_t *ipcEvt;

	ipcEvt = kmalloc(sizeof(struct IPC_Evt_t), GFP_ATOMIC);
	if (!ipcEvt)
	{
		IPC_DEBUG(DBG_ERROR, "IPC event create fail\n");
		return NULL;
	}

	init_waitqueue_head(&(ipcEvt->evt_wait));
	ipcEvt->evt = 0;

	return ipcEvt;
}

static IPC_ReturnCode_T EventSet(void *Event)
{
	struct IPC_Evt_t *ipcEvt = (struct IPC_Evt_t *)Event;

	/* **FIXME** need to protect access to this? */
	ipcEvt->evt = 1;
	wake_up_interruptible(&(ipcEvt->evt_wait));
	return IPC_OK;
}

static IPC_ReturnCode_T EventClear(void *Event)
{
	struct IPC_Evt_t *ipcEvt = (struct IPC_Evt_t *)Event;

	/* **FIXME** need to protect access to this? */
	ipcEvt->evt = 0;
	/* wakeup(&(ipcEvt->evt_wait)); */
	return IPC_OK;
}

static IPC_ReturnCode_T EventWait(void *Event, IPC_U32 MilliSeconds)
{
	struct IPC_Evt_t *ipcEvt = (struct IPC_Evt_t *)Event;
	int ret;

	if (MilliSeconds == IPC_WAIT_FOREVER)
	{
		ret = wait_event_interruptible((ipcEvt->evt_wait), (ipcEvt->evt == 1));
		return (ret == 0) ? IPC_OK : IPC_ERROR;
	}
	else
	{
		ret = wait_event_interruptible_timeout((ipcEvt->evt_wait), (ipcEvt->evt == 1),
				     msecs_to_jiffies(MilliSeconds));		
		return (ret == 0) ? IPC_TIMEOUT : ((ret == -ERESTARTSYS) ? IPC_ERROR : IPC_OK);
	}
}

/**
   @fn Boolean is_CP_running(void);
*/
Boolean is_CP_running(void)
{
	return cp_running;
}

/**
   @fn void ipcs_ipc_initialised(void);
*/
void ipcs_ipc_initialised(void)
{
	IPC_DEBUG(DBG_TRACE, "IPC Initialization completed\n");
	g_ipc_info.ipc_state = 1;

	return;
}

/**
   @fn void ipcs_get_ipc_state(int *state);
 */
void ipcs_get_ipc_state(int *state)
{
	if (state != NULL)
		*state = g_ipc_info.ipc_state;

	return;
}

/**
   @fn void ipcs_ipc_reset(void);
*/
void ipcs_ipc_reset(void)
{
	IPC_DEBUG(DBG_TRACE, "reset ...\n");

	return;
}

int cp_crashed;

void ipcs_intr_tasklet_handler(unsigned long data)
{
	cp_crashed = 0;

	if (IpcCPCrashCheck()) {
		cp_crashed = 1;

		spin_lock_bh(&cp_state_notifier_lock);
		raw_notifier_call_chain(&cp_state_notifier_list, IPC_CPSTATE_CRASHED, NULL);
		spin_unlock_bh(&cp_state_notifier_lock);
		/* schedule the work on the decidated CP crash dump work queue */
		queue_work(g_ipc_info.crash_dump_workqueue,
			   &g_ipc_info.cp_crash_dump_wq);
		IPC_ProcessEvents();
	} else {
		IPC_ProcessEvents();
#ifdef CONFIG_HAS_WAKELOCK
		wake_unlock(&ipc_wake_lock);
#endif
	}
}

static irqreturn_t ipcs_interrupt(int irq, void *dev_id)
{
	void __iomem *base = (void __iomem *)(KONA_BINTC_BASE_ADDR);
	int birq = IRQ_TO_BMIRQ(IRQ_IPC_C2A_BINTC);	//55;

	/* Clear the interrupt */
	if (birq >= 32)
		writel(1 << (birq - 32),
		       base + BINTC_ISWIR1_CLR_OFFSET /*0x34 */ );
	else
		writel(1 << (birq), base + BINTC_ISWIR0_CLR_OFFSET /*0x24 */ );

#ifdef CONFIG_HAS_WAKELOCK
	wake_lock(&ipc_wake_lock);
#endif
	tasklet_schedule(&g_ipc_info.intr_tasklet);

	return IRQ_HANDLED;
}

/**
   @fn int ipc_ipc_init(void *smbase, unsigned int size);
*/
int __init ipc_ipc_init(void *smbase, unsigned int size)
{
	IPC_ControlInfo_T ipc_control;

	memset(&ipc_control, 0, sizeof(IPC_ControlInfo_T));

	ipc_control.RaiseEventFptr = bcm_raise_cp_int;
	ipc_control.EnableReEntrancyFPtr = bcm_enable_reentrancy;
	ipc_control.DisableReEntrancyFPtr = bcm_disable_reentrancy;
	ipc_control.PhyToOSAddrFPtr = bcm_map_phys_to_virt;
	ipc_control.OSToPhyAddrFPtr = bcm_map_virt_to_phys;
	ipc_control.EventFunctions.Create = EventCreate;
	ipc_control.EventFunctions.Set = EventSet;
	ipc_control.EventFunctions.Clear = EventClear;
	ipc_control.EventFunctions.Wait = EventWait;
	ipc_control.PowerSavingStruct = &ipc_ps;

#if defined(CONFIG_BCM215X_PM) && defined(CONFIG_ARCH_BCM2153)
	pm_ipc_power_saving_init(&ipc_ps);
#endif

	IPC_Initialise(smbase, size, IPC_AP_CPU, &ipc_control,
		       ipcs_ipc_initialised, ipcs_ipc_reset, NULL);

	return 0;
}

void WaitForCpIpc(void *pSmBase)
{
	int k = 0, ret = 0;
	cp_running = 0;

	IPC_DEBUG(DBG_WARN, "Waiting for CP IPC to init ...\n");

	/* Debug info to show is_ap_only_boot() status */
	if (is_ap_only_boot())
		IPC_DEBUG(DBG_WARN, "AP ONLY BOOT\n");
	else
		IPC_DEBUG(DBG_WARN, "NORMAL BOOT\n");

	if (!is_ap_only_boot()) { /* Check for AP_BOOT or NORMAL_BOOT */
	    ret = IPC_IsCpIpcInit(pSmBase, IPC_AP_CPU);
		IPC_DEBUG(DBG_WARN, "back from IPC_IsCpIpcInit\n");
	    while (ret == 0) {
		/* Wait up to 2s for CP to init */
		if (k++ > 200)
			break;
		else
			msleep(10);
		ret = IPC_IsCpIpcInit(pSmBase, IPC_AP_CPU);
		}
	}

	if (ret == 1) {
		IPC_DEBUG(DBG_WARN, "CP IPC initialized\n");
		spin_lock_bh(&cp_state_notifier_lock);
		cp_running = 1;	/* TRUE; */
		raw_notifier_call_chain(&cp_state_notifier_list, IPC_CPSTATE_RUNNING, NULL);
		spin_unlock_bh(&cp_state_notifier_lock);
	} else if (ret == 0) {
		IPC_DEBUG(DBG_ERROR,
			  "********************************************************************\n");
		IPC_DEBUG(DBG_ERROR,
			  "*                                                                  *\n");
		IPC_DEBUG(DBG_ERROR,
			  "*       CP IPC NOT INITIALIZED - SYSTEM BOOTS WITH AP ONLY!!!      *\n");
		IPC_DEBUG(DBG_ERROR,
			  "*                                                                  *\n");
		IPC_DEBUG(DBG_ERROR,
			  "********************************************************************\n");
		/* SKIP reset is_ap_only_boot() non zero */
		if (!is_ap_only_boot())
			BUG_ON(ret == 0);
	} else if (ret == -1) {
		IPC_DEBUG(DBG_ERROR,
			  "********************************************************************\n");
		IPC_DEBUG(DBG_ERROR,
			  "*                                                                  *\n");
		IPC_DEBUG(DBG_ERROR,
			  "*                             CP CRASHED !!!                       *\n");
		IPC_DEBUG(DBG_ERROR,
			  "*                                                                  *\n");
		IPC_DEBUG(DBG_ERROR,
			  "********************************************************************\n");
		BUG_ON(ret);
	} else if (ret == -2) {
		IPC_DEBUG(DBG_ERROR,
			  "********************************************************************\n");
		IPC_DEBUG(DBG_ERROR,
			  "*                                                                  *\n");
		IPC_DEBUG(DBG_ERROR,
			  "*                     AP/CP IPC VERSION NOT MATCH !!!               *\n");
		IPC_DEBUG(DBG_ERROR,
			  "*                                                                  *\n");
		IPC_DEBUG(DBG_ERROR,
			  "********************************************************************\n");
		//BUG_ON(ret);
	}
}

void ipcs_cp_notifier_register(struct notifier_block *nb)
{
	/* lock serializes against cp_running value changing */
	spin_lock_bh(&cp_state_notifier_lock);
	raw_notifier_chain_register(&cp_state_notifier_list, nb);
	if (cp_running && nb != NULL)
		nb->notifier_call(nb, IPC_CPSTATE_RUNNING, NULL);
	spin_unlock_bh(&cp_state_notifier_lock);
}

void ipcs_cp_notifier_unregister(struct notifier_block *nb)
{
	spin_lock_bh(&cp_state_notifier_lock);
	raw_notifier_chain_unregister(&cp_state_notifier_list, nb);
	spin_unlock_bh(&cp_state_notifier_lock);
}

/**
   static int ipcs_init(void *smbase, unsigned int size)
 */
static int ipcs_init(void *smbase, unsigned int size, int isReset)
{
	int rc = 0;

	IPC_DEBUG(DBG_TRACE, "WaitForCpIpc\n");

	/* Wait for CP to initialize */
	WaitForCpIpc(smbase);
	IPC_DEBUG(DBG_TRACE, "WaitForCpIpc done\n");

	/* Initialize OS specific callbacks with the IPC lib */
	rc = ipc_ipc_init(smbase, size);
	if (rc) {
		IPC_DEBUG(DBG_ERROR, "ipc_ipc_init() failed, ret[%d]\n", rc);
		return rc;
	}
	IPC_DEBUG(DBG_TRACE, "ipc_ipc_init done\n");

	/* Register Endpoints */
	rc = ipcs_ccb_init(isReset);
	if (rc) {
		IPC_DEBUG(DBG_ERROR, "ipcs_ccb_init() failed, ret[%d]\n", rc);
		return rc;
	}

	IPC_DEBUG(DBG_TRACE, "ipcs_ccb_init done\n");
	/* Let CP know that we are done registering endpoints */
	IPC_Configured();

	/* Wait for IPC initialized */
	IPC_DEBUG(DBG_TRACE, "IPC_Configured() invoked\n");

	return 0;
}

int ipcs_reinitialize_ipc(void)
{
	IPC_DEBUG(DBG_INFO, "calling ipcs_init\n");
	return ipcs_init((void *)g_ipc_info.apcp_shmem, IPC_SIZE, 1);
}

static int CP_Boot(void)
{
	int started = 0;
	void __iomem *cp_boot_itcm;
	void __iomem *cp_bmodem_r4cfg;
	unsigned int r4init;
	unsigned int jump_instruction = 0xEA000000;

#define BMODEM_SYSCFG_R4_CFG0  0x3a004000
#define CP_SYSCFG_BASE_SIZE    0x8
#define CP_ITCM_BASE_SIZE      0x1000     /* 1 4k page */

	IPC_DEBUG(DBG_TRACE, "enter\n");
	cp_bmodem_r4cfg = ioremap(BMODEM_SYSCFG_R4_CFG0, CP_SYSCFG_BASE_SIZE);
	if (!cp_bmodem_r4cfg) {
		IPC_DEBUG(DBG_ERROR,
		"BMODEM_SYSCFG_R4_CFG0=0x%x, CP_SYSCFG_BASE_SIZE=0x%x\n",
			BMODEM_SYSCFG_R4_CFG0, CP_SYSCFG_BASE_SIZE);
		IPC_DEBUG(DBG_ERROR, "ioremap cp_bmodem_r4cfg failed\n");
		return started;
	}

	r4init = *(unsigned int *)(cp_bmodem_r4cfg);

	/* check if the CP is already booted, and if not, then boot it */
	if ((0x5 != (r4init & 0x5))) {
		IPC_DEBUG(DBG_TRACE, "boot (R4 COMMS) - init code 0x%x ...\n",
			  r4init);

		/* Set the CP jump to address.
		   CP must jump to DTCM offset 0x400 */
		cp_boot_itcm = ioremap(MODEM_ITCM_ADDRESS, CP_ITCM_BASE_SIZE);
		if (!cp_boot_itcm) {
			IPC_DEBUG(DBG_ERROR,
			"MODEM_ITCM_ADDRESS=0x%x, CP_ITCM_BASE_SIZE=0x%x\n",
			MODEM_ITCM_ADDRESS, CP_ITCM_BASE_SIZE);
			IPC_DEBUG(DBG_ERROR, "ioremap cp_boot_itcm failed\n");
			return 0;
		}
		/* generate instruction for reset vector that jumps to start of
		 * cp_boot.img at 0x20400
		 */
		jump_instruction |=
		    (0x00FFFFFFUL & (((0x10000 + RESERVED_HEADER) / 4) - 2));

		IPC_DEBUG(DBG_TRACE, "cp_boot_itcm 0x%x jump_instruction 0x%x\n",
				(unsigned int)cp_boot_itcm,
				jump_instruction);
		/* write jump instruction to cp reset vector */
		*(unsigned int *)(cp_boot_itcm) = jump_instruction;

		iounmap(cp_boot_itcm);

		/* start CP - should jump to 0x20400 and spin there */
		*(unsigned int *)(cp_bmodem_r4cfg) = 0x5;
	}
	else {
		IPC_DEBUG(DBG_TRACE,
			"(R4 COMMS) already started - init code 0x%x ...\n",
			r4init);
	}

	iounmap(cp_bmodem_r4cfg);
	IPC_DEBUG(DBG_TRACE, "exit\n");

	return started;
}


int cpStart(int isReset)
{
	void __iomem *apcp_shmem;
	void __iomem *cp_boot_base;
	u32 reg_val;

	IPC_DEBUG(DBG_TRACE, "enter\n");

#ifdef CONFIG_BCM_MODEM_DEFER_CP_START
	CP_Boot();
#else
	if (isReset) {
		IPC_DEBUG(DBG_INFO, "call CP_Boot\n");
		CP_Boot();
	}
#endif

	apcp_shmem = ioremap_nocache(IPC_BASE, IPC_SIZE);
	if (!apcp_shmem) {
		IPC_DEBUG(DBG_ERROR, "IPC_BASE=0x%x, IPC_SIZE=0x%x\n",
			  IPC_BASE, IPC_SIZE);
		IPC_DEBUG(DBG_ERROR, "ioremap shmem failed\n");
		return -1;
	}
	/* clear first (9) 32-bit words in shared memory */
	memset(apcp_shmem, 0, IPC_SIZE);
	iounmap(apcp_shmem);
	IPC_DEBUG(DBG_TRACE, "cleared sh mem\n");

	cp_boot_base = ioremap_nocache(MODEM_DTCM_ADDRESS,
				       INIT_ADDRESS_OFFSET + RESERVED_HEADER);

	if (!cp_boot_base) {
		IPC_DEBUG(DBG_ERROR,
			  "DTCM Addr=0x%x, length=0x%x",
			  MODEM_DTCM_ADDRESS,
			  INIT_ADDRESS_OFFSET + RESERVED_HEADER);
		IPC_DEBUG(DBG_ERROR, "ioremap cp_boot_base error\n");
		return -1;
	}

	/* Start the CP:
	 *	- read main address
	 *	- write to init address
	 */
	reg_val = readl(cp_boot_base+MAIN_ADDRESS_OFFSET+RESERVED_HEADER);
	IPC_DEBUG(DBG_TRACE, "main addr 0x%x\n", reg_val);
	writel(reg_val, cp_boot_base+INIT_ADDRESS_OFFSET+RESERVED_HEADER);

	iounmap(cp_boot_base);
	IPC_DEBUG(DBG_TRACE, "modem (R4 COMMS) started ...\n");
	return 0;
}


static int __init Comms_Start(void)
{
	return cpStart(0);   /* Normal Comms_Start */
}
arch_initcall(Comms_Start);


struct device *ipcs_get_drvdata(void)
{
	return g_ipc_info.drvdata;
}

static int ipcs_read_proc(char *page, char **start, off_t off, int count,
			  int *eof, void *data)
{
	int len = IPC_DumpStatus(page);
	if (len <= off + count)
		*eof = 1;
	*start = page + off;
	len -= off;
	if (len > count)
		len = count;
	if (len < 0)
		len = 0;
	return len;
}

static int __init ipcs_module_init(void)
{
	int rc = -1;
	struct proc_dir_entry *dir;

	dir =
	    create_proc_read_entry("driver/bcmipc", 0, NULL, ipcs_read_proc,
				   NULL);
	if (dir == NULL) {
		IPC_DEBUG(DBG_ERROR,
			  "ipcs_module_init: can't create /proc/driver/bcmipc\n");
		//return -1;
	}

	IPC_DEBUG(DBG_TRACE, "start ...\n");

<<<<<<< HEAD
	/* The FPGA block does not have the comms module and will hang
	 * on attempt to access it
	 */
#ifndef CONFIG_MACH_HAWAII_FPGA
	Comms_Start();
#endif

=======
>>>>>>> fec292f1
	g_ipc_info.ipc_state = 0;

	g_ipc_info.mDriverClass = class_create(THIS_MODULE,
				BCM_KERNEL_IPC_NAME);
	if (IS_ERR(g_ipc_info.mDriverClass)) {
		IPC_DEBUG(DBG_ERROR, "driver class_create failed\n");
		goto out;
	}

	g_ipc_info.drvdata = device_create(g_ipc_info.mDriverClass, NULL,
				MKDEV(IPC_MAJOR, 0), NULL, BCM_KERNEL_IPC_NAME);
	if (IS_ERR(g_ipc_info.drvdata)) {
		IPC_DEBUG(DBG_ERROR, "device_create drvdata failed\n");
		goto out;
	}

	IPC_DEBUG(DBG_TRACE, "Allocate CP crash dump workqueue\n");
	g_ipc_info.crash_dump_workqueue = alloc_workqueue("dump-wq",
							  WQ_FREEZABLE |
							  WQ_MEM_RECLAIM, 0);

	if (!g_ipc_info.crash_dump_workqueue) {
		IPC_DEBUG(DBG_ERROR,
			  "Cannot allocate CP crash dump workqueue\n");
		goto out;
	}

	INIT_WORK(&g_ipc_info.cp_crash_dump_wq, ProcessCPCrashedDump);

	tasklet_init(&g_ipc_info.intr_tasklet, ipcs_intr_tasklet_handler, 0);

	/**
	 Make sure this is not cache'd because CP has to know about any changes
	 we write to this memory immediately.
	*/
	IPC_DEBUG(DBG_TRACE, "ioremap_nocache IPC_BASE\n");
	g_ipc_info.apcp_shmem = ioremap_nocache(IPC_BASE, IPC_SIZE);
	if (!g_ipc_info.apcp_shmem) {
		rc = -ENOMEM;
		IPC_DEBUG(DBG_ERROR, "Could not map shmem\n");
		goto out_shared_mem_fail;
	}

	IPC_DEBUG(DBG_TRACE, "ipcs_init\n");
	if (ipcs_init((void *)g_ipc_info.apcp_shmem, IPC_SIZE, 0)) {
		rc = -1;
		IPC_DEBUG(DBG_ERROR, "ipcs_init() failed\n");
		goto out_ipc_init_fail;
	}

	IPC_DEBUG(DBG_TRACE, "ok\n");

#ifdef CONFIG_HAS_WAKELOCK
	wake_lock_init(&ipc_wake_lock, WAKE_LOCK_SUSPEND, "ipc_wake_lock");
#endif

	IPC_DEBUG(DBG_TRACE, "request_irq\n");
	rc = request_irq(IRQ_IPC_C2A, ipcs_interrupt, IRQF_NO_SUSPEND,
			 "ipc-intr", &g_ipc_info);

	if (rc) {
		IPC_DEBUG(DBG_ERROR, "request_irq error\n");
		goto out_irq_req_fail;
	}

	IPC_DEBUG(DBG_TRACE, "IRQ Clear and Enable\n");

	return 0;

out_irq_req_fail:
	wake_lock_destroy(&ipc_wake_lock);

out_ipc_init_fail:
	iounmap(g_ipc_info.apcp_shmem);

out_shared_mem_fail:
	flush_workqueue(g_ipc_info.crash_dump_workqueue);
	destroy_workqueue(g_ipc_info.crash_dump_workqueue);

out:
	IPC_DEBUG(DBG_ERROR, "IPC Driver Failed to initialise!\n");
	return rc;
}

static void __exit ipcs_module_exit(void)
{
	tasklet_kill(&g_ipc_info.intr_tasklet);
	flush_workqueue(g_ipc_info.crash_dump_workqueue);
	destroy_workqueue(g_ipc_info.crash_dump_workqueue);

	iounmap(g_ipc_info.apcp_shmem);

	free_irq(IRQ_IPC_C2A, &g_ipc_info);

#ifdef CONFIG_HAS_WAKELOCK
	wake_lock_destroy(&ipc_wake_lock);
#endif
	device_destroy(g_ipc_info.mDriverClass, MKDEV(IPC_MAJOR, 0));
	class_destroy(g_ipc_info.mDriverClass);

	return;
}

late_initcall(ipcs_module_init);
module_exit(ipcs_module_exit);<|MERGE_RESOLUTION|>--- conflicted
+++ resolved
@@ -571,7 +571,6 @@
 
 	IPC_DEBUG(DBG_TRACE, "start ...\n");
 
-<<<<<<< HEAD
 	/* The FPGA block does not have the comms module and will hang
 	 * on attempt to access it
 	 */
@@ -579,8 +578,6 @@
 	Comms_Start();
 #endif
 
-=======
->>>>>>> fec292f1
 	g_ipc_info.ipc_state = 0;
 
 	g_ipc_info.mDriverClass = class_create(THIS_MODULE,
