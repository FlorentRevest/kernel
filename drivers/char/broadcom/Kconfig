#
# Broadcom char driver config
#

menuconfig BRCM_CHAR_DRIVERS
	tristate "Broadcom Char Drivers"
	depends on PROC_FS
	help
	  Broadcom's char drivers

config V3D
	tristate "V3D Driver"
	depends on BRCM_CHAR_DRIVERS && (ARCH_RHEA || ARCH_SAMOA)
	default n

config BRCM_FUSE_LOG
	tristate "Broadcom FUSE LOG drivers"
	depends on BRCM_CHAR_DRIVERS
	default n
	--help---
	  Broadcom FUSE LOG drivers
	  
config STM_DEFAULT
	tristate "STM Driver"
	depends on BRCM_CHAR_DRIVERS
	default n
    
config ISP
	tristate "ISP Driver"
	depends on BRCM_CHAR_DRIVERS && (ARCH_RHEA || ARCH_SAMOA)
	default n   

config UNICAM
	tristate "UNICAM Driver"
	depends on BRCM_CHAR_DRIVERS && (ARCH_RHEA || ARCH_SAMOA)
	default n 	

config BCM_MODEM
        tristate "Broadcom Modem Driver"
        depends on BRCM_CHAR_DRIVERS && NET
        default n
        help
          Broadcom Modem IPC drivers

config GPIO_USER_MODE_SUPPORT
	tristate "Broadcom GPIO User Mode Support"
	depends on BRCM_CHAR_DRIVERS
<<<<<<< HEAD
	default BRCM_CHAR_DRIVERS

config BCM_AMXR
   bool "Audio Mixer Driver support"
   select BCM_GOS
   default y
   ---help---
   Say Y to enable the Audio Mixer Driver to support interconnecting
   audio samples between kernel objects.
=======
	default n
	help
	  Say y to turn on support for GPIO in user mode

config BCM_HALAUDIO
    bool "HAL Audio Driver support"
    select BCM_AMXR
    select BCM_GOS
    default n
    ---help---
    Say Y to enable HAL Audio Driver support which is used to control
    audio hardware.
     
>>>>>>> c8620ed8
<|MERGE_RESOLUTION|>--- conflicted
+++ resolved
@@ -45,17 +45,6 @@
 config GPIO_USER_MODE_SUPPORT
 	tristate "Broadcom GPIO User Mode Support"
 	depends on BRCM_CHAR_DRIVERS
-<<<<<<< HEAD
-	default BRCM_CHAR_DRIVERS
-
-config BCM_AMXR
-   bool "Audio Mixer Driver support"
-   select BCM_GOS
-   default y
-   ---help---
-   Say Y to enable the Audio Mixer Driver to support interconnecting
-   audio samples between kernel objects.
-=======
 	default n
 	help
 	  Say y to turn on support for GPIO in user mode
@@ -68,5 +57,4 @@
     ---help---
     Say Y to enable HAL Audio Driver support which is used to control
     audio hardware.
-     
->>>>>>> c8620ed8
+     