
EXTRA_CFLAGS := -fno-inline -Wno-multichar -O0

obj-y += v3d/
obj-y += vce/
obj-y += fuse_log/
obj-y += modem/
obj-y += isp/
obj-y += unicam/
obj-$(CONFIG_BCM_GPS)    	 += gps.o
obj-$(CONFIG_BCM_IDLE_PROFILER)		+= idle_profiler/
obj-$(CONFIG_GPIO_USER_MODE_SUPPORT)	+= user-gpio.o
obj-$(CONFIG_BCM_HALAUDIO_CORE)        += halaudio/
obj-$(CONFIG_BCM_HALAUDIO)             += halaudio/ halaudio_drivers/
obj-$(CONFIG_BCM_AMXR)                 += amxr_drv.o
obj-$(CONFIG_BCM_AMXR_CORE)                 += amxr_core/
obj-$(CONFIG_BCM_AAA)                  += aaa.o
<<<<<<< HEAD
obj-$(CONFIG_BCM_BSC)                  += bsc.o
obj-$(CONFIG_BCM_HAPTICS)              += haptics/
=======
obj-$(CONFIG_BCM_HEADSET_SW)           += headset.o
>>>>>>> cb63944b
<|MERGE_RESOLUTION|>--- conflicted
+++ resolved
@@ -15,9 +15,6 @@
 obj-$(CONFIG_BCM_AMXR)                 += amxr_drv.o
 obj-$(CONFIG_BCM_AMXR_CORE)                 += amxr_core/
 obj-$(CONFIG_BCM_AAA)                  += aaa.o
-<<<<<<< HEAD
 obj-$(CONFIG_BCM_BSC)                  += bsc.o
 obj-$(CONFIG_BCM_HAPTICS)              += haptics/
-=======
 obj-$(CONFIG_BCM_HEADSET_SW)           += headset.o
->>>>>>> cb63944b
