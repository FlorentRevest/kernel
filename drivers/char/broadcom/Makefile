--- conflicted
+++ resolved
@@ -6,11 +6,7 @@
 obj-y += modem/
 obj-y += isp/
 obj-y += unicam/
-<<<<<<< HEAD
+obj-$(CONFIG_BCM_GPS)    	 += gps.o
 obj-$(CONFIG_GPIO_USER_MODE_SUPPORT)	+= user-gpio.o
 
-obj-$(CONFIG_BCM_HALAUDIO)             += halaudio/
-=======
-obj-$(CONFIG_BCM_GPS)    	 += gps.o
-obj-$(CONFIG_GPIO_USER_MODE_SUPPORT)	+= user-gpio.o
->>>>>>> df68a479
+obj-$(CONFIG_BCM_HALAUDIO)             += halaudio/