
EXTRA_CFLAGS := -fno-inline -Wno-multichar -O0

obj-y += v3d/
obj-y += fuse_log/
obj-y += modem/
obj-y += isp/
obj-y += unicam/
<<<<<<< HEAD
obj-$(CONFIG_BCM_GPS)    	 += gps.o
=======
obj-$(CONFIG_GPIO_USER_MODE_SUPPORT)	+= user-gpio.o
>>>>>>> bbbd5d3e
<|MERGE_RESOLUTION|>--- conflicted
+++ resolved
@@ -6,8 +6,5 @@
 obj-y += modem/
 obj-y += isp/
 obj-y += unicam/
-<<<<<<< HEAD
 obj-$(CONFIG_BCM_GPS)    	 += gps.o
-=======
-obj-$(CONFIG_GPIO_USER_MODE_SUPPORT)	+= user-gpio.o
->>>>>>> bbbd5d3e
+obj-$(CONFIG_GPIO_USER_MODE_SUPPORT)	+= user-gpio.o