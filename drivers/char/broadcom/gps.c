/*****************************************************************************
* Copyright 2008 - 2009 Broadcom Corporation.  All rights reserved.
*
* Unless you and Broadcom execute a separate written software license
* agreement governing use of this software, this software is licensed to you
* under the terms of the GNU General Public License version 2, available at
<<<<<<< HEAD
* http://www.broadcom.com/licenses/GPLv2.php (the "GPL"). 
=======
* http://www.broadcom.com/licenses/GPLv2.php (the "GPL").
>>>>>>> 247e4606
*
* Notwithstanding the above, under no circumstances may you combine this
* software in any way with any other Broadcom software provided under a
* license other than the GPL, without Broadcom's express prior written
* consent.
*****************************************************************************/
<<<<<<< HEAD
/* This driver is now applied to BCM911160 and several changes have been made to 
 * improve the readability and functionality of GPS 
=======
/* This driver is now applied to BCM911160 and several changes have been made to
 * improve the readability and functionality of GPS
>>>>>>> 247e4606
 */
/* This driver is based on bcm4760 GPS driver and include below all the fixes applied.
 * Different from BCM4760, BCM11211 have external UART pin attached to 4751 modules.
 * the power of the GPS is control through GPIO lines.
 */
/* linux/drivers/char/gps.c
 *
 * Implementation of the GPS driver.
 *
 * Changelog:
 *
 * 19-Feb-2009  KOM  Initial version for refs #811:
<<<<<<< HEAD
 *                 
 * 22-Feb-2009  KOM  GPS initialization modified.
 *                 ADDED::    
 *                    - 02.001: Call gps_reset() and gps_power(0) added in gps_mod_init()
 *                 FIXME:: 
 *                    - 03.001: No print if KERN_WARNING is being used in printk()
 *                    - 03.002: Using gps_power(0) instead of gps_power(1) because serial driver 
 *                              puts extra 0 during identification interruput in amba-pl011.c::pl011_startup()
 * 25-Mar-2009  KOM  Startup BUGFIXED in gps_mod_init() and gps_mod_exit(). FIXME Need fix in in amba-pl011.c.
 *                   ADDED in gps_mod_init()::    
 *                    - gps_reset() added firsttime after power on otherwise nRESET deasserted
 *                    - After delay udelay(156) (5 RTS clks) nSTANDBY deasserted gps_power(1) for 80ms added
 *                    - nSTANDBY asserted gps_power(0) added because ser.driver puts extra 0 during identification interruput
 *                   ADDED in gps_mod_exit()::    
 *                    - nSTANDBY asserted gps_power(0) added 
 * 25-Mar-2009  KOM  FIXME: Temporary fix. Need fix Startup bug in amba-pl011.c. 
 *                   Apparently optimization is wrong therefore I am using external IO functions __read...() and __write...() from gps.c.  
=======
 *
 * 22-Feb-2009  KOM  GPS initialization modified.
 *                 ADDED::
 *                    - 02.001: Call gps_reset() and gps_power(0) added in gps_mod_init()
 *                 FIXME::
 *                    - 03.001: No print if KERN_WARNING is being used in printk()
 *                    - 03.002: Using gps_power(0) instead of gps_power(1) because serial driver
 *                              puts extra 0 during identification interruput in amba-pl011.c::pl011_startup()
 * 25-Mar-2009  KOM  Startup BUGFIXED in gps_mod_init() and gps_mod_exit(). FIXME Need fix in in amba-pl011.c.
 *                   ADDED in gps_mod_init()::
 *                    - gps_reset() added firsttime after power on otherwise nRESET deasserted
 *                    - After delay udelay(156) (5 RTS clks) nSTANDBY deasserted gps_power(1) for 80ms added
 *                    - nSTANDBY asserted gps_power(0) added because ser.driver puts extra 0 during identification interruput
 *                   ADDED in gps_mod_exit()::
 *                    - nSTANDBY asserted gps_power(0) added
 * 25-Mar-2009  KOM  FIXME: Temporary fix. Need fix Startup bug in amba-pl011.c.
 *                   Apparently optimization is wrong therefore I am using external IO functions __read...() and __write...() from gps.c.
>>>>>>> 247e4606
 *                   I wil debug it.
 * 27-Apr-2009  KOM  - Startup BUGFIXED: mdelay(80) added IOW_GPS_ON:gps_power(1) and IOW_GPS_OFF:after gps_power(0)
 *                   - Unlock added before Deactivating GPS_RESET in gps_mod_init()
 * 05-May-2009  KOM  - udelay(156) added instead of mdelay(80) in IOW_GPS_OFF:after gps_power(0).
 *                   - PK_WARN and PK_DBG are nothing now.
<<<<<<< HEAD
 *                   - Using volatile xxx_save variables for I/O to/from CMU and PML blocks in gps_power(), gps_reset() and 
 *                     gps_passthrough_mode() added. Startup problem should be fixed in gps_power(). I think so.
 *
 * 12-08-2009   JLH  Modified name of pl011_serial_get_port_info to bcm4760_uart_serial_get_port_info for new serial driver.        
 */                  
=======
 *                   - Using volatile xxx_save variables for I/O to/from CMU and PML blocks in gps_power(), gps_reset() and
 *                     gps_passthrough_mode() added. Startup problem should be fixed in gps_power(). I think so.
 *
 * 12-08-2009   JLH  Modified name of pl011_serial_get_port_info to bcm4760_uart_serial_get_port_info for new serial driver.
 */
>>>>>>> 247e4606

/* Includes */ 
#include <linux/module.h>
#include <linux/ioport.h>
#include <linux/init.h>
#include <linux/fs.h>
//#include <linux/sysrq.h>
#include <linux/device.h>
#include <linux/cdev.h>
#include <linux/version.h>

#include <linux/major.h>
#include <asm/uaccess.h>
#include <asm/ioctls.h>

<<<<<<< HEAD
#include <linux/delay.h>     

#include <linux/broadcom/bcm_major.h>
#include <linux/kernel.h> 
#include <asm/gpio.h>

#include <linux/broadcom/gps.h>  
=======
#include <linux/delay.h>

#include <linux/kernel.h>
#include <asm/gpio.h>

#include <linux/broadcom/gps.h>
>>>>>>> 247e4606

#include <asm/io.h>
#include <asm/sizes.h>

#include <linux/platform_device.h>

/* Defines */
#define PFX "gps: "

#define PK_DBG_NONE(fmt, arg...)     do {} while (0)

//#define PK_DBG(fmt, arg...)       printk(KERN_DEBUG PFX "%s: " fmt, __FUNCTION__ ,##arg)
#define PK_DBG(fmt, arg...)         do {} while (0)
#define PK_ERR(fmt, arg...)               printk(KERN_ERR PFX "%s: " fmt, __FUNCTION__ ,##arg)
//KOM FIXME 03.001:: No print if KERN_WARNING is being used
//#define PK_WARN(fmt, arg...)          printk(KERN_WARNING PFX "%s: " fmt, __FUNCTION__ ,##arg)
#define PK_WARN(fmt, arg...)          do {} while (0)
#define PK_NOTICE(fmt, arg...)          printk(KERN_NOTICE PFX "%s: " fmt, __FUNCTION__ ,##arg)
#define PK_INFO(fmt, arg...)          printk(KERN_INFO PFX "%s: " fmt, __FUNCTION__ ,##arg)

//#define dbg(x...) printk(KERN_EMERG PFX x)
//#define dbg(x...) printk(KERN_DEBUG PFX x)
//#define dbg(fmt, arg...) printk(KERN_EMERG PFX "%s: " fmt, __FUNCTION__ ,##arg)
#define dbg(fmt, arg...) do {} while (0)

// define in linux_broadcom_gps_setting.h
//#define GPS_nRESET          GPIO59_KEY_OUT7_ETM14_USB1_PWRON
//#define GPS_nSTANDBY     GPIO25_SPI_SS0_B

static struct gps_platform_data *gpt_gps_platform_data = NULL;

#if 0
static void __iomem * gpio_base;

#define GPIO_DATA_L_OFFSET               0x0000  //gpio0-31
#define GPIO_DATA_H_OFFSET               0x0800     //gpio32-63
<<<<<<< HEAD
  
=======

>>>>>>> 247e4606
#define     gpio_read(offset)               readl(gpio_base+(offset))
#define gpio_write(offset, value)     writel((value), gpio_base+(offset))


//extern int bcm4760_uart_serial_get_port_info(int line,char *szBuf);


<<<<<<< HEAD
//KOM FIXME: __attribute__ ((noinline)) forces compilation error 
=======
//KOM FIXME: __attribute__ ((noinline)) forces compilation error
>>>>>>> 247e4606
//void gps_reset(void) __attribute__ ((noinline));
//static void gps_passthrough_mode(unsigned on) __attribute__ ((noinline));
//void gps_power(unsigned on) __attribute__ ((noinline));
extern void gps_power(unsigned on);
extern void gps_reset(void);
extern void gps_exit(void);

void gpio_set_pin(int gpio)
{
    volatile uint32_t value;
    int shift = ((gpio > 31)? (gpio - 32): gpio);
    int offset = ((gpio > 31) ? GPIO_DATA_H_OFFSET: GPIO_DATA_L_OFFSET)
    value = gpio_read(offset);
    if (value)
        value |= (1 << shift);
    gps_write(value, offset);
}

void gpio_clear_pin(int gpio)
{
    volatile uint32_t value;
    int shift = ((gpio > 31)? (gpio - 32): gpio);
    int offset = ((gpio > 31) ? GPIO_DATA_H_OFFSET: GPIO_DATA_L_OFFSET)
    value = gpio_read(offset);
    if (value)
        value &= ~(1 << shift);
    gps_write(value, offset);
<<<<<<< HEAD
}     
=======
}
>>>>>>> 247e4606
#else
#define gpio_set_pin(gpio)     gpio_set_value(gpio, 1)
#define gpio_clear_pin(gpio)     gpio_set_value(gpio, 0)
#endif
<<<<<<< HEAD
          
/*   This function turns Standby GPS device on/off
 * Input:
 *       unsigned on - 1 is Standby GPS device off, 0 - on 
=======

/*   This function turns Standby GPS device on/off
 * Input:
 *       unsigned on - 1 is Standby GPS device off, 0 - on
>>>>>>> 247e4606
 * Output:
 *       None
 * References:
 *       gps_ioctl, gps_mod_init
 * Global:
 *       pml_block_sw_isolate_save, cmu_block_bus_clk_stop_save
 * History :
 *       KOM::19-Feb-2009 Initial Version
 *       KOM::05-May-2009 Using volatile xxx_save for I/O CMU and PML blocks
<<<<<<< HEAD
 *                        Startup problem should be fixed in gps_power(). I think so. 
 *                        Look at explanation below.                        
 */
void gps_power(struct gps_platform_data *pt_gps_platform_data, unsigned on)
{
    PK_DBG("Standby GPS device %s\n", on==0 ? "on" : "off");     
   
    if (on) 
    {
        gpio_set_pin(pt_gps_platform_data->gpio_power);
    } 
    else 
    { 
        gpio_clear_pin(pt_gps_platform_data->gpio_power);
    }
     
=======
 *                        Startup problem should be fixed in gps_power(). I think so.
 *                        Look at explanation below.
 */
void gps_power(struct gps_platform_data *pt_gps_platform_data, unsigned on)
{
    PK_DBG("Standby GPS device %s\n", on==0 ? "on" : "off");

    if (on)
    {
        gpio_set_pin(pt_gps_platform_data->gpio_power);
    }
    else
    {
        gpio_clear_pin(pt_gps_platform_data->gpio_power);
    }

>>>>>>> 247e4606
    printk("gps_power(%d) after return nSTANDBY=%d\n", on, gpio_get_value(pt_gps_platform_data->gpio_power));
}

/*   This function resets GPS device
 * Input:
 *       None
 * Output:
 *       None
 * References:
 *       gps_ioctl, gps_mod_init
 * Global:
 *       cmu_block_reset1_save, unlock_gps_save
 * History :
 *       KOM::19-Feb-2009 Initial Version
 *       KOM::05-May-2009 Using volatile xxx_save for I/O CMU and PML blocks
<<<<<<< HEAD
 *                        Startup problem should be fixed in gps_power(). Look at explanation above. 
=======
 *                        Startup problem should be fixed in gps_power(). Look at explanation above.
>>>>>>> 247e4606
 */

void gps_reset(struct gps_platform_data *pt_gps_platform_data)
{
<<<<<<< HEAD
   
=======

>>>>>>> 247e4606
   PK_DBG("Resetting GPS device\n");

    /* Pull down reset pin. */
    gpio_clear_pin(pt_gps_platform_data->gpio_reset);

    printk("gps_reset before return nRESET=%d\n", gpio_get_value(pt_gps_platform_data->gpio_reset));
    mdelay(50);
<<<<<<< HEAD
     
    /* Pull up reset pin. */
    gpio_set_pin(pt_gps_platform_data->gpio_reset);
     
=======

    /* Pull up reset pin. */
    gpio_set_pin(pt_gps_platform_data->gpio_reset);

>>>>>>> 247e4606
    printk("gps_reset after return nRESET=%d\n", gpio_get_value(pt_gps_platform_data->gpio_reset));
}


/*   This function turns passthrough mode on/off for GPS device
 * Input:
<<<<<<< HEAD
 *       unsigned on - 1 is turn on, 0 - off 
=======
 *       unsigned on - 1 is turn on, 0 - off
>>>>>>> 247e4606
 * Output:
 *       None
 * References:
 *       gps_ioctl
 * Global:
 *       configure_gps_uart_save
 * History :
 *       KOM::19-Feb-2009 Initial Version
 *       KOM::05-May-2009 Using volatile xxx_save for I/O CMU and PML blocks
<<<<<<< HEAD
 *                        Startup problem should be fixed in gps_power(). Look at explanation above. 
 */

static void gps_passthrough_mode(unsigned on)        
=======
 *                        Startup problem should be fixed in gps_power(). Look at explanation above.
 */

static void gps_passthrough_mode(unsigned on)
>>>>>>> 247e4606
{
    PK_DBG("Passthrough GPS/UART1 %s not implemented\n", on ? "on" : "off");
}

#if LINUX_VERSION_CODE < KERNEL_VERSION(2,6,36)
static int gps_ioctl(struct inode *inode, struct file *file, unsigned int cmd, unsigned long arg)
#else
static long gps_ioctl(struct file *file, unsigned int cmd, unsigned long arg)
#endif
{
    int ret = 0;
    //unsigned long flags;

<<<<<<< HEAD
    switch (cmd) 
=======
    switch (cmd)
>>>>>>> 247e4606
    {
        case IOW_GPS_ON:
            PK_WARN("WARNING: Not Ignoring IOW_GPS_ON\n");
            printk("GPS IOW_GPS_ON called\n");
            gps_power(gpt_gps_platform_data, 1);
            mdelay(80);
            break;
        case IOW_GPS_OFF:
            PK_WARN("WARNING: Not Ignoring IOW_GPS_OFF\n");
            printk("GPS IOW_GPS_OFF called\n");
            gps_power(gpt_gps_platform_data, 0);
            udelay(156);
            break;
        case IOW_GPS_RESET:
            printk("GPS IOW_GPS_RESET called\n");
            PK_WARN("WARNING: Not Ignoring IOW_GPS_RESET\n");
            gps_reset(gpt_gps_platform_data);
            break;
        case IOW_GPS_PASSTHROUGH_MODE_ON:
            PK_WARN("WARNING: Not Ignoring IOW_GPS_PASSTHROUGH_MODE_ON\n");
            printk("GPS IOW_GPS_PASSTHROUGH_MODE_ON called\n");
<<<<<<< HEAD
            gps_passthrough_mode(1);        
=======
            gps_passthrough_mode(1);
>>>>>>> 247e4606
            break;
        case IOW_GPS_PASSTHROUGH_MODE_OFF:
            printk("GPS IOW_GPS_PASSTHROUGH_MODE_OFF called\n");
            PK_WARN("WARNING: Not Ignoring IOW_GPS_PASSTHROUGH_MODE_OFF\n");
<<<<<<< HEAD
            gps_passthrough_mode(0);        
=======
            gps_passthrough_mode(0);
>>>>>>> 247e4606
            break;
        case IOR_GET_SERIAL_PORT_INFO:
            PK_ERR("IOR_GET_SERIAL_PORT_INFO not supported\n");
            ret = -EOPNOTSUPP;
            break;

        default:
            PK_ERR("Invalid ioctl command %u\n", cmd);
            ret = -EINVAL;
            break;
    }

    return ret;
}

#if LINUX_VERSION_CODE >= KERNEL_VERSION(2,6,36)
#   ifdef CONFIG_COMPAT
static long gps_compat_ioctl(struct file *file, unsigned int cmd, unsigned long arg)
{
    return gps_ioctl( file,
                      cmd,
                      (unsigned long)compat_ptr(arg) );
}
#   endif
#endif

static int gps_open(struct inode *inode, struct file *file)
{
    return nonseekable_open(inode, file);
}

static int gps_release(struct inode *inode, struct file *file)
{
    return 0;
}

/* Kernel interface */
static struct file_operations gps_fops = {
    .owner          = THIS_MODULE,
#if LINUX_VERSION_CODE < KERNEL_VERSION(2,6,36)
    .ioctl          = gps_ioctl,
#else
    .unlocked_ioctl          = gps_ioctl,
#   ifdef CONFIG_COMPAT
    .compat_ioctl          = gps_compat_ioctl,
#   endif
#endif
    .open          = gps_open,
    .release     = gps_release,
};

static  char     gBanner[] __initdata = KERN_INFO "Broadcom GPS Driver: 1.03, June 27, 2011\n";

<<<<<<< HEAD
static  dev_t           gGpsDrvDevNum = MKDEV( BCM_GPS_MAJOR, 0 );
=======
static  dev_t           gGpsDrvDevNum;
>>>>>>> 247e4606
static  struct class   *gGpsDrvClass = NULL;
static  struct  cdev    gGpsDrvCDev;

static int setup_gpios(struct gps_platform_data *pt_platform_data)
{
   int rc_req, rc_dir;
<<<<<<< HEAD
   
=======

>>>>>>> 247e4606
    if (pt_platform_data == NULL)
    {
        return -1;
    }
<<<<<<< HEAD
   
    if (pt_platform_data->gpio_reset >= 0)
    {
        rc_req = gpio_request(pt_platform_data->gpio_reset, "gps reset");      
        rc_dir = gpio_direction_output(pt_platform_data->gpio_reset, 1);
      
=======

    if (pt_platform_data->gpio_reset >= 0)
    {
        rc_req = gpio_request(pt_platform_data->gpio_reset, "gps reset");
        rc_dir = gpio_direction_output(pt_platform_data->gpio_reset, 1);

>>>>>>> 247e4606
        if (rc_req != 0 || rc_dir != 0)
        {
            gpio_free(pt_platform_data->gpio_reset);
            return -1;
<<<<<<< HEAD
        }      
    }
   
=======
        }
    }

>>>>>>> 247e4606
    if (pt_platform_data->gpio_power >= 0)
    {
        rc_req = gpio_request(pt_platform_data->gpio_power, "gps power");
        rc_dir = gpio_direction_output(pt_platform_data->gpio_power, 1);
<<<<<<< HEAD
      
=======

>>>>>>> 247e4606
        if (rc_req != 0 || rc_dir != 0)
        {
            gpio_free(pt_platform_data->gpio_reset);
            gpio_free(pt_platform_data->gpio_power);
            return -1;
        }
    }
<<<<<<< HEAD
   
    if (pt_platform_data->gpio_interrupt >= 0)
    {
        printk("gps.c %s() interrupt not supported\n", __FUNCTION__);
    }   
   
=======

    if (pt_platform_data->gpio_interrupt >= 0)
    {
        printk("gps.c %s() interrupt not supported\n", __FUNCTION__);
    }

>>>>>>> 247e4606
    return 0;
}

static void free_gpios(struct gps_platform_data *pt_platform_data)
{
    gpio_free(pt_platform_data->gpio_reset);
    gpio_free(pt_platform_data->gpio_power);
}

#ifdef CONFIG_PM
static int gps_suspend(struct platform_device *dev, pm_message_t state)
{
    struct gps_platform_data *pt_gps_platform_data  = (struct gps_platform_data *)dev->dev.platform_data;

    printk("Broadcom GPS suspend\n");
    gps_power(pt_gps_platform_data, 0);
    return 0;
}
static int gps_resume(struct platform_device *dev)
{
    struct gps_platform_data *pt_gps_platform_data  = (struct gps_platform_data *)dev->dev.platform_data;
<<<<<<< HEAD
   
    printk("Broadcom GPS resume\n");
    gps_power(pt_gps_platform_data,1);
    mdelay(80);                         // allow 80ms for ASIC to come up     
    gps_power(pt_gps_platform_data,0);                         // turn off  by default
    
=======

    printk("Broadcom GPS resume\n");
    gps_power(pt_gps_platform_data,1);
    mdelay(80);                         // allow 80ms for ASIC to come up
    gps_power(pt_gps_platform_data,0);                         // turn off  by default

>>>>>>> 247e4606
    return 0;
}
#else
#define gps_suspend     NULL
#define gps_resume     NULL
#endif

void gps_exit(struct gps_platform_data *pt_gps_platform_data)
{
    printk("Broadcom GPS exit\n");
<<<<<<< HEAD
        
=======

>>>>>>> 247e4606
#if LINUX_VERSION_CODE >= KERNEL_VERSION(2,6,26)
    device_destroy( gGpsDrvClass, gGpsDrvDevNum );
#else
    class_device_destroy( gGpsDrvClass, gGpsDrvDevNum );
#endif
    class_destroy( gGpsDrvClass );

    gps_power(pt_gps_platform_data, 0);
    free_gpios(pt_gps_platform_data);

    cdev_del( &gGpsDrvCDev );

    unregister_chrdev_region( gGpsDrvDevNum, 1 );
<<<<<<< HEAD
        
=======

>>>>>>> 247e4606
    return;
}
static void gps_shutdown(struct platform_device *dev)
{
    struct gps_platform_data *pt_gps_platform_data  = (struct gps_platform_data *)dev->dev.platform_data;
<<<<<<< HEAD
    
=======

>>>>>>> 247e4606
    printk("Broadcom GPS shutdown\n");
    gps_exit(pt_gps_platform_data);
    return;
}

static int __devexit gps_remove(struct platform_device *dev)
{
   struct gps_platform_data *pt_gps_platform_data = (struct gps_platform_data *)dev->dev.platform_data;
<<<<<<< HEAD
   
=======

>>>>>>> 247e4606
    // remove the gps by power off the pin
    printk("Broadcom GPS remove\n");
    gps_power(pt_gps_platform_data, 0);
    return 0;
}

/*  The implementation is for SYSFS: start 
 *  the path would be /sys/devices/platform/gps/nSTDBY & /sys/devices/platform/gps/nRST 
 *  functions store_gps_nXXX is to set the corresponding nXXX GPIO pin to high
 *  functions show_gps_nXXX is to read the corresponding nXXX GPIO pin value
 */
static ssize_t store_gps_nstdby(struct device *dev, struct device_attribute *attr, const char *buf, size_t count)
{
    struct gps_platform_data *pt_gps_platform_data = (struct gps_platform_data *)dev->platform_data;
    int n;
<<<<<<< HEAD
      
    if (count <= 0)
        return 0;
        
=======

    if (count <= 0)
        return 0;

>>>>>>> 247e4606
    sscanf(buf, "%d", &n);
    gps_power(pt_gps_platform_data, n == 0? 0: 1);

    return count;
}

static ssize_t show_gps_nstdby(struct device *dev, struct device_attribute *attr, char *buf)
{
    struct gps_platform_data *pt_gps_platform_data = (struct gps_platform_data *)dev->platform_data;
<<<<<<< HEAD
    
=======

>>>>>>> 247e4606
    return (sprintf(buf, "%d\n", gpio_get_value(pt_gps_platform_data->gpio_power)));
}

static DEVICE_ATTR(nSTDBY, 0644, show_gps_nstdby, store_gps_nstdby);

static ssize_t store_gps_nrst(struct device *dev, struct device_attribute *attr, const char *buf, size_t count)
{
    struct gps_platform_data *pt_gps_platform_data = (struct gps_platform_data *)dev->platform_data;
    int n;
<<<<<<< HEAD
   
    if (count <= 0)
        return 0;
        
=======

    if (count <= 0)
        return 0;

>>>>>>> 247e4606
    sscanf(buf, "%d", &n);
    printk("store_gps_nrst GPIO %d n=%d\n", pt_gps_platform_data->gpio_reset, n);
    if (n == 0)
        gpio_clear_pin(pt_gps_platform_data->gpio_reset);
    else
        gpio_set_pin(pt_gps_platform_data->gpio_reset);

    return count;
}

static ssize_t show_gps_nrst(struct device *dev, struct device_attribute *attr, char *buf)
{
   struct gps_platform_data *pt_gps_platform_data = (struct gps_platform_data *)dev->platform_data;
<<<<<<< HEAD
   
=======

>>>>>>> 247e4606
    return (sprintf(buf, "%d\n", gpio_get_value(pt_gps_platform_data->gpio_reset)));
}

static DEVICE_ATTR(nRST, 0644, show_gps_nrst, store_gps_nrst);

static void make_sysfs_files(struct device *dev)
{
    if (device_create_file(dev, &dev_attr_nSTDBY))
        printk("Could not create sysfs file for card_type\n");
    if (device_create_file(dev, &dev_attr_nRST))
        printk("Could not create sysfs file for open_ttys\n");
}

static void remove_sysfs_files(struct device *dev)
{
    device_remove_file(dev, &dev_attr_nSTDBY);
    device_remove_file(dev, &dev_attr_nRST);
}
/*  The implementation below is for SYSFS: end */

static int __devinit gps_probe(struct platform_device *p_dev)
{
    int     rc = 0;
    static int firsttime = 1;
    struct gps_platform_data *pt_gps_platform_data;

    printk( gBanner );
<<<<<<< HEAD
        
=======

>>>>>>> 247e4606
    if (p_dev->dev.platform_data == NULL)
    {  /* Need this information. */
       printk("%s() error p_dev->dev.platform_data == NULL\n", __FUNCTION__);
       return -1;
    }

    pt_gps_platform_data  = (struct gps_platform_data *)p_dev->dev.platform_data;
    gpt_gps_platform_data = pt_gps_platform_data;
<<<<<<< HEAD
   
    // dummy implmentation
    make_sysfs_files(&p_dev->dev);
   
=======

    // dummy implmentation
    make_sysfs_files(&p_dev->dev);

>>>>>>> 247e4606
    if ((rc = setup_gpios(pt_gps_platform_data)) != 0)
    {   /* Need this information. */
        printk("%s() error setup_gpios() failed\n", __FUNCTION__);
        return -1;
    }
<<<<<<< HEAD
   
    if (firsttime) 
=======

    if (firsttime)
>>>>>>> 247e4606
    {
        firsttime = 0;

        /* bootloader cold boot, reset GPS */
        gps_reset(pt_gps_platform_data);
<<<<<<< HEAD
    } 
    
=======
    }

>>>>>>> 247e4606
    udelay(156);                        // t2 (5 RTS clks) = Delay from the time when nRESET is deasserted 
                                        //     to the time when nSTANDBY is deasserted = 1/6 ms
    gps_power(pt_gps_platform_data, 1);
    mdelay(80);                         // allow 80ms for ASIC to come up 
<<<<<<< HEAD
    
    gps_power(pt_gps_platform_data, 0);  //turn off  by default
   
=======

    gps_power(pt_gps_platform_data, 0);  //turn off  by default

>>>>>>> 247e4606
    /*
     * KOM FIXME 03.002:: Using gps_power(0) instead of gps_power(1) because serial driver 
     *                   puts extra 0 during identification interruput in amba-pl011.c::pl011_startup()
     * Use the statically assigned major number
    */
<<<<<<< HEAD
    if (( rc = register_chrdev_region( gGpsDrvDevNum, 1, GPS_DEVNAME )) < 0 )
    {
        PK_WARN("Unable to register driver for major %d; err: %d\n", BCM_GPS_MAJOR, rc );
        goto free_sysfs_device;
=======
    if (( rc = alloc_chrdev_region( &gGpsDrvDevNum, 0, 1, GPS_DEVNAME )) < 0 )
    {
         PK_WARN("gps: Unable to register driver for major; err: %d\n", rc );
         goto free_sysfs_device;
>>>>>>> 247e4606
    }

    cdev_init( &gGpsDrvCDev, &gps_fops );
    gGpsDrvCDev.owner = THIS_MODULE;

    if (( rc = cdev_add( &gGpsDrvCDev, gGpsDrvDevNum, 1 )) != 0 )
    {
        PK_WARN("Unable to add driver %d\n", rc );
        goto out_unregister;
    }

    // Now that we've added the device, create a class, so that udev will make the /dev entry

    gGpsDrvClass = class_create( THIS_MODULE, GPS_DEVNAME );
    if ( IS_ERR( gGpsDrvClass ))
    {
        PK_WARN("Unable to create class\n" );
        rc = -1;
        goto out_cdev_del;
    }

#if LINUX_VERSION_CODE >= KERNEL_VERSION(2,6,26)
    device_create( gGpsDrvClass, NULL, gGpsDrvDevNum, NULL, GPS_DEVNAME);
#else
    class_device_create( gGpsDrvClass, NULL, gGpsDrvDevNum, NULL, GPS_DEVNAME );
#endif

    printk("Broadcom GPS Probe success\n");
    return 0;

out_cdev_del:
    cdev_del( &gGpsDrvCDev );

out_unregister:
    unregister_chrdev_region( gGpsDrvDevNum, 1 );

free_sysfs_device:
    //remove_sysfs_files(&gps_platform_device->dev);
    remove_sysfs_files(&p_dev->dev);

<<<<<<< HEAD
    free_gpios(pt_gps_platform_data);    
    printk("Broadcom GPS Probe failure\n");
    return -1;   
=======
    free_gpios(pt_gps_platform_data);
    printk("Broadcom GPS Probe failure\n");
    return -1;
>>>>>>> 247e4606
}

static struct platform_driver gps_driver = {
    .driver= {
          .name  = "gps",
          .owner = THIS_MODULE,
    },
    .probe      = gps_probe,
    .remove     = __devexit_p(gps_remove),
    .shutdown   = gps_shutdown,
    .suspend    = gps_suspend,
    .resume     = gps_resume,
};


static int __init gps_mod_init(void)
{
    int     rc = 0;

    rc = platform_driver_register(&gps_driver);
<<<<<<< HEAD
    if (rc) 
=======
    if (rc)
>>>>>>> 247e4606
    {
        printk(KERN_ERR "GPS: Unable to platform driver register\n");
        rc = -1;
    }

    printk("GPS init return %d\n", rc);
    return rc;
}

static void __exit gps_mod_exit(void)
{
    gps_exit(gpt_gps_platform_data);
}

module_init(gps_mod_init);
module_exit(gps_mod_exit);

MODULE_AUTHOR("BROADCOM");
MODULE_DESCRIPTION("BROADCOM BCM911160 GPS Driver");
MODULE_LICENSE("GPL");

/* EOF */<|MERGE_RESOLUTION|>--- conflicted
+++ resolved
@@ -4,24 +4,15 @@
 * Unless you and Broadcom execute a separate written software license
 * agreement governing use of this software, this software is licensed to you
 * under the terms of the GNU General Public License version 2, available at
-<<<<<<< HEAD
-* http://www.broadcom.com/licenses/GPLv2.php (the "GPL"). 
-=======
 * http://www.broadcom.com/licenses/GPLv2.php (the "GPL").
->>>>>>> 247e4606
 *
 * Notwithstanding the above, under no circumstances may you combine this
 * software in any way with any other Broadcom software provided under a
 * license other than the GPL, without Broadcom's express prior written
 * consent.
 *****************************************************************************/
-<<<<<<< HEAD
-/* This driver is now applied to BCM911160 and several changes have been made to 
- * improve the readability and functionality of GPS 
-=======
 /* This driver is now applied to BCM911160 and several changes have been made to
  * improve the readability and functionality of GPS
->>>>>>> 247e4606
  */
 /* This driver is based on bcm4760 GPS driver and include below all the fixes applied.
  * Different from BCM4760, BCM11211 have external UART pin attached to 4751 modules.
@@ -34,25 +25,6 @@
  * Changelog:
  *
  * 19-Feb-2009  KOM  Initial version for refs #811:
-<<<<<<< HEAD
- *                 
- * 22-Feb-2009  KOM  GPS initialization modified.
- *                 ADDED::    
- *                    - 02.001: Call gps_reset() and gps_power(0) added in gps_mod_init()
- *                 FIXME:: 
- *                    - 03.001: No print if KERN_WARNING is being used in printk()
- *                    - 03.002: Using gps_power(0) instead of gps_power(1) because serial driver 
- *                              puts extra 0 during identification interruput in amba-pl011.c::pl011_startup()
- * 25-Mar-2009  KOM  Startup BUGFIXED in gps_mod_init() and gps_mod_exit(). FIXME Need fix in in amba-pl011.c.
- *                   ADDED in gps_mod_init()::    
- *                    - gps_reset() added firsttime after power on otherwise nRESET deasserted
- *                    - After delay udelay(156) (5 RTS clks) nSTANDBY deasserted gps_power(1) for 80ms added
- *                    - nSTANDBY asserted gps_power(0) added because ser.driver puts extra 0 during identification interruput
- *                   ADDED in gps_mod_exit()::    
- *                    - nSTANDBY asserted gps_power(0) added 
- * 25-Mar-2009  KOM  FIXME: Temporary fix. Need fix Startup bug in amba-pl011.c. 
- *                   Apparently optimization is wrong therefore I am using external IO functions __read...() and __write...() from gps.c.  
-=======
  *
  * 22-Feb-2009  KOM  GPS initialization modified.
  *                 ADDED::
@@ -70,25 +42,16 @@
  *                    - nSTANDBY asserted gps_power(0) added
  * 25-Mar-2009  KOM  FIXME: Temporary fix. Need fix Startup bug in amba-pl011.c.
  *                   Apparently optimization is wrong therefore I am using external IO functions __read...() and __write...() from gps.c.
->>>>>>> 247e4606
  *                   I wil debug it.
  * 27-Apr-2009  KOM  - Startup BUGFIXED: mdelay(80) added IOW_GPS_ON:gps_power(1) and IOW_GPS_OFF:after gps_power(0)
  *                   - Unlock added before Deactivating GPS_RESET in gps_mod_init()
  * 05-May-2009  KOM  - udelay(156) added instead of mdelay(80) in IOW_GPS_OFF:after gps_power(0).
  *                   - PK_WARN and PK_DBG are nothing now.
-<<<<<<< HEAD
- *                   - Using volatile xxx_save variables for I/O to/from CMU and PML blocks in gps_power(), gps_reset() and 
- *                     gps_passthrough_mode() added. Startup problem should be fixed in gps_power(). I think so.
- *
- * 12-08-2009   JLH  Modified name of pl011_serial_get_port_info to bcm4760_uart_serial_get_port_info for new serial driver.        
- */                  
-=======
  *                   - Using volatile xxx_save variables for I/O to/from CMU and PML blocks in gps_power(), gps_reset() and
  *                     gps_passthrough_mode() added. Startup problem should be fixed in gps_power(). I think so.
  *
  * 12-08-2009   JLH  Modified name of pl011_serial_get_port_info to bcm4760_uart_serial_get_port_info for new serial driver.
  */
->>>>>>> 247e4606
 
 /* Includes */ 
 #include <linux/module.h>
@@ -104,22 +67,12 @@
 #include <asm/uaccess.h>
 #include <asm/ioctls.h>
 
-<<<<<<< HEAD
-#include <linux/delay.h>     
-
-#include <linux/broadcom/bcm_major.h>
-#include <linux/kernel.h> 
-#include <asm/gpio.h>
-
-#include <linux/broadcom/gps.h>  
-=======
 #include <linux/delay.h>
 
 #include <linux/kernel.h>
 #include <asm/gpio.h>
 
 #include <linux/broadcom/gps.h>
->>>>>>> 247e4606
 
 #include <asm/io.h>
 #include <asm/sizes.h>
@@ -156,11 +109,7 @@
 
 #define GPIO_DATA_L_OFFSET               0x0000  //gpio0-31
 #define GPIO_DATA_H_OFFSET               0x0800     //gpio32-63
-<<<<<<< HEAD
-  
-=======
-
->>>>>>> 247e4606
+
 #define     gpio_read(offset)               readl(gpio_base+(offset))
 #define gpio_write(offset, value)     writel((value), gpio_base+(offset))
 
@@ -168,11 +117,7 @@
 //extern int bcm4760_uart_serial_get_port_info(int line,char *szBuf);
 
 
-<<<<<<< HEAD
-//KOM FIXME: __attribute__ ((noinline)) forces compilation error 
-=======
 //KOM FIXME: __attribute__ ((noinline)) forces compilation error
->>>>>>> 247e4606
 //void gps_reset(void) __attribute__ ((noinline));
 //static void gps_passthrough_mode(unsigned on) __attribute__ ((noinline));
 //void gps_power(unsigned on) __attribute__ ((noinline));
@@ -200,26 +145,15 @@
     if (value)
         value &= ~(1 << shift);
     gps_write(value, offset);
-<<<<<<< HEAD
-}     
-=======
-}
->>>>>>> 247e4606
+}
 #else
 #define gpio_set_pin(gpio)     gpio_set_value(gpio, 1)
 #define gpio_clear_pin(gpio)     gpio_set_value(gpio, 0)
 #endif
-<<<<<<< HEAD
-          
-/*   This function turns Standby GPS device on/off
- * Input:
- *       unsigned on - 1 is Standby GPS device off, 0 - on 
-=======
 
 /*   This function turns Standby GPS device on/off
  * Input:
  *       unsigned on - 1 is Standby GPS device off, 0 - on
->>>>>>> 247e4606
  * Output:
  *       None
  * References:
@@ -229,24 +163,6 @@
  * History :
  *       KOM::19-Feb-2009 Initial Version
  *       KOM::05-May-2009 Using volatile xxx_save for I/O CMU and PML blocks
-<<<<<<< HEAD
- *                        Startup problem should be fixed in gps_power(). I think so. 
- *                        Look at explanation below.                        
- */
-void gps_power(struct gps_platform_data *pt_gps_platform_data, unsigned on)
-{
-    PK_DBG("Standby GPS device %s\n", on==0 ? "on" : "off");     
-   
-    if (on) 
-    {
-        gpio_set_pin(pt_gps_platform_data->gpio_power);
-    } 
-    else 
-    { 
-        gpio_clear_pin(pt_gps_platform_data->gpio_power);
-    }
-     
-=======
  *                        Startup problem should be fixed in gps_power(). I think so.
  *                        Look at explanation below.
  */
@@ -263,7 +179,6 @@
         gpio_clear_pin(pt_gps_platform_data->gpio_power);
     }
 
->>>>>>> 247e4606
     printk("gps_power(%d) after return nSTANDBY=%d\n", on, gpio_get_value(pt_gps_platform_data->gpio_power));
 }
 
@@ -279,20 +194,12 @@
  * History :
  *       KOM::19-Feb-2009 Initial Version
  *       KOM::05-May-2009 Using volatile xxx_save for I/O CMU and PML blocks
-<<<<<<< HEAD
- *                        Startup problem should be fixed in gps_power(). Look at explanation above. 
-=======
  *                        Startup problem should be fixed in gps_power(). Look at explanation above.
->>>>>>> 247e4606
  */
 
 void gps_reset(struct gps_platform_data *pt_gps_platform_data)
 {
-<<<<<<< HEAD
-   
-=======
-
->>>>>>> 247e4606
+
    PK_DBG("Resetting GPS device\n");
 
     /* Pull down reset pin. */
@@ -300,28 +207,17 @@
 
     printk("gps_reset before return nRESET=%d\n", gpio_get_value(pt_gps_platform_data->gpio_reset));
     mdelay(50);
-<<<<<<< HEAD
-     
+
     /* Pull up reset pin. */
     gpio_set_pin(pt_gps_platform_data->gpio_reset);
-     
-=======
-
-    /* Pull up reset pin. */
-    gpio_set_pin(pt_gps_platform_data->gpio_reset);
-
->>>>>>> 247e4606
+
     printk("gps_reset after return nRESET=%d\n", gpio_get_value(pt_gps_platform_data->gpio_reset));
 }
 
 
 /*   This function turns passthrough mode on/off for GPS device
  * Input:
-<<<<<<< HEAD
- *       unsigned on - 1 is turn on, 0 - off 
-=======
  *       unsigned on - 1 is turn on, 0 - off
->>>>>>> 247e4606
  * Output:
  *       None
  * References:
@@ -331,17 +227,10 @@
  * History :
  *       KOM::19-Feb-2009 Initial Version
  *       KOM::05-May-2009 Using volatile xxx_save for I/O CMU and PML blocks
-<<<<<<< HEAD
- *                        Startup problem should be fixed in gps_power(). Look at explanation above. 
- */
-
-static void gps_passthrough_mode(unsigned on)        
-=======
  *                        Startup problem should be fixed in gps_power(). Look at explanation above.
  */
 
 static void gps_passthrough_mode(unsigned on)
->>>>>>> 247e4606
 {
     PK_DBG("Passthrough GPS/UART1 %s not implemented\n", on ? "on" : "off");
 }
@@ -355,11 +244,7 @@
     int ret = 0;
     //unsigned long flags;
 
-<<<<<<< HEAD
-    switch (cmd) 
-=======
     switch (cmd)
->>>>>>> 247e4606
     {
         case IOW_GPS_ON:
             PK_WARN("WARNING: Not Ignoring IOW_GPS_ON\n");
@@ -381,20 +266,12 @@
         case IOW_GPS_PASSTHROUGH_MODE_ON:
             PK_WARN("WARNING: Not Ignoring IOW_GPS_PASSTHROUGH_MODE_ON\n");
             printk("GPS IOW_GPS_PASSTHROUGH_MODE_ON called\n");
-<<<<<<< HEAD
-            gps_passthrough_mode(1);        
-=======
             gps_passthrough_mode(1);
->>>>>>> 247e4606
             break;
         case IOW_GPS_PASSTHROUGH_MODE_OFF:
             printk("GPS IOW_GPS_PASSTHROUGH_MODE_OFF called\n");
             PK_WARN("WARNING: Not Ignoring IOW_GPS_PASSTHROUGH_MODE_OFF\n");
-<<<<<<< HEAD
-            gps_passthrough_mode(0);        
-=======
             gps_passthrough_mode(0);
->>>>>>> 247e4606
             break;
         case IOR_GET_SERIAL_PORT_INFO:
             PK_ERR("IOR_GET_SERIAL_PORT_INFO not supported\n");
@@ -448,63 +325,36 @@
 
 static  char     gBanner[] __initdata = KERN_INFO "Broadcom GPS Driver: 1.03, June 27, 2011\n";
 
-<<<<<<< HEAD
-static  dev_t           gGpsDrvDevNum = MKDEV( BCM_GPS_MAJOR, 0 );
-=======
 static  dev_t           gGpsDrvDevNum;
->>>>>>> 247e4606
 static  struct class   *gGpsDrvClass = NULL;
 static  struct  cdev    gGpsDrvCDev;
 
 static int setup_gpios(struct gps_platform_data *pt_platform_data)
 {
    int rc_req, rc_dir;
-<<<<<<< HEAD
-   
-=======
-
->>>>>>> 247e4606
+
     if (pt_platform_data == NULL)
     {
         return -1;
     }
-<<<<<<< HEAD
-   
-    if (pt_platform_data->gpio_reset >= 0)
-    {
-        rc_req = gpio_request(pt_platform_data->gpio_reset, "gps reset");      
-        rc_dir = gpio_direction_output(pt_platform_data->gpio_reset, 1);
-      
-=======
 
     if (pt_platform_data->gpio_reset >= 0)
     {
         rc_req = gpio_request(pt_platform_data->gpio_reset, "gps reset");
         rc_dir = gpio_direction_output(pt_platform_data->gpio_reset, 1);
 
->>>>>>> 247e4606
         if (rc_req != 0 || rc_dir != 0)
         {
             gpio_free(pt_platform_data->gpio_reset);
             return -1;
-<<<<<<< HEAD
-        }      
-    }
-   
-=======
         }
     }
 
->>>>>>> 247e4606
     if (pt_platform_data->gpio_power >= 0)
     {
         rc_req = gpio_request(pt_platform_data->gpio_power, "gps power");
         rc_dir = gpio_direction_output(pt_platform_data->gpio_power, 1);
-<<<<<<< HEAD
-      
-=======
-
->>>>>>> 247e4606
+
         if (rc_req != 0 || rc_dir != 0)
         {
             gpio_free(pt_platform_data->gpio_reset);
@@ -512,21 +362,12 @@
             return -1;
         }
     }
-<<<<<<< HEAD
-   
+
     if (pt_platform_data->gpio_interrupt >= 0)
     {
         printk("gps.c %s() interrupt not supported\n", __FUNCTION__);
-    }   
-   
-=======
-
-    if (pt_platform_data->gpio_interrupt >= 0)
-    {
-        printk("gps.c %s() interrupt not supported\n", __FUNCTION__);
-    }
-
->>>>>>> 247e4606
+    }
+
     return 0;
 }
 
@@ -548,21 +389,12 @@
 static int gps_resume(struct platform_device *dev)
 {
     struct gps_platform_data *pt_gps_platform_data  = (struct gps_platform_data *)dev->dev.platform_data;
-<<<<<<< HEAD
-   
-    printk("Broadcom GPS resume\n");
-    gps_power(pt_gps_platform_data,1);
-    mdelay(80);                         // allow 80ms for ASIC to come up     
-    gps_power(pt_gps_platform_data,0);                         // turn off  by default
-    
-=======
 
     printk("Broadcom GPS resume\n");
     gps_power(pt_gps_platform_data,1);
     mdelay(80);                         // allow 80ms for ASIC to come up
     gps_power(pt_gps_platform_data,0);                         // turn off  by default
 
->>>>>>> 247e4606
     return 0;
 }
 #else
@@ -573,11 +405,7 @@
 void gps_exit(struct gps_platform_data *pt_gps_platform_data)
 {
     printk("Broadcom GPS exit\n");
-<<<<<<< HEAD
-        
-=======
-
->>>>>>> 247e4606
+
 #if LINUX_VERSION_CODE >= KERNEL_VERSION(2,6,26)
     device_destroy( gGpsDrvClass, gGpsDrvDevNum );
 #else
@@ -591,21 +419,13 @@
     cdev_del( &gGpsDrvCDev );
 
     unregister_chrdev_region( gGpsDrvDevNum, 1 );
-<<<<<<< HEAD
-        
-=======
-
->>>>>>> 247e4606
+
     return;
 }
 static void gps_shutdown(struct platform_device *dev)
 {
     struct gps_platform_data *pt_gps_platform_data  = (struct gps_platform_data *)dev->dev.platform_data;
-<<<<<<< HEAD
-    
-=======
-
->>>>>>> 247e4606
+
     printk("Broadcom GPS shutdown\n");
     gps_exit(pt_gps_platform_data);
     return;
@@ -614,11 +434,7 @@
 static int __devexit gps_remove(struct platform_device *dev)
 {
    struct gps_platform_data *pt_gps_platform_data = (struct gps_platform_data *)dev->dev.platform_data;
-<<<<<<< HEAD
-   
-=======
-
->>>>>>> 247e4606
+
     // remove the gps by power off the pin
     printk("Broadcom GPS remove\n");
     gps_power(pt_gps_platform_data, 0);
@@ -634,51 +450,33 @@
 {
     struct gps_platform_data *pt_gps_platform_data = (struct gps_platform_data *)dev->platform_data;
     int n;
-<<<<<<< HEAD
-      
+
     if (count <= 0)
         return 0;
-        
-=======
+
+    sscanf(buf, "%d", &n);
+    gps_power(pt_gps_platform_data, n == 0? 0: 1);
+
+    return count;
+}
+
+static ssize_t show_gps_nstdby(struct device *dev, struct device_attribute *attr, char *buf)
+{
+    struct gps_platform_data *pt_gps_platform_data = (struct gps_platform_data *)dev->platform_data;
+
+    return (sprintf(buf, "%d\n", gpio_get_value(pt_gps_platform_data->gpio_power)));
+}
+
+static DEVICE_ATTR(nSTDBY, 0644, show_gps_nstdby, store_gps_nstdby);
+
+static ssize_t store_gps_nrst(struct device *dev, struct device_attribute *attr, const char *buf, size_t count)
+{
+    struct gps_platform_data *pt_gps_platform_data = (struct gps_platform_data *)dev->platform_data;
+    int n;
 
     if (count <= 0)
         return 0;
 
->>>>>>> 247e4606
-    sscanf(buf, "%d", &n);
-    gps_power(pt_gps_platform_data, n == 0? 0: 1);
-
-    return count;
-}
-
-static ssize_t show_gps_nstdby(struct device *dev, struct device_attribute *attr, char *buf)
-{
-    struct gps_platform_data *pt_gps_platform_data = (struct gps_platform_data *)dev->platform_data;
-<<<<<<< HEAD
-    
-=======
-
->>>>>>> 247e4606
-    return (sprintf(buf, "%d\n", gpio_get_value(pt_gps_platform_data->gpio_power)));
-}
-
-static DEVICE_ATTR(nSTDBY, 0644, show_gps_nstdby, store_gps_nstdby);
-
-static ssize_t store_gps_nrst(struct device *dev, struct device_attribute *attr, const char *buf, size_t count)
-{
-    struct gps_platform_data *pt_gps_platform_data = (struct gps_platform_data *)dev->platform_data;
-    int n;
-<<<<<<< HEAD
-   
-    if (count <= 0)
-        return 0;
-        
-=======
-
-    if (count <= 0)
-        return 0;
-
->>>>>>> 247e4606
     sscanf(buf, "%d", &n);
     printk("store_gps_nrst GPIO %d n=%d\n", pt_gps_platform_data->gpio_reset, n);
     if (n == 0)
@@ -692,11 +490,7 @@
 static ssize_t show_gps_nrst(struct device *dev, struct device_attribute *attr, char *buf)
 {
    struct gps_platform_data *pt_gps_platform_data = (struct gps_platform_data *)dev->platform_data;
-<<<<<<< HEAD
-   
-=======
-
->>>>>>> 247e4606
+
     return (sprintf(buf, "%d\n", gpio_get_value(pt_gps_platform_data->gpio_reset)));
 }
 
@@ -724,11 +518,7 @@
     struct gps_platform_data *pt_gps_platform_data;
 
     printk( gBanner );
-<<<<<<< HEAD
-        
-=======
-
->>>>>>> 247e4606
+
     if (p_dev->dev.platform_data == NULL)
     {  /* Need this information. */
        printk("%s() error p_dev->dev.platform_data == NULL\n", __FUNCTION__);
@@ -737,70 +527,40 @@
 
     pt_gps_platform_data  = (struct gps_platform_data *)p_dev->dev.platform_data;
     gpt_gps_platform_data = pt_gps_platform_data;
-<<<<<<< HEAD
-   
+
     // dummy implmentation
     make_sysfs_files(&p_dev->dev);
-   
-=======
-
-    // dummy implmentation
-    make_sysfs_files(&p_dev->dev);
-
->>>>>>> 247e4606
+
     if ((rc = setup_gpios(pt_gps_platform_data)) != 0)
     {   /* Need this information. */
         printk("%s() error setup_gpios() failed\n", __FUNCTION__);
         return -1;
     }
-<<<<<<< HEAD
-   
-    if (firsttime) 
-=======
 
     if (firsttime)
->>>>>>> 247e4606
     {
         firsttime = 0;
 
         /* bootloader cold boot, reset GPS */
         gps_reset(pt_gps_platform_data);
-<<<<<<< HEAD
-    } 
-    
-=======
-    }
-
->>>>>>> 247e4606
+    }
+
     udelay(156);                        // t2 (5 RTS clks) = Delay from the time when nRESET is deasserted 
                                         //     to the time when nSTANDBY is deasserted = 1/6 ms
     gps_power(pt_gps_platform_data, 1);
     mdelay(80);                         // allow 80ms for ASIC to come up 
-<<<<<<< HEAD
-    
+
     gps_power(pt_gps_platform_data, 0);  //turn off  by default
-   
-=======
-
-    gps_power(pt_gps_platform_data, 0);  //turn off  by default
-
->>>>>>> 247e4606
+
     /*
      * KOM FIXME 03.002:: Using gps_power(0) instead of gps_power(1) because serial driver 
      *                   puts extra 0 during identification interruput in amba-pl011.c::pl011_startup()
      * Use the statically assigned major number
     */
-<<<<<<< HEAD
-    if (( rc = register_chrdev_region( gGpsDrvDevNum, 1, GPS_DEVNAME )) < 0 )
-    {
-        PK_WARN("Unable to register driver for major %d; err: %d\n", BCM_GPS_MAJOR, rc );
-        goto free_sysfs_device;
-=======
     if (( rc = alloc_chrdev_region( &gGpsDrvDevNum, 0, 1, GPS_DEVNAME )) < 0 )
     {
          PK_WARN("gps: Unable to register driver for major; err: %d\n", rc );
          goto free_sysfs_device;
->>>>>>> 247e4606
     }
 
     cdev_init( &gGpsDrvCDev, &gps_fops );
@@ -841,15 +601,9 @@
     //remove_sysfs_files(&gps_platform_device->dev);
     remove_sysfs_files(&p_dev->dev);
 
-<<<<<<< HEAD
-    free_gpios(pt_gps_platform_data);    
-    printk("Broadcom GPS Probe failure\n");
-    return -1;   
-=======
     free_gpios(pt_gps_platform_data);
     printk("Broadcom GPS Probe failure\n");
     return -1;
->>>>>>> 247e4606
 }
 
 static struct platform_driver gps_driver = {
@@ -870,11 +624,7 @@
     int     rc = 0;
 
     rc = platform_driver_register(&gps_driver);
-<<<<<<< HEAD
-    if (rc) 
-=======
     if (rc)
->>>>>>> 247e4606
     {
         printk(KERN_ERR "GPS: Unable to platform driver register\n");
         rc = -1;
