--- conflicted
+++ resolved
@@ -933,11 +933,6 @@
 	struct tty_struct *tty = file_tty(file);
 	struct tty_ldisc *ld;
 
-<<<<<<< HEAD
-	tty = file->private_data;
-	inode = file->f_path.dentry->d_inode;
-=======
->>>>>>> 053d8f66
 	if (tty_paranoia_check(tty, inode, "tty_read"))
 		return -EIO;
 	if (!tty || (test_bit(TTY_IO_ERROR, &tty->flags)))
@@ -1113,10 +1108,6 @@
  	struct tty_ldisc *ld;
 	ssize_t ret;
 
-<<<<<<< HEAD
-	tty = file->private_data;
-=======
->>>>>>> 053d8f66
 	if (tty_paranoia_check(tty, inode, "tty_write"))
 		return -EIO;
 	if (!tty || !tty->ops->write ||
@@ -1560,10 +1551,6 @@
 	int	idx;
 	char	buf[64];
 
-<<<<<<< HEAD
-	tty = filp->private_data;
-=======
->>>>>>> 053d8f66
 	if (tty_paranoia_check(tty, inode, "tty_release_dev"))
 		return 0;
 
@@ -1969,10 +1956,6 @@
 	struct tty_ldisc *ld;
 	int ret = 0;
 
-<<<<<<< HEAD
-	tty = filp->private_data;
-=======
->>>>>>> 053d8f66
 	if (tty_paranoia_check(tty, filp->f_path.dentry->d_inode, "tty_poll"))
 		return 0;
 
@@ -1989,10 +1972,6 @@
 	unsigned long flags;
 	int retval = 0;
 
-<<<<<<< HEAD
-	tty = filp->private_data;
-=======
->>>>>>> 053d8f66
 	if (tty_paranoia_check(tty, filp->f_path.dentry->d_inode, "tty_fasync"))
 		goto out;
 
@@ -2553,10 +2532,6 @@
 	struct tty_ldisc *ld;
 	struct inode *inode = file->f_dentry->d_inode;
 
-<<<<<<< HEAD
-	tty = file->private_data;
-=======
->>>>>>> 053d8f66
 	if (tty_paranoia_check(tty, inode, "tty_ioctl"))
 		return -EINVAL;
 
