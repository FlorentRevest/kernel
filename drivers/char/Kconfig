--- conflicted
+++ resolved
@@ -635,14 +635,6 @@
 	  Enables userspace clients to read and write to some packet SMD
 	  ports via device interface for MSM chipset.
 
-<<<<<<< HEAD
-config BCM_MDEC
-	boolean "BCM MDEC driver"
-	depends on ARCH_ISLAND
-	default y
-	---help---
-	  BRCM multimeida codec kernel driver for Island architecture.
-
 config BCM_GPS
 	tristate "GPS support"
 	default n
@@ -650,6 +642,4 @@
 	  Select this to include GPS support for BCMHANA
 	  If unsure, say N.
 
-=======
->>>>>>> 344250e2
 endmenu
