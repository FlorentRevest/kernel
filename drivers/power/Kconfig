--- conflicted
+++ resolved
@@ -185,7 +185,6 @@
 	help
 	 Say Y to include support for NXP PCF50633 Main Battery Charger.
 
-<<<<<<< HEAD
 config BATTERY_BCM2708
 	tristate "BCM2708 Fake Battery (Always fully charged and on AC power)"
 	depends on ARCH_BCM2708
@@ -214,56 +213,5 @@
         help
           CMP driver based on BQ24616 for supplying battery and power supply
           information to Power Supply system.
-=======
-config BATTERY_JZ4740
-	tristate "Ingenic JZ4740 battery"
-	depends on MACH_JZ4740
-	depends on MFD_JZ4740_ADC
-	help
-	  Say Y to enable support for the battery on Ingenic JZ4740 based
-	  boards.
-
-	  This driver can be build as a module. If so, the module will be
-	  called jz4740-battery.
-
-config BATTERY_INTEL_MID
-	tristate "Battery driver for Intel MID platforms"
-	depends on INTEL_SCU_IPC && SPI
-	help
-	  Say Y here to enable the battery driver on Intel MID
-	  platforms.
-
-config CHARGER_ISP1704
-	tristate "ISP1704 USB Charger Detection"
-	depends on USB_OTG_UTILS
-	help
-	  Say Y to enable support for USB Charger Detection with
-	  ISP1707/ISP1704 USB transceivers.
-
-config CHARGER_MAX8903
-	tristate "MAX8903 Battery DC-DC Charger for USB and Adapter Power"
-	depends on GENERIC_HARDIRQS
-	help
-	  Say Y to enable support for the MAX8903 DC-DC charger and sysfs.
-	  The driver supports controlling charger-enable and current-limit
-	  pins based on the status of charger connections with interrupt
-	  handlers.
-
-config CHARGER_TWL4030
-	tristate "OMAP TWL4030 BCI charger driver"
-	depends on TWL4030_CORE
-	help
-	  Say Y here to enable support for TWL4030 Battery Charge Interface.
-
-config CHARGER_GPIO
-	tristate "GPIO charger"
-	depends on GPIOLIB
-	help
-	  Say Y to include support for chargers which report their online status
-	  through a GPIO pin.
-
-	  This driver can be build as a module. If so, the module will be
-	  called gpio-charger.
->>>>>>> e5398da8
 
 endif # POWER_SUPPLY