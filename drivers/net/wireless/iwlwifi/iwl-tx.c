/******************************************************************************
 *
 * Copyright(c) 2003 - 2009 Intel Corporation. All rights reserved.
 *
 * Portions of this file are derived from the ipw3945 project, as well
 * as portions of the ieee80211 subsystem header files.
 *
 * This program is free software; you can redistribute it and/or modify it
 * under the terms of version 2 of the GNU General Public License as
 * published by the Free Software Foundation.
 *
 * This program is distributed in the hope that it will be useful, but WITHOUT
 * ANY WARRANTY; without even the implied warranty of MERCHANTABILITY or
 * FITNESS FOR A PARTICULAR PURPOSE.  See the GNU General Public License for
 * more details.
 *
 * You should have received a copy of the GNU General Public License along with
 * this program; if not, write to the Free Software Foundation, Inc.,
 * 51 Franklin Street, Fifth Floor, Boston, MA 02110, USA
 *
 * The full GNU General Public License is included in this distribution in the
 * file called LICENSE.
 *
 * Contact Information:
 *  Intel Linux Wireless <ilw@linux.intel.com>
 * Intel Corporation, 5200 N.E. Elam Young Parkway, Hillsboro, OR 97124-6497
 *
 *****************************************************************************/

#include <linux/etherdevice.h>
#include <net/mac80211.h>
#include "iwl-eeprom.h"
#include "iwl-dev.h"
#include "iwl-core.h"
#include "iwl-sta.h"
#include "iwl-io.h"
#include "iwl-helpers.h"

static const u16 default_tid_to_tx_fifo[] = {
	IWL_TX_FIFO_AC1,
	IWL_TX_FIFO_AC0,
	IWL_TX_FIFO_AC0,
	IWL_TX_FIFO_AC1,
	IWL_TX_FIFO_AC2,
	IWL_TX_FIFO_AC2,
	IWL_TX_FIFO_AC3,
	IWL_TX_FIFO_AC3,
	IWL_TX_FIFO_NONE,
	IWL_TX_FIFO_NONE,
	IWL_TX_FIFO_NONE,
	IWL_TX_FIFO_NONE,
	IWL_TX_FIFO_NONE,
	IWL_TX_FIFO_NONE,
	IWL_TX_FIFO_NONE,
	IWL_TX_FIFO_NONE,
	IWL_TX_FIFO_AC3
};

static inline int iwl_alloc_dma_ptr(struct iwl_priv *priv,
				    struct iwl_dma_ptr *ptr, size_t size)
{
	ptr->addr = pci_alloc_consistent(priv->pci_dev, size, &ptr->dma);
	if (!ptr->addr)
		return -ENOMEM;
	ptr->size = size;
	return 0;
}

static inline void iwl_free_dma_ptr(struct iwl_priv *priv,
				    struct iwl_dma_ptr *ptr)
{
	if (unlikely(!ptr->addr))
		return;

	pci_free_consistent(priv->pci_dev, ptr->size, ptr->addr, ptr->dma);
	memset(ptr, 0, sizeof(*ptr));
}

/**
 * iwl_txq_update_write_ptr - Send new write index to hardware
 */
int iwl_txq_update_write_ptr(struct iwl_priv *priv, struct iwl_tx_queue *txq)
{
	u32 reg = 0;
	int ret = 0;
	int txq_id = txq->q.id;

	if (txq->need_update == 0)
		return ret;

	/* if we're trying to save power */
	if (test_bit(STATUS_POWER_PMI, &priv->status)) {
		/* wake up nic if it's powered down ...
		 * uCode will wake up, and interrupt us again, so next
		 * time we'll skip this part. */
		reg = iwl_read32(priv, CSR_UCODE_DRV_GP1);

		if (reg & CSR_UCODE_DRV_GP1_BIT_MAC_SLEEP) {
			IWL_DEBUG_INFO(priv, "Requesting wakeup, GP1 = 0x%x\n", reg);
			iwl_set_bit(priv, CSR_GP_CNTRL,
				    CSR_GP_CNTRL_REG_FLAG_MAC_ACCESS_REQ);
			return ret;
		}

		iwl_write_direct32(priv, HBUS_TARG_WRPTR,
				     txq->q.write_ptr | (txq_id << 8));

	/* else not in power-save mode, uCode will never sleep when we're
	 * trying to tx (during RFKILL, we're not trying to tx). */
	} else
		iwl_write32(priv, HBUS_TARG_WRPTR,
			    txq->q.write_ptr | (txq_id << 8));

	txq->need_update = 0;

	return ret;
}
EXPORT_SYMBOL(iwl_txq_update_write_ptr);


/**
 * iwl_tx_queue_free - Deallocate DMA queue.
 * @txq: Transmit queue to deallocate.
 *
 * Empty queue by removing and destroying all BD's.
 * Free all buffers.
 * 0-fill, but do not free "txq" descriptor structure.
 */
void iwl_tx_queue_free(struct iwl_priv *priv, int txq_id)
{
	struct iwl_tx_queue *txq = &priv->txq[txq_id];
	struct iwl_queue *q = &txq->q;
	struct pci_dev *dev = priv->pci_dev;
	int i, len;

	if (q->n_bd == 0)
		return;

	/* first, empty all BD's */
	for (; q->write_ptr != q->read_ptr;
	     q->read_ptr = iwl_queue_inc_wrap(q->read_ptr, q->n_bd))
		priv->cfg->ops->lib->txq_free_tfd(priv, txq);

	len = sizeof(struct iwl_cmd) * q->n_window;

	/* De-alloc array of command/tx buffers */
	for (i = 0; i < TFD_TX_CMD_SLOTS; i++)
		kfree(txq->cmd[i]);

	/* De-alloc circular buffer of TFDs */
	if (txq->q.n_bd)
		pci_free_consistent(dev, priv->hw_params.tfd_size *
				    txq->q.n_bd, txq->tfds, txq->q.dma_addr);

	/* De-alloc array of per-TFD driver data */
	kfree(txq->txb);
	txq->txb = NULL;

	/* 0-fill queue descriptor structure */
	memset(txq, 0, sizeof(*txq));
}
EXPORT_SYMBOL(iwl_tx_queue_free);

/**
 * iwl_cmd_queue_free - Deallocate DMA queue.
 * @txq: Transmit queue to deallocate.
 *
 * Empty queue by removing and destroying all BD's.
 * Free all buffers.
 * 0-fill, but do not free "txq" descriptor structure.
 */
void iwl_cmd_queue_free(struct iwl_priv *priv)
{
	struct iwl_tx_queue *txq = &priv->txq[IWL_CMD_QUEUE_NUM];
	struct iwl_queue *q = &txq->q;
	struct pci_dev *dev = priv->pci_dev;
	int i, len;

	if (q->n_bd == 0)
		return;

	len = sizeof(struct iwl_cmd) * q->n_window;
	len += IWL_MAX_SCAN_SIZE;

	/* De-alloc array of command/tx buffers */
	for (i = 0; i <= TFD_CMD_SLOTS; i++)
		kfree(txq->cmd[i]);

	/* De-alloc circular buffer of TFDs */
	if (txq->q.n_bd)
		pci_free_consistent(dev, priv->hw_params.tfd_size *
				    txq->q.n_bd, txq->tfds, txq->q.dma_addr);

	/* 0-fill queue descriptor structure */
	memset(txq, 0, sizeof(*txq));
}
EXPORT_SYMBOL(iwl_cmd_queue_free);

/*************** DMA-QUEUE-GENERAL-FUNCTIONS  *****
 * DMA services
 *
 * Theory of operation
 *
 * A Tx or Rx queue resides in host DRAM, and is comprised of a circular buffer
 * of buffer descriptors, each of which points to one or more data buffers for
 * the device to read from or fill.  Driver and device exchange status of each
 * queue via "read" and "write" pointers.  Driver keeps minimum of 2 empty
 * entries in each circular buffer, to protect against confusing empty and full
 * queue states.
 *
 * The device reads or writes the data in the queues via the device's several
 * DMA/FIFO channels.  Each queue is mapped to a single DMA channel.
 *
 * For Tx queue, there are low mark and high mark limits. If, after queuing
 * the packet for Tx, free space become < low mark, Tx queue stopped. When
 * reclaiming packets (on 'tx done IRQ), if free space become > high mark,
 * Tx queue resumed.
 *
 * See more detailed info in iwl-4965-hw.h.
 ***************************************************/

int iwl_queue_space(const struct iwl_queue *q)
{
	int s = q->read_ptr - q->write_ptr;

	if (q->read_ptr > q->write_ptr)
		s -= q->n_bd;

	if (s <= 0)
		s += q->n_window;
	/* keep some reserve to not confuse empty and full situations */
	s -= 2;
	if (s < 0)
		s = 0;
	return s;
}
EXPORT_SYMBOL(iwl_queue_space);


/**
 * iwl_queue_init - Initialize queue's high/low-water and read/write indexes
 */
static int iwl_queue_init(struct iwl_priv *priv, struct iwl_queue *q,
			  int count, int slots_num, u32 id)
{
	q->n_bd = count;
	q->n_window = slots_num;
	q->id = id;

	/* count must be power-of-two size, otherwise iwl_queue_inc_wrap
	 * and iwl_queue_dec_wrap are broken. */
	BUG_ON(!is_power_of_2(count));

	/* slots_num must be power-of-two size, otherwise
	 * get_cmd_index is broken. */
	BUG_ON(!is_power_of_2(slots_num));

	q->low_mark = q->n_window / 4;
	if (q->low_mark < 4)
		q->low_mark = 4;

	q->high_mark = q->n_window / 8;
	if (q->high_mark < 2)
		q->high_mark = 2;

	q->write_ptr = q->read_ptr = 0;

	return 0;
}

/**
 * iwl_tx_queue_alloc - Alloc driver data and TFD CB for one Tx/cmd queue
 */
static int iwl_tx_queue_alloc(struct iwl_priv *priv,
			      struct iwl_tx_queue *txq, u32 id)
{
	struct pci_dev *dev = priv->pci_dev;
	size_t tfd_sz = priv->hw_params.tfd_size * TFD_QUEUE_SIZE_MAX;

	/* Driver private data, only for Tx (not command) queues,
	 * not shared with device. */
	if (id != IWL_CMD_QUEUE_NUM) {
		txq->txb = kmalloc(sizeof(txq->txb[0]) *
				   TFD_QUEUE_SIZE_MAX, GFP_KERNEL);
		if (!txq->txb) {
			IWL_ERR(priv, "kmalloc for auxiliary BD "
				  "structures failed\n");
			goto error;
		}
	} else {
		txq->txb = NULL;
	}

	/* Circular buffer of transmit frame descriptors (TFDs),
	 * shared with device */
	txq->tfds = pci_alloc_consistent(dev, tfd_sz, &txq->q.dma_addr);

	if (!txq->tfds) {
		IWL_ERR(priv, "pci_alloc_consistent(%zd) failed\n", tfd_sz);
		goto error;
	}
	txq->q.id = id;

	return 0;

 error:
	kfree(txq->txb);
	txq->txb = NULL;

	return -ENOMEM;
}

/**
 * iwl_tx_queue_init - Allocate and initialize one tx/cmd queue
 */
int iwl_tx_queue_init(struct iwl_priv *priv, struct iwl_tx_queue *txq,
		      int slots_num, u32 txq_id)
{
	int i, len;
	int ret;

	/*
	 * Alloc buffer array for commands (Tx or other types of commands).
	 * For the command queue (#4), allocate command space + one big
	 * command for scan, since scan command is very huge; the system will
	 * not have two scans at the same time, so only one is needed.
	 * For normal Tx queues (all other queues), no super-size command
	 * space is needed.
	 */
	len = sizeof(struct iwl_cmd);
	for (i = 0; i <= slots_num; i++) {
		if (i == slots_num) {
			if (txq_id == IWL_CMD_QUEUE_NUM)
				len += IWL_MAX_SCAN_SIZE;
			else
				continue;
		}

		txq->cmd[i] = kmalloc(len, GFP_KERNEL);
		if (!txq->cmd[i])
			goto err;
	}

	/* Alloc driver data array and TFD circular buffer */
	ret = iwl_tx_queue_alloc(priv, txq, txq_id);
	if (ret)
		goto err;

	txq->need_update = 0;

	/* aggregation TX queues will get their ID when aggregation begins */
	if (txq_id <= IWL_TX_FIFO_AC3)
		txq->swq_id = txq_id;

	/* TFD_QUEUE_SIZE_MAX must be power-of-two size, otherwise
	 * iwl_queue_inc_wrap and iwl_queue_dec_wrap are broken. */
	BUILD_BUG_ON(TFD_QUEUE_SIZE_MAX & (TFD_QUEUE_SIZE_MAX - 1));

	/* Initialize queue's high/low-water marks, and head/tail indexes */
	iwl_queue_init(priv, &txq->q, TFD_QUEUE_SIZE_MAX, slots_num, txq_id);

	/* Tell device where to find queue */
	priv->cfg->ops->lib->txq_init(priv, txq);

	return 0;
err:
	for (i = 0; i < slots_num; i++) {
		kfree(txq->cmd[i]);
		txq->cmd[i] = NULL;
	}

	if (txq_id == IWL_CMD_QUEUE_NUM) {
		kfree(txq->cmd[slots_num]);
		txq->cmd[slots_num] = NULL;
	}
	return -ENOMEM;
}
EXPORT_SYMBOL(iwl_tx_queue_init);

/**
 * iwl_hw_txq_ctx_free - Free TXQ Context
 *
 * Destroy all TX DMA queues and structures
 */
void iwl_hw_txq_ctx_free(struct iwl_priv *priv)
{
	int txq_id;

	/* Tx queues */
	for (txq_id = 0; txq_id < priv->hw_params.max_txq_num; txq_id++)
		if (txq_id == IWL_CMD_QUEUE_NUM)
			iwl_cmd_queue_free(priv);
		else
			iwl_tx_queue_free(priv, txq_id);

	iwl_free_dma_ptr(priv, &priv->kw);

	iwl_free_dma_ptr(priv, &priv->scd_bc_tbls);
}
EXPORT_SYMBOL(iwl_hw_txq_ctx_free);

/**
 * iwl_txq_ctx_reset - Reset TX queue context
 * Destroys all DMA structures and initialize them again
 *
 * @param priv
 * @return error code
 */
int iwl_txq_ctx_reset(struct iwl_priv *priv)
{
	int ret = 0;
	int txq_id, slots_num;
	unsigned long flags;

	/* Free all tx/cmd queues and keep-warm buffer */
	iwl_hw_txq_ctx_free(priv);

	ret = iwl_alloc_dma_ptr(priv, &priv->scd_bc_tbls,
				priv->hw_params.scd_bc_tbls_size);
	if (ret) {
		IWL_ERR(priv, "Scheduler BC Table allocation failed\n");
		goto error_bc_tbls;
	}
	/* Alloc keep-warm buffer */
	ret = iwl_alloc_dma_ptr(priv, &priv->kw, IWL_KW_SIZE);
	if (ret) {
		IWL_ERR(priv, "Keep Warm allocation failed\n");
		goto error_kw;
	}
	spin_lock_irqsave(&priv->lock, flags);

	/* Turn off all Tx DMA fifos */
	priv->cfg->ops->lib->txq_set_sched(priv, 0);

	/* Tell NIC where to find the "keep warm" buffer */
	iwl_write_direct32(priv, FH_KW_MEM_ADDR_REG, priv->kw.dma >> 4);

	spin_unlock_irqrestore(&priv->lock, flags);

	/* Alloc and init all Tx queues, including the command queue (#4) */
	for (txq_id = 0; txq_id < priv->hw_params.max_txq_num; txq_id++) {
		slots_num = (txq_id == IWL_CMD_QUEUE_NUM) ?
					TFD_CMD_SLOTS : TFD_TX_CMD_SLOTS;
		ret = iwl_tx_queue_init(priv, &priv->txq[txq_id], slots_num,
				       txq_id);
		if (ret) {
			IWL_ERR(priv, "Tx %d queue init failed\n", txq_id);
			goto error;
		}
	}

	return ret;

 error:
	iwl_hw_txq_ctx_free(priv);
	iwl_free_dma_ptr(priv, &priv->kw);
 error_kw:
	iwl_free_dma_ptr(priv, &priv->scd_bc_tbls);
 error_bc_tbls:
	return ret;
}

/**
 * iwl_txq_ctx_stop - Stop all Tx DMA channels, free Tx queue memory
 */
void iwl_txq_ctx_stop(struct iwl_priv *priv)
{
	int ch;
	unsigned long flags;

	/* Turn off all Tx DMA fifos */
	spin_lock_irqsave(&priv->lock, flags);

	priv->cfg->ops->lib->txq_set_sched(priv, 0);

	/* Stop each Tx DMA channel, and wait for it to be idle */
	for (ch = 0; ch < priv->hw_params.dma_chnl_num; ch++) {
		iwl_write_direct32(priv, FH_TCSR_CHNL_TX_CONFIG_REG(ch), 0x0);
		iwl_poll_direct_bit(priv, FH_TSSR_TX_STATUS_REG,
				    FH_TSSR_TX_STATUS_REG_MSK_CHNL_IDLE(ch),
				    1000);
	}
	spin_unlock_irqrestore(&priv->lock, flags);

	/* Deallocate memory for all Tx queues */
	iwl_hw_txq_ctx_free(priv);
}
EXPORT_SYMBOL(iwl_txq_ctx_stop);

/*
 * handle build REPLY_TX command notification.
 */
static void iwl_tx_cmd_build_basic(struct iwl_priv *priv,
				  struct iwl_tx_cmd *tx_cmd,
				  struct ieee80211_tx_info *info,
				  struct ieee80211_hdr *hdr,
				  u8 std_id)
{
	__le16 fc = hdr->frame_control;
	__le32 tx_flags = tx_cmd->tx_flags;

	tx_cmd->stop_time.life_time = TX_CMD_LIFE_TIME_INFINITE;
	if (!(info->flags & IEEE80211_TX_CTL_NO_ACK)) {
		tx_flags |= TX_CMD_FLG_ACK_MSK;
		if (ieee80211_is_mgmt(fc))
			tx_flags |= TX_CMD_FLG_SEQ_CTL_MSK;
		if (ieee80211_is_probe_resp(fc) &&
		    !(le16_to_cpu(hdr->seq_ctrl) & 0xf))
			tx_flags |= TX_CMD_FLG_TSF_MSK;
	} else {
		tx_flags &= (~TX_CMD_FLG_ACK_MSK);
		tx_flags |= TX_CMD_FLG_SEQ_CTL_MSK;
	}

	if (ieee80211_is_back_req(fc))
		tx_flags |= TX_CMD_FLG_ACK_MSK | TX_CMD_FLG_IMM_BA_RSP_MASK;


	tx_cmd->sta_id = std_id;
	if (ieee80211_has_morefrags(fc))
		tx_flags |= TX_CMD_FLG_MORE_FRAG_MSK;

	if (ieee80211_is_data_qos(fc)) {
		u8 *qc = ieee80211_get_qos_ctl(hdr);
		tx_cmd->tid_tspec = qc[0] & 0xf;
		tx_flags &= ~TX_CMD_FLG_SEQ_CTL_MSK;
	} else {
		tx_flags |= TX_CMD_FLG_SEQ_CTL_MSK;
	}

	priv->cfg->ops->utils->rts_tx_cmd_flag(info, &tx_flags);

	if ((tx_flags & TX_CMD_FLG_RTS_MSK) || (tx_flags & TX_CMD_FLG_CTS_MSK))
		tx_flags |= TX_CMD_FLG_FULL_TXOP_PROT_MSK;

	tx_flags &= ~(TX_CMD_FLG_ANT_SEL_MSK);
	if (ieee80211_is_mgmt(fc)) {
		if (ieee80211_is_assoc_req(fc) || ieee80211_is_reassoc_req(fc))
			tx_cmd->timeout.pm_frame_timeout = cpu_to_le16(3);
		else
			tx_cmd->timeout.pm_frame_timeout = cpu_to_le16(2);
	} else {
		tx_cmd->timeout.pm_frame_timeout = 0;
	}

	tx_cmd->driver_txop = 0;
	tx_cmd->tx_flags = tx_flags;
	tx_cmd->next_frame_len = 0;
}

#define RTS_HCCA_RETRY_LIMIT		3
#define RTS_DFAULT_RETRY_LIMIT		60

static void iwl_tx_cmd_build_rate(struct iwl_priv *priv,
			      struct iwl_tx_cmd *tx_cmd,
			      struct ieee80211_tx_info *info,
			      __le16 fc, int sta_id,
			      int is_hcca)
{
	u32 rate_flags = 0;
	int rate_idx;
	u8 rts_retry_limit = 0;
	u8 data_retry_limit = 0;
	u8 rate_plcp;

	rate_idx = min(ieee80211_get_tx_rate(priv->hw, info)->hw_value & 0xffff,
			IWL_RATE_COUNT - 1);

	rate_plcp = iwl_rates[rate_idx].plcp;

	rts_retry_limit = (is_hcca) ?
	    RTS_HCCA_RETRY_LIMIT : RTS_DFAULT_RETRY_LIMIT;

	if ((rate_idx >= IWL_FIRST_CCK_RATE) && (rate_idx <= IWL_LAST_CCK_RATE))
		rate_flags |= RATE_MCS_CCK_MSK;


	if (ieee80211_is_probe_resp(fc)) {
		data_retry_limit = 3;
		if (data_retry_limit < rts_retry_limit)
			rts_retry_limit = data_retry_limit;
	} else
		data_retry_limit = IWL_DEFAULT_TX_RETRY;

	if (priv->data_retry_limit != -1)
		data_retry_limit = priv->data_retry_limit;


	if (ieee80211_is_data(fc)) {
		tx_cmd->initial_rate_index = 0;
		tx_cmd->tx_flags |= TX_CMD_FLG_STA_RATE_MSK;
	} else {
		switch (fc & cpu_to_le16(IEEE80211_FCTL_STYPE)) {
		case cpu_to_le16(IEEE80211_STYPE_AUTH):
		case cpu_to_le16(IEEE80211_STYPE_DEAUTH):
		case cpu_to_le16(IEEE80211_STYPE_ASSOC_REQ):
		case cpu_to_le16(IEEE80211_STYPE_REASSOC_REQ):
			if (tx_cmd->tx_flags & TX_CMD_FLG_RTS_MSK) {
				tx_cmd->tx_flags &= ~TX_CMD_FLG_RTS_MSK;
				tx_cmd->tx_flags |= TX_CMD_FLG_CTS_MSK;
			}
			break;
		default:
			break;
		}

		priv->mgmt_tx_ant = iwl_toggle_tx_ant(priv, priv->mgmt_tx_ant);
		rate_flags |= iwl_ant_idx_to_flags(priv->mgmt_tx_ant);
	}

	tx_cmd->rts_retry_limit = rts_retry_limit;
	tx_cmd->data_retry_limit = data_retry_limit;
	tx_cmd->rate_n_flags = iwl_hw_set_rate_n_flags(rate_plcp, rate_flags);
}

static void iwl_tx_cmd_build_hwcrypto(struct iwl_priv *priv,
				      struct ieee80211_tx_info *info,
				      struct iwl_tx_cmd *tx_cmd,
				      struct sk_buff *skb_frag,
				      int sta_id)
{
	struct ieee80211_key_conf *keyconf = info->control.hw_key;

	switch (keyconf->alg) {
	case ALG_CCMP:
		tx_cmd->sec_ctl = TX_CMD_SEC_CCM;
		memcpy(tx_cmd->key, keyconf->key, keyconf->keylen);
		if (info->flags & IEEE80211_TX_CTL_AMPDU)
			tx_cmd->tx_flags |= TX_CMD_FLG_AGG_CCMP_MSK;
		IWL_DEBUG_TX(priv, "tx_cmd with AES hwcrypto\n");
		break;

	case ALG_TKIP:
		tx_cmd->sec_ctl = TX_CMD_SEC_TKIP;
		ieee80211_get_tkip_key(keyconf, skb_frag,
			IEEE80211_TKIP_P2_KEY, tx_cmd->key);
		IWL_DEBUG_TX(priv, "tx_cmd with tkip hwcrypto\n");
		break;

	case ALG_WEP:
		tx_cmd->sec_ctl |= (TX_CMD_SEC_WEP |
			(keyconf->keyidx & TX_CMD_SEC_MSK) << TX_CMD_SEC_SHIFT);

		if (keyconf->keylen == WEP_KEY_LEN_128)
			tx_cmd->sec_ctl |= TX_CMD_SEC_KEY128;

		memcpy(&tx_cmd->key[3], keyconf->key, keyconf->keylen);

		IWL_DEBUG_TX(priv, "Configuring packet for WEP encryption "
			     "with key %d\n", keyconf->keyidx);
		break;

	default:
		IWL_ERR(priv, "Unknown encode alg %d\n", keyconf->alg);
		break;
	}
}

static void iwl_update_tx_stats(struct iwl_priv *priv, u16 fc, u16 len)
{
	/* 0 - mgmt, 1 - cnt, 2 - data */
	int idx = (fc & IEEE80211_FCTL_FTYPE) >> 2;
	priv->tx_stats[idx].cnt++;
	priv->tx_stats[idx].bytes += len;
}

/*
 * start REPLY_TX command process
 */
int iwl_tx_skb(struct iwl_priv *priv, struct sk_buff *skb)
{
	struct ieee80211_hdr *hdr = (struct ieee80211_hdr *)skb->data;
	struct ieee80211_tx_info *info = IEEE80211_SKB_CB(skb);
	struct iwl_tx_queue *txq;
	struct iwl_queue *q;
	struct iwl_cmd *out_cmd;
	struct iwl_tx_cmd *tx_cmd;
	int swq_id, txq_id;
	dma_addr_t phys_addr;
	dma_addr_t txcmd_phys;
	dma_addr_t scratch_phys;
	u16 len, len_org;
	u16 seq_number = 0;
	__le16 fc;
	u8 hdr_len;
	u8 sta_id;
	u8 wait_write_ptr = 0;
	u8 tid = 0;
	u8 *qc = NULL;
	unsigned long flags;
	int ret;

	spin_lock_irqsave(&priv->lock, flags);
	if (iwl_is_rfkill(priv)) {
		IWL_DEBUG_DROP(priv, "Dropping - RF KILL\n");
		goto drop_unlock;
	}

	if ((ieee80211_get_tx_rate(priv->hw, info)->hw_value & 0xFF) ==
	     IWL_INVALID_RATE) {
		IWL_ERR(priv, "ERROR: No TX rate available.\n");
		goto drop_unlock;
	}

	fc = hdr->frame_control;

#ifdef CONFIG_IWLWIFI_DEBUG
	if (ieee80211_is_auth(fc))
		IWL_DEBUG_TX(priv, "Sending AUTH frame\n");
	else if (ieee80211_is_assoc_req(fc))
		IWL_DEBUG_TX(priv, "Sending ASSOC frame\n");
	else if (ieee80211_is_reassoc_req(fc))
		IWL_DEBUG_TX(priv, "Sending REASSOC frame\n");
#endif

	/* drop all data frame if we are not associated */
	if (ieee80211_is_data(fc) &&
	    (!iwl_is_monitor_mode(priv) ||
	    !(info->flags & IEEE80211_TX_CTL_INJECTED)) && /* packet injection */
	    (!iwl_is_associated(priv) ||
	     ((priv->iw_mode == NL80211_IFTYPE_STATION) && !priv->assoc_id) ||
	     !priv->assoc_station_added)) {
		IWL_DEBUG_DROP(priv, "Dropping - !iwl_is_associated\n");
		goto drop_unlock;
	}

	hdr_len = ieee80211_hdrlen(fc);

	/* Find (or create) index into station table for destination station */
	sta_id = iwl_get_sta_id(priv, hdr);
	if (sta_id == IWL_INVALID_STATION) {
		IWL_DEBUG_DROP(priv, "Dropping - INVALID STATION: %pM\n",
			       hdr->addr1);
		goto drop_unlock;
	}

	IWL_DEBUG_TX(priv, "station Id %d\n", sta_id);

	txq_id = skb_get_queue_mapping(skb);
	if (ieee80211_is_data_qos(fc)) {
		qc = ieee80211_get_qos_ctl(hdr);
		tid = qc[0] & IEEE80211_QOS_CTL_TID_MASK;
		seq_number = priv->stations[sta_id].tid[tid].seq_number;
		seq_number &= IEEE80211_SCTL_SEQ;
		hdr->seq_ctrl = hdr->seq_ctrl &
				cpu_to_le16(IEEE80211_SCTL_FRAG);
		hdr->seq_ctrl |= cpu_to_le16(seq_number);
		seq_number += 0x10;
		/* aggregation is on for this <sta,tid> */
		if (info->flags & IEEE80211_TX_CTL_AMPDU)
			txq_id = priv->stations[sta_id].tid[tid].agg.txq_id;
<<<<<<< HEAD
		priv->stations[sta_id].tid[tid].tfds_in_queue++;
=======
			swq_id = iwl_virtual_agg_queue_num(swq_id, txq_id);
		}
>>>>>>> 0a924578
	}

	txq = &priv->txq[txq_id];
	swq_id = txq->swq_id;
	q = &txq->q;

	if (unlikely(iwl_queue_space(q) < q->high_mark))
		goto drop_unlock;

	if (ieee80211_is_data_qos(fc))
		priv->stations[sta_id].tid[tid].tfds_in_queue++;

	/* Set up driver data for this TFD */
	memset(&(txq->txb[q->write_ptr]), 0, sizeof(struct iwl_tx_info));
	txq->txb[q->write_ptr].skb[0] = skb;

	/* Set up first empty entry in queue's array of Tx/cmd buffers */
	out_cmd = txq->cmd[q->write_ptr];
	tx_cmd = &out_cmd->cmd.tx;
	memset(&out_cmd->hdr, 0, sizeof(out_cmd->hdr));
	memset(tx_cmd, 0, sizeof(struct iwl_tx_cmd));

	/*
	 * Set up the Tx-command (not MAC!) header.
	 * Store the chosen Tx queue and TFD index within the sequence field;
	 * after Tx, uCode's Tx response will return this value so driver can
	 * locate the frame within the tx queue and do post-tx processing.
	 */
	out_cmd->hdr.cmd = REPLY_TX;
	out_cmd->hdr.sequence = cpu_to_le16((u16)(QUEUE_TO_SEQ(txq_id) |
				INDEX_TO_SEQ(q->write_ptr)));

	/* Copy MAC header from skb into command buffer */
	memcpy(tx_cmd->hdr, hdr, hdr_len);


	/* Total # bytes to be transmitted */
	len = (u16)skb->len;
	tx_cmd->len = cpu_to_le16(len);

	if (info->control.hw_key)
		iwl_tx_cmd_build_hwcrypto(priv, info, tx_cmd, skb, sta_id);

	/* TODO need this for burst mode later on */
	iwl_tx_cmd_build_basic(priv, tx_cmd, info, hdr, sta_id);

	/* set is_hcca to 0; it probably will never be implemented */
	iwl_tx_cmd_build_rate(priv, tx_cmd, info, fc, sta_id, 0);

	iwl_update_tx_stats(priv, le16_to_cpu(fc), len);

	/*
	 * Use the first empty entry in this queue's command buffer array
	 * to contain the Tx command and MAC header concatenated together
	 * (payload data will be in another buffer).
	 * Size of this varies, due to varying MAC header length.
	 * If end is not dword aligned, we'll have 2 extra bytes at the end
	 * of the MAC header (device reads on dword boundaries).
	 * We'll tell device about this padding later.
	 */
	len = sizeof(struct iwl_tx_cmd) +
		sizeof(struct iwl_cmd_header) + hdr_len;

	len_org = len;
	len = (len + 3) & ~3;

	if (len_org != len)
		len_org = 1;
	else
		len_org = 0;

	/* Tell NIC about any 2-byte padding after MAC header */
	if (len_org)
		tx_cmd->tx_flags |= TX_CMD_FLG_MH_PAD_MSK;

	/* Physical address of this Tx command's header (not MAC header!),
	 * within command buffer array. */
	txcmd_phys = pci_map_single(priv->pci_dev,
				    &out_cmd->hdr, len,
				    PCI_DMA_BIDIRECTIONAL);
	pci_unmap_addr_set(&out_cmd->meta, mapping, txcmd_phys);
	pci_unmap_len_set(&out_cmd->meta, len, len);
	/* Add buffer containing Tx command and MAC(!) header to TFD's
	 * first entry */
	priv->cfg->ops->lib->txq_attach_buf_to_tfd(priv, txq,
						   txcmd_phys, len, 1, 0);

	if (!ieee80211_has_morefrags(hdr->frame_control)) {
		txq->need_update = 1;
		if (qc)
			priv->stations[sta_id].tid[tid].seq_number = seq_number;
	} else {
		wait_write_ptr = 1;
		txq->need_update = 0;
	}

	/* Set up TFD's 2nd entry to point directly to remainder of skb,
	 * if any (802.11 null frames have no payload). */
	len = skb->len - hdr_len;
	if (len) {
		phys_addr = pci_map_single(priv->pci_dev, skb->data + hdr_len,
					   len, PCI_DMA_TODEVICE);
		priv->cfg->ops->lib->txq_attach_buf_to_tfd(priv, txq,
							   phys_addr, len,
							   0, 0);
	}

	scratch_phys = txcmd_phys + sizeof(struct iwl_cmd_header) +
				offsetof(struct iwl_tx_cmd, scratch);

	len = sizeof(struct iwl_tx_cmd) +
		sizeof(struct iwl_cmd_header) + hdr_len;
	/* take back ownership of DMA buffer to enable update */
	pci_dma_sync_single_for_cpu(priv->pci_dev, txcmd_phys,
				    len, PCI_DMA_BIDIRECTIONAL);
	tx_cmd->dram_lsb_ptr = cpu_to_le32(scratch_phys);
	tx_cmd->dram_msb_ptr = iwl_get_dma_hi_addr(scratch_phys);

	IWL_DEBUG_TX(priv, "sequence nr = 0X%x \n",
		     le16_to_cpu(out_cmd->hdr.sequence));
	IWL_DEBUG_TX(priv, "tx_flags = 0X%x \n", le32_to_cpu(tx_cmd->tx_flags));
	iwl_print_hex_dump(IWL_DL_TX, (u8 *)tx_cmd, sizeof(*tx_cmd));
	iwl_print_hex_dump(IWL_DL_TX, (u8 *)tx_cmd->hdr, hdr_len);

	/* Set up entry for this TFD in Tx byte-count array */
	if (info->flags & IEEE80211_TX_CTL_AMPDU)
		priv->cfg->ops->lib->txq_update_byte_cnt_tbl(priv, txq,
						     le16_to_cpu(tx_cmd->len));

	pci_dma_sync_single_for_device(priv->pci_dev, txcmd_phys,
				       len, PCI_DMA_BIDIRECTIONAL);

	/* Tell device the write index *just past* this latest filled TFD */
	q->write_ptr = iwl_queue_inc_wrap(q->write_ptr, q->n_bd);
	ret = iwl_txq_update_write_ptr(priv, txq);
	spin_unlock_irqrestore(&priv->lock, flags);

	if (ret)
		return ret;

	if ((iwl_queue_space(q) < q->high_mark) && priv->mac80211_registered) {
		if (wait_write_ptr) {
			spin_lock_irqsave(&priv->lock, flags);
			txq->need_update = 1;
			iwl_txq_update_write_ptr(priv, txq);
			spin_unlock_irqrestore(&priv->lock, flags);
		} else {
			iwl_stop_queue(priv, txq->swq_id);
		}
	}

	return 0;

drop_unlock:
	spin_unlock_irqrestore(&priv->lock, flags);
	return -1;
}
EXPORT_SYMBOL(iwl_tx_skb);

/*************** HOST COMMAND QUEUE FUNCTIONS   *****/

/**
 * iwl_enqueue_hcmd - enqueue a uCode command
 * @priv: device private data point
 * @cmd: a point to the ucode command structure
 *
 * The function returns < 0 values to indicate the operation is
 * failed. On success, it turns the index (> 0) of command in the
 * command queue.
 */
int iwl_enqueue_hcmd(struct iwl_priv *priv, struct iwl_host_cmd *cmd)
{
	struct iwl_tx_queue *txq = &priv->txq[IWL_CMD_QUEUE_NUM];
	struct iwl_queue *q = &txq->q;
	struct iwl_cmd *out_cmd;
	dma_addr_t phys_addr;
	unsigned long flags;
	int len, ret;
	u32 idx;
	u16 fix_size;

	cmd->len = priv->cfg->ops->utils->get_hcmd_size(cmd->id, cmd->len);
	fix_size = (u16)(cmd->len + sizeof(out_cmd->hdr));

	/* If any of the command structures end up being larger than
	 * the TFD_MAX_PAYLOAD_SIZE, and it sent as a 'small' command then
	 * we will need to increase the size of the TFD entries */
	BUG_ON((fix_size > TFD_MAX_PAYLOAD_SIZE) &&
	       !(cmd->meta.flags & CMD_SIZE_HUGE));

	if (iwl_is_rfkill(priv)) {
		IWL_DEBUG_INFO(priv, "Not sending command - RF KILL\n");
		return -EIO;
	}

	if (iwl_queue_space(q) < ((cmd->meta.flags & CMD_ASYNC) ? 2 : 1)) {
		IWL_ERR(priv, "No space for Tx\n");
		return -ENOSPC;
	}

	spin_lock_irqsave(&priv->hcmd_lock, flags);

	idx = get_cmd_index(q, q->write_ptr, cmd->meta.flags & CMD_SIZE_HUGE);
	out_cmd = txq->cmd[idx];

	out_cmd->hdr.cmd = cmd->id;
	memcpy(&out_cmd->meta, &cmd->meta, sizeof(cmd->meta));
	memcpy(&out_cmd->cmd.payload, cmd->data, cmd->len);

	/* At this point, the out_cmd now has all of the incoming cmd
	 * information */

	out_cmd->hdr.flags = 0;
	out_cmd->hdr.sequence = cpu_to_le16(QUEUE_TO_SEQ(IWL_CMD_QUEUE_NUM) |
			INDEX_TO_SEQ(q->write_ptr));
	if (out_cmd->meta.flags & CMD_SIZE_HUGE)
		out_cmd->hdr.sequence |= SEQ_HUGE_FRAME;
	len = sizeof(struct iwl_cmd) - sizeof(struct iwl_cmd_meta);
	len += (idx == TFD_CMD_SLOTS) ?  IWL_MAX_SCAN_SIZE : 0;


#ifdef CONFIG_IWLWIFI_DEBUG
	switch (out_cmd->hdr.cmd) {
	case REPLY_TX_LINK_QUALITY_CMD:
	case SENSITIVITY_CMD:
		IWL_DEBUG_HC_DUMP(priv, "Sending command %s (#%x), seq: 0x%04X, "
				"%d bytes at %d[%d]:%d\n",
				get_cmd_string(out_cmd->hdr.cmd),
				out_cmd->hdr.cmd,
				le16_to_cpu(out_cmd->hdr.sequence), fix_size,
				q->write_ptr, idx, IWL_CMD_QUEUE_NUM);
				break;
	default:
		IWL_DEBUG_HC(priv, "Sending command %s (#%x), seq: 0x%04X, "
				"%d bytes at %d[%d]:%d\n",
				get_cmd_string(out_cmd->hdr.cmd),
				out_cmd->hdr.cmd,
				le16_to_cpu(out_cmd->hdr.sequence), fix_size,
				q->write_ptr, idx, IWL_CMD_QUEUE_NUM);
	}
#endif
	txq->need_update = 1;

	if (priv->cfg->ops->lib->txq_update_byte_cnt_tbl)
		/* Set up entry in queue's byte count circular buffer */
		priv->cfg->ops->lib->txq_update_byte_cnt_tbl(priv, txq, 0);

	phys_addr = pci_map_single(priv->pci_dev, &out_cmd->hdr,
				   fix_size, PCI_DMA_BIDIRECTIONAL);
	pci_unmap_addr_set(&out_cmd->meta, mapping, phys_addr);
	pci_unmap_len_set(&out_cmd->meta, len, fix_size);

	priv->cfg->ops->lib->txq_attach_buf_to_tfd(priv, txq,
						   phys_addr, fix_size, 1,
						   U32_PAD(cmd->len));

	/* Increment and update queue's write index */
	q->write_ptr = iwl_queue_inc_wrap(q->write_ptr, q->n_bd);
	ret = iwl_txq_update_write_ptr(priv, txq);

	spin_unlock_irqrestore(&priv->hcmd_lock, flags);
	return ret ? ret : idx;
}

int iwl_tx_queue_reclaim(struct iwl_priv *priv, int txq_id, int index)
{
	struct iwl_tx_queue *txq = &priv->txq[txq_id];
	struct iwl_queue *q = &txq->q;
	struct iwl_tx_info *tx_info;
	int nfreed = 0;

	if ((index >= q->n_bd) || (iwl_queue_used(q, index) == 0)) {
		IWL_ERR(priv, "Read index for DMA queue txq id (%d), index %d, "
			  "is out of range [0-%d] %d %d.\n", txq_id,
			  index, q->n_bd, q->write_ptr, q->read_ptr);
		return 0;
	}

	for (index = iwl_queue_inc_wrap(index, q->n_bd);
	     q->read_ptr != index;
	     q->read_ptr = iwl_queue_inc_wrap(q->read_ptr, q->n_bd)) {

		tx_info = &txq->txb[txq->q.read_ptr];
		ieee80211_tx_status_irqsafe(priv->hw, tx_info->skb[0]);
		tx_info->skb[0] = NULL;

		if (priv->cfg->ops->lib->txq_inval_byte_cnt_tbl)
			priv->cfg->ops->lib->txq_inval_byte_cnt_tbl(priv, txq);

		priv->cfg->ops->lib->txq_free_tfd(priv, txq);
		nfreed++;
	}
	return nfreed;
}
EXPORT_SYMBOL(iwl_tx_queue_reclaim);


/**
 * iwl_hcmd_queue_reclaim - Reclaim TX command queue entries already Tx'd
 *
 * When FW advances 'R' index, all entries between old and new 'R' index
 * need to be reclaimed. As result, some free space forms.  If there is
 * enough free space (> low mark), wake the stack that feeds us.
 */
static void iwl_hcmd_queue_reclaim(struct iwl_priv *priv, int txq_id,
				   int idx, int cmd_idx)
{
	struct iwl_tx_queue *txq = &priv->txq[txq_id];
	struct iwl_queue *q = &txq->q;
	int nfreed = 0;

	if ((idx >= q->n_bd) || (iwl_queue_used(q, idx) == 0)) {
		IWL_ERR(priv, "Read index for DMA queue txq id (%d), index %d, "
			  "is out of range [0-%d] %d %d.\n", txq_id,
			  idx, q->n_bd, q->write_ptr, q->read_ptr);
		return;
	}

	pci_unmap_single(priv->pci_dev,
		pci_unmap_addr(&txq->cmd[cmd_idx]->meta, mapping),
		pci_unmap_len(&txq->cmd[cmd_idx]->meta, len),
		PCI_DMA_BIDIRECTIONAL);

	for (idx = iwl_queue_inc_wrap(idx, q->n_bd); q->read_ptr != idx;
	     q->read_ptr = iwl_queue_inc_wrap(q->read_ptr, q->n_bd)) {

		if (nfreed++ > 0) {
			IWL_ERR(priv, "HCMD skipped: index (%d) %d %d\n", idx,
					q->write_ptr, q->read_ptr);
			queue_work(priv->workqueue, &priv->restart);
		}

	}
}

/**
 * iwl_tx_cmd_complete - Pull unused buffers off the queue and reclaim them
 * @rxb: Rx buffer to reclaim
 *
 * If an Rx buffer has an async callback associated with it the callback
 * will be executed.  The attached skb (if present) will only be freed
 * if the callback returns 1
 */
void iwl_tx_cmd_complete(struct iwl_priv *priv, struct iwl_rx_mem_buffer *rxb)
{
	struct iwl_rx_packet *pkt = (struct iwl_rx_packet *)rxb->skb->data;
	u16 sequence = le16_to_cpu(pkt->hdr.sequence);
	int txq_id = SEQ_TO_QUEUE(sequence);
	int index = SEQ_TO_INDEX(sequence);
	int cmd_index;
	bool huge = !!(pkt->hdr.sequence & SEQ_HUGE_FRAME);
	struct iwl_cmd *cmd;

	/* If a Tx command is being handled and it isn't in the actual
	 * command queue then there a command routing bug has been introduced
	 * in the queue management code. */
	if (WARN(txq_id != IWL_CMD_QUEUE_NUM,
		 "wrong command queue %d, sequence 0x%X readp=%d writep=%d\n",
		  txq_id, sequence,
		  priv->txq[IWL_CMD_QUEUE_NUM].q.read_ptr,
		  priv->txq[IWL_CMD_QUEUE_NUM].q.write_ptr)) {
		iwl_print_hex_error(priv, rxb, 32);
		return;
	}

	cmd_index = get_cmd_index(&priv->txq[IWL_CMD_QUEUE_NUM].q, index, huge);
	cmd = priv->txq[IWL_CMD_QUEUE_NUM].cmd[cmd_index];

	/* Input error checking is done when commands are added to queue. */
	if (cmd->meta.flags & CMD_WANT_SKB) {
		cmd->meta.source->u.skb = rxb->skb;
		rxb->skb = NULL;
	} else if (cmd->meta.u.callback &&
		   !cmd->meta.u.callback(priv, cmd, rxb->skb))
		rxb->skb = NULL;

	iwl_hcmd_queue_reclaim(priv, txq_id, index, cmd_index);

	if (!(cmd->meta.flags & CMD_ASYNC)) {
		clear_bit(STATUS_HCMD_ACTIVE, &priv->status);
		wake_up_interruptible(&priv->wait_command_queue);
	}
}
EXPORT_SYMBOL(iwl_tx_cmd_complete);

/*
 * Find first available (lowest unused) Tx Queue, mark it "active".
 * Called only when finding queue for aggregation.
 * Should never return anything < 7, because they should already
 * be in use as EDCA AC (0-3), Command (4), HCCA (5, 6).
 */
static int iwl_txq_ctx_activate_free(struct iwl_priv *priv)
{
	int txq_id;

	for (txq_id = 0; txq_id < priv->hw_params.max_txq_num; txq_id++)
		if (!test_and_set_bit(txq_id, &priv->txq_ctx_active_msk))
			return txq_id;
	return -1;
}

int iwl_tx_agg_start(struct iwl_priv *priv, const u8 *ra, u16 tid, u16 *ssn)
{
	int sta_id;
	int tx_fifo;
	int txq_id;
	int ret;
	unsigned long flags;
	struct iwl_tid_data *tid_data;

	if (likely(tid < ARRAY_SIZE(default_tid_to_tx_fifo)))
		tx_fifo = default_tid_to_tx_fifo[tid];
	else
		return -EINVAL;

	IWL_WARN(priv, "%s on ra = %pM tid = %d\n",
			__func__, ra, tid);

	sta_id = iwl_find_station(priv, ra);
	if (sta_id == IWL_INVALID_STATION) {
		IWL_ERR(priv, "Start AGG on invalid station\n");
		return -ENXIO;
	}
	if (unlikely(tid >= MAX_TID_COUNT))
		return -EINVAL;

	if (priv->stations[sta_id].tid[tid].agg.state != IWL_AGG_OFF) {
		IWL_ERR(priv, "Start AGG when state is not IWL_AGG_OFF !\n");
		return -ENXIO;
	}

	txq_id = iwl_txq_ctx_activate_free(priv);
	if (txq_id == -1) {
		IWL_ERR(priv, "No free aggregation queue available\n");
		return -ENXIO;
	}

	spin_lock_irqsave(&priv->sta_lock, flags);
	tid_data = &priv->stations[sta_id].tid[tid];
	*ssn = SEQ_TO_SN(tid_data->seq_number);
	tid_data->agg.txq_id = txq_id;
	priv->txq[txq_id].swq_id = iwl_virtual_agg_queue_num(tx_fifo, txq_id);
	spin_unlock_irqrestore(&priv->sta_lock, flags);

	ret = priv->cfg->ops->lib->txq_agg_enable(priv, txq_id, tx_fifo,
						  sta_id, tid, *ssn);
	if (ret)
		return ret;

	if (tid_data->tfds_in_queue == 0) {
		IWL_DEBUG_HT(priv, "HW queue is empty\n");
		tid_data->agg.state = IWL_AGG_ON;
		ieee80211_start_tx_ba_cb_irqsafe(priv->hw, ra, tid);
	} else {
		IWL_DEBUG_HT(priv, "HW queue is NOT empty: %d packets in HW queue\n",
			     tid_data->tfds_in_queue);
		tid_data->agg.state = IWL_EMPTYING_HW_QUEUE_ADDBA;
	}
	return ret;
}
EXPORT_SYMBOL(iwl_tx_agg_start);

int iwl_tx_agg_stop(struct iwl_priv *priv , const u8 *ra, u16 tid)
{
	int tx_fifo_id, txq_id, sta_id, ssn = -1;
	struct iwl_tid_data *tid_data;
	int ret, write_ptr, read_ptr;
	unsigned long flags;

	if (!ra) {
		IWL_ERR(priv, "ra = NULL\n");
		return -EINVAL;
	}

	if (likely(tid < ARRAY_SIZE(default_tid_to_tx_fifo)))
		tx_fifo_id = default_tid_to_tx_fifo[tid];
	else
		return -EINVAL;

	sta_id = iwl_find_station(priv, ra);

	if (sta_id == IWL_INVALID_STATION) {
		IWL_ERR(priv, "Invalid station for AGG tid %d\n", tid);
		return -ENXIO;
	}

	if (priv->stations[sta_id].tid[tid].agg.state != IWL_AGG_ON)
		IWL_WARN(priv, "Stopping AGG while state not IWL_AGG_ON\n");

	tid_data = &priv->stations[sta_id].tid[tid];
	ssn = (tid_data->seq_number & IEEE80211_SCTL_SEQ) >> 4;
	txq_id = tid_data->agg.txq_id;
	write_ptr = priv->txq[txq_id].q.write_ptr;
	read_ptr = priv->txq[txq_id].q.read_ptr;

	/* The queue is not empty */
	if (write_ptr != read_ptr) {
		IWL_DEBUG_HT(priv, "Stopping a non empty AGG HW QUEUE\n");
		priv->stations[sta_id].tid[tid].agg.state =
				IWL_EMPTYING_HW_QUEUE_DELBA;
		return 0;
	}

	IWL_DEBUG_HT(priv, "HW queue is empty\n");
	priv->stations[sta_id].tid[tid].agg.state = IWL_AGG_OFF;

	spin_lock_irqsave(&priv->lock, flags);
	ret = priv->cfg->ops->lib->txq_agg_disable(priv, txq_id, ssn,
						   tx_fifo_id);
	spin_unlock_irqrestore(&priv->lock, flags);

	if (ret)
		return ret;

	ieee80211_stop_tx_ba_cb_irqsafe(priv->hw, ra, tid);

	return 0;
}
EXPORT_SYMBOL(iwl_tx_agg_stop);

int iwl_txq_check_empty(struct iwl_priv *priv, int sta_id, u8 tid, int txq_id)
{
	struct iwl_queue *q = &priv->txq[txq_id].q;
	u8 *addr = priv->stations[sta_id].sta.sta.addr;
	struct iwl_tid_data *tid_data = &priv->stations[sta_id].tid[tid];

	switch (priv->stations[sta_id].tid[tid].agg.state) {
	case IWL_EMPTYING_HW_QUEUE_DELBA:
		/* We are reclaiming the last packet of the */
		/* aggregated HW queue */
		if ((txq_id  == tid_data->agg.txq_id) &&
		    (q->read_ptr == q->write_ptr)) {
			u16 ssn = SEQ_TO_SN(tid_data->seq_number);
			int tx_fifo = default_tid_to_tx_fifo[tid];
			IWL_DEBUG_HT(priv, "HW queue empty: continue DELBA flow\n");
			priv->cfg->ops->lib->txq_agg_disable(priv, txq_id,
							     ssn, tx_fifo);
			tid_data->agg.state = IWL_AGG_OFF;
			ieee80211_stop_tx_ba_cb_irqsafe(priv->hw, addr, tid);
		}
		break;
	case IWL_EMPTYING_HW_QUEUE_ADDBA:
		/* We are reclaiming the last packet of the queue */
		if (tid_data->tfds_in_queue == 0) {
			IWL_DEBUG_HT(priv, "HW queue empty: continue ADDBA flow\n");
			tid_data->agg.state = IWL_AGG_ON;
			ieee80211_start_tx_ba_cb_irqsafe(priv->hw, addr, tid);
		}
		break;
	}
	return 0;
}
EXPORT_SYMBOL(iwl_txq_check_empty);

/**
 * iwl_tx_status_reply_compressed_ba - Update tx status from block-ack
 *
 * Go through block-ack's bitmap of ACK'd frames, update driver's record of
 * ACK vs. not.  This gets sent to mac80211, then to rate scaling algo.
 */
static int iwl_tx_status_reply_compressed_ba(struct iwl_priv *priv,
				 struct iwl_ht_agg *agg,
				 struct iwl_compressed_ba_resp *ba_resp)

{
	int i, sh, ack;
	u16 seq_ctl = le16_to_cpu(ba_resp->seq_ctl);
	u16 scd_flow = le16_to_cpu(ba_resp->scd_flow);
	u64 bitmap;
	int successes = 0;
	struct ieee80211_tx_info *info;

	if (unlikely(!agg->wait_for_ba))  {
		IWL_ERR(priv, "Received BA when not expected\n");
		return -EINVAL;
	}

	/* Mark that the expected block-ack response arrived */
	agg->wait_for_ba = 0;
	IWL_DEBUG_TX_REPLY(priv, "BA %d %d\n", agg->start_idx, ba_resp->seq_ctl);

	/* Calculate shift to align block-ack bits with our Tx window bits */
	sh = agg->start_idx - SEQ_TO_INDEX(seq_ctl >> 4);
	if (sh < 0) /* tbw something is wrong with indices */
		sh += 0x100;

	/* don't use 64-bit values for now */
	bitmap = le64_to_cpu(ba_resp->bitmap) >> sh;

	if (agg->frame_count > (64 - sh)) {
		IWL_DEBUG_TX_REPLY(priv, "more frames than bitmap size");
		return -1;
	}

	/* check for success or failure according to the
	 * transmitted bitmap and block-ack bitmap */
	bitmap &= agg->bitmap;

	/* For each frame attempted in aggregation,
	 * update driver's record of tx frame's status. */
	for (i = 0; i < agg->frame_count ; i++) {
		ack = bitmap & (1ULL << i);
		successes += !!ack;
		IWL_DEBUG_TX_REPLY(priv, "%s ON i=%d idx=%d raw=%d\n",
			ack ? "ACK" : "NACK", i, (agg->start_idx + i) & 0xff,
			agg->start_idx + i);
	}

	info = IEEE80211_SKB_CB(priv->txq[scd_flow].txb[agg->start_idx].skb[0]);
	memset(&info->status, 0, sizeof(info->status));
	info->flags = IEEE80211_TX_STAT_ACK;
	info->flags |= IEEE80211_TX_STAT_AMPDU;
	info->status.ampdu_ack_map = successes;
	info->status.ampdu_ack_len = agg->frame_count;
	iwl_hwrate_to_tx_control(priv, agg->rate_n_flags, info);

	IWL_DEBUG_TX_REPLY(priv, "Bitmap %llx\n", (unsigned long long)bitmap);

	return 0;
}

/**
 * iwl_rx_reply_compressed_ba - Handler for REPLY_COMPRESSED_BA
 *
 * Handles block-acknowledge notification from device, which reports success
 * of frames sent via aggregation.
 */
void iwl_rx_reply_compressed_ba(struct iwl_priv *priv,
					   struct iwl_rx_mem_buffer *rxb)
{
	struct iwl_rx_packet *pkt = (struct iwl_rx_packet *)rxb->skb->data;
	struct iwl_compressed_ba_resp *ba_resp = &pkt->u.compressed_ba;
	struct iwl_tx_queue *txq = NULL;
	struct iwl_ht_agg *agg;
	int index;
	int sta_id;
	int tid;

	/* "flow" corresponds to Tx queue */
	u16 scd_flow = le16_to_cpu(ba_resp->scd_flow);

	/* "ssn" is start of block-ack Tx window, corresponds to index
	 * (in Tx queue's circular buffer) of first TFD/frame in window */
	u16 ba_resp_scd_ssn = le16_to_cpu(ba_resp->scd_ssn);

	if (scd_flow >= priv->hw_params.max_txq_num) {
		IWL_ERR(priv,
			"BUG_ON scd_flow is bigger than number of queues\n");
		return;
	}

	txq = &priv->txq[scd_flow];
	sta_id = ba_resp->sta_id;
	tid = ba_resp->tid;
	agg = &priv->stations[sta_id].tid[tid].agg;

	/* Find index just before block-ack window */
	index = iwl_queue_dec_wrap(ba_resp_scd_ssn & 0xff, txq->q.n_bd);

	/* TODO: Need to get this copy more safely - now good for debug */

	IWL_DEBUG_TX_REPLY(priv, "REPLY_COMPRESSED_BA [%d] Received from %pM, "
			   "sta_id = %d\n",
			   agg->wait_for_ba,
			   (u8 *) &ba_resp->sta_addr_lo32,
			   ba_resp->sta_id);
	IWL_DEBUG_TX_REPLY(priv, "TID = %d, SeqCtl = %d, bitmap = 0x%llx, scd_flow = "
			   "%d, scd_ssn = %d\n",
			   ba_resp->tid,
			   ba_resp->seq_ctl,
			   (unsigned long long)le64_to_cpu(ba_resp->bitmap),
			   ba_resp->scd_flow,
			   ba_resp->scd_ssn);
	IWL_DEBUG_TX_REPLY(priv, "DAT start_idx = %d, bitmap = 0x%llx \n",
			   agg->start_idx,
			   (unsigned long long)agg->bitmap);

	/* Update driver's record of ACK vs. not for each frame in window */
	iwl_tx_status_reply_compressed_ba(priv, agg, ba_resp);

	/* Release all TFDs before the SSN, i.e. all TFDs in front of
	 * block-ack window (we assume that they've been successfully
	 * transmitted ... if not, it's too late anyway). */
	if (txq->q.read_ptr != (ba_resp_scd_ssn & 0xff)) {
		/* calculate mac80211 ampdu sw queue to wake */
		int freed = iwl_tx_queue_reclaim(priv, scd_flow, index);
		priv->stations[sta_id].tid[tid].tfds_in_queue -= freed;

		if ((iwl_queue_space(&txq->q) > txq->q.low_mark) &&
		    priv->mac80211_registered &&
		    (agg->state != IWL_EMPTYING_HW_QUEUE_DELBA))
			iwl_wake_queue(priv, txq->swq_id);

		iwl_txq_check_empty(priv, sta_id, tid, scd_flow);
	}
}
EXPORT_SYMBOL(iwl_rx_reply_compressed_ba);

#ifdef CONFIG_IWLWIFI_DEBUG
#define TX_STATUS_ENTRY(x) case TX_STATUS_FAIL_ ## x: return #x

const char *iwl_get_tx_fail_reason(u32 status)
{
	switch (status & TX_STATUS_MSK) {
	case TX_STATUS_SUCCESS:
		return "SUCCESS";
		TX_STATUS_ENTRY(SHORT_LIMIT);
		TX_STATUS_ENTRY(LONG_LIMIT);
		TX_STATUS_ENTRY(FIFO_UNDERRUN);
		TX_STATUS_ENTRY(MGMNT_ABORT);
		TX_STATUS_ENTRY(NEXT_FRAG);
		TX_STATUS_ENTRY(LIFE_EXPIRE);
		TX_STATUS_ENTRY(DEST_PS);
		TX_STATUS_ENTRY(ABORTED);
		TX_STATUS_ENTRY(BT_RETRY);
		TX_STATUS_ENTRY(STA_INVALID);
		TX_STATUS_ENTRY(FRAG_DROPPED);
		TX_STATUS_ENTRY(TID_DISABLE);
		TX_STATUS_ENTRY(FRAME_FLUSHED);
		TX_STATUS_ENTRY(INSUFFICIENT_CF_POLL);
		TX_STATUS_ENTRY(TX_LOCKED);
		TX_STATUS_ENTRY(NO_BEACON_ON_RADAR);
	}

	return "UNKNOWN";
}
EXPORT_SYMBOL(iwl_get_tx_fail_reason);
#endif /* CONFIG_IWLWIFI_DEBUG */<|MERGE_RESOLUTION|>--- conflicted
+++ resolved
@@ -749,12 +749,6 @@
 		/* aggregation is on for this <sta,tid> */
 		if (info->flags & IEEE80211_TX_CTL_AMPDU)
 			txq_id = priv->stations[sta_id].tid[tid].agg.txq_id;
-<<<<<<< HEAD
-		priv->stations[sta_id].tid[tid].tfds_in_queue++;
-=======
-			swq_id = iwl_virtual_agg_queue_num(swq_id, txq_id);
-		}
->>>>>>> 0a924578
 	}
 
 	txq = &priv->txq[txq_id];
