/*
 * Linux cfg80211 driver - Android related functions
 *
 * Copyright (C) 1999-2011, Broadcom Corporation
 * 
 *         Unless you and Broadcom execute a separate written software license
 * agreement governing use of this software, this software is licensed to you
 * under the terms of the GNU General Public License version 2 (the "GPL"),
 * available at http://www.broadcom.com/licenses/GPLv2.php, with the
 * following added to such license:
 * 
 *      As a special exception, the copyright holders of this software give you
 * permission to link this software with independent modules, and to copy and
 * distribute the resulting executable under terms of your choice, provided that
 * you also meet, for each linked independent module, the terms and conditions of
 * the license of that module.  An independent module is a module which is not
 * derived from this software.  The special exception does not apply to any
 * modifications of the software.
 * 
 *      Notwithstanding the above, under no circumstances may you combine this
 * software in any way with any other Broadcom software provided under a license
 * other than the GPL, without Broadcom's express prior written consent.
 *
 * $Id: wl_android.c,v 1.1.4.1.2.14 2011/02/09 01:40:07 Exp $
 */

#include <linux/module.h>
#include <linux/netdevice.h>

#include <wl_android.h>
#include <wldev_common.h>
#include <wlioctl.h>
#include <bcmutils.h>
#include <linux_osl.h>
#include <dhd_dbg.h>
#include <dngl_stats.h>
#include <dhd.h>
#include <bcmsdbus.h>
#ifdef WL_CFG80211
#include <wl_cfg80211.h>
#endif
#if defined(CONFIG_WIFI_CONTROL_FUNC)
#include <linux/platform_device.h>
#if (LINUX_VERSION_CODE >= KERNEL_VERSION(2, 6, 35))
#include <linux/wlan_plat.h>
#else
#include <linux/wifi_tiwlan.h>
#endif
#endif /* CONFIG_WIFI_CONTROL_FUNC */

/*
 * Android private command strings, PLEASE define new private commands here
 * so they can be updated easily in the future (if needed)
 */

<<<<<<< HEAD
#define CMD_START			"START"
#define CMD_STOP			"STOP"
#define CMD_SCAN_ACTIVE			"SCAN-ACTIVE"
#define CMD_SCAN_PASSIVE		"SCAN-PASSIVE"
#define CMD_RSSI			"RSSI"
=======
#define CMD_START				"START"
#define CMD_STOP				"STOP"
#define CMD_SCAN_ACTIVE			"SCAN-ACTIVE"
#define CMD_SCAN_PASSIVE		"SCAN-PASSIVE"
#define CMD_RSSI				"RSSI"
>>>>>>> 1b7fd678
#define CMD_LINKSPEED			"LINKSPEED"
#define CMD_RXFILTER_START		"RXFILTER-START"
#define CMD_RXFILTER_STOP		"RXFILTER-STOP"
#define CMD_RXFILTER_ADD		"RXFILTER-ADD"
#define CMD_RXFILTER_REMOVE		"RXFILTER-REMOVE"
<<<<<<< HEAD
#define CMD_BTCOEXSCAN_START		"BTCOEXSCAN-START"
=======
#define CMD_BTCOEXSCAN_START	"BTCOEXSCAN-START"
>>>>>>> 1b7fd678
#define CMD_BTCOEXSCAN_STOP		"BTCOEXSCAN-STOP"
#define CMD_BTCOEXMODE			"BTCOEXMODE"
#define CMD_SETSUSPENDOPT		"SETSUSPENDOPT"
#define CMD_P2P_DEV_ADDR		"P2P_DEV_ADDR"
#define CMD_SETFWPATH			"SETFWPATH"
<<<<<<< HEAD
#define CMD_SETBAND			"SETBAND"
#define CMD_GETBAND			"GETBAND"
#define CMD_COUNTRY			"COUNTRY"
#define CMD_P2P_SET_NOA			"P2P_SET_NOA"
#define CMD_P2P_GET_NOA			"P2P_GET_NOA"
#define CMD_P2P_SET_PS			"P2P_SET_PS"
#define CMD_SET_AP_WPS_P2P_IE 		"SET_AP_WPS_P2P_IE"
=======
#define CMD_SETBAND				"SETBAND"
#define CMD_GETBAND				"GETBAND"
#define CMD_COUNTRY				"COUNTRY"
#define CMD_P2P_SET_NOA			"P2P_SET_NOA"
#define CMD_P2P_SET_PS			"P2P_SET_PS"
#define CMD_SET_AP_WPS_P2P_IE	"SET_AP_WPS_P2P_IE"
>>>>>>> 1b7fd678


#ifdef PNO_SUPPORT
#define CMD_PNOSSIDCLR_SET	"PNOSSIDCLR"
#define CMD_PNOSETUP_SET	"PNOSETUP "
#define CMD_PNOENABLE_SET	"PNOFORCE"
#define CMD_PNODEBUG_SET	"PNODEBUG"

#define PNO_TLV_PREFIX			'S'
#define PNO_TLV_VERSION			'1'
#define PNO_TLV_SUBVERSION 		'2'
#define PNO_TLV_RESERVED		'0'
#define PNO_TLV_TYPE_SSID_IE		'S'
#define PNO_TLV_TYPE_TIME		'T'
#define PNO_TLV_FREQ_REPEAT		'R'
#define PNO_TLV_FREQ_EXPO_MAX		'M'

typedef struct cmd_tlv {
	char prefix;
	char version;
	char subver;
	char reserved;
} cmd_tlv_t;
#endif /* PNO_SUPPORT */

typedef struct android_wifi_priv_cmd {
	char *buf;
	int used_len;
	int total_len;
} android_wifi_priv_cmd;

/**
 * Extern function declarations (TODO: move them to dhd_linux.h)
 */
void dhd_customer_gpio_wlan_ctrl(int onoff);
uint dhd_dev_reset(struct net_device *dev, uint8 flag);
void dhd_dev_init_ioctl(struct net_device *dev);
#ifdef WL_CFG80211
int wl_cfg80211_get_p2p_dev_addr(struct net_device *net, struct ether_addr *p2pdev_addr);
int wl_cfg80211_set_btcoex_dhcp(struct net_device *dev, char *command);
#else
int wl_cfg80211_get_p2p_dev_addr(struct net_device *net, struct ether_addr *p2pdev_addr)
{ return 0; }
int wl_cfg80211_set_p2p_noa(struct net_device *net, char* buf, int len)
{ return 0; }
int wl_cfg80211_get_p2p_noa(struct net_device *net, char* buf, int len)
{ return 0; }
int wl_cfg80211_set_p2p_ps(struct net_device *net, char* buf, int len)
{ return 0; }
#endif
extern int dhd_os_check_if_up(void *dhdp);
extern void *bcmsdh_get_drvdata(void);

extern bool ap_fw_loaded;
#ifdef CUSTOMER_HW3
extern char iface_name[IFNAMSIZ];
#endif

/**
 * Local (static) functions and variables
 */

/* Initialize g_wifi_on to 1 so dhd_bus_start will be called for the first
 * time (only) in dhd_open, subsequential wifi on will be handled by
 * wl_android_wifi_on
 */
static int g_wifi_on = TRUE;

/**
 * Local (static) function definitions
 */
static int wl_android_get_link_speed(struct net_device *net, char *command, int total_len)
{
	int link_speed;
	int bytes_written;
	int error;

	error = wldev_get_link_speed(net, &link_speed);
	if (error)
		return -1;

	/* Convert Kbps to Android Mbps */
	link_speed = link_speed / 1000;
	bytes_written = snprintf(command, total_len, "LinkSpeed %d", link_speed);
	DHD_INFO(("%s: command result is %s\n", __FUNCTION__, command));
	return bytes_written;
}

static int wl_android_get_rssi(struct net_device *net, char *command, int total_len)
{
	wlc_ssid_t ssid = {0};
	int rssi;
	int bytes_written = 0;
	int error;

	error = wldev_get_rssi(net, &rssi);
	if (error)
		return -1;

	error = wldev_get_ssid(net, &ssid);
	if (error)
		return -1;
	if ((ssid.SSID_len == 0) || (ssid.SSID_len > DOT11_MAX_SSID_LEN)) {
		DHD_ERROR(("%s: wldev_get_ssid failed\n", __FUNCTION__));
	} else {
		memcpy(command, ssid.SSID, ssid.SSID_len);
		bytes_written = ssid.SSID_len;
	}
	bytes_written += snprintf(&command[bytes_written], total_len, " rssi %d", rssi);
	DHD_INFO(("%s: command result is %s (%d)\n", __FUNCTION__, command, bytes_written));
	return bytes_written;
}

static int wl_android_set_suspendopt(struct net_device *dev, char *command, int total_len)
{
	int suspend_flag;
	int ret_now;
	int ret = 0;

	suspend_flag = *(command + strlen(CMD_SETSUSPENDOPT) + 1) - '0';

	if (suspend_flag != 0)
		suspend_flag = 1;
	ret_now = net_os_set_suspend_disable(dev, suspend_flag);

	if (ret_now != suspend_flag) {
		if (!(ret = net_os_set_suspend(dev, ret_now)))
			DHD_INFO(("%s: Suspend Flag %d -> %d\n",
				__FUNCTION__, ret_now, suspend_flag));
		else
			DHD_ERROR(("%s: failed %d\n", __FUNCTION__, ret));
	}
	return ret;
}

static int wl_android_get_band(struct net_device *dev, char *command, int total_len)
{
	uint band;
	int bytes_written;
	int error;

	error = wldev_get_band(dev, &band);
	if (error)
		return -1;
	bytes_written = snprintf(command, total_len, "Band %d", band);
	return bytes_written;
}

#ifdef PNO_SUPPORT
static int wl_android_set_pno_setup(struct net_device *dev, char *command, int total_len)
{
	wlc_ssid_t ssids_local[MAX_PFN_LIST_COUNT];
	int res = -1;
	int nssid = 0;
	cmd_tlv_t *cmd_tlv_temp;
	char *str_ptr;
	int tlv_size_left;
	int pno_time = 0;
	int pno_repeat = 0;
	int pno_freq_expo_max = 0;

#ifdef PNO_SET_DEBUG
	int i;
	char pno_in_example[] = {
		'P', 'N', 'O', 'S', 'E', 'T', 'U', 'P', ' ',
		'S', '1', '2', '0',
		'S',
		0x05,
		'd', 'l', 'i', 'n', 'k',
		'S',
		0x04,
		'G', 'O', 'O', 'G',
		'T',
		'0', 'B',
		'R',
		'2',
		'M',
		'2',
		0x00
		};
#endif /* PNO_SET_DEBUG */

	DHD_INFO(("%s: command=%s, len=%d\n", __FUNCTION__, command, total_len));

	if (total_len < (strlen(CMD_PNOSETUP_SET) + sizeof(cmd_tlv_t))) {
		DHD_ERROR(("%s argument=%d less min size\n", __FUNCTION__, total_len));
		goto exit_proc;
	}

<<<<<<< HEAD

=======
>>>>>>> 1b7fd678
#ifdef PNO_SET_DEBUG
	memcpy(command, pno_in_example, sizeof(pno_in_example));
	for (i = 0; i < sizeof(pno_in_example); i++)
		printf("%02X ", command[i]);
	printf("\n");
	total_len = sizeof(pno_in_example);
#endif

	str_ptr = command + strlen(CMD_PNOSETUP_SET);
	tlv_size_left = total_len - strlen(CMD_PNOSETUP_SET);

	cmd_tlv_temp = (cmd_tlv_t *)str_ptr;
	memset(ssids_local, 0, sizeof(ssids_local));

	if ((cmd_tlv_temp->prefix == PNO_TLV_PREFIX) &&
		(cmd_tlv_temp->version == PNO_TLV_VERSION) &&
		(cmd_tlv_temp->subver == PNO_TLV_SUBVERSION)) {

		str_ptr += sizeof(cmd_tlv_t);
		tlv_size_left -= sizeof(cmd_tlv_t);

		if ((nssid = wl_iw_parse_ssid_list_tlv(&str_ptr, ssids_local,
			MAX_PFN_LIST_COUNT, &tlv_size_left)) <= 0) {
			DHD_ERROR(("SSID is not presented or corrupted ret=%d\n", nssid));
			goto exit_proc;
		} else {
			if ((str_ptr[0] != PNO_TLV_TYPE_TIME) || (tlv_size_left <= 1)) {
				DHD_ERROR(("%s scan duration corrupted field size %d\n",
					__FUNCTION__, tlv_size_left));
				goto exit_proc;
			}
			str_ptr++;
			pno_time = simple_strtoul(str_ptr, &str_ptr, 16);
			DHD_INFO(("%s: pno_time=%d\n", __FUNCTION__, pno_time));

			if (str_ptr[0] != 0) {
				if ((str_ptr[0] != PNO_TLV_FREQ_REPEAT)) {
					DHD_ERROR(("%s pno repeat : corrupted field\n",
						__FUNCTION__));
					goto exit_proc;
				}
				str_ptr++;
				pno_repeat = simple_strtoul(str_ptr, &str_ptr, 16);
				DHD_INFO(("%s :got pno_repeat=%d\n", __FUNCTION__, pno_repeat));
				if (str_ptr[0] != PNO_TLV_FREQ_EXPO_MAX) {
					DHD_ERROR(("%s FREQ_EXPO_MAX corrupted field size\n",
						__FUNCTION__));
					goto exit_proc;
				}
				str_ptr++;
				pno_freq_expo_max = simple_strtoul(str_ptr, &str_ptr, 16);
				DHD_INFO(("%s: pno_freq_expo_max=%d\n",
					__FUNCTION__, pno_freq_expo_max));
			}
		}
	} else {
		DHD_ERROR(("%s get wrong TLV command\n", __FUNCTION__));
		goto exit_proc;
	}

	res = dhd_dev_pno_set(dev, ssids_local, nssid, pno_time, pno_repeat, pno_freq_expo_max);

exit_proc:
	return res;
}
#endif /* PNO_SUPPORT */

static int wl_android_get_p2p_dev_addr(struct net_device *ndev, char *command, int total_len)
{
	int ret;
	int bytes_written = 0;

	ret = wl_cfg80211_get_p2p_dev_addr(ndev, (struct ether_addr*)command);
	if (ret)
		return 0;
	bytes_written = sizeof(struct ether_addr);
	return bytes_written;
}

/**
 * Global function definitions (declared in wl_android.h)
 */

int wl_android_wifi_on(struct net_device *dev)
{
	int ret = 0;

	printk("%s in\n", __FUNCTION__);
	if (!dev) {
		DHD_ERROR(("%s: dev is null\n", __FUNCTION__));
		return -EINVAL;
	}

	dhd_net_if_lock(dev);
	if (!g_wifi_on) {
		dhd_customer_gpio_wlan_ctrl(WLAN_RESET_ON);
		sdioh_start(NULL, 0);
		ret = dhd_dev_reset(dev, FALSE);
		sdioh_start(NULL, 1);
		if (!ret)
			dhd_dev_init_ioctl(dev);
		g_wifi_on = 1;
	}
	dhd_net_if_unlock(dev);

	return ret;
}

int wl_android_wifi_off(struct net_device *dev)
{
	int ret = 0;

	printk("%s in\n", __FUNCTION__);
	if (!dev) {
		DHD_TRACE(("%s: dev is null\n", __FUNCTION__));
		return -EINVAL;
	}

	dhd_net_if_lock(dev);
	if (g_wifi_on) {
		ret = dhd_dev_reset(dev, TRUE);
		sdioh_stop(NULL);
		dhd_customer_gpio_wlan_ctrl(WLAN_RESET_OFF);
		g_wifi_on = 0;
	}
	dhd_net_if_unlock(dev);

	return ret;
}

static int wl_android_set_fwpath(struct net_device *net, char *command, int total_len)
{
	if ((strlen(command) - strlen(CMD_SETFWPATH)) > MOD_PARAM_PATHLEN)
		return -1;
	bcm_strncpy_s(fw_path, sizeof(fw_path),
		command + strlen(CMD_SETFWPATH) + 1, MOD_PARAM_PATHLEN - 1);
	if (strstr(fw_path, "apsta") != NULL) {
		DHD_INFO(("GOT APSTA FIRMWARE\n"));
		ap_fw_loaded = TRUE;
	} else {
		DHD_INFO(("GOT STA FIRMWARE\n"));
		ap_fw_loaded = FALSE;
	}
	return 0;
}

int wl_android_priv_cmd(struct net_device *net, struct ifreq *ifr, int cmd)
{
	int ret = 0;
	char *command = NULL;
	int bytes_written = 0;
	android_wifi_priv_cmd priv_cmd;

	net_os_wake_lock(net);

	if (!ifr->ifr_data) {
		ret = -EINVAL;
		goto exit;
	}
	if (copy_from_user(&priv_cmd, ifr->ifr_data, sizeof(android_wifi_priv_cmd))) {
		ret = -EFAULT;
		goto exit;
	}
	command = kmalloc(priv_cmd.total_len, GFP_KERNEL);
	if (!command)
	{
		DHD_ERROR(("%s: failed to allocate memory\n", __FUNCTION__));
		ret = -ENOMEM;
		goto exit;
	}
	if (copy_from_user(command, priv_cmd.buf, priv_cmd.total_len)) {
		ret = -EFAULT;
		goto exit;
	}

	DHD_INFO(("%s: Android private cmd \"%s\" on %s\n", __FUNCTION__, command, ifr->ifr_name));

	if (strnicmp(command, CMD_START, strlen(CMD_START)) == 0) {
		DHD_INFO(("%s, Received regular START command\n", __FUNCTION__));
		bytes_written = wl_android_wifi_on(net);
	}
	else if (strnicmp(command, CMD_SETFWPATH, strlen(CMD_SETFWPATH)) == 0) {
		bytes_written = wl_android_set_fwpath(net, command, priv_cmd.total_len);
	}

	if (!g_wifi_on) {
		DHD_ERROR(("%s: Ignore private cmd \"%s\" - iface %s is down\n",
			__FUNCTION__, command, ifr->ifr_name));
		ret = 0;
		goto exit;
	}

	if (strnicmp(command, CMD_STOP, strlen(CMD_STOP)) == 0) {
		bytes_written = wl_android_wifi_off(net);
	}
	else if (strnicmp(command, CMD_SCAN_ACTIVE, strlen(CMD_SCAN_ACTIVE)) == 0) {
		/* TBD: SCAN-ACTIVE */
	}
	else if (strnicmp(command, CMD_SCAN_PASSIVE, strlen(CMD_SCAN_PASSIVE)) == 0) {
		/* TBD: SCAN-PASSIVE */
	}
	else if (strnicmp(command, CMD_RSSI, strlen(CMD_RSSI)) == 0) {
		bytes_written = wl_android_get_rssi(net, command, priv_cmd.total_len);
	}
	else if (strnicmp(command, CMD_LINKSPEED, strlen(CMD_LINKSPEED)) == 0) {
		bytes_written = wl_android_get_link_speed(net, command, priv_cmd.total_len);
	}
	else if (strnicmp(command, CMD_RXFILTER_START, strlen(CMD_RXFILTER_START)) == 0) {
		bytes_written = net_os_set_packet_filter(net, 1);
	}
	else if (strnicmp(command, CMD_RXFILTER_STOP, strlen(CMD_RXFILTER_STOP)) == 0) {
		bytes_written = net_os_set_packet_filter(net, 0);
	}
	else if (strnicmp(command, CMD_RXFILTER_ADD, strlen(CMD_RXFILTER_ADD)) == 0) {
		int filter_num = *(command + strlen(CMD_RXFILTER_ADD) + 1) - '0';
		bytes_written = net_os_rxfilter_add_remove(net, TRUE, filter_num);
	}
	else if (strnicmp(command, CMD_RXFILTER_REMOVE, strlen(CMD_RXFILTER_REMOVE)) == 0) {
		int filter_num = *(command + strlen(CMD_RXFILTER_REMOVE) + 1) - '0';
		bytes_written = net_os_rxfilter_add_remove(net, FALSE, filter_num);
	}
	else if (strnicmp(command, CMD_BTCOEXSCAN_START, strlen(CMD_BTCOEXSCAN_START)) == 0) {
		/* TBD: BTCOEXSCAN-START */
	}
	else if (strnicmp(command, CMD_BTCOEXSCAN_STOP, strlen(CMD_BTCOEXSCAN_STOP)) == 0) {
		/* TBD: BTCOEXSCAN-STOP */
	}
	else if (strnicmp(command, CMD_BTCOEXMODE, strlen(CMD_BTCOEXMODE)) == 0) {
		uint mode = *(command + strlen(CMD_BTCOEXMODE) + 1) - '0';

		if (mode == 1)
			net_os_set_packet_filter(net, 0); /* DHCP starts */
		else
			net_os_set_packet_filter(net, 1); /* DHCP ends */
#ifdef WL_CFG80211
		bytes_written = wl_cfg80211_set_btcoex_dhcp(net, command);
#endif
	}
	else if (strnicmp(command, CMD_SETSUSPENDOPT, strlen(CMD_SETSUSPENDOPT)) == 0) {
		bytes_written = wl_android_set_suspendopt(net, command, priv_cmd.total_len);
	}
	else if (strnicmp(command, CMD_SETBAND, strlen(CMD_SETBAND)) == 0) {
		uint band = *(command + strlen(CMD_SETBAND) + 1) - '0';
		bytes_written = wldev_set_band(net, band);
	}
	else if (strnicmp(command, CMD_GETBAND, strlen(CMD_GETBAND)) == 0) {
		bytes_written = wl_android_get_band(net, command, priv_cmd.total_len);
	}
	else if (strnicmp(command, CMD_COUNTRY, strlen(CMD_COUNTRY)) == 0) {
		char *country_code = command + strlen(CMD_COUNTRY) + 1;
		bytes_written = wldev_set_country(net, country_code);
	}
#ifdef PNO_SUPPORT
	else if (strnicmp(command, CMD_PNOSSIDCLR_SET, strlen(CMD_PNOSSIDCLR_SET)) == 0) {
		bytes_written = dhd_dev_pno_reset(net);
	}
	else if (strnicmp(command, CMD_PNOSETUP_SET, strlen(CMD_PNOSETUP_SET)) == 0) {
		bytes_written = wl_android_set_pno_setup(net, command, priv_cmd.total_len);
	}
	else if (strnicmp(command, CMD_PNOENABLE_SET, strlen(CMD_PNOENABLE_SET)) == 0) {
		uint pfn_enabled = *(command + strlen(CMD_PNOENABLE_SET) + 1) - '0';
		bytes_written = dhd_dev_pno_enable(net, pfn_enabled);
	}
#endif
	else if (strnicmp(command, CMD_P2P_DEV_ADDR, strlen(CMD_P2P_DEV_ADDR)) == 0) {
		bytes_written = wl_android_get_p2p_dev_addr(net, command, priv_cmd.total_len);
	}
	else if (strnicmp(command, CMD_P2P_SET_NOA, strlen(CMD_P2P_SET_NOA)) == 0) {
		int skip = strlen(CMD_P2P_SET_NOA) + 1;
		bytes_written = wl_cfg80211_set_p2p_noa(net, command + skip,
			priv_cmd.total_len - skip);
	}
<<<<<<< HEAD
	else if (strnicmp(command, CMD_P2P_GET_NOA, strlen(CMD_P2P_GET_NOA)) == 0) {
		bytes_written = wl_cfg80211_get_p2p_noa(net, command, priv_cmd.total_len);
	}
=======
>>>>>>> 1b7fd678
	else if (strnicmp(command, CMD_P2P_SET_PS, strlen(CMD_P2P_SET_PS)) == 0) {
		int skip = strlen(CMD_P2P_SET_PS) + 1;
		bytes_written = wl_cfg80211_set_p2p_ps(net, command + skip,
			priv_cmd.total_len - skip);
	}
#ifdef WL_CFG80211
	else if (strnicmp(command, CMD_SET_AP_WPS_P2P_IE,
		strlen(CMD_SET_AP_WPS_P2P_IE)) == 0) {
		int skip = strlen(CMD_SET_AP_WPS_P2P_IE) + 3;
		bytes_written = wl_cfg80211_set_wps_p2p_ie(net, command + skip,
			priv_cmd.total_len - skip, *(command + skip - 2) - '0');
	}
#endif /* WL_CFG80211 */
	else {
		DHD_ERROR(("Unknown PRIVATE command %s - ignored\n", command));
		snprintf(command, 3, "OK");
		bytes_written = strlen("OK");
	}

	if (bytes_written >= 0) {
		if ((bytes_written == 0) && (priv_cmd.total_len > 0))
			command[0] = '\0';
		if (bytes_written >= priv_cmd.total_len) {
			DHD_ERROR(("%s: bytes_written = %d\n", __FUNCTION__, bytes_written));
			bytes_written = priv_cmd.total_len;
		} else {
			bytes_written++;
		}
		priv_cmd.used_len = bytes_written;
		if (copy_to_user(priv_cmd.buf, command, bytes_written)) {
			DHD_ERROR(("%s: failed to copy data to user buffer\n", __FUNCTION__));
			ret = -EFAULT;
		}
	}
	else {
		ret = bytes_written;
	}

exit:
	net_os_wake_unlock(net);
	if (command) {
		kfree(command);
	}

	return ret;
}

int wl_android_init(void)
{
	int ret = 0;

	dhd_msg_level = DHD_ERROR_VAL;
#ifdef ENABLE_INSMOD_NO_FW_LOAD
	dhd_download_fw_on_driverload = FALSE;
#endif /* ENABLE_INSMOD_NO_FW_LOAD */
<<<<<<< HEAD
#ifdef CUSTOMER_HW3
	if (!iface_name[0]) {
		memset(iface_name, 0, IFNAMSIZ);
		bcm_strncpy_s(iface_name, IFNAMSIZ, "wlan", IFNAMSIZ);
		DHD_INFO(("wl_android_init \n"));
=======
#ifdef CUSTOMER_HW2
	if (!iface_name[0]) {
		memset(iface_name, 0, IFNAMSIZ);
		bcm_strncpy_s(iface_name, IFNAMSIZ, "wlan", IFNAMSIZ);
>>>>>>> 1b7fd678
	}
#endif /* CUSTOMER_HW2 */
	return ret;
}

int wl_android_exit(void)
{
	int ret = 0;

	return ret;
}

void wl_android_post_init(void)
{
	if (!dhd_download_fw_on_driverload) {
		/* Call customer gpio to turn off power with WL_REG_ON signal */
		dhd_customer_gpio_wlan_ctrl(WLAN_RESET_OFF);
		g_wifi_on = 0;
	}
}
/**
 * Functions for Android WiFi card detection
 */
#if defined(CONFIG_WIFI_CONTROL_FUNC)

static int g_wifidev_registered = 0;
static struct semaphore wifi_control_sem;
static struct wifi_platform_data *wifi_control_data = NULL;
static struct resource *wifi_irqres = NULL;

static int wifi_add_dev(void);
static void wifi_del_dev(void);

int wl_android_wifictrl_func_add(void)
{
	int ret = 0;
	sema_init(&wifi_control_sem, 0);

	ret = wifi_add_dev();
	if (ret) {
		DHD_ERROR(("%s: platform_driver_register failed\n", __FUNCTION__));
		return ret;
	}
	g_wifidev_registered = 1;

	/* Waiting callback after platform_driver_register is done or exit with error */
	if (down_timeout(&wifi_control_sem,  msecs_to_jiffies(1000)) != 0) {
		ret = -EINVAL;
		DHD_ERROR(("%s: platform_driver_register timeout\n", __FUNCTION__));
	}

	return ret;
}

void wl_android_wifictrl_func_del(void)
{
	if (g_wifidev_registered)
	{
		wifi_del_dev();
		g_wifidev_registered = 0;
	}
}

void *wl_android_prealloc(int section, unsigned long size)
{
	void *alloc_ptr = NULL;
	if (wifi_control_data && wifi_control_data->mem_prealloc) {
		alloc_ptr = wifi_control_data->mem_prealloc(section, size);
		if (alloc_ptr) {
			DHD_INFO(("success alloc section %d\n", section));
			if (size != 0L)
				bzero(alloc_ptr, size);
			return alloc_ptr;
		}
	}

	DHD_ERROR(("can't alloc section %d\n", section));
	return NULL;
}

int wifi_get_irq_number(unsigned long *irq_flags_ptr)
{
	if (wifi_irqres) {
		*irq_flags_ptr = wifi_irqres->flags & IRQF_TRIGGER_MASK;
		return (int)wifi_irqres->start;
	}
#ifdef CUSTOM_OOB_GPIO_NUM
	return CUSTOM_OOB_GPIO_NUM;
#else
	return -1;
#endif
}

int wifi_set_power(int on, unsigned long msec)
{
	DHD_ERROR(("%s = %d\n", __FUNCTION__, on));
	if (wifi_control_data && wifi_control_data->set_power) {
		wifi_control_data->set_power(on);
	}
	if (msec)
		msleep(msec);
	return 0;
}

#if (LINUX_VERSION_CODE >= KERNEL_VERSION(2, 6, 35))
int wifi_get_mac_addr(unsigned char *buf)
{
	DHD_ERROR(("%s\n", __FUNCTION__));
	if (!buf)
		return -EINVAL;
	if (wifi_control_data && wifi_control_data->get_mac_addr) {
		return wifi_control_data->get_mac_addr(buf);
	}
	return -EOPNOTSUPP;
}
#endif /* (LINUX_VERSION_CODE >= KERNEL_VERSION(2, 6, 35)) */

#if (LINUX_VERSION_CODE >= KERNEL_VERSION(2, 6, 39))
void *wifi_get_country_code(char *ccode)
{
	DHD_TRACE(("%s\n", __FUNCTION__));
	if (!ccode)
		return NULL;
	if (wifi_control_data && wifi_control_data->get_country_code) {
		return wifi_control_data->get_country_code(ccode);
	}
	return NULL;
}
#endif /* (LINUX_VERSION_CODE >= KERNEL_VERSION(2, 6, 39)) */

static int wifi_set_carddetect(int on)
{
	DHD_ERROR(("%s = %d\n", __FUNCTION__, on));
	if (wifi_control_data && wifi_control_data->set_carddetect) {
		wifi_control_data->set_carddetect(on);
	}
	return 0;
}

static int wifi_probe(struct platform_device *pdev)
{
	struct wifi_platform_data *wifi_ctrl =
		(struct wifi_platform_data *)(pdev->dev.platform_data);

	DHD_ERROR(("## %s\n", __FUNCTION__));
	wifi_irqres = platform_get_resource_byname(pdev, IORESOURCE_IRQ, "bcmdhd_wlan_irq");
	if (wifi_irqres == NULL)
		wifi_irqres = platform_get_resource_byname(pdev,
			IORESOURCE_IRQ, "bcm4329_wlan_irq");
	wifi_control_data = wifi_ctrl;

	wifi_set_power(1, 0);	/* Power On */
	wifi_set_carddetect(1);	/* CardDetect (0->1) */

	up(&wifi_control_sem);
	return 0;
}

static int wifi_remove(struct platform_device *pdev)
{
	struct wifi_platform_data *wifi_ctrl =
		(struct wifi_platform_data *)(pdev->dev.platform_data);

	DHD_ERROR(("## %s\n", __FUNCTION__));
	wifi_control_data = wifi_ctrl;

	wifi_set_power(0, 0);	/* Power Off */
	wifi_set_carddetect(0);	/* CardDetect (1->0) */

	up(&wifi_control_sem);
	return 0;
}

static int wifi_suspend(struct platform_device *pdev, pm_message_t state)
{
	DHD_TRACE(("##> %s\n", __FUNCTION__));
#if (LINUX_VERSION_CODE <= KERNEL_VERSION(2, 6, 39)) && defined(OOB_INTR_ONLY)
	bcmsdh_oob_intr_set(0);
#endif
	return 0;
}

static int wifi_resume(struct platform_device *pdev)
{
	DHD_TRACE(("##> %s\n", __FUNCTION__));
#if (LINUX_VERSION_CODE <= KERNEL_VERSION(2, 6, 39)) && defined(OOB_INTR_ONLY)
	if (dhd_os_check_if_up(bcmsdh_get_drvdata()))
		bcmsdh_oob_intr_set(1);
#endif
	return 0;
}

static struct platform_driver wifi_device = {
	.probe          = wifi_probe,
	.remove         = wifi_remove,
	.suspend        = wifi_suspend,
	.resume         = wifi_resume,
	.driver         = {
	.name   = "bcmdhd_wlan",
	}
};

static struct platform_driver wifi_device_legacy = {
	.probe          = wifi_probe,
	.remove         = wifi_remove,
	.suspend        = wifi_suspend,
	.resume         = wifi_resume,
	.driver         = {
	.name   = "bcm4329_wlan",
	}
};

static int wifi_add_dev(void)
{
	DHD_TRACE(("## Calling platform_driver_register\n"));
	platform_driver_register(&wifi_device);
	platform_driver_register(&wifi_device_legacy);
	return 0;
}

static void wifi_del_dev(void)
{
	DHD_TRACE(("## Unregister platform_driver_register\n"));
	platform_driver_unregister(&wifi_device);
	platform_driver_unregister(&wifi_device_legacy);
}
#endif /* defined(CONFIG_WIFI_CONTROL_FUNC) */<|MERGE_RESOLUTION|>--- conflicted
+++ resolved
@@ -53,35 +53,22 @@
  * so they can be updated easily in the future (if needed)
  */
 
-<<<<<<< HEAD
 #define CMD_START			"START"
 #define CMD_STOP			"STOP"
 #define CMD_SCAN_ACTIVE			"SCAN-ACTIVE"
 #define CMD_SCAN_PASSIVE		"SCAN-PASSIVE"
 #define CMD_RSSI			"RSSI"
-=======
-#define CMD_START				"START"
-#define CMD_STOP				"STOP"
-#define CMD_SCAN_ACTIVE			"SCAN-ACTIVE"
-#define CMD_SCAN_PASSIVE		"SCAN-PASSIVE"
-#define CMD_RSSI				"RSSI"
->>>>>>> 1b7fd678
 #define CMD_LINKSPEED			"LINKSPEED"
 #define CMD_RXFILTER_START		"RXFILTER-START"
 #define CMD_RXFILTER_STOP		"RXFILTER-STOP"
 #define CMD_RXFILTER_ADD		"RXFILTER-ADD"
 #define CMD_RXFILTER_REMOVE		"RXFILTER-REMOVE"
-<<<<<<< HEAD
 #define CMD_BTCOEXSCAN_START		"BTCOEXSCAN-START"
-=======
-#define CMD_BTCOEXSCAN_START	"BTCOEXSCAN-START"
->>>>>>> 1b7fd678
 #define CMD_BTCOEXSCAN_STOP		"BTCOEXSCAN-STOP"
 #define CMD_BTCOEXMODE			"BTCOEXMODE"
 #define CMD_SETSUSPENDOPT		"SETSUSPENDOPT"
 #define CMD_P2P_DEV_ADDR		"P2P_DEV_ADDR"
 #define CMD_SETFWPATH			"SETFWPATH"
-<<<<<<< HEAD
 #define CMD_SETBAND			"SETBAND"
 #define CMD_GETBAND			"GETBAND"
 #define CMD_COUNTRY			"COUNTRY"
@@ -89,14 +76,6 @@
 #define CMD_P2P_GET_NOA			"P2P_GET_NOA"
 #define CMD_P2P_SET_PS			"P2P_SET_PS"
 #define CMD_SET_AP_WPS_P2P_IE 		"SET_AP_WPS_P2P_IE"
-=======
-#define CMD_SETBAND				"SETBAND"
-#define CMD_GETBAND				"GETBAND"
-#define CMD_COUNTRY				"COUNTRY"
-#define CMD_P2P_SET_NOA			"P2P_SET_NOA"
-#define CMD_P2P_SET_PS			"P2P_SET_PS"
-#define CMD_SET_AP_WPS_P2P_IE	"SET_AP_WPS_P2P_IE"
->>>>>>> 1b7fd678
 
 
 #ifdef PNO_SUPPORT
@@ -286,10 +265,6 @@
 		goto exit_proc;
 	}
 
-<<<<<<< HEAD
-
-=======
->>>>>>> 1b7fd678
 #ifdef PNO_SET_DEBUG
 	memcpy(command, pno_in_example, sizeof(pno_in_example));
 	for (i = 0; i < sizeof(pno_in_example); i++)
@@ -562,12 +537,9 @@
 		bytes_written = wl_cfg80211_set_p2p_noa(net, command + skip,
 			priv_cmd.total_len - skip);
 	}
-<<<<<<< HEAD
 	else if (strnicmp(command, CMD_P2P_GET_NOA, strlen(CMD_P2P_GET_NOA)) == 0) {
 		bytes_written = wl_cfg80211_get_p2p_noa(net, command, priv_cmd.total_len);
 	}
-=======
->>>>>>> 1b7fd678
 	else if (strnicmp(command, CMD_P2P_SET_PS, strlen(CMD_P2P_SET_PS)) == 0) {
 		int skip = strlen(CMD_P2P_SET_PS) + 1;
 		bytes_written = wl_cfg80211_set_p2p_ps(net, command + skip,
@@ -623,18 +595,10 @@
 #ifdef ENABLE_INSMOD_NO_FW_LOAD
 	dhd_download_fw_on_driverload = FALSE;
 #endif /* ENABLE_INSMOD_NO_FW_LOAD */
-<<<<<<< HEAD
-#ifdef CUSTOMER_HW3
-	if (!iface_name[0]) {
-		memset(iface_name, 0, IFNAMSIZ);
-		bcm_strncpy_s(iface_name, IFNAMSIZ, "wlan", IFNAMSIZ);
-		DHD_INFO(("wl_android_init \n"));
-=======
 #ifdef CUSTOMER_HW2
 	if (!iface_name[0]) {
 		memset(iface_name, 0, IFNAMSIZ);
 		bcm_strncpy_s(iface_name, IFNAMSIZ, "wlan", IFNAMSIZ);
->>>>>>> 1b7fd678
 	}
 #endif /* CUSTOMER_HW2 */
 	return ret;
