/*
 * Linux cfg80211 driver - Android related functions
 *
 * Copyright (C) 1999-2012, Broadcom Corporation
 * 
 *      Unless you and Broadcom execute a separate written software license
 * agreement governing use of this software, this software is licensed to you
 * under the terms of the GNU General Public License version 2 (the "GPL"),
 * available at http://www.broadcom.com/licenses/GPLv2.php, with the
 * following added to such license:
 * 
 *      As a special exception, the copyright holders of this software give you
 * permission to link this software with independent modules, and to copy and
 * distribute the resulting executable under terms of your choice, provided that
 * you also meet, for each linked independent module, the terms and conditions of
 * the license of that module.  An independent module is a module which is not
 * derived from this software.  The special exception does not apply to any
 * modifications of the software.
 * 
 *      Notwithstanding the above, under no circumstances may you combine this
 * software in any way with any other Broadcom software provided under a license
 * other than the GPL, without Broadcom's express prior written consent.
 *
 * $Id: wl_android.c 323797 2012-03-27 01:27:20Z $
 */

#include <linux/module.h>
#include <linux/netdevice.h>

#include <wl_android.h>
#include <wldev_common.h>
#include <wlioctl.h>
#include <bcmutils.h>
#include <linux_osl.h>
#include <dhd_dbg.h>
#include <dngl_stats.h>
#include <dhd.h>
#include <bcmsdbus.h>
#ifdef WL_CFG80211
#include <wl_cfg80211.h>
#endif
#if defined(CONFIG_WIFI_CONTROL_FUNC)
#include <linux/platform_device.h>
#if (LINUX_VERSION_CODE >= KERNEL_VERSION(2, 6, 35))
#include <linux/wlan_plat.h>
#else
#include <linux/wifi_tiwlan.h>
#endif
#endif /* CONFIG_WIFI_CONTROL_FUNC */

/*
 * Android private command strings, PLEASE define new private commands here
 * so they can be updated easily in the future (if needed)
 */

<<<<<<< HEAD
#define CMD_START			"START"
#define CMD_STOP			"STOP"
#define CMD_SCAN_ACTIVE			"SCAN-ACTIVE"
#define CMD_SCAN_PASSIVE		"SCAN-PASSIVE"
#define CMD_RSSI			"RSSI"
#define CMD_LINKSPEED			"LINKSPEED"
#define CMD_RXFILTER_START		"RXFILTER-START"
#define CMD_RXFILTER_STOP		"RXFILTER-STOP"
#define CMD_RXFILTER_ADD		"RXFILTER-ADD"
#define CMD_RXFILTER_REMOVE		"RXFILTER-REMOVE"
#define CMD_BTCOEXSCAN_START		"BTCOEXSCAN-START"
#define CMD_BTCOEXSCAN_STOP		"BTCOEXSCAN-STOP"
#define CMD_BTCOEXMODE			"BTCOEXMODE"
#define CMD_SETSUSPENDOPT		"SETSUSPENDOPT"
#define CMD_P2P_DEV_ADDR		"P2P_DEV_ADDR"
#define CMD_SETFWPATH			"SETFWPATH"
#define CMD_SETBAND			"SETBAND"
#define CMD_GETBAND			"GETBAND"
#define CMD_COUNTRY			"COUNTRY"
#define CMD_P2P_SET_NOA			"P2P_SET_NOA"
#define CMD_P2P_GET_NOA			"P2P_GET_NOA"
#define CMD_P2P_SET_PS			"P2P_SET_PS"
=======
#define CMD_START		"START"
#define CMD_STOP		"STOP"
#define	CMD_SCAN_ACTIVE		"SCAN-ACTIVE"
#define	CMD_SCAN_PASSIVE	"SCAN-PASSIVE"
#define CMD_RSSI		"RSSI"
#define CMD_LINKSPEED		"LINKSPEED"
#define CMD_RXFILTER_START	"RXFILTER-START"
#define CMD_RXFILTER_STOP	"RXFILTER-STOP"
#define CMD_RXFILTER_ADD	"RXFILTER-ADD"
#define CMD_RXFILTER_REMOVE	"RXFILTER-REMOVE"
#define CMD_BTCOEXSCAN_START	"BTCOEXSCAN-START"
#define CMD_BTCOEXSCAN_STOP	"BTCOEXSCAN-STOP"
#define CMD_BTCOEXMODE		"BTCOEXMODE"
#define CMD_SETSUSPENDOPT	"SETSUSPENDOPT"
#define CMD_P2P_DEV_ADDR	"P2P_DEV_ADDR"
#define CMD_SETFWPATH		"SETFWPATH"
#define CMD_SETBAND		"SETBAND"
#define CMD_GETBAND		"GETBAND"
#define CMD_COUNTRY		"COUNTRY"
#define CMD_P2P_SET_NOA		"P2P_SET_NOA"
#define CMD_P2P_SET_PS		"P2P_SET_PS"
>>>>>>> 53143fd3
#define CMD_SET_AP_WPS_P2P_IE 		"SET_AP_WPS_P2P_IE"


#ifdef PNO_SUPPORT
#define CMD_PNOSSIDCLR_SET	"PNOSSIDCLR"
#define CMD_PNOSETUP_SET	"PNOSETUP "
#define CMD_PNOENABLE_SET	"PNOFORCE"
#define CMD_PNODEBUG_SET	"PNODEBUG"

#define PNO_TLV_PREFIX			'S'
#define PNO_TLV_VERSION			'1'
#define PNO_TLV_SUBVERSION 		'2'
#define PNO_TLV_RESERVED		'0'
#define PNO_TLV_TYPE_SSID_IE		'S'
#define PNO_TLV_TYPE_TIME		'T'
#define PNO_TLV_FREQ_REPEAT		'R'
#define PNO_TLV_FREQ_EXPO_MAX		'M'

typedef struct cmd_tlv {
	char prefix;
	char version;
	char subver;
	char reserved;
} cmd_tlv_t;
#endif /* PNO_SUPPORT */

typedef struct android_wifi_priv_cmd {
	char *buf;
	int used_len;
	int total_len;
} android_wifi_priv_cmd;

/**
 * Extern function declarations (TODO: move them to dhd_linux.h)
 */
void dhd_customer_gpio_wlan_ctrl(int onoff);
uint dhd_dev_reset(struct net_device *dev, uint8 flag);
void dhd_dev_init_ioctl(struct net_device *dev);
#ifdef WL_CFG80211
int wl_cfg80211_get_p2p_dev_addr(struct net_device *net, struct ether_addr *p2pdev_addr);
int wl_cfg80211_set_btcoex_dhcp(struct net_device *dev, char *command);
#else
int wl_cfg80211_get_p2p_dev_addr(struct net_device *net, struct ether_addr *p2pdev_addr)
{ return 0; }
int wl_cfg80211_set_p2p_noa(struct net_device *net, char* buf, int len)
{ return 0; }
int wl_cfg80211_get_p2p_noa(struct net_device *net, char* buf, int len)
{ return 0; }
int wl_cfg80211_set_p2p_ps(struct net_device *net, char* buf, int len)
{ return 0; }
#endif
extern int dhd_os_check_if_up(void *dhdp);
extern void *bcmsdh_get_drvdata(void);
#ifdef PROP_TXSTATUS
extern int dhd_wlfc_init(dhd_pub_t *dhd);
extern void dhd_wlfc_deinit(dhd_pub_t *dhd);
#endif

extern bool ap_fw_loaded;
#ifdef CUSTOMER_HW3
extern char iface_name[IFNAMSIZ];
#endif

/**
 * Local (static) functions and variables
 */

/* Initialize g_wifi_on to 1 so dhd_bus_start will be called for the first
 * time (only) in dhd_open, subsequential wifi on will be handled by
 * wl_android_wifi_on
 */
static int g_wifi_on = TRUE;

/**
 * Local (static) function definitions
 */
static int wl_android_get_link_speed(struct net_device *net, char *command, int total_len)
{
	int link_speed;
	int bytes_written;
	int error;

	error = wldev_get_link_speed(net, &link_speed);
	if (error)
		return -1;

	/* Convert Kbps to Android Mbps */
	link_speed = link_speed / 1000;
	bytes_written = snprintf(command, total_len, "LinkSpeed %d", link_speed);
	DHD_INFO(("%s: command result is %s\n", __FUNCTION__, command));
	return bytes_written;
}

static int wl_android_get_rssi(struct net_device *net, char *command, int total_len)
{
	wlc_ssid_t ssid = {0};
	int rssi;
	int bytes_written = 0;
	int error;

	error = wldev_get_rssi(net, &rssi);
	if (error)
		return -1;

	error = wldev_get_ssid(net, &ssid);
	if (error)
		return -1;
	if ((ssid.SSID_len == 0) || (ssid.SSID_len > DOT11_MAX_SSID_LEN)) {
		DHD_ERROR(("%s: wldev_get_ssid failed\n", __FUNCTION__));
	} else {
		memcpy(command, ssid.SSID, ssid.SSID_len);
		bytes_written = ssid.SSID_len;
	}
	bytes_written += snprintf(&command[bytes_written], total_len, " rssi %d", rssi);
	DHD_INFO(("%s: command result is %s (%d)\n", __FUNCTION__, command, bytes_written));
	return bytes_written;
}

static int wl_android_set_suspendopt(struct net_device *dev, char *command, int total_len)
{
	int suspend_flag;
	int ret_now;
	int ret = 0;

	suspend_flag = *(command + strlen(CMD_SETSUSPENDOPT) + 1) - '0';

	if (suspend_flag != 0)
		suspend_flag = 1;
	ret_now = net_os_set_suspend_disable(dev, suspend_flag);

	if (ret_now != suspend_flag) {
		if (!(ret = net_os_set_suspend(dev, ret_now)))
			DHD_INFO(("%s: Suspend Flag %d -> %d\n",
				__FUNCTION__, ret_now, suspend_flag));
		else
			DHD_ERROR(("%s: failed %d\n", __FUNCTION__, ret));
	}
	return ret;
}

static int wl_android_get_band(struct net_device *dev, char *command, int total_len)
{
	uint band;
	int bytes_written;
	int error;

	error = wldev_get_band(dev, &band);
	if (error)
		return -1;
	bytes_written = snprintf(command, total_len, "Band %d", band);
	return bytes_written;
}

#ifdef PNO_SUPPORT
static int wl_android_set_pno_setup(struct net_device *dev, char *command, int total_len)
{
	wlc_ssid_t ssids_local[MAX_PFN_LIST_COUNT];
	int res = -1;
	int nssid = 0;
	cmd_tlv_t *cmd_tlv_temp;
	char *str_ptr;
	int tlv_size_left;
	int pno_time = 0;
	int pno_repeat = 0;
	int pno_freq_expo_max = 0;

#ifdef PNO_SET_DEBUG
	int i;
	char pno_in_example[] = {
		'P', 'N', 'O', 'S', 'E', 'T', 'U', 'P', ' ',
		'S', '1', '2', '0',
		'S',
		0x05,
		'd', 'l', 'i', 'n', 'k',
		'S',
		0x04,
		'G', 'O', 'O', 'G',
		'T',
		'0', 'B',
		'R',
		'2',
		'M',
		'2',
		0x00
		};
#endif /* PNO_SET_DEBUG */

	DHD_INFO(("%s: command=%s, len=%d\n", __FUNCTION__, command, total_len));

	if (total_len < (strlen(CMD_PNOSETUP_SET) + sizeof(cmd_tlv_t))) {
		DHD_ERROR(("%s argument=%d less min size\n", __FUNCTION__, total_len));
		goto exit_proc;
	}


#ifdef PNO_SET_DEBUG
	memcpy(command, pno_in_example, sizeof(pno_in_example));
	for (i = 0; i < sizeof(pno_in_example); i++)
		printf("%02X ", command[i]);
	printf("\n");
	total_len = sizeof(pno_in_example);
#endif

	str_ptr = command + strlen(CMD_PNOSETUP_SET);
	tlv_size_left = total_len - strlen(CMD_PNOSETUP_SET);

	cmd_tlv_temp = (cmd_tlv_t *)str_ptr;
	memset(ssids_local, 0, sizeof(ssids_local));

	if ((cmd_tlv_temp->prefix == PNO_TLV_PREFIX) &&
		(cmd_tlv_temp->version == PNO_TLV_VERSION) &&
		(cmd_tlv_temp->subver == PNO_TLV_SUBVERSION)) {

		str_ptr += sizeof(cmd_tlv_t);
		tlv_size_left -= sizeof(cmd_tlv_t);

		if ((nssid = wl_iw_parse_ssid_list_tlv(&str_ptr, ssids_local,
			MAX_PFN_LIST_COUNT, &tlv_size_left)) <= 0) {
			DHD_ERROR(("SSID is not presented or corrupted ret=%d\n", nssid));
			goto exit_proc;
		} else {
			if ((str_ptr[0] != PNO_TLV_TYPE_TIME) || (tlv_size_left <= 1)) {
				DHD_ERROR(("%s scan duration corrupted field size %d\n",
					__FUNCTION__, tlv_size_left));
				goto exit_proc;
			}
			str_ptr++;
			pno_time = simple_strtoul(str_ptr, &str_ptr, 16);
			DHD_INFO(("%s: pno_time=%d\n", __FUNCTION__, pno_time));

			if (str_ptr[0] != 0) {
				if ((str_ptr[0] != PNO_TLV_FREQ_REPEAT)) {
					DHD_ERROR(("%s pno repeat : corrupted field\n",
						__FUNCTION__));
					goto exit_proc;
				}
				str_ptr++;
				pno_repeat = simple_strtoul(str_ptr, &str_ptr, 16);
				DHD_INFO(("%s :got pno_repeat=%d\n", __FUNCTION__, pno_repeat));
				if (str_ptr[0] != PNO_TLV_FREQ_EXPO_MAX) {
					DHD_ERROR(("%s FREQ_EXPO_MAX corrupted field size\n",
						__FUNCTION__));
					goto exit_proc;
				}
				str_ptr++;
				pno_freq_expo_max = simple_strtoul(str_ptr, &str_ptr, 16);
				DHD_INFO(("%s: pno_freq_expo_max=%d\n",
					__FUNCTION__, pno_freq_expo_max));
			}
		}
	} else {
		DHD_ERROR(("%s get wrong TLV command\n", __FUNCTION__));
		goto exit_proc;
	}

	res = dhd_dev_pno_set(dev, ssids_local, nssid, pno_time, pno_repeat, pno_freq_expo_max);

exit_proc:
	return res;
}
#endif /* PNO_SUPPORT */

static int wl_android_get_p2p_dev_addr(struct net_device *ndev, char *command, int total_len)
{
	int ret;
	int bytes_written = 0;

	ret = wl_cfg80211_get_p2p_dev_addr(ndev, (struct ether_addr*)command);
	if (ret)
		return 0;
	bytes_written = sizeof(struct ether_addr);
	return bytes_written;
}

/**
 * Global function definitions (declared in wl_android.h)
 */

int wl_android_wifi_on(struct net_device *dev)
{
	int ret = 0;
	int retry = POWERUP_MAX_RETRY;

	printk("%s in\n", __FUNCTION__);
	if (!dev) {
		DHD_ERROR(("%s: dev is null\n", __FUNCTION__));
		return -EINVAL;
	}

	dhd_net_if_lock(dev);
	if (!g_wifi_on) {
		do {
			dhd_customer_gpio_wlan_ctrl(WLAN_RESET_ON);
			ret = sdioh_start(NULL, 0);
			if (ret == 0)
				break;
			DHD_ERROR(("\nfailed to power up wifi chip, retry again (%d left) **\n\n",
				retry+1));
			dhd_customer_gpio_wlan_ctrl(WLAN_RESET_OFF);
		} while (retry-- >= 0);
		if (ret != 0) {
			DHD_ERROR(("\nfailed to power up wifi chip, max retry reached **\n\n"));
			goto exit;
		}
		ret = dhd_dev_reset(dev, FALSE);
		sdioh_start(NULL, 1);
		dhd_dev_init_ioctl(dev);
<<<<<<< HEAD
		g_wifi_on = 1;
=======
#ifdef PROP_TXSTATUS
		dhd_wlfc_init(bcmsdh_get_drvdata());
#endif
		g_wifi_on = TRUE;
>>>>>>> 53143fd3
	}

exit:
	dhd_net_if_unlock(dev);

	return ret;
}

int wl_android_wifi_off(struct net_device *dev)
{
	int ret = 0;

	printk("%s in\n", __FUNCTION__);
	if (!dev) {
		DHD_TRACE(("%s: dev is null\n", __FUNCTION__));
		return -EINVAL;
	}

	dhd_net_if_lock(dev);
	if (g_wifi_on) {
<<<<<<< HEAD
=======
#ifdef PROP_TXSTATUS
		dhd_wlfc_deinit(bcmsdh_get_drvdata());
#endif
>>>>>>> 53143fd3
		dhd_dev_reset(dev, 1);
		sdioh_stop(NULL);
		dhd_customer_gpio_wlan_ctrl(WLAN_RESET_OFF);
		g_wifi_on = FALSE;
	}
	dhd_net_if_unlock(dev);

	return ret;
}

static int wl_android_set_fwpath(struct net_device *net, char *command, int total_len)
{
	if ((strlen(command) - strlen(CMD_SETFWPATH)) > MOD_PARAM_PATHLEN)
		return -1;
	bcm_strncpy_s(fw_path, sizeof(fw_path),
		command + strlen(CMD_SETFWPATH) + 1, MOD_PARAM_PATHLEN - 1);
	if (strstr(fw_path, "apsta") != NULL) {
		DHD_INFO(("GOT APSTA FIRMWARE\n"));
		ap_fw_loaded = TRUE;
	} else {
		DHD_INFO(("GOT STA FIRMWARE\n"));
		ap_fw_loaded = FALSE;
	}
	return 0;
}

int wl_android_priv_cmd(struct net_device *net, struct ifreq *ifr, int cmd)
{
	int ret = 0;
	char *command = NULL;
	int bytes_written = 0;
	android_wifi_priv_cmd priv_cmd;

	net_os_wake_lock(net);

	if (!ifr->ifr_data) {
		ret = -EINVAL;
		goto exit;
	}
	if (copy_from_user(&priv_cmd, ifr->ifr_data, sizeof(android_wifi_priv_cmd))) {
		ret = -EFAULT;
		goto exit;
	}
	command = kmalloc(priv_cmd.total_len, GFP_KERNEL);
	if (!command)
	{
		DHD_ERROR(("%s: failed to allocate memory\n", __FUNCTION__));
		ret = -ENOMEM;
		goto exit;
	}
	if (copy_from_user(command, priv_cmd.buf, priv_cmd.total_len)) {
		ret = -EFAULT;
		goto exit;
	}

	DHD_INFO(("%s: Android private cmd \"%s\" on %s\n", __FUNCTION__, command, ifr->ifr_name));

	if (strnicmp(command, CMD_START, strlen(CMD_START)) == 0) {
		DHD_INFO(("%s, Received regular START command\n", __FUNCTION__));
		bytes_written = wl_android_wifi_on(net);
	}
	else if (strnicmp(command, CMD_SETFWPATH, strlen(CMD_SETFWPATH)) == 0) {
		bytes_written = wl_android_set_fwpath(net, command, priv_cmd.total_len);
	}

	if (!g_wifi_on) {
		DHD_ERROR(("%s: Ignore private cmd \"%s\" - iface %s is down\n",
			__FUNCTION__, command, ifr->ifr_name));
		ret = 0;
		goto exit;
	}

	if (strnicmp(command, CMD_STOP, strlen(CMD_STOP)) == 0) {
		bytes_written = wl_android_wifi_off(net);
	}
	else if (strnicmp(command, CMD_SCAN_ACTIVE, strlen(CMD_SCAN_ACTIVE)) == 0) {
		/* TBD: SCAN-ACTIVE */
	}
	else if (strnicmp(command, CMD_SCAN_PASSIVE, strlen(CMD_SCAN_PASSIVE)) == 0) {
		/* TBD: SCAN-PASSIVE */
	}
	else if (strnicmp(command, CMD_RSSI, strlen(CMD_RSSI)) == 0) {
		bytes_written = wl_android_get_rssi(net, command, priv_cmd.total_len);
	}
	else if (strnicmp(command, CMD_LINKSPEED, strlen(CMD_LINKSPEED)) == 0) {
		bytes_written = wl_android_get_link_speed(net, command, priv_cmd.total_len);
	}
	else if (strnicmp(command, CMD_RXFILTER_START, strlen(CMD_RXFILTER_START)) == 0) {
		bytes_written = net_os_set_packet_filter(net, 1);
	}
	else if (strnicmp(command, CMD_RXFILTER_STOP, strlen(CMD_RXFILTER_STOP)) == 0) {
		bytes_written = net_os_set_packet_filter(net, 0);
	}
	else if (strnicmp(command, CMD_RXFILTER_ADD, strlen(CMD_RXFILTER_ADD)) == 0) {
		int filter_num = *(command + strlen(CMD_RXFILTER_ADD) + 1) - '0';
		bytes_written = net_os_rxfilter_add_remove(net, TRUE, filter_num);
	}
	else if (strnicmp(command, CMD_RXFILTER_REMOVE, strlen(CMD_RXFILTER_REMOVE)) == 0) {
		int filter_num = *(command + strlen(CMD_RXFILTER_REMOVE) + 1) - '0';
		bytes_written = net_os_rxfilter_add_remove(net, FALSE, filter_num);
	}
	else if (strnicmp(command, CMD_BTCOEXSCAN_START, strlen(CMD_BTCOEXSCAN_START)) == 0) {
		/* TBD: BTCOEXSCAN-START */
	}
	else if (strnicmp(command, CMD_BTCOEXSCAN_STOP, strlen(CMD_BTCOEXSCAN_STOP)) == 0) {
		/* TBD: BTCOEXSCAN-STOP */
	}
	else if (strnicmp(command, CMD_BTCOEXMODE, strlen(CMD_BTCOEXMODE)) == 0) {
		uint mode = *(command + strlen(CMD_BTCOEXMODE) + 1) - '0';

		if (mode == 1)
			net_os_set_packet_filter(net, 0); /* DHCP starts */
		else
			net_os_set_packet_filter(net, 1); /* DHCP ends */
#ifdef WL_CFG80211
		bytes_written = wl_cfg80211_set_btcoex_dhcp(net, command);
#endif
	}
	else if (strnicmp(command, CMD_SETSUSPENDOPT, strlen(CMD_SETSUSPENDOPT)) == 0) {
		bytes_written = wl_android_set_suspendopt(net, command, priv_cmd.total_len);
	}
	else if (strnicmp(command, CMD_SETBAND, strlen(CMD_SETBAND)) == 0) {
		uint band = *(command + strlen(CMD_SETBAND) + 1) - '0';
		bytes_written = wldev_set_band(net, band);
	}
	else if (strnicmp(command, CMD_GETBAND, strlen(CMD_GETBAND)) == 0) {
		bytes_written = wl_android_get_band(net, command, priv_cmd.total_len);
	}
	else if (strnicmp(command, CMD_COUNTRY, strlen(CMD_COUNTRY)) == 0) {
		char *country_code = command + strlen(CMD_COUNTRY) + 1;
		bytes_written = wldev_set_country(net, country_code);
	}
#ifdef PNO_SUPPORT
	else if (strnicmp(command, CMD_PNOSSIDCLR_SET, strlen(CMD_PNOSSIDCLR_SET)) == 0) {
		bytes_written = dhd_dev_pno_reset(net);
	}
	else if (strnicmp(command, CMD_PNOSETUP_SET, strlen(CMD_PNOSETUP_SET)) == 0) {
		bytes_written = wl_android_set_pno_setup(net, command, priv_cmd.total_len);
	}
	else if (strnicmp(command, CMD_PNOENABLE_SET, strlen(CMD_PNOENABLE_SET)) == 0) {
		uint pfn_enabled = *(command + strlen(CMD_PNOENABLE_SET) + 1) - '0';
		bytes_written = dhd_dev_pno_enable(net, pfn_enabled);
	}
#endif
	else if (strnicmp(command, CMD_P2P_DEV_ADDR, strlen(CMD_P2P_DEV_ADDR)) == 0) {
		bytes_written = wl_android_get_p2p_dev_addr(net, command, priv_cmd.total_len);
	}
	else if (strnicmp(command, CMD_P2P_SET_NOA, strlen(CMD_P2P_SET_NOA)) == 0) {
		int skip = strlen(CMD_P2P_SET_NOA) + 1;
		bytes_written = wl_cfg80211_set_p2p_noa(net, command + skip,
			priv_cmd.total_len - skip);
	}
	else if (strnicmp(command, CMD_P2P_GET_NOA, strlen(CMD_P2P_GET_NOA)) == 0) {
		bytes_written = wl_cfg80211_get_p2p_noa(net, command, priv_cmd.total_len);
	}
	else if (strnicmp(command, CMD_P2P_SET_PS, strlen(CMD_P2P_SET_PS)) == 0) {
		int skip = strlen(CMD_P2P_SET_PS) + 1;
		bytes_written = wl_cfg80211_set_p2p_ps(net, command + skip,
			priv_cmd.total_len - skip);
	}
#ifdef WL_CFG80211
	else if (strnicmp(command, CMD_SET_AP_WPS_P2P_IE,
		strlen(CMD_SET_AP_WPS_P2P_IE)) == 0) {
		int skip = strlen(CMD_SET_AP_WPS_P2P_IE) + 3;
		bytes_written = wl_cfg80211_set_wps_p2p_ie(net, command + skip,
			priv_cmd.total_len - skip, *(command + skip - 2) - '0');
	}
#endif /* WL_CFG80211 */
	else {
		DHD_ERROR(("Unknown PRIVATE command %s - ignored\n", command));
		snprintf(command, 3, "OK");
		bytes_written = strlen("OK");
	}
	if (bytes_written >= 0) {
		if (bytes_written == 0)
			command[0] = '\0';
		if (bytes_written > priv_cmd.total_len) {
			DHD_ERROR(("%s: bytes_written = %d\n", __FUNCTION__, bytes_written));
			bytes_written = priv_cmd.total_len;
		} else {
			bytes_written++;
		}
		priv_cmd.used_len = bytes_written;
		if (copy_to_user(priv_cmd.buf, command, bytes_written)) {
			DHD_ERROR(("%s: failed to copy data to user buffer\n", __FUNCTION__));
			ret = -EFAULT;
		}
	}
	else {
		ret = bytes_written;
	}

exit:
	net_os_wake_unlock(net);
	if (command) {
		kfree(command);
	}

	return ret;
}

int wl_android_init(void)
{
	int ret = 0;

#ifdef ENABLE_INSMOD_NO_FW_LOAD
	dhd_download_fw_on_driverload = FALSE;
#endif /* ENABLE_INSMOD_NO_FW_LOAD */
#ifdef CUSTOMER_HW3
	if (!iface_name[0]) {
		memset(iface_name, 0, IFNAMSIZ);
		bcm_strncpy_s(iface_name, IFNAMSIZ, "wlan", IFNAMSIZ);
	}
#endif /* CUSTOMER_HW3 */
	return ret;
}

int wl_android_exit(void)
{
	int ret = 0;

	return ret;
}

void wl_android_post_init(void)
{
	if (!dhd_download_fw_on_driverload) {
		/* Call customer gpio to turn off power with WL_REG_ON signal */
		dhd_customer_gpio_wlan_ctrl(WLAN_RESET_OFF);
		g_wifi_on = 0;
	}
}
/**
 * Functions for Android WiFi card detection
 */
#if defined(CONFIG_WIFI_CONTROL_FUNC)

static int g_wifidev_registered = 0;
static struct semaphore wifi_control_sem;
static struct wifi_platform_data *wifi_control_data = NULL;
static struct resource *wifi_irqres = NULL;

static int wifi_add_dev(void);
static void wifi_del_dev(void);

int wl_android_wifictrl_func_add(void)
{
	int ret = 0;
	sema_init(&wifi_control_sem, 0);

	ret = wifi_add_dev();
	if (ret) {
		DHD_ERROR(("%s: platform_driver_register failed\n", __FUNCTION__));
		return ret;
	}
	g_wifidev_registered = 1;

	/* Waiting callback after platform_driver_register is done or exit with error */
	if (down_timeout(&wifi_control_sem,  msecs_to_jiffies(1000)) != 0) {
		ret = -EINVAL;
		DHD_ERROR(("%s: platform_driver_register timeout\n", __FUNCTION__));
	}

	return ret;
}

void wl_android_wifictrl_func_del(void)
{
	if (g_wifidev_registered)
	{
		wifi_del_dev();
		g_wifidev_registered = 0;
	}
}

void* wl_android_prealloc(int section, unsigned long size)
{
	void *alloc_ptr = NULL;
	if (wifi_control_data && wifi_control_data->mem_prealloc) {
		alloc_ptr = wifi_control_data->mem_prealloc(section, size);
		if (alloc_ptr) {
			DHD_INFO(("success alloc section %d\n", section));
			bzero(alloc_ptr, size);
			return alloc_ptr;
		}
	}

	DHD_ERROR(("can't alloc section %d\n", section));
	return 0;
}

int wifi_get_irq_number(unsigned long *irq_flags_ptr)
{
	if (wifi_irqres) {
		*irq_flags_ptr = wifi_irqres->flags & IRQF_TRIGGER_MASK;
		return (int)wifi_irqres->start;
	}
#ifdef CUSTOM_OOB_GPIO_NUM
	return CUSTOM_OOB_GPIO_NUM;
#else
	return -1;
#endif
}

int wifi_set_power(int on, unsigned long msec)
{
	DHD_ERROR(("%s = %d\n", __FUNCTION__, on));
	if (wifi_control_data && wifi_control_data->set_power) {
		wifi_control_data->set_power(on);
	}
	if (msec)
		mdelay(msec);
	return 0;
}

#if (LINUX_VERSION_CODE >= KERNEL_VERSION(2, 6, 35))
int wifi_get_mac_addr(unsigned char *buf)
{
	DHD_ERROR(("%s\n", __FUNCTION__));
	if (!buf)
		return -EINVAL;
	if (wifi_control_data && wifi_control_data->get_mac_addr) {
		return wifi_control_data->get_mac_addr(buf);
	}
	return -EOPNOTSUPP;
}
#endif /* (LINUX_VERSION_CODE >= KERNEL_VERSION(2, 6, 35)) */

#if (LINUX_VERSION_CODE >= KERNEL_VERSION(2, 6, 39))
void *wifi_get_country_code(char *ccode)
{
	DHD_TRACE(("%s\n", __FUNCTION__));
	if (!ccode)
		return NULL;
	if (wifi_control_data && wifi_control_data->get_country_code) {
		return wifi_control_data->get_country_code(ccode);
	}
	return NULL;
}
#endif /* (LINUX_VERSION_CODE >= KERNEL_VERSION(2, 6, 39)) */

static int wifi_set_carddetect(int on)
{
	DHD_ERROR(("%s = %d\n", __FUNCTION__, on));
	if (wifi_control_data && wifi_control_data->set_carddetect) {
		wifi_control_data->set_carddetect(on);
	}
	return 0;
}

static int wifi_probe(struct platform_device *pdev)
{
	struct wifi_platform_data *wifi_ctrl =
		(struct wifi_platform_data *)(pdev->dev.platform_data);

	wifi_irqres = platform_get_resource_byname(pdev, IORESOURCE_IRQ, "bcmdhd_wlan_irq");
	if (wifi_irqres == NULL)
		wifi_irqres = platform_get_resource_byname(pdev,
			IORESOURCE_IRQ, "bcm4329_wlan_irq");
	wifi_control_data = wifi_ctrl;
	wifi_set_power(1, 0);	/* Power On */
	wifi_set_carddetect(1);	/* CardDetect (0->1) */

	up(&wifi_control_sem);
	return 0;
}

static int wifi_remove(struct platform_device *pdev)
{
	struct wifi_platform_data *wifi_ctrl =
		(struct wifi_platform_data *)(pdev->dev.platform_data);

	DHD_ERROR(("## %s\n", __FUNCTION__));
	wifi_control_data = wifi_ctrl;

	wifi_set_power(0, 0);	/* Power Off */
	wifi_set_carddetect(0);	/* CardDetect (1->0) */

	up(&wifi_control_sem);
	return 0;
}

static int wifi_suspend(struct platform_device *pdev, pm_message_t state)
{
	DHD_TRACE(("##> %s\n", __FUNCTION__));
<<<<<<< HEAD
#if defined(OOB_INTR_ONLY)
=======
#if (LINUX_VERSION_CODE <= KERNEL_VERSION(2, 6, 39)) && defined(OOB_INTR_ONLY) && 1
>>>>>>> 53143fd3
	bcmsdh_oob_intr_set(0);
#endif /* (OOB_INTR_ONLY) */
	return 0;
}

static int wifi_resume(struct platform_device *pdev)
{
	DHD_TRACE(("##> %s\n", __FUNCTION__));
<<<<<<< HEAD
#if defined(OOB_INTR_ONLY)
=======
#if (LINUX_VERSION_CODE <= KERNEL_VERSION(2, 6, 39)) && defined(OOB_INTR_ONLY) && 1
>>>>>>> 53143fd3
	if (dhd_os_check_if_up(bcmsdh_get_drvdata()))
		bcmsdh_oob_intr_set(1);
#endif /* (OOB_INTR_ONLY) */
	return 0;
}

static struct platform_driver wifi_device = {
	.probe          = wifi_probe,
	.remove         = wifi_remove,
	.suspend        = wifi_suspend,
	.resume         = wifi_resume,
	.driver         = {
	.name   = "bcmdhd_wlan",
	}
};

static struct platform_driver wifi_device_legacy = {
	.probe          = wifi_probe,
	.remove         = wifi_remove,
	.suspend        = wifi_suspend,
	.resume         = wifi_resume,
	.driver         = {
	.name   = "bcm4329_wlan",
	}
};

static int wifi_add_dev(void)
{
	DHD_TRACE(("## Calling platform_driver_register\n"));
	platform_driver_register(&wifi_device);
	platform_driver_register(&wifi_device_legacy);
	return 0;
}

static void wifi_del_dev(void)
{
	DHD_TRACE(("## Unregister platform_driver_register\n"));
	platform_driver_unregister(&wifi_device);
	platform_driver_unregister(&wifi_device_legacy);
}
#endif /* defined(CONFIG_WIFI_CONTROL_FUNC) */<|MERGE_RESOLUTION|>--- conflicted
+++ resolved
@@ -53,30 +53,6 @@
  * so they can be updated easily in the future (if needed)
  */
 
-<<<<<<< HEAD
-#define CMD_START			"START"
-#define CMD_STOP			"STOP"
-#define CMD_SCAN_ACTIVE			"SCAN-ACTIVE"
-#define CMD_SCAN_PASSIVE		"SCAN-PASSIVE"
-#define CMD_RSSI			"RSSI"
-#define CMD_LINKSPEED			"LINKSPEED"
-#define CMD_RXFILTER_START		"RXFILTER-START"
-#define CMD_RXFILTER_STOP		"RXFILTER-STOP"
-#define CMD_RXFILTER_ADD		"RXFILTER-ADD"
-#define CMD_RXFILTER_REMOVE		"RXFILTER-REMOVE"
-#define CMD_BTCOEXSCAN_START		"BTCOEXSCAN-START"
-#define CMD_BTCOEXSCAN_STOP		"BTCOEXSCAN-STOP"
-#define CMD_BTCOEXMODE			"BTCOEXMODE"
-#define CMD_SETSUSPENDOPT		"SETSUSPENDOPT"
-#define CMD_P2P_DEV_ADDR		"P2P_DEV_ADDR"
-#define CMD_SETFWPATH			"SETFWPATH"
-#define CMD_SETBAND			"SETBAND"
-#define CMD_GETBAND			"GETBAND"
-#define CMD_COUNTRY			"COUNTRY"
-#define CMD_P2P_SET_NOA			"P2P_SET_NOA"
-#define CMD_P2P_GET_NOA			"P2P_GET_NOA"
-#define CMD_P2P_SET_PS			"P2P_SET_PS"
-=======
 #define CMD_START		"START"
 #define CMD_STOP		"STOP"
 #define	CMD_SCAN_ACTIVE		"SCAN-ACTIVE"
@@ -98,7 +74,6 @@
 #define CMD_COUNTRY		"COUNTRY"
 #define CMD_P2P_SET_NOA		"P2P_SET_NOA"
 #define CMD_P2P_SET_PS		"P2P_SET_PS"
->>>>>>> 53143fd3
 #define CMD_SET_AP_WPS_P2P_IE 		"SET_AP_WPS_P2P_IE"
 
 
@@ -158,7 +133,7 @@
 #endif
 
 extern bool ap_fw_loaded;
-#ifdef CUSTOMER_HW3
+#ifdef CUSTOMER_HW2
 extern char iface_name[IFNAMSIZ];
 #endif
 
@@ -406,14 +381,10 @@
 		ret = dhd_dev_reset(dev, FALSE);
 		sdioh_start(NULL, 1);
 		dhd_dev_init_ioctl(dev);
-<<<<<<< HEAD
-		g_wifi_on = 1;
-=======
 #ifdef PROP_TXSTATUS
 		dhd_wlfc_init(bcmsdh_get_drvdata());
 #endif
 		g_wifi_on = TRUE;
->>>>>>> 53143fd3
 	}
 
 exit:
@@ -434,12 +405,9 @@
 
 	dhd_net_if_lock(dev);
 	if (g_wifi_on) {
-<<<<<<< HEAD
-=======
 #ifdef PROP_TXSTATUS
 		dhd_wlfc_deinit(bcmsdh_get_drvdata());
 #endif
->>>>>>> 53143fd3
 		dhd_dev_reset(dev, 1);
 		sdioh_stop(NULL);
 		dhd_customer_gpio_wlan_ctrl(WLAN_RESET_OFF);
@@ -592,9 +560,6 @@
 		bytes_written = wl_cfg80211_set_p2p_noa(net, command + skip,
 			priv_cmd.total_len - skip);
 	}
-	else if (strnicmp(command, CMD_P2P_GET_NOA, strlen(CMD_P2P_GET_NOA)) == 0) {
-		bytes_written = wl_cfg80211_get_p2p_noa(net, command, priv_cmd.total_len);
-	}
 	else if (strnicmp(command, CMD_P2P_SET_PS, strlen(CMD_P2P_SET_PS)) == 0) {
 		int skip = strlen(CMD_P2P_SET_PS) + 1;
 		bytes_written = wl_cfg80211_set_p2p_ps(net, command + skip,
@@ -613,10 +578,11 @@
 		snprintf(command, 3, "OK");
 		bytes_written = strlen("OK");
 	}
+
 	if (bytes_written >= 0) {
-		if (bytes_written == 0)
+		if ((bytes_written == 0) && (priv_cmd.total_len > 0))
 			command[0] = '\0';
-		if (bytes_written > priv_cmd.total_len) {
+		if (bytes_written >= priv_cmd.total_len) {
 			DHD_ERROR(("%s: bytes_written = %d\n", __FUNCTION__, bytes_written));
 			bytes_written = priv_cmd.total_len;
 		} else {
@@ -648,12 +614,12 @@
 #ifdef ENABLE_INSMOD_NO_FW_LOAD
 	dhd_download_fw_on_driverload = FALSE;
 #endif /* ENABLE_INSMOD_NO_FW_LOAD */
-#ifdef CUSTOMER_HW3
+#ifdef CUSTOMER_HW2
 	if (!iface_name[0]) {
 		memset(iface_name, 0, IFNAMSIZ);
 		bcm_strncpy_s(iface_name, IFNAMSIZ, "wlan", IFNAMSIZ);
 	}
-#endif /* CUSTOMER_HW3 */
+#endif /* CUSTOMER_HW2 */
 	return ret;
 }
 
@@ -722,13 +688,14 @@
 		alloc_ptr = wifi_control_data->mem_prealloc(section, size);
 		if (alloc_ptr) {
 			DHD_INFO(("success alloc section %d\n", section));
-			bzero(alloc_ptr, size);
+			if (size != 0L)
+				bzero(alloc_ptr, size);
 			return alloc_ptr;
 		}
 	}
 
 	DHD_ERROR(("can't alloc section %d\n", section));
-	return 0;
+	return NULL;
 }
 
 int wifi_get_irq_number(unsigned long *irq_flags_ptr)
@@ -751,7 +718,7 @@
 		wifi_control_data->set_power(on);
 	}
 	if (msec)
-		mdelay(msec);
+		msleep(msec);
 	return 0;
 }
 
@@ -825,11 +792,7 @@
 static int wifi_suspend(struct platform_device *pdev, pm_message_t state)
 {
 	DHD_TRACE(("##> %s\n", __FUNCTION__));
-<<<<<<< HEAD
-#if defined(OOB_INTR_ONLY)
-=======
 #if (LINUX_VERSION_CODE <= KERNEL_VERSION(2, 6, 39)) && defined(OOB_INTR_ONLY) && 1
->>>>>>> 53143fd3
 	bcmsdh_oob_intr_set(0);
 #endif /* (OOB_INTR_ONLY) */
 	return 0;
@@ -838,11 +801,7 @@
 static int wifi_resume(struct platform_device *pdev)
 {
 	DHD_TRACE(("##> %s\n", __FUNCTION__));
-<<<<<<< HEAD
-#if defined(OOB_INTR_ONLY)
-=======
 #if (LINUX_VERSION_CODE <= KERNEL_VERSION(2, 6, 39)) && defined(OOB_INTR_ONLY) && 1
->>>>>>> 53143fd3
 	if (dhd_os_check_if_up(bcmsdh_get_drvdata()))
 		bcmsdh_oob_intr_set(1);
 #endif /* (OOB_INTR_ONLY) */
