/*
 * Linux cfg80211 driver
 *
 * Copyright (C) 1999-2011, Broadcom Corporation
 * 
 *         Unless you and Broadcom execute a separate written software license
 * agreement governing use of this software, this software is licensed to you
 * under the terms of the GNU General Public License version 2 (the "GPL"),
 * available at http://www.broadcom.com/licenses/GPLv2.php, with the
 * following added to such license:
 * 
 *      As a special exception, the copyright holders of this software give you
 * permission to link this software with independent modules, and to copy and
 * distribute the resulting executable under terms of your choice, provided that
 * you also meet, for each linked independent module, the terms and conditions of
 * the license of that module.  An independent module is a module which is not
 * derived from this software.  The special exception does not apply to any
 * modifications of the software.
 * 
 *      Notwithstanding the above, under no circumstances may you combine this
 * software in any way with any other Broadcom software provided under a license
 * other than the GPL, without Broadcom's express prior written consent.
 *
 * $Id: wl_cfg80211.h,v 1.1.4.1.2.8 2011/02/09 01:37:52 Exp $
 */

#ifndef _wl_cfg80211_h_
#define _wl_cfg80211_h_

#include <linux/wireless.h>
#include <typedefs.h>
#include <proto/ethernet.h>
#include <wlioctl.h>
#include <linux/wireless.h>
#include <net/cfg80211.h>
#include <linux/rfkill.h>

#include <wl_cfgp2p.h>

struct wl_conf;
struct wl_iface;
struct wl_priv;
struct wl_security;
struct wl_ibss;


#define htod32(i) i
#define htod16(i) i
#define dtoh32(i) i
#define dtoh16(i) i
#define htodchanspec(i) i
#define dtohchanspec(i) i

#define WL_DBG_NONE	0
#define WL_DBG_TRACE	(1 << 4)
#define WL_DBG_SCAN 	(1 << 3)
#define WL_DBG_DBG 	(1 << 2)
#define WL_DBG_INFO	(1 << 1)
#define WL_DBG_ERR	(1 << 0)

/* 0 invalidates all debug messages.  default is 1 */
#define WL_DBG_LEVEL 0xFF

#define	WL_ERR(args)									\
do {										\
	if (wl_dbg_level & WL_DBG_ERR) {				\
			printk(KERN_ERR "CFG80211-ERROR) %s : ", __func__);	\
			printk args;						\
		} 								\
} while (0)
#ifdef WL_INFO
#undef WL_INFO
#endif
#define	WL_INFO(args)									\
do {										\
	if (wl_dbg_level & WL_DBG_INFO) {				\
			printk(KERN_ERR "CFG80211-INFO) %s : ", __func__);	\
			printk args;						\
		}								\
} while (0)
#ifdef WL_SCAN
#undef WL_SCAN
#endif
#define	WL_SCAN(args)								\
do {									\
	if (wl_dbg_level & WL_DBG_SCAN) {			\
		printk(KERN_ERR "CFG80211-SCAN) %s :", __func__);	\
		printk args;							\
	}									\
} while (0)
#ifdef WL_TRACE
#undef WL_TRACE
#endif
#define	WL_TRACE(args)								\
do {									\
	if (wl_dbg_level & WL_DBG_TRACE) {			\
		printk(KERN_ERR "CFG80211-TRACE) %s :", __func__);	\
		printk args;							\
	}									\
} while (0)
#if (WL_DBG_LEVEL > 0)
#define	WL_DBG(args)								\
do {									\
	if (wl_dbg_level & WL_DBG_DBG) {			\
		printk(KERN_ERR "CFG80211-DEBUG) %s :", __func__);	\
		printk args;							\
	}									\
} while (0)
#else				/* !(WL_DBG_LEVEL > 0) */
#define	WL_DBG(args)
#endif				/* (WL_DBG_LEVEL > 0) */


<<<<<<< HEAD
#define WL_SCAN_RETRY_MAX	3	/* used for ibss scan */
#define WL_NUM_PMKIDS_MAX	MAXPMKID	/* will be used
						 * for 2.6.33 kernel
						 * or later
						 */
#define WL_SCAN_BUF_MAX 		(1024 * 8)
#define WL_TLV_INFO_MAX 		1024
=======
#define WL_SCAN_RETRY_MAX	3
#define WL_NUM_PMKIDS_MAX	MAXPMKID
#define WL_SCAN_BUF_MAX 	(1024 * 8)
#define WL_TLV_INFO_MAX 	1024
>>>>>>> 1b7fd678
#define WL_SCAN_IE_LEN_MAX      2048
#define WL_BSS_INFO_MAX		2048
#define WL_ASSOC_INFO_MAX	512
#define WL_IOCTL_LEN_MAX	1024
#define WL_EXTRA_BUF_MAX	2048
#define WL_ISCAN_BUF_MAX	2048
#define WL_ISCAN_TIMER_INTERVAL_MS	3000
#define WL_SCAN_ERSULTS_LAST 	(WL_SCAN_RESULTS_NO_MEM+1)
<<<<<<< HEAD
#define WL_AP_MAX	256	/* virtually unlimitted as long
				 * as kernel memory allows
				 */
#define WL_FILE_NAME_MAX		256
#define WL_DWELL_TIME 	200
#define WL_LONG_DWELL_TIME 1000
#define IFACE_MAX_CNT 2

#define WL_SCAN_TIMER_INTERVAL_MS	8000 /* Scan timeout */

#define WL_INVALID -1
/* dongle status */
=======
#define WL_AP_MAX		256
#define WL_FILE_NAME_MAX	256
#define WL_DWELL_TIME 		200
#define WL_MED_DWELL_TIME       400
#define WL_LONG_DWELL_TIME 	1000
#define IFACE_MAX_CNT 		2

#define WL_SCAN_TIMER_INTERVAL_MS	8000 /* Scan timeout */
#define WL_CHANNEL_SYNC_RETRY 	5
#define WL_INVALID 		-1

/* driver status */
>>>>>>> 1b7fd678
enum wl_status {
	WL_STATUS_READY = 0,
	WL_STATUS_SCANNING,
	WL_STATUS_SCAN_ABORTING,
	WL_STATUS_CONNECTING,
	WL_STATUS_CONNECTED,
	WL_STATUS_DISCONNECTING,
	WL_STATUS_AP_CREATING,
	WL_STATUS_AP_CREATED,
	WL_STATUS_SENDING_ACT_FRM
};

/* wi-fi mode */
enum wl_mode {
	WL_MODE_BSS,
	WL_MODE_IBSS,
	WL_MODE_AP
};

/* driver profile list */
enum wl_prof_list {
	WL_PROF_MODE,
	WL_PROF_SSID,
	WL_PROF_SEC,
	WL_PROF_IBSS,
	WL_PROF_BAND,
	WL_PROF_BSSID,
	WL_PROF_ACT,
	WL_PROF_BEACONINT,
	WL_PROF_DTIMPERIOD
};

/* driver iscan state */
enum wl_iscan_state {
	WL_ISCAN_STATE_IDLE,
	WL_ISCAN_STATE_SCANING
};

/* donlge escan state */
enum wl_escan_state {
    WL_ESCAN_STATE_IDLE,
    WL_ESCAN_STATE_SCANING
};
/* fw downloading status */
enum wl_fw_status {
	WL_FW_LOADING_DONE,
	WL_NVRAM_LOADING_DONE
};

enum wl_management_type {
	WL_BEACON = 0x1,
	WL_PROBE_RESP = 0x2,
	WL_ASSOC_RESP = 0x4
};
/* beacon / probe_response */
struct beacon_proberesp {
	__le64 timestamp;
	__le16 beacon_int;
	__le16 capab_info;
	u8 variable[0];
} __attribute__ ((packed));

/* driver configuration */
struct wl_conf {
	u32 frag_threshold;
	u32 rts_threshold;
	u32 retry_short;
	u32 retry_long;
	s32 tx_power;
	struct ieee80211_channel channel;
};

typedef s32(*EVENT_HANDLER) (struct wl_priv *wl,
                            struct net_device *ndev, const wl_event_msg_t *e, void *data);

/* bss inform structure for cfg80211 interface */
struct wl_cfg80211_bss_info {
	u16 band;
	u16 channel;
	s16 rssi;
	u16 frame_len;
	u8 frame_buf[1];
};

/* basic structure of scan request */
struct wl_scan_req {
	struct wlc_ssid ssid;
};

/* basic structure of information element */
struct wl_ie {
	u16 offset;
	u8 buf[WL_TLV_INFO_MAX];
};

/* event queue for cfg80211 main event */
struct wl_event_q {
	struct list_head eq_list;
	u32 etype;
	wl_event_msg_t emsg;
	s8 edata[1];
};

/* security information with currently associated ap */
struct wl_security {
	u32 wpa_versions;
	u32 auth_type;
	u32 cipher_pairwise;
	u32 cipher_group;
	u32 wpa_auth;
};

/* ibss information for currently joined ibss network */
struct wl_ibss {
	u8 beacon_interval;	/* in millisecond */
	u8 atim;		/* in millisecond */
	s8 join_only;
	u8 band;
	u8 channel;
};

/* wl driver profile */
struct wl_profile {
	u32 mode;
	s32 band;
	struct wlc_ssid ssid;
	struct wl_security sec;
	struct wl_ibss ibss;
	u8 bssid[ETHER_ADDR_LEN];
	u16 beacon_interval;
	u8 dtim_period;
	bool active;
};

struct net_info {
	struct net_device *ndev;
	struct wireless_dev *wdev;
<<<<<<< HEAD
	struct wl_profile profile;	/* holding dongle profile */
=======
	struct wl_profile profile;
>>>>>>> 1b7fd678
	s32 mode;
	unsigned long sme_state;
	struct list_head list; /* list of all net_info structure */
};
typedef s32(*ISCAN_HANDLER) (struct wl_priv *wl);

/* iscan controller */
struct wl_iscan_ctrl {
	struct net_device *dev;
	struct timer_list timer;
	u32 timer_ms;
	u32 timer_on;
	s32 state;
	struct task_struct *tsk;
	struct semaphore sync;
	ISCAN_HANDLER iscan_handler[WL_SCAN_ERSULTS_LAST];
	void *data;
	s8 ioctl_buf[WLC_IOCTL_SMLEN];
	s8 scan_buf[WL_ISCAN_BUF_MAX];
};

/* association inform */
#define MAX_REQ_LINE 1024
struct wl_connect_info {
	u8 req_ie[MAX_REQ_LINE];
	s32 req_ie_len;
	u8 resp_ie[MAX_REQ_LINE];
	s32 resp_ie_len;
};

/* firmware /nvram downloading controller */
struct wl_fw_ctrl {
	const struct firmware *fw_entry;
	unsigned long status;
	u32 ptr;
	s8 fw_name[WL_FILE_NAME_MAX];
	s8 nvram_name[WL_FILE_NAME_MAX];
};

/* assoc ie length */
struct wl_assoc_ielen {
	u32 req_len;
	u32 resp_len;
};

/* wpa2 pmk list */
struct wl_pmk_list {
	pmkid_list_t pmkids;
	pmkid_t foo[MAXPMKID - 1];
};


#define ESCAN_BUF_SIZE (64 * 1024)

struct escan_info {
	u32 escan_state;
	u8 escan_buf[ESCAN_BUF_SIZE];
	struct wiphy *wiphy;
	struct net_device *ndev;
};

struct ap_info {
/* Structure to hold WPS, WPA IEs for a AP */
	u8   probe_res_ie[IE_MAX_LEN];
	u8   beacon_ie[IE_MAX_LEN];
	u32 probe_res_ie_len;
	u32 beacon_ie_len;
	u8 *wpa_ie;
	u8 *rsn_ie;
	u8 *wps_ie;
	bool security_mode;
};
struct btcoex_info {
	struct timer_list timer;
	u32 timer_ms;
	u32 timer_on;
	u32 ts_dhcp_start;	/* ms ts ecord time stats */
	u32 ts_dhcp_ok;		/* ms ts ecord time stats */
	bool dhcp_done;	/* flag, indicates that host done with
					 * dhcp before t1/t2 expiration
					 */
	s32 bt_state;
	struct work_struct work;
	struct net_device *dev;
};

struct sta_info {
	/* Structure to hold WPS IE for a STA */
	u8  probe_req_ie[IE_MAX_LEN];
	u8  assoc_req_ie[IE_MAX_LEN];
	u32 probe_req_ie_len;
	u32 assoc_req_ie_len;
};
<<<<<<< HEAD
/* dongle private data of cfg80211 interface */
=======

struct afx_hdl {
	wl_af_params_t *pending_tx_act_frm;
	struct ether_addr	pending_tx_dst_addr;
	struct net_device *dev;
	struct work_struct work;
	u32 bssidx;
	u32 retry;
	s32 peer_chan;
	bool ack_recv;
};

/* private data of cfg80211 interface */
>>>>>>> 1b7fd678
struct wl_priv {
	struct wireless_dev *wdev;	/* representing wl cfg80211 device */

	struct wireless_dev *p2p_wdev;	/* representing wl cfg80211 device for P2P */
	struct net_device *p2p_net;    /* reference to p2p0 interface */

<<<<<<< HEAD
	struct wl_conf *conf;	/* dongle configuration */
=======
	struct wl_conf *conf;
>>>>>>> 1b7fd678
	struct cfg80211_scan_request *scan_request;	/* scan request object */
	EVENT_HANDLER evt_handler[WLC_E_LAST];
	struct list_head eq_list;	/* used for event queue */
	struct list_head net_list;     /* used for struct net_info */
	spinlock_t eq_lock;	/* for event queue synchronization */
	spinlock_t cfgdrv_lock;	/* to protect scan status (and others if needed) */
<<<<<<< HEAD
	struct mutex usr_sync;	/* maily for dongle up/down synchronization */
=======
	struct completion act_frm_scan;
	struct mutex usr_sync;	/* maily for up/down synchronization */
>>>>>>> 1b7fd678
	struct wl_scan_results *bss_list;
	struct wl_scan_results *scan_results;

	/* scan request object for internal purpose */
	struct wl_scan_req *scan_req_int;
	/* information element object for internal purpose */
	struct wl_ie ie;
	struct wl_iscan_ctrl *iscan;	/* iscan controller */

	/* association information container */
	struct wl_connect_info conn_info;

	struct wl_pmk_list *pmk_list;	/* wpa2 pmk list */
	tsk_ctl_t event_tsk;  		/* task of main event handler thread */
	void *pub;
	u32 iface_cnt;
	u32 channel;		/* current channel */
	bool iscan_on;		/* iscan on/off switch */
	bool iscan_kickstart;	/* indicate iscan already started */
	bool escan_on;      /* escan on/off switch */
	struct escan_info escan_info;   /* escan information */
	bool active_scan;	/* current scan mode */
	bool ibss_starter;	/* indicates this sta is ibss starter */
	bool link_up;		/* link/connection up flag */

	/* indicate whether chip to support power save mode */
	bool pwr_save;
	bool roam_on;		/* on/off switch for self-roaming */
	bool scan_tried;	/* indicates if first scan attempted */
	u8 *ioctl_buf;		/* ioctl buffer */
	struct mutex ioctl_buf_sync;
	u8 *escan_ioctl_buf;
	u8 *extra_buf;	/* maily to grab assoc information */
	struct dentry *debugfsdir;
	struct rfkill *rfkill;
	bool rf_blocked;
	struct ieee80211_channel remain_on_chan;
	enum nl80211_channel_type remain_on_chan_type;
<<<<<<< HEAD
	u64 last_roc_id;
	wait_queue_head_t dongle_event_wait;
=======
	u64 send_action_id;
	u64 last_roc_id;
	wait_queue_head_t netif_change_event;
	struct afx_hdl *afx_hdl;
>>>>>>> 1b7fd678
	struct ap_info *ap_info;
	struct sta_info *sta_info;
	struct p2p_info *p2p;
	bool p2p_supported;
	struct btcoex_info *btcoex_info;
	struct timer_list scan_timeout;   /* Timer for catch scan event timeout */
};

<<<<<<< HEAD

=======
>>>>>>> 1b7fd678
static inline struct wl_bss_info *next_bss(struct wl_scan_results *list, struct wl_bss_info *bss)
{
	return bss = bss ?
		(struct wl_bss_info *)((uintptr) bss + dtoh32(bss->length)) : list->bss_info;
}
<<<<<<< HEAD
=======

>>>>>>> 1b7fd678
static inline s32
wl_alloc_netinfo(struct wl_priv *wl, struct net_device *ndev,
	struct wireless_dev * wdev, s32 mode)
{
	struct net_info *_net_info;
	s32 err = 0;
	if (wl->iface_cnt == IFACE_MAX_CNT)
		return -ENOMEM;
	_net_info = kzalloc(sizeof(struct net_info), GFP_KERNEL);
	if (!_net_info)
		err = -ENOMEM;
	else {
		_net_info->mode = mode;
		_net_info->ndev = ndev;
		_net_info->wdev = wdev;
		wl->iface_cnt++;
		list_add(&_net_info->list, &wl->net_list);
	}
	return err;
}
static inline void
wl_dealloc_netinfo(struct wl_priv *wl, struct net_device *ndev)
{
	struct net_info *_net_info, *next;

	list_for_each_entry_safe(_net_info, next, &wl->net_list, list) {
		if (ndev && (_net_info->ndev == ndev)) {
			list_del(&_net_info->list);
			wl->iface_cnt--;
			if (_net_info->wdev) {
				kfree(_net_info->wdev);
				ndev->ieee80211_ptr = NULL;
			}
			kfree(_net_info);
		}
	}

<<<<<<< HEAD
}
static inline void
wl_delete_all_netinfo(struct wl_priv *wl)
=======
static inline void
wl_dealloc_netinfo(struct wl_priv *wl, struct net_device *ndev)
>>>>>>> 1b7fd678
{
	struct net_info *_net_info, *next;

	list_for_each_entry_safe(_net_info, next, &wl->net_list, list) {
<<<<<<< HEAD
		list_del(&_net_info->list);
			if (_net_info->wdev)
				kfree(_net_info->wdev);
			kfree(_net_info);
	}
	wl->iface_cnt = 0;
=======
		if (ndev && (_net_info->ndev == ndev)) {
			list_del(&_net_info->list);
			wl->iface_cnt--;
			if (_net_info->wdev) {
				kfree(_net_info->wdev);
				ndev->ieee80211_ptr = NULL;
			}
			kfree(_net_info);
		}
	}
>>>>>>> 1b7fd678
}
static inline bool
wl_get_status_all(struct wl_priv *wl, s32 status)

<<<<<<< HEAD
{
	struct net_info *_net_info, *next;
	u32 cnt = 0;
	list_for_each_entry_safe(_net_info, next, &wl->net_list, list) {
		if (_net_info->ndev &&
			test_bit(status, &_net_info->sme_state))
			cnt++;
	}
	return cnt? true: false;
}
static inline void
wl_set_status_by_netdev(struct wl_priv *wl, s32 status,
	struct net_device *ndev, u32 op)
{

=======
static inline void
wl_delete_all_netinfo(struct wl_priv *wl)
{
	struct net_info *_net_info, *next;

	list_for_each_entry_safe(_net_info, next, &wl->net_list, list) {
		list_del(&_net_info->list);
			if (_net_info->wdev)
				kfree(_net_info->wdev);
			kfree(_net_info);
	}
	wl->iface_cnt = 0;
}

static inline bool
wl_get_status_all(struct wl_priv *wl, s32 status)

{
	struct net_info *_net_info, *next;
	u32 cnt = 0;
	list_for_each_entry_safe(_net_info, next, &wl->net_list, list) {
		if (_net_info->ndev &&
			test_bit(status, &_net_info->sme_state))
			cnt++;
	}
	return cnt? true: false;
}

static inline void
wl_set_status_by_netdev(struct wl_priv *wl, s32 status,
	struct net_device *ndev, u32 op)
{

>>>>>>> 1b7fd678
	struct net_info *_net_info, *next;

	list_for_each_entry_safe(_net_info, next, &wl->net_list, list) {
		if (ndev && (_net_info->ndev == ndev)) {
			switch (op) {
				case 1:
					set_bit(status, &_net_info->sme_state);
					break;
				case 2:
					clear_bit(status, &_net_info->sme_state);
					break;
				case 4:
					change_bit(status, &_net_info->sme_state);
					break;
			}
		}

	}
<<<<<<< HEAD

=======
>>>>>>> 1b7fd678
}

static inline u32
wl_get_status_by_netdev(struct wl_priv *wl, s32 status,
	struct net_device *ndev)
{
	struct net_info *_net_info, *next;

	list_for_each_entry_safe(_net_info, next, &wl->net_list, list) {
				if (ndev && (_net_info->ndev == ndev))
					return test_bit(status, &_net_info->sme_state);
<<<<<<< HEAD
=======
	}
	return 0;
}

static inline s32
wl_get_mode_by_netdev(struct wl_priv *wl, struct net_device *ndev)
{
	struct net_info *_net_info, *next;

	list_for_each_entry_safe(_net_info, next, &wl->net_list, list) {
				if (ndev && (_net_info->ndev == ndev))
					return _net_info->mode;
	}
	return -1;
}

static inline void
wl_set_mode_by_netdev(struct wl_priv *wl, struct net_device *ndev,
	s32 mode)
{
	struct net_info *_net_info, *next;

	list_for_each_entry_safe(_net_info, next, &wl->net_list, list) {
				if (ndev && (_net_info->ndev == ndev))
					_net_info->mode = mode;
>>>>>>> 1b7fd678
	}
	return 0;
}

<<<<<<< HEAD
static inline s32
wl_get_mode_by_netdev(struct wl_priv *wl, struct net_device *ndev)
{
	struct net_info *_net_info, *next;

	list_for_each_entry_safe(_net_info, next, &wl->net_list, list) {
				if (ndev && (_net_info->ndev == ndev))
					return _net_info->mode;
	}
	return -1;
}


static inline void
wl_set_mode_by_netdev(struct wl_priv *wl, struct net_device *ndev,
	s32 mode)
{
	struct net_info *_net_info, *next;

	list_for_each_entry_safe(_net_info, next, &wl->net_list, list) {
				if (ndev && (_net_info->ndev == ndev))
					_net_info->mode = mode;
	}
}
=======
>>>>>>> 1b7fd678
static inline struct wl_profile *
wl_get_profile_by_netdev(struct wl_priv *wl, struct net_device *ndev)
{
	struct net_info *_net_info, *next;

	list_for_each_entry_safe(_net_info, next, &wl->net_list, list) {
				if (ndev && (_net_info->ndev == ndev))
					return &_net_info->profile;
	}
	return NULL;
}
#define wl_to_wiphy(w) (w->wdev->wiphy)
#define wl_to_prmry_ndev(w) (w->wdev->netdev)
#define ndev_to_wl(n) (wdev_to_wl(n->ieee80211_ptr))
#define wl_to_sr(w) (w->scan_req_int)
#define wl_to_ie(w) (&w->ie)
#define iscan_to_wl(i) ((struct wl_priv *)(i->data))
#define wl_to_iscan(w) (w->iscan)
#define wl_to_conn(w) (&w->conn_info)
#define wiphy_from_scan(w) (w->escan_info.wiphy)
#define wl_get_drv_status_all(wl, stat) \
	(wl_get_status_all(wl, WL_STATUS_ ## stat))
#define wl_get_drv_status(wl, stat, ndev)  \
	(wl_get_status_by_netdev(wl, WL_STATUS_ ## stat, ndev))
#define wl_set_drv_status(wl, stat, ndev)  \
	(wl_set_status_by_netdev(wl, WL_STATUS_ ## stat, ndev, 1))
#define wl_clr_drv_status(wl, stat, ndev)  \
	(wl_set_status_by_netdev(wl, WL_STATUS_ ## stat, ndev, 2))
#define wl_chg_drv_status(wl, stat, ndev)  \
	(wl_set_status_by_netdev(wl, WL_STATUS_ ## stat, ndev, 4))

#define for_each_bss(list, bss, __i)	\
	for (__i = 0; __i < list->count && __i < WL_AP_MAX; __i++, bss = next_bss(list, bss))

#define for_each_ndev(wl, iter, next) \
	list_for_each_entry_safe(iter, next, &wl->net_list, list)


/* In case of WPS from wpa_supplicant, pairwise siute and group suite is 0.
 * In addtion to that, wpa_version is WPA_VERSION_1
 */
#define is_wps_conn(_sme) \
	((wl_cfgp2p_find_wpsie((u8 *)_sme->ie, _sme->ie_len) != NULL) && \
	 (!_sme->crypto.n_ciphers_pairwise) && \
	 (!_sme->crypto.cipher_group))
extern s32 wl_cfg80211_attach(struct net_device *ndev, void *data);
extern s32 wl_cfg80211_attach_post(struct net_device *ndev);
extern void wl_cfg80211_detach(void *para);
<<<<<<< HEAD
/* event handler from dongle */
=======

>>>>>>> 1b7fd678
extern void wl_cfg80211_event(struct net_device *ndev, const wl_event_msg_t *e,
            void *data);
void wl_cfg80211_set_parent_dev(void *dev);
struct device *wl_cfg80211_get_parent_dev(void);

<<<<<<< HEAD
extern s32 wl_cfg80211_up(void *para);	/* dongle up */
extern s32 wl_cfg80211_down(void *para);	/* dongle down */
extern s32 wl_cfg80211_notify_ifadd(struct net_device *net, s32 idx, s32 bssidx, void* _net_attach);
=======
extern s32 wl_cfg80211_up(void *para);
extern s32 wl_cfg80211_down(void *para);
extern s32 wl_cfg80211_notify_ifadd(struct net_device *ndev, s32 idx, s32 bssidx,
	void* _net_attach);
>>>>>>> 1b7fd678
extern s32 wl_cfg80211_ifdel_ops(struct net_device *net);
extern s32 wl_cfg80211_notify_ifdel(struct net_device *ndev);
extern s32 wl_cfg80211_is_progress_ifadd(void);
extern s32 wl_cfg80211_is_progress_ifchange(void);
extern s32 wl_cfg80211_is_progress_ifadd(void);
extern s32 wl_cfg80211_notify_ifchange(void);
extern void wl_cfg80211_dbg_level(u32 level);
extern s32 wl_cfg80211_get_p2p_dev_addr(struct net_device *net, struct ether_addr *p2pdev_addr);
extern s32 wl_cfg80211_set_p2p_noa(struct net_device *net, char* buf, int len);
extern s32 wl_cfg80211_get_p2p_noa(struct net_device *net, char* buf, int len);
extern s32 wl_cfg80211_set_wps_p2p_ie(struct net_device *net, char *buf, int len,
	enum wl_management_type type);
extern s32 wl_cfg80211_set_p2p_ps(struct net_device *net, char* buf, int len);
extern int wl_cfg80211_hang(struct net_device *dev, u16 reason);
extern s32 wl_mode_to_nl80211_iftype(s32 mode);
<<<<<<< HEAD
=======
int wl_cfg80211_do_driver_init(struct net_device *net);
void wl_cfg80211_enable_trace(int level);
>>>>>>> 1b7fd678

/* do scan abort */
extern s32 wl_cfg80211_scan_abort(struct wl_priv *wl, struct net_device *ndev);

extern s32 wl_cfg80211_if_is_group_owner(void);
#endif				/* _wl_cfg80211_h_ */<|MERGE_RESOLUTION|>--- conflicted
+++ resolved
@@ -111,20 +111,10 @@
 #endif				/* (WL_DBG_LEVEL > 0) */
 
 
-<<<<<<< HEAD
-#define WL_SCAN_RETRY_MAX	3	/* used for ibss scan */
-#define WL_NUM_PMKIDS_MAX	MAXPMKID	/* will be used
-						 * for 2.6.33 kernel
-						 * or later
-						 */
-#define WL_SCAN_BUF_MAX 		(1024 * 8)
-#define WL_TLV_INFO_MAX 		1024
-=======
 #define WL_SCAN_RETRY_MAX	3
 #define WL_NUM_PMKIDS_MAX	MAXPMKID
 #define WL_SCAN_BUF_MAX 	(1024 * 8)
 #define WL_TLV_INFO_MAX 	1024
->>>>>>> 1b7fd678
 #define WL_SCAN_IE_LEN_MAX      2048
 #define WL_BSS_INFO_MAX		2048
 #define WL_ASSOC_INFO_MAX	512
@@ -133,20 +123,6 @@
 #define WL_ISCAN_BUF_MAX	2048
 #define WL_ISCAN_TIMER_INTERVAL_MS	3000
 #define WL_SCAN_ERSULTS_LAST 	(WL_SCAN_RESULTS_NO_MEM+1)
-<<<<<<< HEAD
-#define WL_AP_MAX	256	/* virtually unlimitted as long
-				 * as kernel memory allows
-				 */
-#define WL_FILE_NAME_MAX		256
-#define WL_DWELL_TIME 	200
-#define WL_LONG_DWELL_TIME 1000
-#define IFACE_MAX_CNT 2
-
-#define WL_SCAN_TIMER_INTERVAL_MS	8000 /* Scan timeout */
-
-#define WL_INVALID -1
-/* dongle status */
-=======
 #define WL_AP_MAX		256
 #define WL_FILE_NAME_MAX	256
 #define WL_DWELL_TIME 		200
@@ -159,7 +135,6 @@
 #define WL_INVALID 		-1
 
 /* driver status */
->>>>>>> 1b7fd678
 enum wl_status {
 	WL_STATUS_READY = 0,
 	WL_STATUS_SCANNING,
@@ -297,11 +272,7 @@
 struct net_info {
 	struct net_device *ndev;
 	struct wireless_dev *wdev;
-<<<<<<< HEAD
-	struct wl_profile profile;	/* holding dongle profile */
-=======
 	struct wl_profile profile;
->>>>>>> 1b7fd678
 	s32 mode;
 	unsigned long sme_state;
 	struct list_head list; /* list of all net_info structure */
@@ -395,9 +366,6 @@
 	u32 probe_req_ie_len;
 	u32 assoc_req_ie_len;
 };
-<<<<<<< HEAD
-/* dongle private data of cfg80211 interface */
-=======
 
 struct afx_hdl {
 	wl_af_params_t *pending_tx_act_frm;
@@ -411,30 +379,21 @@
 };
 
 /* private data of cfg80211 interface */
->>>>>>> 1b7fd678
 struct wl_priv {
 	struct wireless_dev *wdev;	/* representing wl cfg80211 device */
 
 	struct wireless_dev *p2p_wdev;	/* representing wl cfg80211 device for P2P */
 	struct net_device *p2p_net;    /* reference to p2p0 interface */
 
-<<<<<<< HEAD
-	struct wl_conf *conf;	/* dongle configuration */
-=======
 	struct wl_conf *conf;
->>>>>>> 1b7fd678
 	struct cfg80211_scan_request *scan_request;	/* scan request object */
 	EVENT_HANDLER evt_handler[WLC_E_LAST];
 	struct list_head eq_list;	/* used for event queue */
 	struct list_head net_list;     /* used for struct net_info */
 	spinlock_t eq_lock;	/* for event queue synchronization */
 	spinlock_t cfgdrv_lock;	/* to protect scan status (and others if needed) */
-<<<<<<< HEAD
-	struct mutex usr_sync;	/* maily for dongle up/down synchronization */
-=======
 	struct completion act_frm_scan;
 	struct mutex usr_sync;	/* maily for up/down synchronization */
->>>>>>> 1b7fd678
 	struct wl_scan_results *bss_list;
 	struct wl_scan_results *scan_results;
 
@@ -473,15 +432,10 @@
 	bool rf_blocked;
 	struct ieee80211_channel remain_on_chan;
 	enum nl80211_channel_type remain_on_chan_type;
-<<<<<<< HEAD
-	u64 last_roc_id;
-	wait_queue_head_t dongle_event_wait;
-=======
 	u64 send_action_id;
 	u64 last_roc_id;
 	wait_queue_head_t netif_change_event;
 	struct afx_hdl *afx_hdl;
->>>>>>> 1b7fd678
 	struct ap_info *ap_info;
 	struct sta_info *sta_info;
 	struct p2p_info *p2p;
@@ -490,19 +444,12 @@
 	struct timer_list scan_timeout;   /* Timer for catch scan event timeout */
 };
 
-<<<<<<< HEAD
-
-=======
->>>>>>> 1b7fd678
 static inline struct wl_bss_info *next_bss(struct wl_scan_results *list, struct wl_bss_info *bss)
 {
 	return bss = bss ?
 		(struct wl_bss_info *)((uintptr) bss + dtoh32(bss->length)) : list->bss_info;
 }
-<<<<<<< HEAD
-=======
-
->>>>>>> 1b7fd678
+
 static inline s32
 wl_alloc_netinfo(struct wl_priv *wl, struct net_device *ndev,
 	struct wireless_dev * wdev, s32 mode)
@@ -540,26 +487,12 @@
 		}
 	}
 
-<<<<<<< HEAD
-}
-static inline void
-wl_delete_all_netinfo(struct wl_priv *wl)
-=======
 static inline void
 wl_dealloc_netinfo(struct wl_priv *wl, struct net_device *ndev)
->>>>>>> 1b7fd678
-{
-	struct net_info *_net_info, *next;
-
-	list_for_each_entry_safe(_net_info, next, &wl->net_list, list) {
-<<<<<<< HEAD
-		list_del(&_net_info->list);
-			if (_net_info->wdev)
-				kfree(_net_info->wdev);
-			kfree(_net_info);
-	}
-	wl->iface_cnt = 0;
-=======
+{
+	struct net_info *_net_info, *next;
+
+	list_for_each_entry_safe(_net_info, next, &wl->net_list, list) {
 		if (ndev && (_net_info->ndev == ndev)) {
 			list_del(&_net_info->list);
 			wl->iface_cnt--;
@@ -570,28 +503,10 @@
 			kfree(_net_info);
 		}
 	}
->>>>>>> 1b7fd678
 }
 static inline bool
 wl_get_status_all(struct wl_priv *wl, s32 status)
 
-<<<<<<< HEAD
-{
-	struct net_info *_net_info, *next;
-	u32 cnt = 0;
-	list_for_each_entry_safe(_net_info, next, &wl->net_list, list) {
-		if (_net_info->ndev &&
-			test_bit(status, &_net_info->sme_state))
-			cnt++;
-	}
-	return cnt? true: false;
-}
-static inline void
-wl_set_status_by_netdev(struct wl_priv *wl, s32 status,
-	struct net_device *ndev, u32 op)
-{
-
-=======
 static inline void
 wl_delete_all_netinfo(struct wl_priv *wl)
 {
@@ -625,7 +540,6 @@
 	struct net_device *ndev, u32 op)
 {
 
->>>>>>> 1b7fd678
 	struct net_info *_net_info, *next;
 
 	list_for_each_entry_safe(_net_info, next, &wl->net_list, list) {
@@ -644,10 +558,6 @@
 		}
 
 	}
-<<<<<<< HEAD
-
-=======
->>>>>>> 1b7fd678
 }
 
 static inline u32
@@ -659,8 +569,6 @@
 	list_for_each_entry_safe(_net_info, next, &wl->net_list, list) {
 				if (ndev && (_net_info->ndev == ndev))
 					return test_bit(status, &_net_info->sme_state);
-<<<<<<< HEAD
-=======
 	}
 	return 0;
 }
@@ -686,38 +594,10 @@
 	list_for_each_entry_safe(_net_info, next, &wl->net_list, list) {
 				if (ndev && (_net_info->ndev == ndev))
 					_net_info->mode = mode;
->>>>>>> 1b7fd678
 	}
 	return 0;
 }
 
-<<<<<<< HEAD
-static inline s32
-wl_get_mode_by_netdev(struct wl_priv *wl, struct net_device *ndev)
-{
-	struct net_info *_net_info, *next;
-
-	list_for_each_entry_safe(_net_info, next, &wl->net_list, list) {
-				if (ndev && (_net_info->ndev == ndev))
-					return _net_info->mode;
-	}
-	return -1;
-}
-
-
-static inline void
-wl_set_mode_by_netdev(struct wl_priv *wl, struct net_device *ndev,
-	s32 mode)
-{
-	struct net_info *_net_info, *next;
-
-	list_for_each_entry_safe(_net_info, next, &wl->net_list, list) {
-				if (ndev && (_net_info->ndev == ndev))
-					_net_info->mode = mode;
-	}
-}
-=======
->>>>>>> 1b7fd678
 static inline struct wl_profile *
 wl_get_profile_by_netdev(struct wl_priv *wl, struct net_device *ndev)
 {
@@ -766,26 +646,16 @@
 extern s32 wl_cfg80211_attach(struct net_device *ndev, void *data);
 extern s32 wl_cfg80211_attach_post(struct net_device *ndev);
 extern void wl_cfg80211_detach(void *para);
-<<<<<<< HEAD
-/* event handler from dongle */
-=======
-
->>>>>>> 1b7fd678
+
 extern void wl_cfg80211_event(struct net_device *ndev, const wl_event_msg_t *e,
             void *data);
 void wl_cfg80211_set_parent_dev(void *dev);
 struct device *wl_cfg80211_get_parent_dev(void);
 
-<<<<<<< HEAD
-extern s32 wl_cfg80211_up(void *para);	/* dongle up */
-extern s32 wl_cfg80211_down(void *para);	/* dongle down */
-extern s32 wl_cfg80211_notify_ifadd(struct net_device *net, s32 idx, s32 bssidx, void* _net_attach);
-=======
 extern s32 wl_cfg80211_up(void *para);
 extern s32 wl_cfg80211_down(void *para);
 extern s32 wl_cfg80211_notify_ifadd(struct net_device *ndev, s32 idx, s32 bssidx,
 	void* _net_attach);
->>>>>>> 1b7fd678
 extern s32 wl_cfg80211_ifdel_ops(struct net_device *net);
 extern s32 wl_cfg80211_notify_ifdel(struct net_device *ndev);
 extern s32 wl_cfg80211_is_progress_ifadd(void);
@@ -801,11 +671,8 @@
 extern s32 wl_cfg80211_set_p2p_ps(struct net_device *net, char* buf, int len);
 extern int wl_cfg80211_hang(struct net_device *dev, u16 reason);
 extern s32 wl_mode_to_nl80211_iftype(s32 mode);
-<<<<<<< HEAD
-=======
 int wl_cfg80211_do_driver_init(struct net_device *net);
 void wl_cfg80211_enable_trace(int level);
->>>>>>> 1b7fd678
 
 /* do scan abort */
 extern s32 wl_cfg80211_scan_abort(struct wl_priv *wl, struct net_device *ndev);
