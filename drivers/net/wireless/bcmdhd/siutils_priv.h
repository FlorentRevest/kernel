--- conflicted
+++ resolved
@@ -21,11 +21,7 @@
  * software in any way with any other Broadcom software provided under a license
  * other than the GPL, without Broadcom's express prior written consent.
  *
-<<<<<<< HEAD
- * $Id: siutils_priv.h 275693 2011-08-04 19:59:34Z $
-=======
  * $Id: siutils_priv.h 309193 2012-01-19 00:03:57Z $
->>>>>>> 53143fd3
  */
 
 #ifndef	_siutils_priv_h_
