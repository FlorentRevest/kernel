/*
 * Broadcom Dongle Host Driver (DHD), Linux-specific network interface
 * Basically selected code segments from usb-cdc.c and usb-rndis.c
 *
 * Copyright (C) 1999-2011, Broadcom Corporation
 * 
 *         Unless you and Broadcom execute a separate written software license
 * agreement governing use of this software, this software is licensed to you
 * under the terms of the GNU General Public License version 2 (the "GPL"),
 * available at http://www.broadcom.com/licenses/GPLv2.php, with the
 * following added to such license:
 * 
 *      As a special exception, the copyright holders of this software give you
 * permission to link this software with independent modules, and to copy and
 * distribute the resulting executable under terms of your choice, provided that
 * you also meet, for each linked independent module, the terms and conditions of
 * the license of that module.  An independent module is a module which is not
 * derived from this software.  The special exception does not apply to any
 * modifications of the software.
 * 
 *      Notwithstanding the above, under no circumstances may you combine this
 * software in any way with any other Broadcom software provided under a license
 * other than the GPL, without Broadcom's express prior written consent.
 *
<<<<<<< HEAD
 * $Id: dhd_linux.c 294653 2011-11-08 01:22:22Z $
=======
 * $Id: dhd_linux.c 308879 2012-01-17 22:03:47Z $
>>>>>>> 1b7fd678
 */

#include <typedefs.h>
#include <linuxver.h>
#include <osl.h>

#include <linux/init.h>
#include <linux/kernel.h>
#include <linux/slab.h>
#include <linux/skbuff.h>
#include <linux/netdevice.h>
#include <linux/inetdevice.h>
#include <linux/rtnetlink.h>
#include <linux/etherdevice.h>
#include <linux/random.h>
#include <linux/spinlock.h>
#include <linux/ethtool.h>
#include <linux/fcntl.h>
#include <linux/fs.h>

#include <asm/uaccess.h>
#include <asm/unaligned.h>

#include <epivers.h>
#include <bcmutils.h>
#include <bcmendian.h>

#include <proto/ethernet.h>
#include <dngl_stats.h>
#include <dhd.h>
#include <dhd_bus.h>
#include <dhd_proto.h>
#include <dhd_dbg.h>
#ifdef CONFIG_HAS_WAKELOCK
#include <linux/wakelock.h>
#endif
#ifdef WL_CFG80211
#include <wl_cfg80211.h>
#endif

#include <proto/802.11_bta.h>
#include <proto/bt_amp_hci.h>
#include <dhd_bta.h>

#ifdef WLMEDIA_HTSF
#include <linux/time.h>
#include <htsf.h>

#define HTSF_MINLEN 200    /* min. packet length to timestamp */
#define HTSF_BUS_DELAY 150 /* assume a fix propagation in us  */
#define TSMAX  1000        /* max no. of timing record kept   */
#define NUMBIN 34

static uint32 tsidx = 0;
static uint32 htsf_seqnum = 0;
uint32 tsfsync;
struct timeval tsync;
static uint32 tsport = 5010;

typedef struct histo_ {
	uint32 bin[NUMBIN];
} histo_t;

#if !ISPOWEROF2(DHD_SDALIGN)
#error DHD_SDALIGN is not a power of 2!
#endif

static histo_t vi_d1, vi_d2, vi_d3, vi_d4;
#endif /* WLMEDIA_HTSF */

#if defined(SOFTAP)
extern bool ap_cfg_running;
extern bool ap_fw_loaded;
#endif

/* enable HOSTIP cache update from the host side when an eth0:N is up */
#define AOE_IP_ALIAS_SUPPORT 1

#ifdef PROP_TXSTATUS
#include <wlfc_proto.h>
#include <dhd_wlfc.h>
#endif

#include <wl_android.h>

#ifdef ARP_OFFLOAD_SUPPORT
void aoe_update_host_ipv4_table(dhd_pub_t *dhd_pub, u32 ipa, bool add);
static int dhd_device_event(struct notifier_block *this,
	unsigned long event,
	void *ptr);

static struct notifier_block dhd_notifier = {
	.notifier_call = dhd_device_event
};
#endif /* ARP_OFFLOAD_SUPPORT */

#if (LINUX_VERSION_CODE >= KERNEL_VERSION(2, 6, 27)) && defined(CONFIG_PM_SLEEP)
#include <linux/suspend.h>
volatile bool dhd_mmc_suspend = FALSE;
DECLARE_WAIT_QUEUE_HEAD(dhd_dpc_wait);
#endif /* (LINUX_VERSION_CODE >= KERNEL_VERSION(2, 6, 27)) && defined(CONFIG_PM_SLEEP) */

#if defined(OOB_INTR_ONLY)
extern void dhd_enable_oob_intr(struct dhd_bus *bus, bool enable);
#endif /* defined(OOB_INTR_ONLY) */
#if (LINUX_VERSION_CODE >= KERNEL_VERSION(2, 6, 0))
MODULE_LICENSE("GPL v2");
#endif /* LinuxVer */

#include <dhd_bus.h>

#ifndef PROP_TXSTATUS
#define DBUS_RX_BUFFER_SIZE_DHD(net)	(net->mtu + net->hard_header_len + dhd->pub.hdrlen)
#else
#define DBUS_RX_BUFFER_SIZE_DHD(net)	(net->mtu + net->hard_header_len + dhd->pub.hdrlen + 128)
#endif

#if LINUX_VERSION_CODE == KERNEL_VERSION(2, 6, 15)
const char *
print_tainted()
{
	return "";
}
#endif	/* LINUX_VERSION_CODE == KERNEL_VERSION(2, 6, 15) */

/* Linux wireless extension support */
#if defined(CONFIG_WIRELESS_EXT)
#include <wl_iw.h>
extern wl_iw_extra_params_t  g_wl_iw_params;
#endif /* defined(CONFIG_WIRELESS_EXT) */

#if defined(CONFIG_HAS_EARLYSUSPEND)
#include <linux/earlysuspend.h>
extern int dhdcdc_set_ioctl(dhd_pub_t *dhd, int ifidx, uint cmd, void *buf, uint len);
extern int dhd_get_dtim_skip(dhd_pub_t *dhd);
#endif /* defined(CONFIG_HAS_EARLYSUSPEND) */

#ifdef PKT_FILTER_SUPPORT
extern void dhd_pktfilter_offload_set(dhd_pub_t * dhd, char *arg);
extern void dhd_pktfilter_offload_enable(dhd_pub_t * dhd, char *arg, int enable, int master_mode);
#endif

/* Interface control information */
typedef struct dhd_if {
	struct dhd_info *info;			/* back pointer to dhd_info */
	/* OS/stack specifics */
	struct net_device *net;
	struct net_device_stats stats;
	int 			idx;			/* iface idx in dongle */
	dhd_if_state_t	state;			/* interface state */
	uint 			subunit;		/* subunit */
	uint8			mac_addr[ETHER_ADDR_LEN];	/* assigned MAC address */
	bool			attached;		/* Delayed attachment when unset */
	bool			txflowcontrol;	/* Per interface flow control indicator */
	char			name[IFNAMSIZ+1]; /* linux interface name */
	uint8			bssidx;			/* bsscfg index for the interface */
	bool			set_multicast;
} dhd_if_t;

#ifdef WLMEDIA_HTSF
typedef struct {
	uint32 low;
	uint32 high;
} tsf_t;

typedef struct {
	uint32 last_cycle;
	uint32 last_sec;
	uint32 last_tsf;
	uint32 coef;     /* scaling factor */
	uint32 coefdec1; /* first decimal  */
	uint32 coefdec2; /* second decimal */
} htsf_t;

typedef struct {
	uint32 t1;
	uint32 t2;
	uint32 t3;
	uint32 t4;
} tstamp_t;

static tstamp_t ts[TSMAX];
static tstamp_t maxdelayts;
static uint32 maxdelay = 0, tspktcnt = 0, maxdelaypktno = 0;

#endif  /* WLMEDIA_HTSF */

/* Local private structure (extension of pub) */
typedef struct dhd_info {
#if defined(CONFIG_WIRELESS_EXT)
	wl_iw_t		iw;		/* wireless extensions state (must be first) */
#endif /* defined(CONFIG_WIRELESS_EXT) */

	dhd_pub_t pub;

	/* For supporting multiple interfaces */
	dhd_if_t *iflist[DHD_MAX_IFS];

	struct semaphore proto_sem;
#ifdef PROP_TXSTATUS
	spinlock_t	wlfc_spinlock;
#endif /* PROP_TXSTATUS */
#ifdef WLMEDIA_HTSF
	htsf_t  htsf;
#endif
	wait_queue_head_t ioctl_resp_wait;
	struct timer_list timer;
	bool wd_timer_valid;
	struct tasklet_struct tasklet;
	spinlock_t	sdlock;
	spinlock_t	txqlock;
	spinlock_t	dhd_lock;
#ifdef DHDTHREAD
	/* Thread based operation */
	bool threads_only;
	struct semaphore sdsem;

	tsk_ctl_t	thr_dpc_ctl;
	tsk_ctl_t	thr_wdt_ctl;

#else
	bool dhd_tasklet_create;
#endif /* DHDTHREAD */
	tsk_ctl_t	thr_sysioc_ctl;

	/* Wakelocks */
#if defined(CONFIG_HAS_WAKELOCK) && (LINUX_VERSION_CODE >= KERNEL_VERSION(2, 6, 27))
	struct wake_lock wl_wifi;   /* Wifi wakelock */
	struct wake_lock wl_rxwake; /* Wifi rx wakelock */
#endif

#if (LINUX_VERSION_CODE >= KERNEL_VERSION(2, 6, 25)) && 1
	/* net_device interface lock, prevent race conditions among net_dev interface
	 * calls and wifi_on or wifi_off
	 */
	struct mutex dhd_net_if_mutex;
#endif
	spinlock_t wakelock_spinlock;
	int wakelock_counter;
	int wakelock_timeout_enable;

	/* Thread to issue ioctl for multicast */
	bool set_macaddress;
	struct ether_addr macvalue;
	wait_queue_head_t ctrl_wait;
	atomic_t pend_8021x_cnt;
	dhd_attach_states_t dhd_state;

#ifdef CONFIG_HAS_EARLYSUSPEND
	struct early_suspend early_suspend;
#endif /* CONFIG_HAS_EARLYSUSPEND */

#ifdef ARP_OFFLOAD_SUPPORT
	u32 pend_ipaddr;
#endif /* ARP_OFFLOAD_SUPPORT */
} dhd_info_t;

/* Definitions to provide path to the firmware and nvram
 * example nvram_path[MOD_PARAM_PATHLEN]="/projects/wlan/nvram.txt"
 */
char firmware_path[MOD_PARAM_PATHLEN];
char nvram_path[MOD_PARAM_PATHLEN];
char interface_prefix[MOD_PARAM_PREFIXLEN];

int op_mode = 0;
module_param(op_mode, int, 0644);
extern int wl_control_wl_start(struct net_device *dev);
extern int net_os_send_hang_message(struct net_device *dev);
#if (LINUX_VERSION_CODE >= KERNEL_VERSION(2, 6, 27))
struct semaphore dhd_registration_sem;
#define DHD_REGISTRATION_TIMEOUT  12000  /* msec : allowed time to finished dhd registration */
#endif /* (LINUX_VERSION_CODE >= KERNEL_VERSION(2, 6, 27)) */

/* Spawn a thread for system ioctls (set mac, set mcast) */
uint dhd_sysioc = TRUE;
module_param(dhd_sysioc, uint, 0);

/* Error bits */
module_param(dhd_msg_level, int, 0);

/* load firmware and/or nvram values from the filesystem */
module_param_string(firmware_path, firmware_path, MOD_PARAM_PATHLEN, 0660);
module_param_string(nvram_path, nvram_path, MOD_PARAM_PATHLEN, 0);
module_param_string(interface_prefix, interface_prefix, MOD_PARAM_PREFIXLEN, 0);

/* Watchdog interval */
uint dhd_watchdog_ms = 10;
module_param(dhd_watchdog_ms, uint, 0);

#if defined(DHD_DEBUG)
/* Console poll interval */
uint dhd_console_ms = 0;
module_param(dhd_console_ms, uint, 0644);
#endif /* defined(DHD_DEBUG) */

/* ARP offload agent mode : Enable ARP Host Auto-Reply and ARP Peer Auto-Reply */
uint dhd_arp_mode = 0xb;
module_param(dhd_arp_mode, uint, 0);

/* ARP offload enable */
uint dhd_arp_enable = TRUE;
module_param(dhd_arp_enable, uint, 0);

/* Global Pkt filter enable control */
uint dhd_pkt_filter_enable = TRUE;
module_param(dhd_pkt_filter_enable, uint, 0);

/*  Pkt filter init setup */
uint dhd_pkt_filter_init = 0;
module_param(dhd_pkt_filter_init, uint, 0);

/* Pkt filter mode control */
uint dhd_master_mode = TRUE;
module_param(dhd_master_mode, uint, 0);

#ifdef DHDTHREAD
/* Watchdog thread priority, -1 to use kernel timer */
int dhd_watchdog_prio = 97;
module_param(dhd_watchdog_prio, int, 0);

/* DPC thread priority, -1 to use tasklet */
int dhd_dpc_prio = 98;
module_param(dhd_dpc_prio, int, 0);

/* DPC thread priority, -1 to use tasklet */
extern int dhd_dongle_memsize;
module_param(dhd_dongle_memsize, int, 0);
#endif /* DHDTHREAD */
/* Control fw roaming */
uint dhd_roam_disable = 0;

/* Control radio state */
uint dhd_radio_up = 1;

/* Network inteface name */
char iface_name[IFNAMSIZ] = {'\0'};
module_param_string(iface_name, iface_name, IFNAMSIZ, 0);

#if (LINUX_VERSION_CODE >= KERNEL_VERSION(2, 6, 0))
#define BLOCKABLE()	(!in_atomic())
#else
#define BLOCKABLE()	(!in_interrupt())
#endif

/* The following are specific to the SDIO dongle */

/* IOCTL response timeout */
int dhd_ioctl_timeout_msec = IOCTL_RESP_TIMEOUT;

/* Idle timeout for backplane clock */
int dhd_idletime = DHD_IDLETIME_TICKS;
module_param(dhd_idletime, int, 0);

/* Use polling */
uint dhd_poll = FALSE;
module_param(dhd_poll, uint, 0);

/* Use interrupts */
uint dhd_intr = TRUE;
module_param(dhd_intr, uint, 0);

/* SDIO Drive Strength (in milliamps) */
uint dhd_sdiod_drive_strength = 6;
module_param(dhd_sdiod_drive_strength, uint, 0);

/* Tx/Rx bounds */
extern uint dhd_txbound;
extern uint dhd_rxbound;
module_param(dhd_txbound, uint, 0);
module_param(dhd_rxbound, uint, 0);

/* Deferred transmits */
extern uint dhd_deferred_tx;
module_param(dhd_deferred_tx, uint, 0);

#ifdef BCMDBGFS
extern void dhd_dbg_init(dhd_pub_t *dhdp);
extern void dhd_dbg_remove(void);
#endif /* BCMDBGFS */



#ifdef SDTEST
/* Echo packet generator (pkts/s) */
uint dhd_pktgen = 0;
module_param(dhd_pktgen, uint, 0);

/* Echo packet len (0 => sawtooth, max 2040) */
uint dhd_pktgen_len = 0;
module_param(dhd_pktgen_len, uint, 0);
#endif /* SDTEST */

/* Version string to report */
#ifdef DHD_DEBUG
#ifndef SRCBASE
#define SRCBASE        "drivers/net/wireless/bcmdhd"
#endif
#define DHD_COMPILED "\nCompiled in " SRCBASE
#else
#define DHD_COMPILED
#endif /* DHD_DEBUG */

static char dhd_version[] = "Dongle Host Driver, version " EPI_VERSION_STR
#ifdef DHD_DEBUG
"\nCompiled in " SRCBASE " on " __DATE__ " at " __TIME__
#endif
;
static void dhd_net_if_lock_local(dhd_info_t *dhd);
static void dhd_net_if_unlock_local(dhd_info_t *dhd);
#if !defined(AP) && defined(WLP2P)
static u32 dhd_concurrent_fw(dhd_pub_t *dhd);
#endif 

#ifdef WLMEDIA_HTSF
void htsf_update(dhd_info_t *dhd, void *data);
tsf_t prev_tsf, cur_tsf;

uint32 dhd_get_htsf(dhd_info_t *dhd, int ifidx);
static int dhd_ioctl_htsf_get(dhd_info_t *dhd, int ifidx);
static void dhd_dump_latency(void);
static void dhd_htsf_addtxts(dhd_pub_t *dhdp, void *pktbuf);
static void dhd_htsf_addrxts(dhd_pub_t *dhdp, void *pktbuf);
static void dhd_dump_htsfhisto(histo_t *his, char *s);
#endif /* WLMEDIA_HTSF */

/* Monitor interface */
int dhd_monitor_init(void *dhd_pub);
int dhd_monitor_uninit(void);


#if defined(CONFIG_WIRELESS_EXT)
struct iw_statistics *dhd_get_wireless_stats(struct net_device *dev);
#endif /* defined(CONFIG_WIRELESS_EXT) */

static void dhd_dpc(ulong data);
/* forward decl */
extern int dhd_wait_pend8021x(struct net_device *dev);

#ifdef TOE
#ifndef BDC
#error TOE requires BDC
#endif /* !BDC */
static int dhd_toe_get(dhd_info_t *dhd, int idx, uint32 *toe_ol);
static int dhd_toe_set(dhd_info_t *dhd, int idx, uint32 toe_ol);
#endif /* TOE */

static int dhd_wl_host_event(dhd_info_t *dhd, int *ifidx, void *pktdata,
                             wl_event_msg_t *event_ptr, void **data_ptr);

#if (LINUX_VERSION_CODE >= KERNEL_VERSION(2, 6, 27)) && defined(CONFIG_PM_SLEEP)
static int dhd_sleep_pm_callback(struct notifier_block *nfb, unsigned long action, void *ignored)
{
	int ret = NOTIFY_DONE;

#if (LINUX_VERSION_CODE <= KERNEL_VERSION(2, 6, 39))
	switch (action) {
		case PM_HIBERNATION_PREPARE:
		case PM_SUSPEND_PREPARE:
			dhd_mmc_suspend = TRUE;
			ret = NOTIFY_OK;
		break;
		case PM_POST_HIBERNATION:
		case PM_POST_SUSPEND:
			dhd_mmc_suspend = FALSE;
			ret = NOTIFY_OK;
		break;
	}
	smp_mb();
#endif
	return ret;
}

static struct notifier_block dhd_sleep_pm_notifier = {
	.notifier_call = dhd_sleep_pm_callback,
	.priority = 10
};
extern int register_pm_notifier(struct notifier_block *nb);
extern int unregister_pm_notifier(struct notifier_block *nb);
#endif /* (LINUX_VERSION_CODE >= KERNEL_VERSION(2, 6, 27)) && defined(CONFIG_PM_SLEEP) */

static void dhd_set_packet_filter(int value, dhd_pub_t *dhd)
{
#ifdef PKT_FILTER_SUPPORT
	DHD_TRACE(("%s: %d\n", __FUNCTION__, value));
	/* 1 - Enable packet filter, only allow unicast packet to send up */
	/* 0 - Disable packet filter */
	if (dhd_pkt_filter_enable) {
		int i;

		for (i = 0; i < dhd->pktfilter_count; i++) {
			dhd_pktfilter_offload_set(dhd, dhd->pktfilter[i]);
			dhd_pktfilter_offload_enable(dhd, dhd->pktfilter[i],
				value, dhd_master_mode);
		}
	}
#endif
}

#if defined(CONFIG_HAS_EARLYSUSPEND)
static int dhd_set_suspend(int value, dhd_pub_t *dhd)
{
	int power_mode = PM_MAX;
	/* wl_pkt_filter_enable_t	enable_parm; */
	char iovbuf[32];
	int bcn_li_dtim = 3;
	uint roamvar = 1;

	DHD_TRACE(("%s: enter, value = %d in_suspend=%d\n",
		__FUNCTION__, value, dhd->in_suspend));

	if (dhd && dhd->up) {
		if (value && dhd->in_suspend) {

				/* Kernel suspended */
				DHD_ERROR(("%s: force extra Suspend setting \n", __FUNCTION__));

				dhd_wl_ioctl_cmd(dhd, WLC_SET_PM, (char *)&power_mode,
				                 sizeof(power_mode), TRUE, 0);

				/* Enable packet filter, only allow unicast packet to send up */
				dhd_set_packet_filter(1, dhd);

				/* If DTIM skip is set up as default, force it to wake
				 * each third DTIM for better power savings.  Note that
				 * one side effect is a chance to miss BC/MC packet.
				 */
				bcn_li_dtim = dhd_get_dtim_skip(dhd);
				bcm_mkiovar("bcn_li_dtim", (char *)&bcn_li_dtim,
					4, iovbuf, sizeof(iovbuf));
				dhd_wl_ioctl_cmd(dhd, WLC_SET_VAR, iovbuf, sizeof(iovbuf), TRUE, 0);

				/* Disable firmware roaming during suspend */
				bcm_mkiovar("roam_off", (char *)&roamvar, 4,
					iovbuf, sizeof(iovbuf));
				dhd_wl_ioctl_cmd(dhd, WLC_SET_VAR, iovbuf, sizeof(iovbuf), TRUE, 0);
			} else {

				/* Kernel resumed  */
				DHD_TRACE(("%s: Remove extra suspend setting \n", __FUNCTION__));

				power_mode = PM_FAST;
				dhd_wl_ioctl_cmd(dhd, WLC_SET_PM, (char *)&power_mode,
				                 sizeof(power_mode), TRUE, 0);

				/* disable pkt filter */
				dhd_set_packet_filter(0, dhd);

				/* restore pre-suspend setting for dtim_skip */
				bcm_mkiovar("bcn_li_dtim", (char *)&dhd->dtim_skip,
					4, iovbuf, sizeof(iovbuf));

				dhd_wl_ioctl_cmd(dhd, WLC_SET_VAR, iovbuf, sizeof(iovbuf), TRUE, 0);
				roamvar = dhd_roam_disable;
				bcm_mkiovar("roam_off", (char *)&roamvar, 4, iovbuf,
					sizeof(iovbuf));
				dhd_wl_ioctl_cmd(dhd, WLC_SET_VAR, iovbuf, sizeof(iovbuf), TRUE, 0);
			}
	}

	return 0;
}

static void dhd_suspend_resume_helper(struct dhd_info *dhd, int val)
{
	dhd_pub_t *dhdp = &dhd->pub;

	DHD_OS_WAKE_LOCK(dhdp);
	/* Set flag when early suspend was called */
	dhdp->in_suspend = val;
	if ((!dhdp->suspend_disable_flag) && (dhd_check_ap_wfd_mode_set(dhdp) == FALSE))
		dhd_set_suspend(val, dhdp);
	DHD_OS_WAKE_UNLOCK(dhdp);
}

static void dhd_early_suspend(struct early_suspend *h)
{
	struct dhd_info *dhd = container_of(h, struct dhd_info, early_suspend);

	DHD_TRACE(("%s: enter\n", __FUNCTION__));

	if (dhd)
		dhd_suspend_resume_helper(dhd, 1);
}

static void dhd_late_resume(struct early_suspend *h)
{
	struct dhd_info *dhd = container_of(h, struct dhd_info, early_suspend);

	DHD_TRACE(("%s: enter\n", __FUNCTION__));

	if (dhd)
		dhd_suspend_resume_helper(dhd, 0);
}
#endif /* defined(CONFIG_HAS_EARLYSUSPEND) */

/*
 * Generalized timeout mechanism.  Uses spin sleep with exponential back-off until
 * the sleep time reaches one jiffy, then switches over to task delay.  Usage:
 *
 *      dhd_timeout_start(&tmo, usec);
 *      while (!dhd_timeout_expired(&tmo))
 *              if (poll_something())
 *                      break;
 *      if (dhd_timeout_expired(&tmo))
 *              fatal();
 */

void
dhd_timeout_start(dhd_timeout_t *tmo, uint usec)
{
	tmo->limit = usec;
	tmo->increment = 0;
	tmo->elapsed = 0;
	tmo->tick = 1000000 / HZ;
}

int
dhd_timeout_expired(dhd_timeout_t *tmo)
{
	/* Does nothing the first call */
	if (tmo->increment == 0) {
		tmo->increment = 1;
		return 0;
	}

	if (tmo->elapsed >= tmo->limit)
		return 1;

	/* Add the delay that's about to take place */
	tmo->elapsed += tmo->increment;

	if (tmo->increment < tmo->tick) {
		OSL_DELAY(tmo->increment);
		tmo->increment *= 2;
		if (tmo->increment > tmo->tick)
			tmo->increment = tmo->tick;
	} else {
		wait_queue_head_t delay_wait;
		DECLARE_WAITQUEUE(wait, current);
		int pending;
		init_waitqueue_head(&delay_wait);
		add_wait_queue(&delay_wait, &wait);
		set_current_state(TASK_INTERRUPTIBLE);
		schedule_timeout(1);
		pending = signal_pending(current);
		remove_wait_queue(&delay_wait, &wait);
		set_current_state(TASK_RUNNING);
		if (pending)
			return 1;	/* Interrupted */
	}

	return 0;
}

int
dhd_net2idx(dhd_info_t *dhd, struct net_device *net)
{
	int i = 0;

	ASSERT(dhd);
	while (i < DHD_MAX_IFS) {
		if (dhd->iflist[i] && (dhd->iflist[i]->net == net))
			return i;
		i++;
	}

	return DHD_BAD_IF;
}

struct net_device * dhd_idx2net(void *pub, int ifidx)
{
	struct dhd_pub *dhd_pub = (struct dhd_pub *)pub;
	struct dhd_info *dhd_info;

	if (!dhd_pub || ifidx < 0 || ifidx >= DHD_MAX_IFS)
		return NULL;
	dhd_info = dhd_pub->info;
	if (dhd_info && dhd_info->iflist[ifidx])
		return dhd_info->iflist[ifidx]->net;
	return NULL;
}

int
dhd_ifname2idx(dhd_info_t *dhd, char *name)
{
	int i = DHD_MAX_IFS;

	ASSERT(dhd);

	if (name == NULL || *name == '\0')
		return 0;

	while (--i > 0)
		if (dhd->iflist[i] && !strncmp(dhd->iflist[i]->name, name, IFNAMSIZ))
				break;

	DHD_TRACE(("%s: return idx %d for \"%s\"\n", __FUNCTION__, i, name));

	return i;	/* default - the primary interface */
}

char *
dhd_ifname(dhd_pub_t *dhdp, int ifidx)
{
	dhd_info_t *dhd = (dhd_info_t *)dhdp->info;

	ASSERT(dhd);

	if (ifidx < 0 || ifidx >= DHD_MAX_IFS) {
		DHD_ERROR(("%s: ifidx %d out of range\n", __FUNCTION__, ifidx));
		return "<if_bad>";
	}

	if (dhd->iflist[ifidx] == NULL) {
		DHD_ERROR(("%s: null i/f %d\n", __FUNCTION__, ifidx));
		return "<if_null>";
	}

	if (dhd->iflist[ifidx]->net)
		return dhd->iflist[ifidx]->net->name;

	return "<if_none>";
}

uint8 *
dhd_bssidx2bssid(dhd_pub_t *dhdp, int idx)
{
	int i;
	dhd_info_t *dhd = (dhd_info_t *)dhdp;

	ASSERT(dhd);
	for (i = 0; i < DHD_MAX_IFS; i++)
	if (dhd->iflist[i] && dhd->iflist[i]->bssidx == idx)
		return dhd->iflist[i]->mac_addr;

	return NULL;
}


static void
_dhd_set_multicast_list(dhd_info_t *dhd, int ifidx)
{
	struct net_device *dev;
#if LINUX_VERSION_CODE >= KERNEL_VERSION(2, 6, 35)
	struct netdev_hw_addr *ha;
#else
	struct dev_mc_list *mclist;
#endif
	uint32 allmulti, cnt;

	wl_ioctl_t ioc;
	char *buf, *bufp;
	uint buflen;
	int ret;

	ASSERT(dhd && dhd->iflist[ifidx]);
	dev = dhd->iflist[ifidx]->net;
#if LINUX_VERSION_CODE >= KERNEL_VERSION(2, 6, 27)
	netif_addr_lock_bh(dev);
#endif
#if LINUX_VERSION_CODE >= KERNEL_VERSION(2, 6, 35)
	cnt = netdev_mc_count(dev);
#else
	cnt = dev->mc_count;
#endif
#if LINUX_VERSION_CODE >= KERNEL_VERSION(2, 6, 27)
	netif_addr_unlock_bh(dev);
#endif

	/* Determine initial value of allmulti flag */
	allmulti = (dev->flags & IFF_ALLMULTI) ? TRUE : FALSE;

	/* Send down the multicast list first. */


	buflen = sizeof("mcast_list") + sizeof(cnt) + (cnt * ETHER_ADDR_LEN);
	if (!(bufp = buf = MALLOC(dhd->pub.osh, buflen))) {
		DHD_ERROR(("%s: out of memory for mcast_list, cnt %d\n",
		           dhd_ifname(&dhd->pub, ifidx), cnt));
		return;
	}

	strcpy(bufp, "mcast_list");
	bufp += strlen("mcast_list") + 1;

	cnt = htol32(cnt);
	memcpy(bufp, &cnt, sizeof(cnt));
	bufp += sizeof(cnt);

#if LINUX_VERSION_CODE >= KERNEL_VERSION(2, 6, 27)
	netif_addr_lock_bh(dev);
#endif
#if LINUX_VERSION_CODE >= KERNEL_VERSION(2, 6, 35)
	netdev_for_each_mc_addr(ha, dev) {
		if (!cnt)
			break;
		memcpy(bufp, ha->addr, ETHER_ADDR_LEN);
		bufp += ETHER_ADDR_LEN;
		cnt--;
	}
#else
	for (mclist = dev->mc_list; (mclist && (cnt > 0)); cnt--, mclist = mclist->next) {
		memcpy(bufp, (void *)mclist->dmi_addr, ETHER_ADDR_LEN);
		bufp += ETHER_ADDR_LEN;
	}
#endif
#if LINUX_VERSION_CODE >= KERNEL_VERSION(2, 6, 27)
	netif_addr_unlock_bh(dev);
#endif

	memset(&ioc, 0, sizeof(ioc));
	ioc.cmd = WLC_SET_VAR;
	ioc.buf = buf;
	ioc.len = buflen;
	ioc.set = TRUE;

	ret = dhd_wl_ioctl(&dhd->pub, ifidx, &ioc, ioc.buf, ioc.len);
	if (ret < 0) {
		DHD_ERROR(("%s: set mcast_list failed, cnt %d\n",
			dhd_ifname(&dhd->pub, ifidx), cnt));
		allmulti = cnt ? TRUE : allmulti;
	}

	MFREE(dhd->pub.osh, buf, buflen);

	/* Now send the allmulti setting.  This is based on the setting in the
	 * net_device flags, but might be modified above to be turned on if we
	 * were trying to set some addresses and dongle rejected it...
	 */

	buflen = sizeof("allmulti") + sizeof(allmulti);
	if (!(buf = MALLOC(dhd->pub.osh, buflen))) {
		DHD_ERROR(("%s: out of memory for allmulti\n", dhd_ifname(&dhd->pub, ifidx)));
		return;
	}
	allmulti = htol32(allmulti);

	if (!bcm_mkiovar("allmulti", (void*)&allmulti, sizeof(allmulti), buf, buflen)) {
		DHD_ERROR(("%s: mkiovar failed for allmulti, datalen %d buflen %u\n",
		           dhd_ifname(&dhd->pub, ifidx), (int)sizeof(allmulti), buflen));
		MFREE(dhd->pub.osh, buf, buflen);
		return;
	}


	memset(&ioc, 0, sizeof(ioc));
	ioc.cmd = WLC_SET_VAR;
	ioc.buf = buf;
	ioc.len = buflen;
	ioc.set = TRUE;

	ret = dhd_wl_ioctl(&dhd->pub, ifidx, &ioc, ioc.buf, ioc.len);
	if (ret < 0) {
		DHD_ERROR(("%s: set allmulti %d failed\n",
		           dhd_ifname(&dhd->pub, ifidx), ltoh32(allmulti)));
	}

	MFREE(dhd->pub.osh, buf, buflen);

	/* Finally, pick up the PROMISC flag as well, like the NIC driver does */

	allmulti = (dev->flags & IFF_PROMISC) ? TRUE : FALSE;
	allmulti = htol32(allmulti);

	memset(&ioc, 0, sizeof(ioc));
	ioc.cmd = WLC_SET_PROMISC;
	ioc.buf = &allmulti;
	ioc.len = sizeof(allmulti);
	ioc.set = TRUE;

	ret = dhd_wl_ioctl(&dhd->pub, ifidx, &ioc, ioc.buf, ioc.len);
	if (ret < 0) {
		DHD_ERROR(("%s: set promisc %d failed\n",
		           dhd_ifname(&dhd->pub, ifidx), ltoh32(allmulti)));
	}
}

static int
_dhd_set_mac_address(dhd_info_t *dhd, int ifidx, struct ether_addr *addr)
{
	char buf[32];
	wl_ioctl_t ioc;
	int ret;

	if (!bcm_mkiovar("cur_etheraddr", (char*)addr, ETHER_ADDR_LEN, buf, 32)) {
		DHD_ERROR(("%s: mkiovar failed for cur_etheraddr\n", dhd_ifname(&dhd->pub, ifidx)));
		return -1;
	}
	memset(&ioc, 0, sizeof(ioc));
	ioc.cmd = WLC_SET_VAR;
	ioc.buf = buf;
	ioc.len = 32;
	ioc.set = TRUE;

	ret = dhd_wl_ioctl(&dhd->pub, ifidx, &ioc, ioc.buf, ioc.len);
	if (ret < 0) {
		DHD_ERROR(("%s: set cur_etheraddr failed\n", dhd_ifname(&dhd->pub, ifidx)));
	} else {
		memcpy(dhd->iflist[ifidx]->net->dev_addr, addr, ETHER_ADDR_LEN);
		memcpy(dhd->pub.mac.octet, addr, ETHER_ADDR_LEN);
	}

	return ret;
}

#ifdef SOFTAP
extern struct net_device *ap_net_dev;
extern tsk_ctl_t ap_eth_ctl; /* ap netdev heper thread ctl */
#endif

static void
dhd_op_if(dhd_if_t *ifp)
{
	dhd_info_t *dhd;
	int ret = 0, err = 0;
#ifdef SOFTAP
	unsigned long flags;
#endif

	if (!ifp || !ifp->info || !ifp->idx)
		return;
	ASSERT(ifp && ifp->info && ifp->idx);	/* Virtual interfaces only */
	dhd = ifp->info;

	DHD_TRACE(("%s: idx %d, state %d\n", __FUNCTION__, ifp->idx, ifp->state));

#ifdef WL_CFG80211
	if (wl_cfg80211_is_progress_ifchange())
			return;

#endif
	switch (ifp->state) {
	case DHD_IF_ADD:
		/*
		 * Delete the existing interface before overwriting it
		 * in case we missed the WLC_E_IF_DEL event.
		 */
		if (ifp->net != NULL) {
			DHD_ERROR(("%s: ERROR: netdev:%s already exists, try free & unregister \n",
			 __FUNCTION__, ifp->net->name));
			netif_stop_queue(ifp->net);
			unregister_netdev(ifp->net);
			free_netdev(ifp->net);
		}
		/* Allocate etherdev, including space for private structure */
#ifdef CONFIG_BCMDHD_IF_PREFIX
		if (!(ifp->net = alloc_netdev_mqs(sizeof(dhd), if_prefix, ether_setup, 1, 1))) {
#else
		if (!(ifp->net = alloc_etherdev(sizeof(dhd)))) {
#endif /* CONFIG_BCMDHD_IF_PREFIX */
			DHD_ERROR(("%s: OOM - alloc_etherdev\n", __FUNCTION__));
			ret = -ENOMEM;
		}
		if (ret == 0) {
			strncpy(ifp->net->name, ifp->name, IFNAMSIZ);
			ifp->net->name[IFNAMSIZ - 1] = '\0';
			memcpy(netdev_priv(ifp->net), &dhd, sizeof(dhd));
#ifdef WL_CFG80211
			if (dhd->dhd_state & DHD_ATTACH_STATE_CFG80211)
				if (!wl_cfg80211_notify_ifadd(ifp->net, ifp->idx, ifp->bssidx,
					(void*)dhd_net_attach)) {
					ifp->state = DHD_IF_NONE;
					return;
				}
#endif
			if ((err = dhd_net_attach(&dhd->pub, ifp->idx)) != 0) {
				DHD_ERROR(("%s: dhd_net_attach failed, err %d\n",
					__FUNCTION__, err));
				ret = -EOPNOTSUPP;
			} else {
#if defined(SOFTAP)
		if (ap_fw_loaded && !(dhd->dhd_state & DHD_ATTACH_STATE_CFG80211)) {
				 /* semaphore that the soft AP CODE waits on */
				flags = dhd_os_spin_lock(&dhd->pub);

				/* save ptr to wl0.1 netdev for use in wl_iw.c  */
				ap_net_dev = ifp->net;
				 /* signal to the SOFTAP 'sleeper' thread, wl0.1 is ready */
				up(&ap_eth_ctl.sema);
				dhd_os_spin_unlock(&dhd->pub, flags);
		}
#endif
				DHD_TRACE(("\n ==== pid:%x, net_device for if:%s created ===\n\n",
					current->pid, ifp->net->name));
				ifp->state = DHD_IF_NONE;
			}
		}
		break;
	case DHD_IF_DEL:
		/* Make sure that we don't enter again here if .. */
		/* dhd_op_if is called again from some other context */
		ifp->state = DHD_IF_DELETING;
		if (ifp->net != NULL) {
			DHD_TRACE(("\n%s: got 'DHD_IF_DEL' state\n", __FUNCTION__));
#ifdef WL_CFG80211
			if (dhd->dhd_state & DHD_ATTACH_STATE_CFG80211) {
				wl_cfg80211_notify_ifdel(ifp->net);
			}
#endif
			netif_stop_queue(ifp->net);
			unregister_netdev(ifp->net);
			ret = DHD_DEL_IF;	/* Make sure the free_netdev() is called */
		}
		break;
	case DHD_IF_DELETING:
		break;
	default:
		DHD_ERROR(("%s: bad op %d\n", __FUNCTION__, ifp->state));
		ASSERT(!ifp->state);
		break;
	}

	if (ret < 0) {
		ifp->set_multicast = FALSE;
		if (ifp->net) {
			free_netdev(ifp->net);
			ifp->net = NULL;
		}
		dhd->iflist[ifp->idx] = NULL;
#ifdef SOFTAP
		flags = dhd_os_spin_lock(&dhd->pub);
		if (ifp->net == ap_net_dev)
			ap_net_dev = NULL;   /*  NULL  SOFTAP global wl0.1 as well */
		dhd_os_spin_unlock(&dhd->pub, flags);
#endif /*  SOFTAP */
		MFREE(dhd->pub.osh, ifp, sizeof(*ifp));
	}
}

static int
_dhd_sysioc_thread(void *data)
{
	tsk_ctl_t *tsk = (tsk_ctl_t *)data;
	dhd_info_t *dhd = (dhd_info_t *)tsk->parent;


	int i;
#ifdef SOFTAP
	bool in_ap = FALSE;
	unsigned long flags;
#endif

	DAEMONIZE("dhd_sysioc");

	complete(&tsk->completed);

	while (down_interruptible(&tsk->sema) == 0) {

		SMP_RD_BARRIER_DEPENDS();
		if (tsk->terminated) {
			break;
		}

		dhd_net_if_lock_local(dhd);
		DHD_OS_WAKE_LOCK(&dhd->pub);

		for (i = 0; i < DHD_MAX_IFS; i++) {
			if (dhd->iflist[i]) {
				DHD_TRACE(("%s: interface %d\n", __FUNCTION__, i));
#ifdef SOFTAP
				flags = dhd_os_spin_lock(&dhd->pub);
				in_ap = (ap_net_dev != NULL);
				dhd_os_spin_unlock(&dhd->pub, flags);
#endif /* SOFTAP */
				if (dhd->iflist[i] && dhd->iflist[i]->state)
					dhd_op_if(dhd->iflist[i]);

				if (dhd->iflist[i] == NULL) {
					DHD_TRACE(("\n\n %s: interface %d just been removed,"
						"!\n\n", __FUNCTION__, i));
					continue;
				}
#ifdef SOFTAP
				if (in_ap && dhd->set_macaddress)  {
					DHD_TRACE(("attempt to set MAC for %s in AP Mode,"
						"blocked. \n", dhd->iflist[i]->net->name));
					dhd->set_macaddress = FALSE;
					continue;
				}

				if (in_ap && dhd->iflist[i]->set_multicast)  {
					DHD_TRACE(("attempt to set MULTICAST list for %s"
					 "in AP Mode, blocked. \n", dhd->iflist[i]->net->name));
					dhd->iflist[i]->set_multicast = FALSE;
					continue;
				}
#endif /* SOFTAP */
				if (dhd->iflist[i]->set_multicast) {
					dhd->iflist[i]->set_multicast = FALSE;
					_dhd_set_multicast_list(dhd, i);
				}
				if (dhd->set_macaddress) {
					dhd->set_macaddress = FALSE;
					_dhd_set_mac_address(dhd, i, &dhd->macvalue);
				}
			}
		}

		DHD_OS_WAKE_UNLOCK(&dhd->pub);
		dhd_net_if_unlock_local(dhd);
	}
	DHD_TRACE(("%s: stopped\n", __FUNCTION__));
	complete_and_exit(&tsk->completed, 0);
}

static int
dhd_set_mac_address(struct net_device *dev, void *addr)
{
	int ret = 0;

	dhd_info_t *dhd = *(dhd_info_t **)netdev_priv(dev);
	struct sockaddr *sa = (struct sockaddr *)addr;
	int ifidx;

	ifidx = dhd_net2idx(dhd, dev);
	if (ifidx == DHD_BAD_IF)
		return -1;

	ASSERT(dhd->thr_sysioc_ctl.thr_pid >= 0);
	memcpy(&dhd->macvalue, sa->sa_data, ETHER_ADDR_LEN);
	dhd->set_macaddress = TRUE;
	up(&dhd->thr_sysioc_ctl.sema);

	return ret;
}

static void
dhd_set_multicast_list(struct net_device *dev)
{
	dhd_info_t *dhd = *(dhd_info_t **)netdev_priv(dev);
	int ifidx;

	ifidx = dhd_net2idx(dhd, dev);
	if (ifidx == DHD_BAD_IF)
		return;

<<<<<<< HEAD
	ASSERT(&dhd->thr_sysioc_ctl.thr_pid >= 0);
=======
	ASSERT(dhd->thr_sysioc_ctl.thr_pid >= 0);
>>>>>>> 1b7fd678
	dhd->iflist[ifidx]->set_multicast = TRUE;
	up(&dhd->thr_sysioc_ctl.sema);
}

#ifdef PROP_TXSTATUS
int
dhd_os_wlfc_block(dhd_pub_t *pub)
{
	dhd_info_t *di = (dhd_info_t *)(pub->info);
	ASSERT(di != NULL);

	spin_lock_bh(&di->wlfc_spinlock);
	return 1;
}

int
dhd_os_wlfc_unblock(dhd_pub_t *pub)
{
	dhd_info_t *di = (dhd_info_t *)(pub->info);

	(void)di;
	ASSERT(di != NULL);
	spin_unlock_bh(&di->wlfc_spinlock);
	return 1;
}

const uint8 wme_fifo2ac[] = { 0, 1, 2, 3, 1, 1 };
uint8 prio2fifo[8] = { 1, 0, 0, 1, 2, 2, 3, 3 };
#define WME_PRIO2AC(prio)	wme_fifo2ac[prio2fifo[(prio)]]

#endif /* PROP_TXSTATUS */
int
dhd_sendpkt(dhd_pub_t *dhdp, int ifidx, void *pktbuf)
{
	int ret;
	dhd_info_t *dhd = (dhd_info_t *)(dhdp->info);
	struct ether_header *eh = NULL;

	/* Reject if down */
	if (!dhdp->up || (dhdp->busstate == DHD_BUS_DOWN)) {
		/* free the packet here since the caller won't */
		PKTFREE(dhdp->osh, pktbuf, TRUE);
		return -ENODEV;
	}

	/* Update multicast statistic */
	if (PKTLEN(dhdp->osh, pktbuf) >= ETHER_HDR_LEN) {
		uint8 *pktdata = (uint8 *)PKTDATA(dhdp->osh, pktbuf);
		eh = (struct ether_header *)pktdata;

		if (ETHER_ISMULTI(eh->ether_dhost))
			dhdp->tx_multicast++;
		if (ntoh16(eh->ether_type) == ETHER_TYPE_802_1X)
			atomic_inc(&dhd->pend_8021x_cnt);
	} else {
<<<<<<< HEAD
			PKTFREE(dhd->pub.osh, pktbuf, TRUE);
			return BCME_ERROR;
=======
		PKTFREE(dhd->pub.osh, pktbuf, TRUE);
		return BCME_ERROR;
>>>>>>> 1b7fd678
	}

	/* Look into the packet and update the packet priority */
	if (PKTPRIO(pktbuf) == 0)
		pktsetprio(pktbuf, FALSE);

#ifdef PROP_TXSTATUS
	if (dhdp->wlfc_state) {
		/* store the interface ID */
		DHD_PKTTAG_SETIF(PKTTAG(pktbuf), ifidx);

		/* store destination MAC in the tag as well */
		DHD_PKTTAG_SETDSTN(PKTTAG(pktbuf), eh->ether_dhost);

		/* decide which FIFO this packet belongs to */
		if (ETHER_ISMULTI(eh->ether_dhost))
			/* one additional queue index (highest AC + 1) is used for bc/mc queue */
			DHD_PKTTAG_SETFIFO(PKTTAG(pktbuf), AC_COUNT);
		else
			DHD_PKTTAG_SETFIFO(PKTTAG(pktbuf), WME_PRIO2AC(PKTPRIO(pktbuf)));
	} else
#endif /* PROP_TXSTATUS */
	/* If the protocol uses a data header, apply it */
	dhd_prot_hdrpush(dhdp, ifidx, pktbuf);

	/* Use bus module to send data frame */
#ifdef WLMEDIA_HTSF
	dhd_htsf_addtxts(dhdp, pktbuf);
#endif
#ifdef PROP_TXSTATUS
	if (dhdp->wlfc_state && ((athost_wl_status_info_t*)dhdp->wlfc_state)->proptxstatus_mode
			!= WLFC_FCMODE_NONE) {
		dhd_os_wlfc_block(dhdp);
		ret = dhd_wlfc_enque_sendq(dhdp->wlfc_state, DHD_PKTTAG_FIFO(PKTTAG(pktbuf)),
			pktbuf);
		dhd_wlfc_commit_packets(dhdp->wlfc_state,  (f_commitpkt_t)dhd_bus_txdata,
			dhdp->bus);
		if (((athost_wl_status_info_t*)dhdp->wlfc_state)->toggle_host_if) {
			((athost_wl_status_info_t*)dhdp->wlfc_state)->toggle_host_if = 0;
		}
		dhd_os_wlfc_unblock(dhdp);
	}
	else
		/* non-proptxstatus way */
	ret = dhd_bus_txdata(dhdp->bus, pktbuf);
#else
	ret = dhd_bus_txdata(dhdp->bus, pktbuf);
#endif /* PROP_TXSTATUS */


	return ret;
}

int
dhd_start_xmit(struct sk_buff *skb, struct net_device *net)
{
	int ret;
	void *pktbuf;
	dhd_info_t *dhd = *(dhd_info_t **)netdev_priv(net);
	int ifidx;
#ifdef WLMEDIA_HTSF
	uint8 htsfdlystat_sz = dhd->pub.htsfdlystat_sz;
#else
	uint8 htsfdlystat_sz = 0;
#endif

	DHD_TRACE(("%s: Enter\n", __FUNCTION__));

	DHD_OS_WAKE_LOCK(&dhd->pub);

	/* Reject if down */
	if (!dhd->pub.up || (dhd->pub.busstate == DHD_BUS_DOWN)) {
		DHD_ERROR(("%s: xmit rejected pub.up=%d busstate=%d \n",
			__FUNCTION__, dhd->pub.up, dhd->pub.busstate));
		netif_stop_queue(net);
		/* Send Event when bus down detected during data session */
		if (dhd->pub.busstate == DHD_BUS_DOWN)  {
			DHD_ERROR(("%s: Event HANG sent up\n", __FUNCTION__));
			net_os_send_hang_message(net);
		}
		DHD_OS_WAKE_UNLOCK(&dhd->pub);
		return -ENODEV;
	}

	ifidx = dhd_net2idx(dhd, net);
	if (ifidx == DHD_BAD_IF) {
		DHD_ERROR(("%s: bad ifidx %d\n", __FUNCTION__, ifidx));
		netif_stop_queue(net);
		DHD_OS_WAKE_UNLOCK(&dhd->pub);
		return -ENODEV;
	}

	/* Make sure there's enough room for any header */

	if (skb_headroom(skb) < dhd->pub.hdrlen + htsfdlystat_sz) {
		struct sk_buff *skb2;

		DHD_INFO(("%s: insufficient headroom\n",
		          dhd_ifname(&dhd->pub, ifidx)));
		dhd->pub.tx_realloc++;

		skb2 = skb_realloc_headroom(skb, dhd->pub.hdrlen + htsfdlystat_sz);

		dev_kfree_skb(skb);
		if ((skb = skb2) == NULL) {
			DHD_ERROR(("%s: skb_realloc_headroom failed\n",
			           dhd_ifname(&dhd->pub, ifidx)));
			ret = -ENOMEM;
			goto done;
		}
	}

	/* Convert to packet */
	if (!(pktbuf = PKTFRMNATIVE(dhd->pub.osh, skb))) {
		DHD_ERROR(("%s: PKTFRMNATIVE failed\n",
		           dhd_ifname(&dhd->pub, ifidx)));
		dev_kfree_skb_any(skb);
		ret = -ENOMEM;
		goto done;
	}
#ifdef WLMEDIA_HTSF
	if (htsfdlystat_sz && PKTLEN(dhd->pub.osh, pktbuf) >= ETHER_ADDR_LEN) {
		uint8 *pktdata = (uint8 *)PKTDATA(dhd->pub.osh, pktbuf);
		struct ether_header *eh = (struct ether_header *)pktdata;

		if (!ETHER_ISMULTI(eh->ether_dhost) &&
			(ntoh16(eh->ether_type) == ETHER_TYPE_IP)) {
			eh->ether_type = hton16(ETHER_TYPE_BRCM_PKTDLYSTATS);
		}
	}
#endif

	ret = dhd_sendpkt(&dhd->pub, ifidx, pktbuf);


done:
	if (ret)
		dhd->pub.dstats.tx_dropped++;
	else
		dhd->pub.tx_packets++;

	DHD_OS_WAKE_UNLOCK(&dhd->pub);

	/* Return ok: we always eat the packet */
	return 0;
}

void
dhd_txflowcontrol(dhd_pub_t *dhdp, int ifidx, bool state)
{
	struct net_device *net;
	dhd_info_t *dhd = dhdp->info;
	int i;

	DHD_TRACE(("%s: Enter\n", __FUNCTION__));

	dhdp->txoff = state;
	ASSERT(dhd);

	if (ifidx == ALL_INTERFACES) {
		/* Flow control on all active interfaces */
		for (i = 0; i < DHD_MAX_IFS; i++) {
			if (dhd->iflist[i]) {
				net = dhd->iflist[i]->net;
				if (state == ON)
					netif_stop_queue(net);
				else
					netif_wake_queue(net);
			}
		}
	}
	else {
		if (dhd->iflist[ifidx]) {
			net = dhd->iflist[ifidx]->net;
			if (state == ON)
				netif_stop_queue(net);
			else
				netif_wake_queue(net);
		}
	}
}

void
dhd_rx_frame(dhd_pub_t *dhdp, int ifidx, void *pktbuf, int numpkt, uint8 chan)
{
	dhd_info_t *dhd = (dhd_info_t *)dhdp->info;
	struct sk_buff *skb;
	uchar *eth;
	uint len;
	void *data, *pnext = NULL, *save_pktbuf;
	int i;
	dhd_if_t *ifp;
	wl_event_msg_t event;
<<<<<<< HEAD
	int tout = DHD_PACKET_TIMEOUT;

=======
	int tout = DHD_PACKET_TIMEOUT_MS;
>>>>>>> 1b7fd678

	(void)tout;
	DHD_TRACE(("%s: Enter\n", __FUNCTION__));

	save_pktbuf = pktbuf;

	for (i = 0; pktbuf && i < numpkt; i++, pktbuf = pnext) {
		struct ether_header *eh;
		struct dot11_llc_snap_header *lsh;

		ifp = dhd->iflist[ifidx];
<<<<<<< HEAD

#if LINUX_VERSION_CODE >= KERNEL_VERSION(2, 6, 0)
		/* Dropping packets before registering net device to avoid kernel panic */
		if (!ifp || !ifp->net || ifp->net->reg_state != NETREG_REGISTERED) {
=======
		if (ifp == NULL) {
			DHD_ERROR(("%s: ifp is NULL. drop packet\n",
				__FUNCTION__));
			PKTFREE(dhdp->osh, pktbuf, TRUE);
			continue;
		}
#if LINUX_VERSION_CODE >= KERNEL_VERSION(2, 6, 0)
		/* Dropping packets before registering net device to avoid kernel panic */
		if (!ifp->net || ifp->net->reg_state != NETREG_REGISTERED ||
			!dhd->pub.up) {
>>>>>>> 1b7fd678
			DHD_ERROR(("%s: net device is NOT registered yet. drop packet\n",
			__FUNCTION__));
			PKTFREE(dhdp->osh, pktbuf, TRUE);
			continue;
		}
#endif

		pnext = PKTNEXT(dhdp->osh, pktbuf);
		PKTSETNEXT(wl->sh.osh, pktbuf, NULL);

		eh = (struct ether_header *)PKTDATA(wl->sh.osh, pktbuf);
		lsh = (struct dot11_llc_snap_header *)&eh[1];

		if ((ntoh16(eh->ether_type) < ETHER_TYPE_MIN) &&
		    (PKTLEN(wl->sh.osh, pktbuf) >= RFC1042_HDR_LEN) &&
		    bcmp(lsh, BT_SIG_SNAP_MPROT, DOT11_LLC_SNAP_HDR_LEN - 2) == 0 &&
		    lsh->type == HTON16(BTA_PROT_L2CAP)) {
			amp_hci_ACL_data_t *ACL_data = (amp_hci_ACL_data_t *)
			        ((uint8 *)eh + RFC1042_HDR_LEN);
			ACL_data = NULL;
		}

#ifdef PROP_TXSTATUS
		if (dhdp->wlfc_state && PKTLEN(wl->sh.osh, pktbuf) == 0) {
			/* WLFC may send header only packet when
			there is an urgent message but no packet to
			piggy-back on
			*/
			((athost_wl_status_info_t*)dhdp->wlfc_state)->stats.wlfc_header_only_pkt++;
			PKTFREE(dhdp->osh, pktbuf, TRUE);
			continue;
		}
#endif

		skb = PKTTONATIVE(dhdp->osh, pktbuf);

		/* Get the protocol, maintain skb around eth_type_trans()
		 * The main reason for this hack is for the limitation of
		 * Linux 2.4 where 'eth_type_trans' uses the 'net->hard_header_len'
		 * to perform skb_pull inside vs ETH_HLEN. Since to avoid
		 * coping of the packet coming from the network stack to add
		 * BDC, Hardware header etc, during network interface registration
		 * we set the 'net->hard_header_len' to ETH_HLEN + extra space required
		 * for BDC, Hardware header etc. and not just the ETH_HLEN
		 */
		eth = skb->data;
		len = skb->len;

		ifp = dhd->iflist[ifidx];
		if (ifp == NULL)
			ifp = dhd->iflist[0];

		ASSERT(ifp);
		skb->dev = ifp->net;
		skb->protocol = eth_type_trans(skb, skb->dev);

		if (skb->pkt_type == PACKET_MULTICAST) {
			dhd->pub.rx_multicast++;
		}

		skb->data = eth;
		skb->len = len;

#ifdef WLMEDIA_HTSF
	dhd_htsf_addrxts(dhdp, pktbuf);
#endif
		/* Strip header, count, deliver upward */
		skb_pull(skb, ETH_HLEN);

		/* Process special event packets and then discard them */
		if (ntoh16(skb->protocol) == ETHER_TYPE_BRCM) {
			dhd_wl_host_event(dhd, &ifidx,
#if LINUX_VERSION_CODE >= KERNEL_VERSION(2, 6, 22)
			skb->mac_header,
#else
			skb->mac.raw,
#endif
			&event,
			&data);

			wl_event_to_host_order(&event);
			tout = DHD_EVENT_TIMEOUT_MS;
			if (event.event_type == WLC_E_BTA_HCI_EVENT) {
				dhd_bta_doevt(dhdp, data, event.datalen);
			} else if (event.event_type == WLC_E_PFN_NET_FOUND) {
				tout *= 2;
			}
			tout = DHD_EVENT_TIMEOUT;
		}

		ASSERT(ifidx < DHD_MAX_IFS && dhd->iflist[ifidx]);
		if (dhd->iflist[ifidx] && !dhd->iflist[ifidx]->state)
			ifp = dhd->iflist[ifidx];

		/* FIX: fix crash for now; can net be NULL?? */
		if (ifp->net)
			ifp->net->last_rx = jiffies;

		dhdp->dstats.rx_bytes += skb->len;
		dhdp->rx_packets++; /* Local count */

		if (in_interrupt()) {
			netif_rx(skb);
		} else {
			/* If the receive is not processed inside an ISR,
			 * the softirqd must be woken explicitly to service
			 * the NET_RX_SOFTIRQ.  In 2.6 kernels, this is handled
			 * by netif_rx_ni(), but in earlier kernels, we need
			 * to do it manually.
			 */
#if LINUX_VERSION_CODE >= KERNEL_VERSION(2, 6, 0)
			netif_rx_ni(skb);
#else
			ulong flags;
			netif_rx(skb);
			local_irq_save(flags);
			RAISE_RX_SOFTIRQ();
			local_irq_restore(flags);
#endif /* LINUX_VERSION_CODE >= KERNEL_VERSION(2, 6, 0) */
		}
	}
	DHD_OS_WAKE_LOCK_TIMEOUT_ENABLE(dhdp, tout);
}

void
dhd_event(struct dhd_info *dhd, char *evpkt, int evlen, int ifidx)
{
	/* Linux version has nothing to do */
	return;
}

void
dhd_txcomplete(dhd_pub_t *dhdp, void *txp, bool success)
{
	uint ifidx;
	dhd_info_t *dhd = (dhd_info_t *)(dhdp->info);
	struct ether_header *eh;
	uint16 type;
	uint len;

	dhd_prot_hdrpull(dhdp, &ifidx, txp);

	eh = (struct ether_header *)PKTDATA(dhdp->osh, txp);
	type  = ntoh16(eh->ether_type);

	if (type == ETHER_TYPE_802_1X)
		atomic_dec(&dhd->pend_8021x_cnt);

	/* Crack open the packet and check to see if it is BT HCI ACL data packet.
	 * If yes generate packet completion event.
	 */
	len = PKTLEN(dhdp->osh, txp);

	/* Generate ACL data tx completion event locally to avoid SDIO bus transaction */
	if ((type < ETHER_TYPE_MIN) && (len >= RFC1042_HDR_LEN)) {
		struct dot11_llc_snap_header *lsh = (struct dot11_llc_snap_header *)&eh[1];

		if (bcmp(lsh, BT_SIG_SNAP_MPROT, DOT11_LLC_SNAP_HDR_LEN - 2) == 0 &&
		    ntoh16(lsh->type) == BTA_PROT_L2CAP) {

			dhd_bta_tx_hcidata_complete(dhdp, txp, success);
		}
	}
}

static struct net_device_stats *
dhd_get_stats(struct net_device *net)
{
	dhd_info_t *dhd = *(dhd_info_t **)netdev_priv(net);
	dhd_if_t *ifp;
	int ifidx;

	DHD_TRACE(("%s: Enter\n", __FUNCTION__));

	ifidx = dhd_net2idx(dhd, net);
	if (ifidx == DHD_BAD_IF) {
		DHD_ERROR(("%s: BAD_IF\n", __FUNCTION__));
		return NULL;
	}

	ifp = dhd->iflist[ifidx];
	ASSERT(dhd && ifp);

	if (dhd->pub.up) {
		/* Use the protocol to get dongle stats */
		dhd_prot_dstats(&dhd->pub);
	}

	/* Copy dongle stats to net device stats */
	ifp->stats.rx_packets = dhd->pub.dstats.rx_packets;
	ifp->stats.tx_packets = dhd->pub.dstats.tx_packets;
	ifp->stats.rx_bytes = dhd->pub.dstats.rx_bytes;
	ifp->stats.tx_bytes = dhd->pub.dstats.tx_bytes;
	ifp->stats.rx_errors = dhd->pub.dstats.rx_errors;
	ifp->stats.tx_errors = dhd->pub.dstats.tx_errors;
	ifp->stats.rx_dropped = dhd->pub.dstats.rx_dropped;
	ifp->stats.tx_dropped = dhd->pub.dstats.tx_dropped;
	ifp->stats.multicast = dhd->pub.dstats.multicast;

	return &ifp->stats;
}

#ifdef DHDTHREAD
static int
dhd_watchdog_thread(void *data)
{
	tsk_ctl_t *tsk = (tsk_ctl_t *)data;
	dhd_info_t *dhd = (dhd_info_t *)tsk->parent;
	/* This thread doesn't need any user-level access,
	 * so get rid of all our resources
	 */
	if (dhd_watchdog_prio > 0) {
		struct sched_param param;
		param.sched_priority = (dhd_watchdog_prio < MAX_RT_PRIO)?
			dhd_watchdog_prio:(MAX_RT_PRIO-1);
		setScheduler(current, SCHED_FIFO, &param);
	}

	DAEMONIZE("dhd_watchdog");

	/* Run until signal received */
	complete(&tsk->completed);

	while (1)
		if (down_interruptible (&tsk->sema) == 0) {
			unsigned long flags;

			SMP_RD_BARRIER_DEPENDS();
			if (tsk->terminated) {
				break;
			}

			dhd_os_sdlock(&dhd->pub);
			if (dhd->pub.dongle_reset == FALSE) {
				DHD_TIMER(("%s:\n", __FUNCTION__));

				/* Call the bus module watchdog */
				dhd_bus_watchdog(&dhd->pub);

				flags = dhd_os_spin_lock(&dhd->pub);
				/* Count the tick for reference */
				dhd->pub.tickcnt++;
				/* Reschedule the watchdog */
				if (dhd->wd_timer_valid)
					mod_timer(&dhd->timer,
					jiffies + dhd_watchdog_ms * HZ / 1000);
				dhd_os_spin_unlock(&dhd->pub, flags);
			}
			dhd_os_sdunlock(&dhd->pub);
			DHD_OS_WAKE_UNLOCK(&dhd->pub);
		} else {
			break;
	}

	complete_and_exit(&tsk->completed, 0);
}
#endif /* DHDTHREAD */

static void dhd_watchdog(ulong data)
{
	dhd_info_t *dhd = (dhd_info_t *)data;
	unsigned long flags;

	DHD_OS_WAKE_LOCK(&dhd->pub);
	if (dhd->pub.dongle_reset) {
		DHD_OS_WAKE_UNLOCK(&dhd->pub);
		return;
	}

#ifdef DHDTHREAD
	if (dhd->thr_wdt_ctl.thr_pid >= 0) {
		up(&dhd->thr_wdt_ctl.sema);
		return;
	}
#endif /* DHDTHREAD */

	dhd_os_sdlock(&dhd->pub);
	/* Call the bus module watchdog */
	dhd_bus_watchdog(&dhd->pub);

	flags = dhd_os_spin_lock(&dhd->pub);
	/* Count the tick for reference */
	dhd->pub.tickcnt++;

	/* Reschedule the watchdog */
	if (dhd->wd_timer_valid)
		mod_timer(&dhd->timer, jiffies + dhd_watchdog_ms * HZ / 1000);
	dhd_os_spin_unlock(&dhd->pub, flags);
	dhd_os_sdunlock(&dhd->pub);
	DHD_OS_WAKE_UNLOCK(&dhd->pub);
}

#ifdef DHDTHREAD
static int
dhd_dpc_thread(void *data)
{
	tsk_ctl_t *tsk = (tsk_ctl_t *)data;
	dhd_info_t *dhd = (dhd_info_t *)tsk->parent;

	/* This thread doesn't need any user-level access,
	 * so get rid of all our resources
	 */
	if (dhd_dpc_prio > 0)
	{
		struct sched_param param;
		param.sched_priority = (dhd_dpc_prio < MAX_RT_PRIO)?dhd_dpc_prio:(MAX_RT_PRIO-1);
		setScheduler(current, SCHED_FIFO, &param);
	}

	DAEMONIZE("dhd_dpc");
	/* DHD_OS_WAKE_LOCK is called in dhd_sched_dpc[dhd_linux.c] down below  */

	/*  signal: thread has started */
	complete(&tsk->completed);

	/* Run until signal received */
	while (1) {
		if (down_interruptible(&tsk->sema) == 0) {

			SMP_RD_BARRIER_DEPENDS();
			if (tsk->terminated) {
				break;
			}

			/* Call bus dpc unless it indicated down (then clean stop) */
			if (dhd->pub.busstate != DHD_BUS_DOWN) {
				if (dhd_bus_dpc(dhd->pub.bus)) {
					up(&tsk->sema);
				}
				else {
					DHD_OS_WAKE_UNLOCK(&dhd->pub);
				}
			} else {
				if (dhd->pub.up)
					dhd_bus_stop(dhd->pub.bus, TRUE);
				DHD_OS_WAKE_UNLOCK(&dhd->pub);
			}
		}
		else
			break;
	}

	complete_and_exit(&tsk->completed, 0);
}
#endif /* DHDTHREAD */

static void
dhd_dpc(ulong data)
{
	dhd_info_t *dhd;

	dhd = (dhd_info_t *)data;

	/* this (tasklet) can be scheduled in dhd_sched_dpc[dhd_linux.c]
	 * down below , wake lock is set,
	 * the tasklet is initialized in dhd_attach()
	 */
	/* Call bus dpc unless it indicated down (then clean stop) */
	if (dhd->pub.busstate != DHD_BUS_DOWN) {
		if (dhd_bus_dpc(dhd->pub.bus))
			tasklet_schedule(&dhd->tasklet);
		else
			DHD_OS_WAKE_UNLOCK(&dhd->pub);
	} else {
		dhd_bus_stop(dhd->pub.bus, TRUE);
		DHD_OS_WAKE_UNLOCK(&dhd->pub);
	}
}

void
dhd_sched_dpc(dhd_pub_t *dhdp)
{
	dhd_info_t *dhd = (dhd_info_t *)dhdp->info;

	DHD_OS_WAKE_LOCK(dhdp);
#ifdef DHDTHREAD
	if (dhd->thr_dpc_ctl.thr_pid >= 0) {
		up(&dhd->thr_dpc_ctl.sema);
		return;
	}
#endif /* DHDTHREAD */

	tasklet_schedule(&dhd->tasklet);
}

#ifdef TOE
/* Retrieve current toe component enables, which are kept as a bitmap in toe_ol iovar */
static int
dhd_toe_get(dhd_info_t *dhd, int ifidx, uint32 *toe_ol)
{
	wl_ioctl_t ioc;
	char buf[32];
	int ret;

	memset(&ioc, 0, sizeof(ioc));

	ioc.cmd = WLC_GET_VAR;
	ioc.buf = buf;
	ioc.len = (uint)sizeof(buf);
	ioc.set = FALSE;

	strcpy(buf, "toe_ol");
	if ((ret = dhd_wl_ioctl(&dhd->pub, ifidx, &ioc, ioc.buf, ioc.len)) < 0) {
		/* Check for older dongle image that doesn't support toe_ol */
		if (ret == -EIO) {
			DHD_ERROR(("%s: toe not supported by device\n",
				dhd_ifname(&dhd->pub, ifidx)));
			return -EOPNOTSUPP;
		}

		DHD_INFO(("%s: could not get toe_ol: ret=%d\n", dhd_ifname(&dhd->pub, ifidx), ret));
		return ret;
	}

	memcpy(toe_ol, buf, sizeof(uint32));
	return 0;
}

/* Set current toe component enables in toe_ol iovar, and set toe global enable iovar */
static int
dhd_toe_set(dhd_info_t *dhd, int ifidx, uint32 toe_ol)
{
	wl_ioctl_t ioc;
	char buf[32];
	int toe, ret;

	memset(&ioc, 0, sizeof(ioc));

	ioc.cmd = WLC_SET_VAR;
	ioc.buf = buf;
	ioc.len = (uint)sizeof(buf);
	ioc.set = TRUE;

	/* Set toe_ol as requested */

	strcpy(buf, "toe_ol");
	memcpy(&buf[sizeof("toe_ol")], &toe_ol, sizeof(uint32));

	if ((ret = dhd_wl_ioctl(&dhd->pub, ifidx, &ioc, ioc.buf, ioc.len)) < 0) {
		DHD_ERROR(("%s: could not set toe_ol: ret=%d\n",
			dhd_ifname(&dhd->pub, ifidx), ret));
		return ret;
	}

	/* Enable toe globally only if any components are enabled. */

	toe = (toe_ol != 0);

	strcpy(buf, "toe");
	memcpy(&buf[sizeof("toe")], &toe, sizeof(uint32));

	if ((ret = dhd_wl_ioctl(&dhd->pub, ifidx, &ioc, ioc.buf, ioc.len)) < 0) {
		DHD_ERROR(("%s: could not set toe: ret=%d\n", dhd_ifname(&dhd->pub, ifidx), ret));
		return ret;
	}

	return 0;
}
#endif /* TOE */

#if LINUX_VERSION_CODE >= KERNEL_VERSION(2, 6, 24)
static void
dhd_ethtool_get_drvinfo(struct net_device *net, struct ethtool_drvinfo *info)
{
	dhd_info_t *dhd = *(dhd_info_t **)netdev_priv(net);

	sprintf(info->driver, "wl");
	sprintf(info->version, "%lu", dhd->pub.drv_version);
}

struct ethtool_ops dhd_ethtool_ops = {
	.get_drvinfo = dhd_ethtool_get_drvinfo
};
#endif /* LINUX_VERSION_CODE >= KERNEL_VERSION(2, 6, 24) */


#if LINUX_VERSION_CODE > KERNEL_VERSION(2, 4, 2)
static int
dhd_ethtool(dhd_info_t *dhd, void *uaddr)
{
	struct ethtool_drvinfo info;
	char drvname[sizeof(info.driver)];
	uint32 cmd;
#ifdef TOE
	struct ethtool_value edata;
	uint32 toe_cmpnt, csum_dir;
	int ret;
#endif

	DHD_TRACE(("%s: Enter\n", __FUNCTION__));

	/* all ethtool calls start with a cmd word */
	if (copy_from_user(&cmd, uaddr, sizeof (uint32)))
		return -EFAULT;

	switch (cmd) {
	case ETHTOOL_GDRVINFO:
		/* Copy out any request driver name */
		if (copy_from_user(&info, uaddr, sizeof(info)))
			return -EFAULT;
		strncpy(drvname, info.driver, sizeof(info.driver));
		drvname[sizeof(info.driver)-1] = '\0';

		/* clear struct for return */
		memset(&info, 0, sizeof(info));
		info.cmd = cmd;

		/* if dhd requested, identify ourselves */
		if (strcmp(drvname, "?dhd") == 0) {
			sprintf(info.driver, "dhd");
			strcpy(info.version, EPI_VERSION_STR);
		}

		/* otherwise, require dongle to be up */
		else if (!dhd->pub.up) {
			DHD_ERROR(("%s: dongle is not up\n", __FUNCTION__));
			return -ENODEV;
		}

		/* finally, report dongle driver type */
		else if (dhd->pub.iswl)
			sprintf(info.driver, "wl");
		else
			sprintf(info.driver, "xx");

		sprintf(info.version, "%lu", dhd->pub.drv_version);
		if (copy_to_user(uaddr, &info, sizeof(info)))
			return -EFAULT;
		DHD_CTL(("%s: given %*s, returning %s\n", __FUNCTION__,
		         (int)sizeof(drvname), drvname, info.driver));
		break;

#ifdef TOE
	/* Get toe offload components from dongle */
	case ETHTOOL_GRXCSUM:
	case ETHTOOL_GTXCSUM:
		if ((ret = dhd_toe_get(dhd, 0, &toe_cmpnt)) < 0)
			return ret;

		csum_dir = (cmd == ETHTOOL_GTXCSUM) ? TOE_TX_CSUM_OL : TOE_RX_CSUM_OL;

		edata.cmd = cmd;
		edata.data = (toe_cmpnt & csum_dir) ? 1 : 0;

		if (copy_to_user(uaddr, &edata, sizeof(edata)))
			return -EFAULT;
		break;

	/* Set toe offload components in dongle */
	case ETHTOOL_SRXCSUM:
	case ETHTOOL_STXCSUM:
		if (copy_from_user(&edata, uaddr, sizeof(edata)))
			return -EFAULT;

		/* Read the current settings, update and write back */
		if ((ret = dhd_toe_get(dhd, 0, &toe_cmpnt)) < 0)
			return ret;

		csum_dir = (cmd == ETHTOOL_STXCSUM) ? TOE_TX_CSUM_OL : TOE_RX_CSUM_OL;

		if (edata.data != 0)
			toe_cmpnt |= csum_dir;
		else
			toe_cmpnt &= ~csum_dir;

		if ((ret = dhd_toe_set(dhd, 0, toe_cmpnt)) < 0)
			return ret;

		/* If setting TX checksum mode, tell Linux the new mode */
		if (cmd == ETHTOOL_STXCSUM) {
			if (edata.data)
				dhd->iflist[0]->net->features |= NETIF_F_IP_CSUM;
			else
				dhd->iflist[0]->net->features &= ~NETIF_F_IP_CSUM;
		}

		break;
#endif /* TOE */

	default:
		return -EOPNOTSUPP;
	}

	return 0;
}
#endif /* LINUX_VERSION_CODE > KERNEL_VERSION(2, 4, 2) */

static bool dhd_check_hang(struct net_device *net, dhd_pub_t *dhdp, int error)
{
	if (!dhdp)
		return FALSE;
	if ((error == -ETIMEDOUT) || ((dhdp->busstate == DHD_BUS_DOWN) &&
		(!dhdp->dongle_reset))) {
		DHD_ERROR(("%s: Event HANG send up due to  re=%d te=%d e=%d s=%d\n", __FUNCTION__,
			dhdp->rxcnt_timeout, dhdp->txcnt_timeout, error, dhdp->busstate));
		net_os_send_hang_message(net);
		return TRUE;
	}
	return FALSE;
}

static int
dhd_ioctl_entry(struct net_device *net, struct ifreq *ifr, int cmd)
{
	dhd_info_t *dhd = *(dhd_info_t **)netdev_priv(net);
	dhd_ioctl_t ioc;
	int bcmerror = 0;
	int buflen = 0;
	void *buf = NULL;
	uint driver = 0;
	int ifidx;
	int ret;

	DHD_OS_WAKE_LOCK(&dhd->pub);

	/* send to dongle only if we are not waiting for reload already */
	if (dhd->pub.hang_was_sent) {
		DHD_ERROR(("%s: HANG was sent up earlier\n", __FUNCTION__));
<<<<<<< HEAD
		DHD_OS_WAKE_LOCK_TIMEOUT_ENABLE(&dhd->pub, DHD_EVENT_TIMEOUT);
=======
		DHD_OS_WAKE_LOCK_TIMEOUT_ENABLE(&dhd->pub, DHD_EVENT_TIMEOUT_MS);
>>>>>>> 1b7fd678
		DHD_OS_WAKE_UNLOCK(&dhd->pub);
		return OSL_ERROR(BCME_DONGLE_DOWN);
	}

	ifidx = dhd_net2idx(dhd, net);
	DHD_TRACE(("%s: ifidx %d, cmd 0x%04x\n", __FUNCTION__, ifidx, cmd));

	if (ifidx == DHD_BAD_IF) {
		DHD_ERROR(("%s: BAD IF\n", __FUNCTION__));
		DHD_OS_WAKE_UNLOCK(&dhd->pub);
		return -1;
	}

#if defined(CONFIG_WIRELESS_EXT)
	/* linux wireless extensions */
	if ((cmd >= SIOCIWFIRST) && (cmd <= SIOCIWLAST)) {
		/* may recurse, do NOT lock */
		ret = wl_iw_ioctl(net, ifr, cmd);
		DHD_OS_WAKE_UNLOCK(&dhd->pub);
		return ret;
	}
#endif /* defined(CONFIG_WIRELESS_EXT) */

#if LINUX_VERSION_CODE > KERNEL_VERSION(2, 4, 2)
	if (cmd == SIOCETHTOOL) {
		ret = dhd_ethtool(dhd, (void*)ifr->ifr_data);
		DHD_OS_WAKE_UNLOCK(&dhd->pub);
		return ret;
	}
#endif /* LINUX_VERSION_CODE > KERNEL_VERSION(2, 4, 2) */

	if (cmd == SIOCDEVPRIVATE+1) {
		ret = wl_android_priv_cmd(net, ifr, cmd);
		dhd_check_hang(net, &dhd->pub, ret);
		DHD_OS_WAKE_UNLOCK(&dhd->pub);
		return ret;
	}

	if (cmd != SIOCDEVPRIVATE) {
		DHD_OS_WAKE_UNLOCK(&dhd->pub);
		return -EOPNOTSUPP;
	}

	memset(&ioc, 0, sizeof(ioc));

	/* Copy the ioc control structure part of ioctl request */
	if (copy_from_user(&ioc, ifr->ifr_data, sizeof(wl_ioctl_t))) {
		bcmerror = -BCME_BADADDR;
		goto done;
	}

	/* Copy out any buffer passed */
	if (ioc.buf) {
		buflen = MIN(ioc.len, DHD_IOCTL_MAXLEN);
		/* optimization for direct ioctl calls from kernel */
		/*
		if (segment_eq(get_fs(), KERNEL_DS)) {
			buf = ioc.buf;
		} else {
		*/
		{
			if (!(buf = (char*)MALLOC(dhd->pub.osh, buflen))) {
				bcmerror = -BCME_NOMEM;
				goto done;
			}
			if (copy_from_user(buf, ioc.buf, buflen)) {
				bcmerror = -BCME_BADADDR;
				goto done;
			}
		}
	}

	/* To differentiate between wl and dhd read 4 more byes */
	if ((copy_from_user(&driver, (char *)ifr->ifr_data + sizeof(wl_ioctl_t),
		sizeof(uint)) != 0)) {
		bcmerror = -BCME_BADADDR;
		goto done;
	}

	if (!capable(CAP_NET_ADMIN)) {
		bcmerror = -BCME_EPERM;
		goto done;
	}

	/* check for local dhd ioctl and handle it */
	if (driver == DHD_IOCTL_MAGIC) {
		bcmerror = dhd_ioctl((void *)&dhd->pub, &ioc, buf, buflen);
		if (bcmerror)
			dhd->pub.bcmerror = bcmerror;
		goto done;
	}

	/* send to dongle (must be up, and wl). */
	if (dhd->pub.busstate != DHD_BUS_DATA) {
		bcmerror = BCME_DONGLE_DOWN;
		goto done;
	}

	if (!dhd->pub.iswl) {
		bcmerror = BCME_DONGLE_DOWN;
		goto done;
	}

	/*
	 * Flush the TX queue if required for proper message serialization:
	 * Intercept WLC_SET_KEY IOCTL - serialize M4 send and set key IOCTL to
	 * prevent M4 encryption and
	 * intercept WLC_DISASSOC IOCTL - serialize WPS-DONE and WLC_DISASSOC IOCTL to
	 * prevent disassoc frame being sent before WPS-DONE frame.
	 */
	if (ioc.cmd == WLC_SET_KEY ||
	    (ioc.cmd == WLC_SET_VAR && ioc.buf != NULL &&
	     strncmp("wsec_key", ioc.buf, 9) == 0) ||
	    (ioc.cmd == WLC_SET_VAR && ioc.buf != NULL &&
	     strncmp("bsscfg:wsec_key", ioc.buf, 15) == 0) ||
	    ioc.cmd == WLC_DISASSOC)
		dhd_wait_pend8021x(net);

#ifdef WLMEDIA_HTSF
	if (ioc.buf) {
		/*  short cut wl ioctl calls here  */
		if (strcmp("htsf", ioc.buf) == 0) {
			dhd_ioctl_htsf_get(dhd, 0);
			return BCME_OK;
		}

		if (strcmp("htsflate", ioc.buf) == 0) {
			if (ioc.set) {
				memset(ts, 0, sizeof(tstamp_t)*TSMAX);
				memset(&maxdelayts, 0, sizeof(tstamp_t));
				maxdelay = 0;
				tspktcnt = 0;
				maxdelaypktno = 0;
				memset(&vi_d1.bin, 0, sizeof(uint32)*NUMBIN);
				memset(&vi_d2.bin, 0, sizeof(uint32)*NUMBIN);
				memset(&vi_d3.bin, 0, sizeof(uint32)*NUMBIN);
				memset(&vi_d4.bin, 0, sizeof(uint32)*NUMBIN);
			} else {
				dhd_dump_latency();
			}
			return BCME_OK;
		}
		if (strcmp("htsfclear", ioc.buf) == 0) {
			memset(&vi_d1.bin, 0, sizeof(uint32)*NUMBIN);
			memset(&vi_d2.bin, 0, sizeof(uint32)*NUMBIN);
			memset(&vi_d3.bin, 0, sizeof(uint32)*NUMBIN);
			memset(&vi_d4.bin, 0, sizeof(uint32)*NUMBIN);
			htsf_seqnum = 0;
			return BCME_OK;
		}
		if (strcmp("htsfhis", ioc.buf) == 0) {
			dhd_dump_htsfhisto(&vi_d1, "H to D");
			dhd_dump_htsfhisto(&vi_d2, "D to D");
			dhd_dump_htsfhisto(&vi_d3, "D to H");
			dhd_dump_htsfhisto(&vi_d4, "H to H");
			return BCME_OK;
		}
		if (strcmp("tsport", ioc.buf) == 0) {
			if (ioc.set) {
				memcpy(&tsport, ioc.buf + 7, 4);
			} else {
				DHD_ERROR(("current timestamp port: %d \n", tsport));
			}
			return BCME_OK;
		}
	}
#endif /* WLMEDIA_HTSF */

	bcmerror = dhd_wl_ioctl(&dhd->pub, ifidx, (wl_ioctl_t *)&ioc, buf, buflen);

done:
	dhd_check_hang(net, &dhd->pub, bcmerror);

	if (!bcmerror && buf && ioc.buf) {
		if (copy_to_user(ioc.buf, buf, buflen))
			bcmerror = -EFAULT;
	}

	if (buf)
		MFREE(dhd->pub.osh, buf, buflen);

	DHD_OS_WAKE_UNLOCK(&dhd->pub);

	return OSL_ERROR(bcmerror);
}

#ifdef WL_CFG80211
static int
dhd_cleanup_virt_ifaces(dhd_info_t *dhd)
{
	int i = 1; /* Leave ifidx 0 [Primary Interface] */
#if (LINUX_VERSION_CODE >= KERNEL_VERSION(2, 6, 27))
	int rollback_lock = FALSE;
#endif

	DHD_TRACE(("%s: Enter \n", __func__));

#if (LINUX_VERSION_CODE >= KERNEL_VERSION(2, 6, 27))
	/* release lock for unregister_netdev */
	if (rtnl_is_locked()) {
		rtnl_unlock();
		rollback_lock = TRUE;
	}
#endif

	for (i = 1; i < DHD_MAX_IFS; i++) {
<<<<<<< HEAD
=======
		dhd_net_if_lock_local(dhd);
>>>>>>> 1b7fd678
		if (dhd->iflist[i]) {
			DHD_TRACE(("Deleting IF: %d \n", i));
			if ((dhd->iflist[i]->state != DHD_IF_DEL) &&
				(dhd->iflist[i]->state != DHD_IF_DELETING)) {
				dhd->iflist[i]->state = DHD_IF_DEL;
				dhd->iflist[i]->idx = i;
<<<<<<< HEAD
				dhd_net_if_lock_local(dhd);
				dhd_op_if(dhd->iflist[i]);
				dhd_net_if_unlock_local(dhd);
			}
		}
=======
				dhd_op_if(dhd->iflist[i]);
			}
		}
		dhd_net_if_unlock_local(dhd);
>>>>>>> 1b7fd678
	}

#if (LINUX_VERSION_CODE >= KERNEL_VERSION(2, 6, 27))
	if (rollback_lock)
		rtnl_lock();
#endif

	return 0;
}
#endif /* WL_CFG80211 */

static int
dhd_stop(struct net_device *net)
{
	int ifidx;
	dhd_info_t *dhd = *(dhd_info_t **)netdev_priv(net);
	DHD_OS_WAKE_LOCK(&dhd->pub);
<<<<<<< HEAD
	DHD_TRACE(("%s: Enter\n", __FUNCTION__));
=======
	DHD_TRACE(("%s: Enter %p\n", __FUNCTION__, net));
>>>>>>> 1b7fd678
	if (dhd->pub.up == 0) {
		goto exit;
	}
	ifidx = dhd_net2idx(dhd, net);

#ifdef WL_CFG80211
	if (ifidx == 0) {
		wl_cfg80211_down(NULL);

		/*
		 * For CFG80211: Clean up all the left over virtual interfaces
		 * when the primary Interface is brought down. [ifconfig wlan0 down]
		 */
		if ((dhd->dhd_state & DHD_ATTACH_STATE_ADD_IF) &&
			(dhd->dhd_state & DHD_ATTACH_STATE_CFG80211)) {
			dhd_cleanup_virt_ifaces(dhd);
		}
	}
#endif

#ifdef PROP_TXSTATUS
	dhd_wlfc_cleanup(&dhd->pub);
#endif
	/* Set state and stop OS transmissions */
	dhd->pub.up = 0;
	netif_stop_queue(net);

	/* Stop the protocol module */
	dhd_prot_stop(&dhd->pub);

#if defined(WL_CFG80211)
	if (ifidx == 0 && !dhd_download_fw_on_driverload)
		wl_android_wifi_off(net);
<<<<<<< HEAD
#endif 
	dhd->pub.hang_was_sent = 0;
=======
#endif
>>>>>>> 1b7fd678
	dhd->pub.rxcnt_timeout = 0;
	dhd->pub.txcnt_timeout = 0;
	OLD_MOD_DEC_USE_COUNT;
exit:
	DHD_OS_WAKE_UNLOCK(&dhd->pub);
	return 0;
}

#ifdef DHD_BCM_WIFI_HDMI
bool dhd_bcm_whdmi_enable = FALSE;

/* Check for the presence of a given kernel parameter string,
 * eg. "wifi=4330_whdmi".  Returns 0 if found.
 */
static int
dhd_check_kernel_param(dhd_info_t *dhd, const char *str)
{
	int bcmerror = -1;

	/* Define this to 1 if kernel/init/main.c has been patched to export
	 * the kernel global variable 'saved_command_line'.
	 */
#define DHD_KERNEL_EXPORTS_CMDLINE 0
#if DHD_KERNEL_EXPORTS_CMDLINE

#define DHD_KPARAM_LEN 32
	if (strstr(saved_command_line, str) != NULL) {
		bcmerror = 0;
	}

#else /* DHD_KERNEL_EXPORTS_CMDLINE */

#define DHD_KPARAM_LEN 1024
	uint len;
	void *fp = NULL;
	char *kparam = NULL;

	DHD_INFO(("%s\n", __FUNCTION__));

	fp = dhd_os_open_image("/proc/cmdline");
	if (fp == NULL)
		goto err;

	kparam = MALLOC(dhd->pub.osh, DHD_KPARAM_LEN);
	if (kparam == NULL) {
		DHD_ERROR(("%s: MALLOC of %u bytes failed!\n",
			__FUNCTION__, DHD_KPARAM_LEN));
		goto err;
	}

	/* Read the kernel cmdline and search for a matching string */
	len = dhd_os_get_image_block(kparam, DHD_KPARAM_LEN, fp);
	if (len > 0) {
		kparam[DHD_KPARAM_LEN - 1] = '\0';
		if (strstr(kparam, str) != NULL) {
			bcmerror = 0;
		}
#if 1
		/* DHD_ERROR(("@@@%s: err=%d len=%u kparam=%s\n",
			__FUNCTION__, bcmerror, len, kparam)); */
#endif /* 0 */
	}

err:
	if (kparam) {
		MFREE(dhd->pub.osh, kparam, DHD_KPARAM_LEN);
	}

	dhd_os_close_image(fp);

#endif /* DHD_KERNEL_EXPORTS_CMDLINE */

	return bcmerror;
}
#endif /* DHD_BCM_WIFI_HDMI */

static int
dhd_open(struct net_device *net)
{
	dhd_info_t *dhd = *(dhd_info_t **)netdev_priv(net);

#ifdef TOE
	uint32 toe_ol;
#endif
	int ifidx;
	int32 ret = 0;

<<<<<<< HEAD
#ifdef DHD_BCM_WIFI_HDMI
	/* Parse kernel parameters for WHDMI enable flag */
	if (dhd_check_kernel_param(dhd, "wifi=4330_whdmi") == 0) {
		dhd_bcm_whdmi_enable = TRUE;
	}
#endif /* DHD_BCM_WIFI_HDMI */

=======
>>>>>>> 1b7fd678
	DHD_OS_WAKE_LOCK(&dhd->pub);
	/* Update FW path if it was changed */
	if ((firmware_path != NULL) && (firmware_path[0] != '\0')) {
		if (firmware_path[strlen(firmware_path)-1] == '\n')
			firmware_path[strlen(firmware_path)-1] = '\0';
		strcpy(fw_path, firmware_path);
		firmware_path[0] = '\0';
	}

<<<<<<< HEAD
=======
	dhd->pub.hang_was_sent = 0;

>>>>>>> 1b7fd678
#if !defined(WL_CFG80211)
	/*
	 * Force start if ifconfig_up gets called before START command
	 * We keep WEXT's wl_control_wl_start to provide backward compatibility
	 * This should be removed in the future
	 */
<<<<<<< HEAD
	wl_control_wl_start(net);
#endif 
=======
	ret = wl_control_wl_start(net);
	if (ret != 0) {
		DHD_ERROR(("%s: failed with code %d\n", __FUNCTION__, ret));
		ret = -1;
		goto exit;
	}
#endif
>>>>>>> 1b7fd678

	ifidx = dhd_net2idx(dhd, net);
	DHD_TRACE(("%s: ifidx %d\n", __FUNCTION__, ifidx));

	if (ifidx < 0) {
		DHD_ERROR(("%s: Error: called with invalid IF\n", __FUNCTION__));
		ret = -1;
		goto exit;
	}

	if (!dhd->iflist[ifidx] || dhd->iflist[ifidx]->state == DHD_IF_DEL) {
		DHD_ERROR(("%s: Error: called when IF already deleted\n", __FUNCTION__));
		ret = -1;
		goto exit;
	}

	if (ifidx == 0) {
		atomic_set(&dhd->pend_8021x_cnt, 0);
#if defined(WL_CFG80211)
		DHD_ERROR(("\n%s\n", dhd_version));
<<<<<<< HEAD
		if (!dhd_download_fw_on_driverload)
			wl_android_wifi_on(net);
#endif 
=======
		if (!dhd_download_fw_on_driverload) {
			ret = wl_android_wifi_on(net);
			if (ret != 0) {
				DHD_ERROR(("%s: failed with code %d\n", __FUNCTION__, ret));
				ret = -1;
				goto exit;
			}
		}
#endif /* defined(WL_CFG80211) */
>>>>>>> 1b7fd678

		if (dhd->pub.busstate != DHD_BUS_DATA) {

			/* try to bring up bus */
			if ((ret = dhd_bus_start(&dhd->pub)) != 0) {
				DHD_ERROR(("%s: failed with code %d\n", __FUNCTION__, ret));
				ret = -1;
				goto exit;
			}

		}

		/* dhd_prot_init has been called in dhd_bus_start or wl_android_wifi_on */
		memcpy(net->dev_addr, dhd->pub.mac.octet, ETHER_ADDR_LEN);

#ifdef TOE
		/* Get current TOE mode from dongle */
		if (dhd_toe_get(dhd, ifidx, &toe_ol) >= 0 && (toe_ol & TOE_TX_CSUM_OL) != 0)
			dhd->iflist[ifidx]->net->features |= NETIF_F_IP_CSUM;
		else
			dhd->iflist[ifidx]->net->features &= ~NETIF_F_IP_CSUM;
#endif /* TOE */

#if defined(WL_CFG80211)
		if (unlikely(wl_cfg80211_up(NULL))) {
			DHD_ERROR(("%s: failed to bring up cfg80211\n", __FUNCTION__));
			ret = -1;
			goto exit;
		}
#endif /* WL_CFG80211 */
	}

	/* Allow transmit calls */
	netif_start_queue(net);
	dhd->pub.up = 1;

#ifdef BCMDBGFS
	dhd_dbg_init(&dhd->pub);
#endif

	OLD_MOD_INC_USE_COUNT;
exit:
	DHD_OS_WAKE_UNLOCK(&dhd->pub);
	return ret;
}

int dhd_do_driver_init(struct net_device *net)
{
	dhd_info_t *dhd = NULL;

	if (!net) {
		DHD_ERROR(("Primary Interface not initialized \n"));
		return -EINVAL;
	}

	dhd = *(dhd_info_t **)netdev_priv(net);

	/* If driver is already initialized, do nothing
	 */
	if (dhd->pub.busstate == DHD_BUS_DATA) {
		DHD_TRACE(("Driver already Inititalized. Nothing to do"));
		return 0;
	}

	if (dhd_open(net) < 0) {
		DHD_ERROR(("Driver Init Failed \n"));
		return -1;
	}

	return 0;
}

osl_t *
dhd_osl_attach(void *pdev, uint bustype)
{
	return osl_attach(pdev, bustype, TRUE);
}

void
dhd_osl_detach(osl_t *osh)
{
	if (MALLOCED(osh)) {
		DHD_ERROR(("%s: MEMORY LEAK %d bytes\n", __FUNCTION__, MALLOCED(osh)));
	}
	osl_detach(osh);
#if (LINUX_VERSION_CODE >= KERNEL_VERSION(2, 6, 27))
	up(&dhd_registration_sem);
#endif
}

int
dhd_add_if(dhd_info_t *dhd, int ifidx, void *handle, char *name,
	uint8 *mac_addr, uint32 flags, uint8 bssidx)
{
	dhd_if_t *ifp;

	DHD_TRACE(("%s: idx %d, handle->%p\n", __FUNCTION__, ifidx, handle));

	ASSERT(dhd && (ifidx < DHD_MAX_IFS));

	ifp = dhd->iflist[ifidx];
	if (ifp != NULL) {
		if (ifp->net != NULL) {
			netif_stop_queue(ifp->net);
			unregister_netdev(ifp->net);
			free_netdev(ifp->net);
		}
	} else
		if ((ifp = MALLOC(dhd->pub.osh, sizeof(dhd_if_t))) == NULL) {
			DHD_ERROR(("%s: OOM - dhd_if_t\n", __FUNCTION__));
			return -ENOMEM;
		}

	memset(ifp, 0, sizeof(dhd_if_t));
	ifp->info = dhd;
	dhd->iflist[ifidx] = ifp;
	strncpy(ifp->name, name, IFNAMSIZ);
	ifp->name[IFNAMSIZ] = '\0';
	if (mac_addr != NULL)
		memcpy(&ifp->mac_addr, mac_addr, ETHER_ADDR_LEN);

	if (handle == NULL) {
		ifp->state = DHD_IF_ADD;
		ifp->idx = ifidx;
		ifp->bssidx = bssidx;
		ASSERT(dhd->thr_sysioc_ctl.thr_pid >= 0);
		up(&dhd->thr_sysioc_ctl.sema);
	} else
		ifp->net = (struct net_device *)handle;

	return 0;
}

void
dhd_del_if(dhd_info_t *dhd, int ifidx)
{
	dhd_if_t *ifp;

	DHD_TRACE(("%s: idx %d\n", __FUNCTION__, ifidx));

	ASSERT(dhd && ifidx && (ifidx < DHD_MAX_IFS));
	ifp = dhd->iflist[ifidx];
	if (!ifp) {
		DHD_ERROR(("%s: Null interface\n", __FUNCTION__));
		return;
	}

	ifp->state = DHD_IF_DEL;
	ifp->idx = ifidx;
	ASSERT(dhd->thr_sysioc_ctl.thr_pid >= 0);
	up(&dhd->thr_sysioc_ctl.sema);
}

#if (LINUX_VERSION_CODE >= KERNEL_VERSION(2, 6, 31))
static struct net_device_ops dhd_ops_pri = {
	.ndo_open = dhd_open,
	.ndo_stop = dhd_stop,
	.ndo_get_stats = dhd_get_stats,
	.ndo_do_ioctl = dhd_ioctl_entry,
	.ndo_start_xmit = dhd_start_xmit,
	.ndo_set_mac_address = dhd_set_mac_address,
	.ndo_set_multicast_list = dhd_set_multicast_list,
};

static struct net_device_ops dhd_ops_virt = {
	.ndo_get_stats = dhd_get_stats,
	.ndo_do_ioctl = dhd_ioctl_entry,
	.ndo_start_xmit = dhd_start_xmit,
	.ndo_set_mac_address = dhd_set_mac_address,
	.ndo_set_multicast_list = dhd_set_multicast_list,
};
#endif /* (LINUX_VERSION_CODE >= KERNEL_VERSION(2, 6, 31)) */

dhd_pub_t *
dhd_attach(osl_t *osh, struct dhd_bus *bus, uint bus_hdrlen)
{
	dhd_info_t *dhd = NULL;
	struct net_device *net = NULL;

	dhd_attach_states_t dhd_state = DHD_ATTACH_STATE_INIT;
	DHD_TRACE(("%s: Enter\n", __FUNCTION__));

	/* updates firmware nvram path if it was provided as module parameters */
	if ((firmware_path != NULL) && (firmware_path[0] != '\0'))
		strcpy(fw_path, firmware_path);
	if ((nvram_path != NULL) && (nvram_path[0] != '\0'))
		strcpy(nv_path, nvram_path);
	if ((interface_prefix != NULL) && (interface_prefix[0] != '\0'))
		strcpy(if_prefix, interface_prefix);

	/* Allocate etherdev, including space for private structure */
#ifdef CONFIG_BCMDHD_IF_PREFIX
	if (!(net = alloc_netdev_mqs(sizeof(dhd), if_prefix, ether_setup, 1, 1))) {
#else
	if (!(net = alloc_etherdev(sizeof(dhd)))) {
#endif /* CONFIG_BCMDHD_IF_PREFIX */

		DHD_ERROR(("%s: OOM - alloc_etherdev\n", __FUNCTION__));
		goto fail;
	}
	dhd_state |= DHD_ATTACH_STATE_NET_ALLOC;

	/* Allocate primary dhd_info */
	if (!(dhd = MALLOC(osh, sizeof(dhd_info_t)))) {
		DHD_ERROR(("%s: OOM - alloc dhd_info\n", __FUNCTION__));
		goto fail;
	}
	memset(dhd, 0, sizeof(dhd_info_t));

#ifdef DHDTHREAD
	dhd->thr_dpc_ctl.thr_pid = DHD_PID_KT_TL_INVALID;
	dhd->thr_wdt_ctl.thr_pid = DHD_PID_KT_INVALID;
#else
	dhd->dhd_tasklet_create = FALSE;
#endif /* DHDTHREAD */
	dhd->thr_sysioc_ctl.thr_pid = DHD_PID_KT_INVALID;
	dhd_state |= DHD_ATTACH_STATE_DHD_ALLOC;

	/*
	 * Save the dhd_info into the priv
	 */
	memcpy((void *)netdev_priv(net), &dhd, sizeof(dhd));
	dhd->pub.osh = osh;

	/* Link to info module */
	dhd->pub.info = dhd;
	/* Link to bus module */
	dhd->pub.bus = bus;
	dhd->pub.hdrlen = bus_hdrlen;

	/* Set network interface name if it was provided as module parameter */
	if (iface_name[0]) {
		int len;
		char ch;
		strncpy(net->name, iface_name, IFNAMSIZ);
		net->name[IFNAMSIZ - 1] = 0;
		len = strlen(net->name);
		ch = net->name[len - 1];
		if ((ch > '9' || ch < '0') && (len < IFNAMSIZ - 2))
			strcat(net->name, "%d");
	}

	if (dhd_add_if(dhd, 0, (void *)net, net->name, NULL, 0, 0) == DHD_BAD_IF)
		goto fail;
	dhd_state |= DHD_ATTACH_STATE_ADD_IF;

#if (LINUX_VERSION_CODE < KERNEL_VERSION(2, 6, 31))
	net->open = NULL;
#else
	net->netdev_ops = NULL;
#endif

	sema_init(&dhd->proto_sem, 1);

#ifdef PROP_TXSTATUS
	spin_lock_init(&dhd->wlfc_spinlock);
	dhd->pub.wlfc_enabled = TRUE;
#endif /* PROP_TXSTATUS */

	/* Initialize other structure content */
	init_waitqueue_head(&dhd->ioctl_resp_wait);
	init_waitqueue_head(&dhd->ctrl_wait);

	/* Initialize the spinlocks */
	spin_lock_init(&dhd->sdlock);
	spin_lock_init(&dhd->txqlock);
	spin_lock_init(&dhd->dhd_lock);

	/* Initialize Wakelock stuff */
	spin_lock_init(&dhd->wakelock_spinlock);
	dhd->wakelock_counter = 0;
	dhd->wakelock_timeout_enable = 0;
#ifdef CONFIG_HAS_WAKELOCK
	wake_lock_init(&dhd->wl_wifi, WAKE_LOCK_SUSPEND, "wlan_wake");
	wake_lock_init(&dhd->wl_rxwake, WAKE_LOCK_SUSPEND, "wlan_rx_wake");
#endif
#if (LINUX_VERSION_CODE >= KERNEL_VERSION(2, 6, 25)) && 1
	mutex_init(&dhd->dhd_net_if_mutex);
#endif
	dhd_state |= DHD_ATTACH_STATE_WAKELOCKS_INIT;

	/* Attach and link in the protocol */
	if (dhd_prot_attach(&dhd->pub) != 0) {
		DHD_ERROR(("dhd_prot_attach failed\n"));
		goto fail;
	}
	dhd_state |= DHD_ATTACH_STATE_PROT_ATTACH;

#ifdef WL_CFG80211
	/* Attach and link in the cfg80211 */
	if (unlikely(wl_cfg80211_attach(net, &dhd->pub))) {
		DHD_ERROR(("wl_cfg80211_attach failed\n"));
		goto fail;
	}

	dhd_monitor_init(&dhd->pub);
	dhd_state |= DHD_ATTACH_STATE_CFG80211;
#endif
#if defined(CONFIG_WIRELESS_EXT)
	/* Attach and link in the iw */
	if (!(dhd_state &  DHD_ATTACH_STATE_CFG80211)) {
		if (wl_iw_attach(net, (void *)&dhd->pub) != 0) {
			DHD_ERROR(("wl_iw_attach failed\n"));
			goto fail;
		}
	dhd_state |= DHD_ATTACH_STATE_WL_ATTACH;
	}
#endif /* defined(CONFIG_WIRELESS_EXT) */


	/* Set up the watchdog timer */
	init_timer(&dhd->timer);
	dhd->timer.data = (ulong)dhd;
	dhd->timer.function = dhd_watchdog;

#ifdef DHDTHREAD
	/* Initialize thread based operation and lock */
	sema_init(&dhd->sdsem, 1);
	if ((dhd_watchdog_prio >= 0) && (dhd_dpc_prio >= 0)) {
		dhd->threads_only = TRUE;
	}
	else {
		dhd->threads_only = FALSE;
	}

	if (dhd_dpc_prio >= 0) {
		/* Initialize watchdog thread */
		PROC_START(dhd_watchdog_thread, dhd, &dhd->thr_wdt_ctl, 0);
	} else {
		dhd->thr_wdt_ctl.thr_pid = -1;
	}

	/* Set up the bottom half handler */
	if (dhd_dpc_prio >= 0) {
		/* Initialize DPC thread */
		PROC_START(dhd_dpc_thread, dhd, &dhd->thr_dpc_ctl, 0);
	} else {
		/*  use tasklet for dpc */
		tasklet_init(&dhd->tasklet, dhd_dpc, (ulong)dhd);
		dhd->thr_dpc_ctl.thr_pid = -1;
	}
#else
	/* Set up the bottom half handler */
	tasklet_init(&dhd->tasklet, dhd_dpc, (ulong)dhd);
	dhd->dhd_tasklet_create = TRUE;
#endif /* DHDTHREAD */

	if (dhd_sysioc) {
		PROC_START(_dhd_sysioc_thread, dhd, &dhd->thr_sysioc_ctl, 0);
	} else {
		dhd->thr_sysioc_ctl.thr_pid = -1;
	}
	dhd_state |= DHD_ATTACH_STATE_THREADS_CREATED;

	/*
	 * Save the dhd_info into the priv
	 */
	memcpy(netdev_priv(net), &dhd, sizeof(dhd));

#if (LINUX_VERSION_CODE >= KERNEL_VERSION(2, 6, 27)) && defined(CONFIG_PM_SLEEP)
	register_pm_notifier(&dhd_sleep_pm_notifier);
#endif /*  (LINUX_VERSION_CODE >= KERNEL_VERSION(2, 6, 27)) && defined(CONFIG_PM_SLEEP) */

#ifdef CONFIG_HAS_EARLYSUSPEND
	dhd->early_suspend.level = EARLY_SUSPEND_LEVEL_BLANK_SCREEN + 20;
	dhd->early_suspend.suspend = dhd_early_suspend;
	dhd->early_suspend.resume = dhd_late_resume;
	register_early_suspend(&dhd->early_suspend);
	dhd_state |= DHD_ATTACH_STATE_EARLYSUSPEND_DONE;
#endif

#ifdef ARP_OFFLOAD_SUPPORT
	dhd->pend_ipaddr = 0;
	register_inetaddr_notifier(&dhd_notifier);
#endif /* ARP_OFFLOAD_SUPPORT */

	dhd_state |= DHD_ATTACH_STATE_DONE;
	dhd->dhd_state = dhd_state;
	return &dhd->pub;

fail:
	if (dhd_state < DHD_ATTACH_STATE_DHD_ALLOC) {
		if (net) free_netdev(net);
	} else {
		DHD_TRACE(("%s: Calling dhd_detach dhd_state 0x%x &dhd->pub %p\n",
			__FUNCTION__, dhd_state, &dhd->pub));
		dhd->dhd_state = dhd_state;
		dhd_detach(&dhd->pub);
		dhd_free(&dhd->pub);
	}

	return NULL;
}

int
dhd_bus_start(dhd_pub_t *dhdp)
{
	int ret = -1;
	dhd_info_t *dhd = (dhd_info_t*)dhdp->info;
	unsigned long flags;

	ASSERT(dhd);

	DHD_TRACE(("Enter %s:\n", __FUNCTION__));
<<<<<<< HEAD

#ifdef DHDTHREAD
	if (dhd->threads_only)
		dhd_os_sdlock(dhdp);
#endif /* DHDTHREAD */

=======

#ifdef DHDTHREAD
	if (dhd->threads_only)
		dhd_os_sdlock(dhdp);
#endif /* DHDTHREAD */
>>>>>>> 1b7fd678

	/* try to download image and nvram to the dongle */
	if  ((dhd->pub.busstate == DHD_BUS_DOWN) &&
		(fw_path[0] != '\0') &&
		(nv_path[0] != '\0')) {
		/* wake lock moved to dhdsdio_download_firmware */
		if (!(dhd_bus_download_firmware(dhd->pub.bus, dhd->pub.osh,
		                                fw_path, nv_path))) {
			DHD_ERROR(("%s: dhdsdio_probe_download failed. firmware = %s nvram = %s\n",
			           __FUNCTION__, fw_path, nv_path));
#ifdef DHDTHREAD
			if (dhd->threads_only)
				dhd_os_sdunlock(dhdp);
#endif /* DHDTHREAD */
			return -1;
		}
	}
	if (dhd->pub.busstate != DHD_BUS_LOAD) {
#ifdef DHDTHREAD
		if (dhd->threads_only)
			dhd_os_sdunlock(dhdp);
#endif /* DHDTHREAD */
		return -ENETDOWN;
	}

	/* Start the watchdog timer */
	dhd->pub.tickcnt = 0;
	dhd_os_wd_timer(&dhd->pub, dhd_watchdog_ms);

	/* Bring up the bus */
	if ((ret = dhd_bus_init(&dhd->pub, FALSE)) != 0) {

		DHD_ERROR(("%s, dhd_bus_init failed %d\n", __FUNCTION__, ret));
#ifdef DHDTHREAD
		if (dhd->threads_only)
			dhd_os_sdunlock(dhdp);
#endif /* DHDTHREAD */
		return ret;
	}
#if defined(OOB_INTR_ONLY)
	/* Host registration for OOB interrupt */
	if (bcmsdh_register_oob_intr(dhdp)) {
		/* deactivate timer and wait for the handler to finish */

		flags = dhd_os_spin_lock(&dhd->pub);
		dhd->wd_timer_valid = FALSE;
		dhd_os_spin_unlock(&dhd->pub, flags);
		del_timer_sync(&dhd->timer);

		DHD_ERROR(("%s Host failed to register for OOB\n", __FUNCTION__));
#ifdef DHDTHREAD
		if (dhd->threads_only)
			dhd_os_sdunlock(dhdp);
#endif /* DHDTHREAD */
		return -ENODEV;
	}

	/* Enable oob at firmware */
	dhd_enable_oob_intr(dhd->pub.bus, TRUE);
#endif /* defined(OOB_INTR_ONLY) */

	/* If bus is not ready, can't come up */
	if (dhd->pub.busstate != DHD_BUS_DATA) {
		flags = dhd_os_spin_lock(&dhd->pub);
		dhd->wd_timer_valid = FALSE;
		dhd_os_spin_unlock(&dhd->pub, flags);
		del_timer_sync(&dhd->timer);
		DHD_ERROR(("%s failed bus is not ready\n", __FUNCTION__));
#ifdef DHDTHREAD
		if (dhd->threads_only)
			dhd_os_sdunlock(dhdp);
#endif /* DHDTHREAD */
		return -ENODEV;
	}

#ifdef DHDTHREAD
	if (dhd->threads_only)
		dhd_os_sdunlock(dhdp);
#endif /* DHDTHREAD */

#ifdef READ_MACADDR
	dhd_read_macaddr(dhd);
#endif

	/* Bus is ready, do any protocol initialization */
	if ((ret = dhd_prot_init(&dhd->pub)) < 0)
		return ret;

#ifdef WRITE_MACADDR
	dhd_write_macaddr(dhd->pub.mac.octet);
#endif

#ifdef ARP_OFFLOAD_SUPPORT
	if (dhd->pend_ipaddr) {
#ifdef AOE_IP_ALIAS_SUPPORT
		aoe_update_host_ipv4_table(&dhd->pub, dhd->pend_ipaddr, TRUE);
#endif /* AOE_IP_ALIAS_SUPPORT */
		dhd->pend_ipaddr = 0;
	}
#endif /* ARP_OFFLOAD_SUPPORT */

<<<<<<< HEAD
=======
	return 0;
}

#if !defined(AP) && defined(WLP2P)
/* For Android ICS MR2 release, the concurrent mode is enabled by default and the firmware
 * name would be fw_bcmdhd.bin. So we need to determine whether P2P is enabled in the STA
 * firmware and accordingly enable concurrent mode (Apply P2P settings). SoftAP firmware
 * would still be named as fw_bcmdhd_apsta.
 */
static u32
dhd_concurrent_fw(dhd_pub_t *dhd)
{
	int ret = 0;
	char buf[WLC_IOCTL_SMLEN];

	if ((!op_mode) && (strstr(fw_path, "_p2p") == NULL) &&
		(strstr(fw_path, "_apsta") == NULL)) {
		/* Given path is for the STA firmware. Check whether P2P support is present in
		 * the firmware. If so, set mode as P2P (concurrent support).
		 */
		memset(buf, 0, sizeof(buf));
		bcm_mkiovar("p2p", 0, 0, buf, sizeof(buf));
		if ((ret = dhd_wl_ioctl_cmd(dhd, WLC_GET_VAR, buf, sizeof(buf),
			FALSE, 0)) < 0) {
			DHD_TRACE(("%s: Get P2P failed (error=%d)\n", __FUNCTION__, ret));
		} else if (buf[0] == 1) {
			DHD_TRACE(("%s: P2P is supported\n", __FUNCTION__));
			return 1;
		}
	}
>>>>>>> 1b7fd678
	return 0;
}
#endif 

int
dhd_preinit_ioctls(dhd_pub_t *dhd)
{
	int ret = 0;
	char eventmask[WL_EVENTING_MASK_LEN];
	char iovbuf[WL_EVENTING_MASK_LEN + 12];	/*  Room for "event_msgs" + '\0' + bitvec  */

	uint up = 0;
	uint power_mode = PM_FAST;
	uint32 dongle_align = DHD_SDALIGN;
	uint32 glom = 0;
	uint bcn_timeout = 4;
	uint retry_max = 3;
#if defined(ARP_OFFLOAD_SUPPORT)
	int arpoe = 1;
#endif
	int scan_assoc_time = DHD_SCAN_ACTIVE_TIME;
	int scan_unassoc_time = 40;
	int scan_passive_time = DHD_SCAN_PASSIVE_TIME;
	char buf[WLC_IOCTL_SMLEN];
	char *ptr;
	uint32 listen_interval = LISTEN_INTERVAL; /* Default Listen Interval in Beacons */
#if defined(SOFTAP)
	uint dtim = 1;
#endif
#if (defined(AP) && !defined(WLP2P)) || (!defined(AP) && defined(WL_CFG80211))
	uint32 mpc = 0; /* Turn MPC off for AP/APSTA mode */
#endif

#if defined(AP) || defined(WLP2P)
	uint32 apsta = 1; /* Enable APSTA mode */
#endif /* defined(AP) || defined(WLP2P) */
#ifdef GET_CUSTOM_MAC_ENABLE
	struct ether_addr ea_addr;
#endif /* GET_CUSTOM_MAC_ENABLE */

	DHD_TRACE(("Enter %s\n", __FUNCTION__));
	dhd->op_mode = 0;
#ifdef GET_CUSTOM_MAC_ENABLE
	ret = dhd_custom_get_mac_address(ea_addr.octet);
	if (!ret) {
		memset(buf, 0, sizeof(buf));
		bcm_mkiovar("cur_etheraddr", (void *)&ea_addr, ETHER_ADDR_LEN, buf, sizeof(buf));
		ret = dhd_wl_ioctl_cmd(dhd, WLC_SET_VAR, buf, sizeof(buf), TRUE, 0);
		if (ret < 0) {
			DHD_ERROR(("%s: can't set MAC address , error=%d\n", __FUNCTION__, ret));
			return BCME_NOTUP;
		}
	} else {
#endif /* GET_CUSTOM_MAC_ENABLE */
		/* Get the default device MAC address directly from firmware */
		memset(buf, 0, sizeof(buf));
		bcm_mkiovar("cur_etheraddr", 0, 0, buf, sizeof(buf));
		if ((ret = dhd_wl_ioctl_cmd(dhd, WLC_GET_VAR, buf, sizeof(buf),
			FALSE, 0)) < 0) {
			DHD_ERROR(("%s: can't get MAC address , error=%d\n", __FUNCTION__, ret));
			return BCME_NOTUP;
		}
		/* Update public MAC address after reading from Firmware */
		memcpy(dhd->mac.octet, buf, ETHER_ADDR_LEN);
#ifdef GET_CUSTOM_MAC_ENABLE
	}
#endif /* GET_CUSTOM_MAC_ENABLE */

#ifdef SET_RANDOM_MAC_SOFTAP
	if ((!op_mode && strstr(fw_path, "_apsta") != NULL) || (op_mode == 0x02)) {
		uint rand_mac;

		srandom32((uint)jiffies);
		rand_mac = random32();
		iovbuf[0] = 0x02;              /* locally administered bit */
		iovbuf[1] = 0x1A;
		iovbuf[2] = 0x11;
		iovbuf[3] = (unsigned char)(rand_mac & 0x0F) | 0xF0;
		iovbuf[4] = (unsigned char)(rand_mac >> 8);
		iovbuf[5] = (unsigned char)(rand_mac >> 16);

		bcm_mkiovar("cur_etheraddr", (void *)iovbuf, ETHER_ADDR_LEN, buf, sizeof(buf));
		ret = dhd_wl_ioctl_cmd(dhd, WLC_SET_VAR, buf, sizeof(buf), TRUE, 0);
		if (ret < 0) {
			DHD_ERROR(("%s: can't set MAC address , error=%d\n", __FUNCTION__, ret));
		} else
			memcpy(dhd->mac.octet, iovbuf, ETHER_ADDR_LEN);
	}
#endif /* SET_RANDOM_MAC_SOFTAP */

	DHD_TRACE(("Firmware = %s\n", fw_path));
#if !defined(AP) && defined(WLP2P)
	/* Check if firmware with WFD support used */
	if ((!op_mode && strstr(fw_path, "_p2p") != NULL) || (op_mode == 0x04) ||
		(dhd_concurrent_fw(dhd))) {
		bcm_mkiovar("apsta", (char *)&apsta, 4, iovbuf, sizeof(iovbuf));
		if ((ret = dhd_wl_ioctl_cmd(dhd, WLC_SET_VAR,
			iovbuf, sizeof(iovbuf), TRUE, 0)) < 0) {
			DHD_ERROR(("%s APSTA for WFD failed ret= %d\n", __FUNCTION__, ret));
		} else {
			dhd->op_mode |= WFD_MASK;
#if defined(ARP_OFFLOAD_SUPPORT)
			arpoe = 0;
#endif /* (ARP_OFFLOAD_SUPPORT) */
			dhd_pkt_filter_enable = FALSE;
		}
	}
#endif

#if !defined(AP) && defined(WL_CFG80211)
	/* Check if firmware with HostAPD support used */
	if ((!op_mode && strstr(fw_path, "_apsta") != NULL) || (op_mode == 0x02)) {
			/* Turn off MPC in AP mode */
			bcm_mkiovar("mpc", (char *)&mpc, 4, iovbuf, sizeof(iovbuf));
			if ((ret = dhd_wl_ioctl_cmd(dhd, WLC_SET_VAR, iovbuf,
				sizeof(iovbuf), TRUE, 0)) < 0) {
				DHD_ERROR(("%s mpc for HostAPD failed  %d\n", __FUNCTION__, ret));
			} else {
				dhd->op_mode |= HOSTAPD_MASK;
#if defined(ARP_OFFLOAD_SUPPORT)
				arpoe = 0;
#endif /* (ARP_OFFLOAD_SUPPORT) */
				dhd_pkt_filter_enable = FALSE;
			}
	}
#endif

	if ((dhd->op_mode != WFD_MASK) && (dhd->op_mode != HOSTAPD_MASK)) {
		/* STA only operation mode */
		dhd->op_mode |= STA_MASK;
		dhd_pkt_filter_enable = TRUE;
	}

	DHD_ERROR(("Firmware up: op_mode=%d, "
			"Broadcom Dongle Host Driver mac=%.2x:%.2x:%.2x:%.2x:%.2x:%.2x\n",
			dhd->op_mode,
			dhd->mac.octet[0], dhd->mac.octet[1], dhd->mac.octet[2],
			dhd->mac.octet[3], dhd->mac.octet[4], dhd->mac.octet[5]));

	/* Set Country code  */
	if (dhd->dhd_cspec.ccode[0] != 0) {
		bcm_mkiovar("country", (char *)&dhd->dhd_cspec,
			sizeof(wl_country_t), iovbuf, sizeof(iovbuf));
		if ((ret = dhd_wl_ioctl_cmd(dhd, WLC_SET_VAR, iovbuf, sizeof(iovbuf), TRUE, 0)) < 0)
			DHD_ERROR(("%s: country code setting failed\n", __FUNCTION__));
	}

	/* Set Listen Interval */
	bcm_mkiovar("assoc_listen", (char *)&listen_interval, 4, iovbuf, sizeof(iovbuf));
	if ((ret = dhd_wl_ioctl_cmd(dhd, WLC_SET_VAR, iovbuf, sizeof(iovbuf), TRUE, 0)) < 0)
		DHD_ERROR(("%s assoc_listen failed %d\n", __FUNCTION__, ret));

	/* Set PowerSave mode */
	dhd_wl_ioctl_cmd(dhd, WLC_SET_PM, (char *)&power_mode, sizeof(power_mode), TRUE, 0);

	/* Match Host and Dongle rx alignment */
	bcm_mkiovar("bus:txglomalign", (char *)&dongle_align, 4, iovbuf, sizeof(iovbuf));
	dhd_wl_ioctl_cmd(dhd, WLC_SET_VAR, iovbuf, sizeof(iovbuf), TRUE, 0);

	/* disable glom option per default */
	bcm_mkiovar("bus:txglom", (char *)&glom, 4, iovbuf, sizeof(iovbuf));
	dhd_wl_ioctl_cmd(dhd, WLC_SET_VAR, iovbuf, sizeof(iovbuf), TRUE, 0);

	/* Setup timeout if Beacons are lost and roam is off to report link down */
	bcm_mkiovar("bcn_timeout", (char *)&bcn_timeout, 4, iovbuf, sizeof(iovbuf));
	dhd_wl_ioctl_cmd(dhd, WLC_SET_VAR, iovbuf, sizeof(iovbuf), TRUE, 0);
	/* Setup assoc_retry_max count to reconnect target AP in dongle */
	bcm_mkiovar("assoc_retry_max", (char *)&retry_max, 4, iovbuf, sizeof(iovbuf));
	dhd_wl_ioctl_cmd(dhd, WLC_SET_VAR, iovbuf, sizeof(iovbuf), TRUE, 0);
#if defined(AP) && !defined(WLP2P)
	/* Turn off MPC in AP mode */
	bcm_mkiovar("mpc", (char *)&mpc, 4, iovbuf, sizeof(iovbuf));
	dhd_wl_ioctl_cmd(dhd, WLC_SET_VAR, iovbuf, sizeof(iovbuf), TRUE, 0);
	bcm_mkiovar("apsta", (char *)&apsta, 4, iovbuf, sizeof(iovbuf));
	dhd_wl_ioctl_cmd(dhd, WLC_SET_VAR, iovbuf, sizeof(iovbuf), TRUE, 0);
#endif /* defined(AP) && !defined(WLP2P) */

#if defined(SOFTAP)
	if (ap_fw_loaded == TRUE) {
		dhd_wl_ioctl_cmd(dhd, WLC_SET_DTIMPRD, (char *)&dtim, sizeof(dtim), TRUE, 0);
	}
#endif

#if defined(KEEP_ALIVE)
	{
	/* Set Keep Alive : be sure to use FW with -keepalive */
	int res;

#if defined(SOFTAP)
	if (ap_fw_loaded == FALSE)
#endif
		if ((res = dhd_keep_alive_onoff(dhd)) < 0)
			DHD_ERROR(("%s set keeplive failed %d\n",
			__FUNCTION__, res));
	}
#endif /* defined(KEEP_ALIVE) */

	/* Read event_msgs mask */
	bcm_mkiovar("event_msgs", eventmask, WL_EVENTING_MASK_LEN, iovbuf, sizeof(iovbuf));
	if ((ret  = dhd_wl_ioctl_cmd(dhd, WLC_GET_VAR, iovbuf, sizeof(iovbuf), FALSE, 0)) < 0) {
		DHD_ERROR(("%s read Event mask failed %d\n", __FUNCTION__, ret));
		goto done;
	}
	bcopy(iovbuf, eventmask, WL_EVENTING_MASK_LEN);

	/* Setup event_msgs */
	setbit(eventmask, WLC_E_SET_SSID);
	setbit(eventmask, WLC_E_PRUNE);
	setbit(eventmask, WLC_E_AUTH);
	setbit(eventmask, WLC_E_REASSOC);
	setbit(eventmask, WLC_E_REASSOC_IND);
	setbit(eventmask, WLC_E_DEAUTH);
	setbit(eventmask, WLC_E_DEAUTH_IND);
	setbit(eventmask, WLC_E_DISASSOC_IND);
	setbit(eventmask, WLC_E_DISASSOC);
	setbit(eventmask, WLC_E_JOIN);
	setbit(eventmask, WLC_E_ASSOC_IND);
	setbit(eventmask, WLC_E_PSK_SUP);
	setbit(eventmask, WLC_E_LINK);
	setbit(eventmask, WLC_E_NDIS_LINK);
	setbit(eventmask, WLC_E_MIC_ERROR);
	setbit(eventmask, WLC_E_ASSOC_REQ_IE);
	setbit(eventmask, WLC_E_ASSOC_RESP_IE);
	setbit(eventmask, WLC_E_PMKID_CACHE);
	setbit(eventmask, WLC_E_TXFAIL);
	setbit(eventmask, WLC_E_JOIN_START);
	setbit(eventmask, WLC_E_SCAN_COMPLETE);
#ifdef WLMEDIA_HTSF
	setbit(eventmask, WLC_E_HTSFSYNC);
#endif /* WLMEDIA_HTSF */
#ifdef PNO_SUPPORT
	setbit(eventmask, WLC_E_PFN_NET_FOUND);
#endif /* PNO_SUPPORT */
	/* enable dongle roaming event */
	setbit(eventmask, WLC_E_ROAM);
#ifdef WL_CFG80211
	setbit(eventmask, WLC_E_ESCAN_RESULT);
	if ((dhd->op_mode & WFD_MASK) == WFD_MASK) {
		setbit(eventmask, WLC_E_ACTION_FRAME_RX);
		setbit(eventmask, WLC_E_ACTION_FRAME_COMPLETE);
		setbit(eventmask, WLC_E_ACTION_FRAME_OFF_CHAN_COMPLETE);
		setbit(eventmask, WLC_E_P2P_PROBREQ_MSG);
		setbit(eventmask, WLC_E_P2P_DISC_LISTEN_COMPLETE);
	}
#endif /* WL_CFG80211 */

	/* Write updated Event mask */
	bcm_mkiovar("event_msgs", eventmask, WL_EVENTING_MASK_LEN, iovbuf, sizeof(iovbuf));
	if ((ret = dhd_wl_ioctl_cmd(dhd, WLC_SET_VAR, iovbuf, sizeof(iovbuf), TRUE, 0)) < 0) {
		DHD_ERROR(("%s Set Event mask failed %d\n", __FUNCTION__, ret));
		goto done;
	}

	dhd_wl_ioctl_cmd(dhd, WLC_SET_SCAN_CHANNEL_TIME, (char *)&scan_assoc_time,
		sizeof(scan_assoc_time), TRUE, 0);
	dhd_wl_ioctl_cmd(dhd, WLC_SET_SCAN_UNASSOC_TIME, (char *)&scan_unassoc_time,
		sizeof(scan_unassoc_time), TRUE, 0);
	dhd_wl_ioctl_cmd(dhd, WLC_SET_SCAN_PASSIVE_TIME, (char *)&scan_passive_time,
		sizeof(scan_passive_time), TRUE, 0);

#ifdef ARP_OFFLOAD_SUPPORT
	/* Set and enable ARP offload feature for STA only  */
#if defined(SOFTAP)
	if (arpoe && !ap_fw_loaded) {
#else
	if (arpoe) {
#endif 
		dhd_arp_offload_set(dhd, dhd_arp_mode);
		dhd_arp_offload_enable(dhd, arpoe);
	} else {
		dhd_arp_offload_set(dhd, 0);
		dhd_arp_offload_enable(dhd, FALSE);
	}
#endif /* ARP_OFFLOAD_SUPPORT */

#ifdef PKT_FILTER_SUPPORT
	/* Setup defintions for pktfilter , enable in suspend */
	dhd->pktfilter_count = 4;
	/* Setup filter to allow only unicast */
	dhd->pktfilter[0] = "100 0 0 0 0x01 0x00";
	dhd->pktfilter[1] = NULL;
	dhd->pktfilter[2] = NULL;
	dhd->pktfilter[3] = NULL;
#if defined(SOFTAP)
	if (ap_fw_loaded) {
		int i;
		for (i = 0; i < dhd->pktfilter_count; i++) {
			dhd_pktfilter_offload_enable(dhd, dhd->pktfilter[i],
				0, dhd_master_mode);
		}
	}
#endif /* defined(SOFTAP) */
#endif /* PKT_FILTER_SUPPORT */

	/* Force STA UP */
	if ((ret = dhd_wl_ioctl_cmd(dhd, WLC_UP, (char *)&up, sizeof(up), TRUE, 0)) < 0) {
		DHD_ERROR(("%s Setting WL UP failed %d\n", __FUNCTION__, ret));
		goto done;
	}

	/* query for 'ver' to get version info from firmware */
	memset(buf, 0, sizeof(buf));
	ptr = buf;
	bcm_mkiovar("ver", (char *)&buf, 4, buf, sizeof(buf));
	if ((ret  = dhd_wl_ioctl_cmd(dhd, WLC_GET_VAR, buf, sizeof(buf), FALSE, 0)) < 0)
		DHD_ERROR(("%s failed %d\n", __FUNCTION__, ret));
	else {
		bcmstrtok(&ptr, "\n", 0);
		/* Print fw version info */
		DHD_ERROR(("Firmware version = %s\n", buf));
		DHD_BLOG(buf, strlen(buf) + 1);
		DHD_BLOG(dhd_version, strlen(dhd_version) + 1);
	}

done:
	return ret;
}


int
dhd_preinit_ioctls(dhd_pub_t *dhd)
{
	int ret = 0;
	char eventmask[WL_EVENTING_MASK_LEN];
	char iovbuf[WL_EVENTING_MASK_LEN + 12];	/*  Room for "event_msgs" + '\0' + bitvec  */

	uint up = 0;
	uint power_mode = PM_FAST;
	uint32 dongle_align = DHD_SDALIGN;
	uint32 glom = 0;
	uint bcn_timeout = 4;
	uint retry_max = 3;
#if defined(ARP_OFFLOAD_SUPPORT)
	int arpoe = 1;
#endif
	int scan_assoc_time = DHD_SCAN_ACTIVE_TIME;
	int scan_unassoc_time = 40;
	int scan_passive_time = DHD_SCAN_PASSIVE_TIME;

	char buf[WLC_IOCTL_SMLEN];
	char *ptr;
	uint32 listen_interval = LISTEN_INTERVAL; /* Default Listen Interval in Beacons */
#if defined(SOFTAP)
	uint dtim = 1;
#endif
#if (defined(AP) && !defined(WLP2P)) || (!defined(AP) && defined(WL_CFG80211)) || (defined(DHD_BCM_WIFI_HDMI))
	uint32 mpc = 0; /* Turn MPC off for AP/APSTA mode */
#endif

#if defined(AP) || defined(WLP2P) || defined(DHD_BCM_WIFI_HDMI)
	uint32 apsta = 1; /* Enable APSTA mode */
#endif /* defined(AP) || defined(WLP2P) || defined(DHD_BCM_WIFI_HDMI) */
#ifdef GET_CUSTOM_MAC_ENABLE
	struct ether_addr ea_addr;
#endif /* GET_CUSTOM_MAC_ENABLE */

	DHD_TRACE(("Enter %s\n", __FUNCTION__));
	dhd->op_mode = 0;
#ifdef GET_CUSTOM_MAC_ENABLE
	ret = dhd_custom_get_mac_address(ea_addr.octet);
	if (!ret) {
		memset(buf, 0, sizeof(buf));
		bcm_mkiovar("cur_etheraddr", (void *)&ea_addr, ETHER_ADDR_LEN, buf, sizeof(buf));
		ret = dhd_wl_ioctl_cmd(dhd, WLC_SET_VAR, buf, sizeof(buf), TRUE, 0);
		if (ret < 0) {
			DHD_ERROR(("%s: can't set MAC address , error=%d\n", __FUNCTION__, ret));
			return BCME_NOTUP;
		}
	} else {
#endif /* GET_CUSTOM_MAC_ENABLE */
		/* Get the default device MAC address directly from firmware */
		memset(buf, 0, sizeof(buf));
		bcm_mkiovar("cur_etheraddr", 0, 0, buf, sizeof(buf));
		if ((ret = dhd_wl_ioctl_cmd(dhd, WLC_GET_VAR, buf, sizeof(buf),
			FALSE, 0)) < 0) {
			DHD_ERROR(("%s: can't get MAC address , error=%d\n", __FUNCTION__, ret));
			return BCME_NOTUP;
		}
		/* Update public MAC address after reading from Firmware */
		memcpy(dhd->mac.octet, buf, ETHER_ADDR_LEN);
#ifdef GET_CUSTOM_MAC_ENABLE
	}
#endif /* GET_CUSTOM_MAC_ENABLE */

#ifdef SET_RANDOM_MAC_SOFTAP
	if (strstr(fw_path, "_apsta") != NULL) {
		uint rand_mac;

		srandom32((uint)jiffies);
		rand_mac = random32();
		iovbuf[0] = 0x02;              /* locally administered bit */
		iovbuf[1] = 0x1A;
		iovbuf[2] = 0x11;
		iovbuf[3] = (unsigned char)(rand_mac & 0x0F) | 0xF0;
		iovbuf[4] = (unsigned char)(rand_mac >> 8);
		iovbuf[5] = (unsigned char)(rand_mac >> 16);

		bcm_mkiovar("cur_etheraddr", (void *)iovbuf, ETHER_ADDR_LEN, buf, sizeof(buf));
		ret = dhd_wl_ioctl_cmd(dhd, WLC_SET_VAR, buf, sizeof(buf), TRUE, 0);
		if (ret < 0) {
			DHD_ERROR(("%s: can't set MAC address , error=%d\n", __FUNCTION__, ret));
		} else
			memcpy(dhd->mac.octet, iovbuf, ETHER_ADDR_LEN);
	}
#endif /* SET_RANDOM_MAC_SOFTAP */

	DHD_TRACE(("Firmware = %s\n", fw_path));
#if !defined(AP) && defined(WLP2P)
	/* Check if firmware with WFD support used */
	if (strstr(fw_path, "_p2p") != NULL) {
		bcm_mkiovar("apsta", (char *)&apsta, 4, iovbuf, sizeof(iovbuf));
		if ((ret = dhd_wl_ioctl_cmd(dhd, WLC_SET_VAR,
			iovbuf, sizeof(iovbuf), TRUE, 0)) < 0) {
			DHD_ERROR(("%s APSTA for WFD failed ret= %d\n", __FUNCTION__, ret));
		} else {
			dhd->op_mode |= WFD_MASK;
#if defined(ARP_OFFLOAD_SUPPORT)
			arpoe = 0;
#endif /* (ARP_OFFLOAD_SUPPORT) */
			dhd_pkt_filter_enable = FALSE;
		}
	}
#endif 

#if !defined(AP) && defined(WL_CFG80211)
	/* Check if firmware with HostAPD support used */
	if (strstr(fw_path, "_apsta") != NULL) {
			/* Turn off MPC in AP mode */
			bcm_mkiovar("mpc", (char *)&mpc, 4, iovbuf, sizeof(iovbuf));
			if ((ret = dhd_wl_ioctl_cmd(dhd, WLC_SET_VAR, iovbuf,
				sizeof(iovbuf), TRUE, 0)) < 0) {
				DHD_ERROR(("%s mpc for HostAPD failed  %d\n", __FUNCTION__, ret));
			} else {
				dhd->op_mode |= HOSTAPD_MASK;
#if defined(ARP_OFFLOAD_SUPPORT)
				arpoe = 0;
#endif /* (ARP_OFFLOAD_SUPPORT) */
				dhd_pkt_filter_enable = FALSE;
			}
	}
#endif 

	if ((dhd->op_mode != WFD_MASK) && (dhd->op_mode != HOSTAPD_MASK)) {
		/* STA only operation mode */
		dhd->op_mode |= STA_MASK;
		dhd_pkt_filter_enable = TRUE;
	}

	DHD_ERROR(("Firmware up: op_mode=%d, "
			"Broadcom Dongle Host Driver mac=%.2x:%.2x:%.2x:%.2x:%.2x:%.2x\n",
			dhd->op_mode,
			dhd->mac.octet[0], dhd->mac.octet[1], dhd->mac.octet[2],
			dhd->mac.octet[3], dhd->mac.octet[4], dhd->mac.octet[5]));

	/* Set Country code  */
	if (dhd->dhd_cspec.ccode[0] != 0) {
		bcm_mkiovar("country", (char *)&dhd->dhd_cspec,
			sizeof(wl_country_t), iovbuf, sizeof(iovbuf));
		if ((ret = dhd_wl_ioctl_cmd(dhd, WLC_SET_VAR, iovbuf, sizeof(iovbuf), TRUE, 0)) < 0)
			DHD_ERROR(("%s: country code setting failed\n", __FUNCTION__));
	}

	/* Set Listen Interval */
	bcm_mkiovar("assoc_listen", (char *)&listen_interval, 4, iovbuf, sizeof(iovbuf));
	if ((ret = dhd_wl_ioctl_cmd(dhd, WLC_SET_VAR, iovbuf, sizeof(iovbuf), TRUE, 0)) < 0)
		DHD_ERROR(("%s assoc_listen failed %d\n", __FUNCTION__, ret));

	/* Set PowerSave mode */
	dhd_wl_ioctl_cmd(dhd, WLC_SET_PM, (char *)&power_mode, sizeof(power_mode), TRUE, 0);

	/* Match Host and Dongle rx alignment */
	bcm_mkiovar("bus:txglomalign", (char *)&dongle_align, 4, iovbuf, sizeof(iovbuf));
	dhd_wl_ioctl_cmd(dhd, WLC_SET_VAR, iovbuf, sizeof(iovbuf), TRUE, 0);

	/* disable glom option per default */
	bcm_mkiovar("bus:txglom", (char *)&glom, 4, iovbuf, sizeof(iovbuf));
	dhd_wl_ioctl_cmd(dhd, WLC_SET_VAR, iovbuf, sizeof(iovbuf), TRUE, 0);

	/* Setup timeout if Beacons are lost and roam is off to report link down */
	bcm_mkiovar("bcn_timeout", (char *)&bcn_timeout, 4, iovbuf, sizeof(iovbuf));
	dhd_wl_ioctl_cmd(dhd, WLC_SET_VAR, iovbuf, sizeof(iovbuf), TRUE, 0);
	/* Setup assoc_retry_max count to reconnect target AP in dongle */
	bcm_mkiovar("assoc_retry_max", (char *)&retry_max, 4, iovbuf, sizeof(iovbuf));
	dhd_wl_ioctl_cmd(dhd, WLC_SET_VAR, iovbuf, sizeof(iovbuf), TRUE, 0);
#if defined(AP) && !defined(WLP2P)
	/* Turn off MPC in AP mode */
	bcm_mkiovar("mpc", (char *)&mpc, 4, iovbuf, sizeof(iovbuf));
	dhd_wl_ioctl_cmd(dhd, WLC_SET_VAR, iovbuf, sizeof(iovbuf), TRUE, 0);
	bcm_mkiovar("apsta", (char *)&apsta, 4, iovbuf, sizeof(iovbuf));
	dhd_wl_ioctl_cmd(dhd, WLC_SET_VAR, iovbuf, sizeof(iovbuf), TRUE, 0);
#endif /* defined(AP) && !defined(WLP2P) */

#if defined(SOFTAP)
	if (ap_fw_loaded == TRUE) {
		dhd_wl_ioctl_cmd(dhd, WLC_SET_DTIMPRD, (char *)&dtim, sizeof(dtim), TRUE, 0);
	}
#endif 

#if defined(KEEP_ALIVE)
	{
	/* Set Keep Alive : be sure to use FW with -keepalive */
	int res;

#if defined(SOFTAP)
	if (ap_fw_loaded == FALSE)
#endif 
		if ((res = dhd_keep_alive_onoff(dhd)) < 0)
			DHD_ERROR(("%s set keeplive failed %d\n",
			__FUNCTION__, res));
	}
#endif /* defined(KEEP_ALIVE) */


	/* Read event_msgs mask */
	bcm_mkiovar("event_msgs", eventmask, WL_EVENTING_MASK_LEN, iovbuf, sizeof(iovbuf));
	if ((ret  = dhd_wl_ioctl_cmd(dhd, WLC_GET_VAR, iovbuf, sizeof(iovbuf), FALSE, 0)) < 0) {
		DHD_ERROR(("%s read Event mask failed %d\n", __FUNCTION__, ret));
		goto done;
	}
	bcopy(iovbuf, eventmask, WL_EVENTING_MASK_LEN);

	/* Setup event_msgs */
	setbit(eventmask, WLC_E_SET_SSID);
	setbit(eventmask, WLC_E_PRUNE);
	setbit(eventmask, WLC_E_AUTH);
	setbit(eventmask, WLC_E_REASSOC);
	setbit(eventmask, WLC_E_REASSOC_IND);
	setbit(eventmask, WLC_E_DEAUTH);
	setbit(eventmask, WLC_E_DEAUTH_IND);
	setbit(eventmask, WLC_E_DISASSOC_IND);
	setbit(eventmask, WLC_E_DISASSOC);
	setbit(eventmask, WLC_E_JOIN);
	setbit(eventmask, WLC_E_ASSOC_IND);
	setbit(eventmask, WLC_E_PSK_SUP);
	setbit(eventmask, WLC_E_LINK);
	setbit(eventmask, WLC_E_NDIS_LINK);
	setbit(eventmask, WLC_E_MIC_ERROR);
	setbit(eventmask, WLC_E_PMKID_CACHE);
	setbit(eventmask, WLC_E_TXFAIL);
	setbit(eventmask, WLC_E_JOIN_START);
	setbit(eventmask, WLC_E_SCAN_COMPLETE);
#ifdef WLMEDIA_HTSF
	setbit(eventmask, WLC_E_HTSFSYNC);
#endif /* WLMEDIA_HTSF */
#ifdef PNO_SUPPORT
	setbit(eventmask, WLC_E_PFN_NET_FOUND);
#endif /* PNO_SUPPORT */
	/* enable dongle roaming event */
	setbit(eventmask, WLC_E_ROAM);
#ifdef WL_CFG80211
	setbit(eventmask, WLC_E_ESCAN_RESULT);
	if ((dhd->op_mode & WFD_MASK) == WFD_MASK) {
		setbit(eventmask, WLC_E_ACTION_FRAME_RX);
		setbit(eventmask, WLC_E_ACTION_FRAME_COMPLETE);
		setbit(eventmask, WLC_E_ACTION_FRAME_OFF_CHAN_COMPLETE);
		setbit(eventmask, WLC_E_P2P_PROBREQ_MSG);
		setbit(eventmask, WLC_E_P2P_DISC_LISTEN_COMPLETE);
	}
#endif /* WL_CFG80211 */
#if 1
	/* Uncomment this line to enable DHD to print debug logs sent up from
	 * the 43xx chip firmware.
	 */
	setbit(eventmask, WLC_E_TRACE);
#endif

	/* Write updated Event mask */
	bcm_mkiovar("event_msgs", eventmask, WL_EVENTING_MASK_LEN, iovbuf, sizeof(iovbuf));
	if ((ret = dhd_wl_ioctl_cmd(dhd, WLC_SET_VAR, iovbuf, sizeof(iovbuf), TRUE, 0)) < 0) {
		DHD_ERROR(("%s Set Event mask failed %d\n", __FUNCTION__, ret));
		goto done;
	}

	dhd_wl_ioctl_cmd(dhd, WLC_SET_SCAN_CHANNEL_TIME, (char *)&scan_assoc_time,
		sizeof(scan_assoc_time), TRUE, 0);
	dhd_wl_ioctl_cmd(dhd, WLC_SET_SCAN_UNASSOC_TIME, (char *)&scan_unassoc_time,
		sizeof(scan_unassoc_time), TRUE, 0);
	dhd_wl_ioctl_cmd(dhd, WLC_SET_SCAN_PASSIVE_TIME, (char *)&scan_passive_time,
		sizeof(scan_passive_time), TRUE, 0);

#ifdef ARP_OFFLOAD_SUPPORT
	/* Set and enable ARP offload feature for STA only  */
#if defined(SOFTAP)
	if (arpoe && !ap_fw_loaded) {
#else
	if (arpoe) {
#endif 
		dhd_arp_offload_set(dhd, dhd_arp_mode);
		dhd_arp_offload_enable(dhd, arpoe);
	} else {
		dhd_arp_offload_set(dhd, 0);
		dhd_arp_offload_enable(dhd, FALSE);
	}
#endif /* ARP_OFFLOAD_SUPPORT */

#ifdef PKT_FILTER_SUPPORT
	/* Setup defintions for pktfilter , enable in suspend */
	dhd->pktfilter_count = 4;
	/* Setup filter to allow only unicast */
	dhd->pktfilter[0] = "100 0 0 0 0x01 0x00";
	dhd->pktfilter[1] = NULL;
	dhd->pktfilter[2] = NULL;
	dhd->pktfilter[3] = NULL;
#if defined(SOFTAP)
	if (ap_fw_loaded) {
		int i;
		for (i = 0; i < dhd->pktfilter_count; i++) {
			dhd_pktfilter_offload_enable(dhd, dhd->pktfilter[i],
				0, dhd_master_mode);
		}
	}
#endif /* defined(SOFTAP) */
#endif /* PKT_FILTER_SUPPORT */

#if defined(DHD_BCM_WIFI_HDMI)
	if (dhd_bcm_whdmi_enable) {
		DHD_ERROR(("DHD WiFi HDMI is enabled\n"));

#if !defined(AP) && !defined(WLP2P)
		/* Turn off MPC, turn on APSTA */
		bcm_mkiovar("mpc", (char *)&mpc, 4, iovbuf, sizeof(iovbuf));
		dhd_wl_ioctl_cmd(dhd, WLC_SET_VAR, iovbuf, sizeof(iovbuf), TRUE, 0);
		bcm_mkiovar("apsta", (char *)&apsta, 4, iovbuf, sizeof(iovbuf));
		dhd_wl_ioctl_cmd(dhd, WLC_SET_VAR, iovbuf, sizeof(iovbuf), TRUE, 0);
#endif /* !defined(AP) && !defined(WLP2P) */

		/* Disable legacy power save modes */
		power_mode = PM_OFF;
		dhd_wl_ioctl_cmd(dhd, WLC_SET_PM, (char*)&power_mode, sizeof(power_mode), TRUE, 0);

#ifdef ARP_OFFLOAD_SUPPORT
		/* Disable ARP offload */
		dhd_arp_offload_set(dhd, 0);
		dhd_arp_offload_enable(dhd, FALSE);
#endif /* ARP_OFFLOAD_SUPPORT */

	} else {
		/* DHD_ERROR(("@@@DHD WiFi HDMI is NOT enabled\n")); */
	}
#endif /* defined(DHD_BCM_WIFI_HDMI) */

	/* Force STA UP */
	if ((ret = dhd_wl_ioctl_cmd(dhd, WLC_UP, (char *)&up, sizeof(up), TRUE, 0)) < 0) {
		DHD_ERROR(("%s Setting WL UP failed %d\n", __FUNCTION__, ret));
		goto done;
	}

	/* query for 'ver' to get version info from firmware */
	memset(buf, 0, sizeof(buf));
	ptr = buf;
	bcm_mkiovar("ver", (char *)&buf, 4, buf, sizeof(buf));
	if ((ret  = dhd_wl_ioctl_cmd(dhd, WLC_GET_VAR, buf, sizeof(buf), FALSE, 0)) < 0)
		DHD_ERROR(("%s failed %d\n", __FUNCTION__, ret));
	else {
		bcmstrtok(&ptr, "\n", 0);
		/* Print fw version info */
		DHD_ERROR(("Firmware version = %s\n", buf));
		DHD_BLOG(buf, strlen(buf) + 1);
		DHD_BLOG(dhd_version, strlen(dhd_version) + 1);
	}

done:
	return ret;
}


int
dhd_iovar(dhd_pub_t *pub, int ifidx, char *name, char *cmd_buf, uint cmd_len, int set)
{
	char buf[strlen(name) + 1 + cmd_len];
	int len = sizeof(buf);
	wl_ioctl_t ioc;
	int ret;

	len = bcm_mkiovar(name, cmd_buf, cmd_len, buf, len);

	memset(&ioc, 0, sizeof(ioc));

	ioc.cmd = set? WLC_SET_VAR : WLC_GET_VAR;
	ioc.buf = buf;
	ioc.len = len;
	ioc.set = TRUE;

	ret = dhd_wl_ioctl(pub, ifidx, &ioc, ioc.buf, ioc.len);
	if (!set && ret >= 0)
		memcpy(cmd_buf, buf, cmd_len);

	return ret;
}

int dhd_change_mtu(dhd_pub_t *dhdp, int new_mtu, int ifidx)
{
	struct dhd_info *dhd = dhdp->info;
	struct net_device *dev = NULL;

	ASSERT(dhd && dhd->iflist[ifidx]);
	dev = dhd->iflist[ifidx]->net;
	ASSERT(dev);

	if (netif_running(dev)) {
		DHD_ERROR(("%s: Must be down to change its MTU", dev->name));
		return BCME_NOTDOWN;
	}

#define DHD_MIN_MTU 1500
#define DHD_MAX_MTU 1752

	if ((new_mtu < DHD_MIN_MTU) || (new_mtu > DHD_MAX_MTU)) {
		DHD_ERROR(("%s: MTU size %d is invalid.\n", __FUNCTION__, new_mtu));
		return BCME_BADARG;
	}

	dev->mtu = new_mtu;
	return 0;
}

#ifdef ARP_OFFLOAD_SUPPORT
/* add or remove AOE host ip(s) (up to 8 IPs on the interface)  */
void
aoe_update_host_ipv4_table(dhd_pub_t *dhd_pub, u32 ipa, bool add)
{
	u32 ipv4_buf[MAX_IPV4_ENTRIES]; /* temp save for AOE host_ip table */
	int i;
	int ret;

	bzero(ipv4_buf, sizeof(ipv4_buf));

	/* display what we've got */
	ret = dhd_arp_get_arp_hostip_table(dhd_pub, ipv4_buf, sizeof(ipv4_buf));
	DHD_ARPOE(("%s: hostip table read from Dongle:\n", __FUNCTION__));
#ifdef AOE_DBG
	dhd_print_buf(ipv4_buf, 32, 4); /* max 8 IPs 4b each */
#endif
	/* now we saved hoste_ip table, clr it in the dongle AOE */
	dhd_aoe_hostip_clr(dhd_pub);

	if (ret) {
		DHD_ERROR(("%s failed\n", __FUNCTION__));
		return;
	}

	for (i = 0; i < MAX_IPV4_ENTRIES; i++) {
		if (add && (ipv4_buf[i] == 0)) {
				ipv4_buf[i] = ipa;
				add = FALSE; /* added ipa to local table  */
				DHD_ARPOE(("%s: Saved new IP in temp arp_hostip[%d]\n",
				__FUNCTION__, i));
		} else if (ipv4_buf[i] == ipa) {
			ipv4_buf[i]	= 0;
			DHD_ARPOE(("%s: removed IP:%x from temp table %d\n",
				__FUNCTION__, ipa, i));
		}

		if (ipv4_buf[i] != 0) {
			/* add back host_ip entries from our local cache */
			dhd_arp_offload_add_ip(dhd_pub, ipv4_buf[i]);
			DHD_ARPOE(("%s: added IP:%x to dongle arp_hostip[%d]\n\n",
				__FUNCTION__, ipv4_buf[i], i));
		}
	}
#ifdef AOE_DBG
	/* see the resulting hostip table */
	dhd_arp_get_arp_hostip_table(dhd_pub, ipv4_buf, sizeof(ipv4_buf));
	DHD_ARPOE(("%s: read back arp_hostip table:\n", __FUNCTION__));
	dhd_print_buf(ipv4_buf, 32, 4); /* max 8 IPs 4b each */
#endif
}

static int dhd_device_event(struct notifier_block *this,
	unsigned long event,
	void *ptr)
{
	struct in_ifaddr *ifa = (struct in_ifaddr *)ptr;

	dhd_info_t *dhd;
	dhd_pub_t *dhd_pub;

	if (!ifa)
		return NOTIFY_DONE;

	dhd = *(dhd_info_t **)netdev_priv(ifa->ifa_dev->dev);
	dhd_pub = &dhd->pub;

#if (LINUX_VERSION_CODE >= KERNEL_VERSION(2, 6, 31))
	if (ifa->ifa_dev->dev->netdev_ops == &dhd_ops_pri) {
#else
	if (ifa->ifa_dev->dev) {
#endif
		switch (event) {
		case NETDEV_UP:
			DHD_ARPOE(("%s: [%s] Up IP: 0x%x\n",
				__FUNCTION__, ifa->ifa_label, ifa->ifa_address));

			if (dhd->pub.busstate != DHD_BUS_DATA) {
				DHD_ERROR(("%s: bus not ready, exit\n", __FUNCTION__));
				if (dhd->pend_ipaddr) {
					DHD_ERROR(("%s: overwrite pending ipaddr: 0x%x\n",
						__FUNCTION__, dhd->pend_ipaddr));
				}
				dhd->pend_ipaddr = ifa->ifa_address;
				break;
			}

#ifdef AOE_IP_ALIAS_SUPPORT
			if (ifa->ifa_label[strlen(ifa->ifa_label)-2] == 0x3a) {
				DHD_ARPOE(("%s:add aliased IP to AOE hostip cache\n",
					__FUNCTION__));
				aoe_update_host_ipv4_table(dhd_pub, ifa->ifa_address, TRUE);
			}
			else
				aoe_update_host_ipv4_table(dhd_pub, ifa->ifa_address, TRUE);
#endif
			break;

		case NETDEV_DOWN:
			DHD_ARPOE(("%s: [%s] Down IP: 0x%x\n",
				__FUNCTION__, ifa->ifa_label, ifa->ifa_address));
			dhd->pend_ipaddr = 0;
#ifdef AOE_IP_ALIAS_SUPPORT
		if (!(ifa->ifa_label[strlen(ifa->ifa_label)-2] == 0x3a)) {
				DHD_ARPOE(("%s: primary interface is down, AOE clr all\n",
				           __FUNCTION__));
				dhd_aoe_hostip_clr(&dhd->pub);
				dhd_aoe_arp_clr(&dhd->pub);
		} else
			aoe_update_host_ipv4_table(dhd_pub, ifa->ifa_address, FALSE);
#else
			dhd_aoe_hostip_clr(&dhd->pub);
			dhd_aoe_arp_clr(&dhd->pub);
#endif
			break;

		default:
			DHD_ARPOE(("%s: do noting for [%s] Event: %lu\n",
				__func__, ifa->ifa_label, event));
			break;
		}
	}
	return NOTIFY_DONE;
}
#endif /* ARP_OFFLOAD_SUPPORT */

int
dhd_net_attach(dhd_pub_t *dhdp, int ifidx)
{
	dhd_info_t *dhd = (dhd_info_t *)dhdp->info;
	struct net_device *net = NULL;
	int err = 0;
	uint8 temp_addr[ETHER_ADDR_LEN] = { 0x00, 0x90, 0x4c, 0x11, 0x22, 0x33 };

	DHD_TRACE(("%s: ifidx %d\n", __FUNCTION__, ifidx));

	ASSERT(dhd && dhd->iflist[ifidx]);

	net = dhd->iflist[ifidx]->net;
	ASSERT(net);

#if (LINUX_VERSION_CODE < KERNEL_VERSION(2, 6, 31))
	ASSERT(!net->open);
	net->get_stats = dhd_get_stats;
	net->do_ioctl = dhd_ioctl_entry;
	net->hard_start_xmit = dhd_start_xmit;
	net->set_mac_address = dhd_set_mac_address;
	net->set_multicast_list = dhd_set_multicast_list;
	net->open = net->stop = NULL;
#else
	ASSERT(!net->netdev_ops);
	net->netdev_ops = &dhd_ops_virt;
#endif /* LINUX_VERSION_CODE < KERNEL_VERSION(2, 6, 31) */

	/* Ok, link into the network layer... */
	if (ifidx == 0) {
		/*
		 * device functions for the primary interface only
		 */
#if (LINUX_VERSION_CODE < KERNEL_VERSION(2, 6, 31))
		net->open = dhd_open;
		net->stop = dhd_stop;
#else
		net->netdev_ops = &dhd_ops_pri;
#endif /* LINUX_VERSION_CODE < KERNEL_VERSION(2, 6, 31) */
	} else {
		/*
		 * We have to use the primary MAC for virtual interfaces
		 */
		memcpy(temp_addr, dhd->iflist[ifidx]->mac_addr, ETHER_ADDR_LEN);
		/*
		 * Android sets the locally administered bit to indicate that this is a
		 * portable hotspot.  This will not work in simultaneous AP/STA mode,
		 * nor with P2P.  Need to set the Donlge's MAC address, and then use that.
		 */
		if (!memcmp(temp_addr, dhd->iflist[0]->mac_addr,
			ETHER_ADDR_LEN)) {
			DHD_ERROR(("%s interface [%s]: set locally administered bit in MAC\n",
			__func__, net->name));
			temp_addr[0] |= 0x02;
		}
	}

	net->hard_header_len = ETH_HLEN + dhd->pub.hdrlen;
#if LINUX_VERSION_CODE >= KERNEL_VERSION(2, 6, 24)
	net->ethtool_ops = &dhd_ethtool_ops;
#endif /* LINUX_VERSION_CODE >= KERNEL_VERSION(2, 6, 24) */

#if defined(CONFIG_WIRELESS_EXT)
#if WIRELESS_EXT < 19
	net->get_wireless_stats = dhd_get_wireless_stats;
#endif /* WIRELESS_EXT < 19 */
#if WIRELESS_EXT > 12
	net->wireless_handlers = (struct iw_handler_def *)&wl_iw_handler_def;
#endif /* WIRELESS_EXT > 12 */
#endif /* defined(CONFIG_WIRELESS_EXT) */

	dhd->pub.rxsz = DBUS_RX_BUFFER_SIZE_DHD(net);

	memcpy(net->dev_addr, temp_addr, ETHER_ADDR_LEN);

	if ((err = register_netdev(net)) != 0) {
		DHD_ERROR(("couldn't register the net device, err %d\n", err));
		goto fail;
	}
	printf("Broadcom Dongle Host Driver: register interface [%s]"
		" MAC: %.2x:%.2x:%.2x:%.2x:%.2x:%.2x\n",
		net->name,
		net->dev_addr[0], net->dev_addr[1], net->dev_addr[2],
		net->dev_addr[3], net->dev_addr[4], net->dev_addr[5]);

#if defined(SOFTAP) && defined(CONFIG_WIRELESS_EXT) && !defined(WL_CFG80211)
		wl_iw_iscan_set_scan_broadcast_prep(net, 1);
#endif


#if (LINUX_VERSION_CODE >= KERNEL_VERSION(2, 6, 27))
	if (ifidx == 0) {
		up(&dhd_registration_sem);
	}
#endif /* (LINUX_VERSION_CODE >= KERNEL_VERSION(2, 6, 27)) */
	return 0;

fail:
#if LINUX_VERSION_CODE < KERNEL_VERSION(2, 6, 31)
	net->open = NULL;
#else
	net->netdev_ops = NULL;
#endif
	return err;
}

void
dhd_bus_detach(dhd_pub_t *dhdp)
{
	dhd_info_t *dhd;

	DHD_TRACE(("%s: Enter\n", __FUNCTION__));

	if (dhdp) {
		dhd = (dhd_info_t *)dhdp->info;
		if (dhd) {

			/*
			 * In case of Android cfg80211 driver, the bus is down in dhd_stop,
			 * calling stop again will cuase SD read/write errors.
			 */
			if (dhd->pub.busstate != DHD_BUS_DOWN) {
				/* Stop the protocol module */
				dhd_prot_stop(&dhd->pub);

				/* Stop the bus module */
				dhd_bus_stop(dhd->pub.bus, TRUE);
			}

#if defined(OOB_INTR_ONLY)
			bcmsdh_unregister_oob_intr();
#endif /* defined(OOB_INTR_ONLY) */
		}
	}
}


void dhd_detach(dhd_pub_t *dhdp)
{
	dhd_info_t *dhd;
	unsigned long flags;
	int timer_valid = FALSE;

	if (!dhdp)
		return;

	dhd = (dhd_info_t *)dhdp->info;
	if (!dhd)
		return;

	DHD_TRACE(("%s: Enter state 0x%x\n", __FUNCTION__, dhd->dhd_state));

	if (!(dhd->dhd_state & DHD_ATTACH_STATE_DONE)) {
		/* Give sufficient time for threads to start running in case
		 * dhd_attach() has failed
		 */
		osl_delay(1000*100);
	}

#ifdef ARP_OFFLOAD_SUPPORT
	unregister_inetaddr_notifier(&dhd_notifier);
#endif /* ARP_OFFLOAD_SUPPORT */

#if defined(CONFIG_HAS_EARLYSUSPEND)
	if (dhd->dhd_state & DHD_ATTACH_STATE_EARLYSUSPEND_DONE) {
		if (dhd->early_suspend.suspend)
			unregister_early_suspend(&dhd->early_suspend);
	}
#endif /* defined(CONFIG_HAS_EARLYSUSPEND) */


#if defined(CONFIG_WIRELESS_EXT)
	if (dhd->dhd_state & DHD_ATTACH_STATE_WL_ATTACH) {
		/* Detatch and unlink in the iw */
		wl_iw_detach();
	}
#endif /* defined(CONFIG_WIRELESS_EXT) */

	if (dhd->thr_sysioc_ctl.thr_pid >= 0) {
		PROC_STOP(&dhd->thr_sysioc_ctl);
	}

	/* delete all interfaces, start with virtual  */
	if (dhd->dhd_state & DHD_ATTACH_STATE_ADD_IF) {
		int i = 1;
		dhd_if_t *ifp;

		/* Cleanup virtual interfaces */
<<<<<<< HEAD
		for (i = 1; i < DHD_MAX_IFS; i++)
=======
		for (i = 1; i < DHD_MAX_IFS; i++) {
			dhd_net_if_lock_local(dhd);
>>>>>>> 1b7fd678
			if (dhd->iflist[i]) {
				dhd->iflist[i]->state = DHD_IF_DEL;
				dhd->iflist[i]->idx = i;
				dhd_op_if(dhd->iflist[i]);
			}
			dhd_net_if_unlock_local(dhd);
		}
		/*  delete primary interface 0 */
		ifp = dhd->iflist[0];
		ASSERT(ifp);

#if (LINUX_VERSION_CODE < KERNEL_VERSION(2, 6, 31))
		if (ifp->net->open)
#else
		if (ifp->net->netdev_ops == &dhd_ops_pri)
#endif
		{
			if (ifp->net) {
				unregister_netdev(ifp->net);
				free_netdev(ifp->net);
				ifp->net = NULL;
			}
			MFREE(dhd->pub.osh, ifp, sizeof(*ifp));
			dhd->iflist[0] = NULL;

		}
	}

	/* Clear the watchdog timer */
	flags = dhd_os_spin_lock(&dhd->pub);
	timer_valid = dhd->wd_timer_valid;
	dhd->wd_timer_valid = FALSE;
	dhd_os_spin_unlock(&dhd->pub, flags);
	if (timer_valid)
		del_timer_sync(&dhd->timer);

	if (dhd->dhd_state & DHD_ATTACH_STATE_THREADS_CREATED) {
#ifdef DHDTHREAD
		if (dhd->thr_wdt_ctl.thr_pid >= 0) {
			PROC_STOP(&dhd->thr_wdt_ctl);
		}

		if (dhd->thr_dpc_ctl.thr_pid >= 0) {
			PROC_STOP(&dhd->thr_dpc_ctl);
		}
		else
#endif /* DHDTHREAD */
		tasklet_kill(&dhd->tasklet);
	}
	if (dhd->dhd_state & DHD_ATTACH_STATE_PROT_ATTACH) {
		dhd_bus_detach(dhdp);

		if (dhdp->prot)
			dhd_prot_detach(dhdp);
	}

#ifdef WL_CFG80211
	if (dhd->dhd_state & DHD_ATTACH_STATE_CFG80211) {
		wl_cfg80211_detach(NULL);
		dhd_monitor_uninit();
	}
#endif


#if (LINUX_VERSION_CODE >= KERNEL_VERSION(2, 6, 27)) && defined(CONFIG_PM_SLEEP)
		unregister_pm_notifier(&dhd_sleep_pm_notifier);
#endif /* (LINUX_VERSION_CODE >= KERNEL_VERSION(2, 6, 27)) && defined(CONFIG_PM_SLEEP) */
<<<<<<< HEAD
	/* && defined(CONFIG_PM_SLEEP) */
=======
>>>>>>> 1b7fd678

	if (dhd->dhd_state & DHD_ATTACH_STATE_WAKELOCKS_INIT) {
#ifdef CONFIG_HAS_WAKELOCK
		wake_lock_destroy(&dhd->wl_wifi);
		wake_lock_destroy(&dhd->wl_rxwake);
#endif
	}
}


void
dhd_free(dhd_pub_t *dhdp)
{
	dhd_info_t *dhd;
	DHD_TRACE(("%s: Enter\n", __FUNCTION__));

	if (dhdp) {
		dhd = (dhd_info_t *)dhdp->info;
		if (dhd)
			MFREE(dhd->pub.osh, dhd, sizeof(*dhd));
	}
}

static void __exit
dhd_module_cleanup(void)
{
	DHD_TRACE(("%s: Enter\n", __FUNCTION__));

	dhd_bus_unregister();

#if defined(CONFIG_WIFI_CONTROL_FUNC)
	wl_android_wifictrl_func_del();
#endif /* CONFIG_WIFI_CONTROL_FUNC */
	wl_android_exit();

	/* Call customer gpio to turn off power with WL_REG_ON signal */
	dhd_customer_gpio_wlan_ctrl(WLAN_POWER_OFF);
}

static int __init
dhd_module_init(void)
{
	int error = 0;

	DHD_TRACE(("%s: Enter\n", __FUNCTION__));

	wl_android_init();

#ifdef DHDTHREAD
	/* Sanity check on the module parameters */
	do {
		/* Both watchdog and DPC as tasklets are ok */
		if ((dhd_watchdog_prio < 0) && (dhd_dpc_prio < 0))
			break;

		/* If both watchdog and DPC are threads, TX must be deferred */
		if ((dhd_watchdog_prio >= 0) && (dhd_dpc_prio >= 0) && dhd_deferred_tx)
			break;

		DHD_ERROR(("Invalid module parameters.\n"));
		return -EINVAL;
	} while (0);
#endif /* DHDTHREAD */

	/* Call customer gpio to turn on power with WL_REG_ON signal */
	dhd_customer_gpio_wlan_ctrl(WLAN_POWER_ON);

#if defined(CONFIG_WIFI_CONTROL_FUNC)
	if (wl_android_wifictrl_func_add() < 0)
		goto fail_1;
#endif 

#if (LINUX_VERSION_CODE >= KERNEL_VERSION(2, 6, 27))
		sema_init(&dhd_registration_sem, 0);
#endif /* (LINUX_VERSION_CODE >= KERNEL_VERSION(2, 6, 27)) */
	error = dhd_bus_register();

	if (!error)
		printf("\n%s\n", dhd_version);
	else {
		DHD_ERROR(("%s: sdio_register_driver failed\n", __FUNCTION__));
		goto fail_1;
	}

#if (LINUX_VERSION_CODE >= KERNEL_VERSION(2, 6, 27))
		/*
		 * Wait till MMC sdio_register_driver callback called and made driver attach.
		 * It's needed to make sync up exit from dhd insmod  and
		 * Kernel MMC sdio device callback registration
		 */
	if (down_timeout(&dhd_registration_sem,  msecs_to_jiffies(DHD_REGISTRATION_TIMEOUT)) != 0) {
		error = -EINVAL;
		DHD_ERROR(("%s: sdio_register_driver timeout\n", __FUNCTION__));
		goto fail_2;
		}
#endif
#if defined(WL_CFG80211)
	wl_android_post_init();
#endif

	return error;
#if (LINUX_VERSION_CODE >= KERNEL_VERSION(2, 6, 27)) && 1
fail_2:
	dhd_bus_unregister();
#endif /* (LINUX_VERSION_CODE >= KERNEL_VERSION(2, 6, 27)) */
fail_1:
#if defined(CONFIG_WIFI_CONTROL_FUNC)
	wl_android_wifictrl_func_del();
#endif 

	/* Call customer gpio to turn off power with WL_REG_ON signal */
	dhd_customer_gpio_wlan_ctrl(WLAN_POWER_OFF);

	return error;
}

#if LINUX_VERSION_CODE >= KERNEL_VERSION(2, 6, 0)
late_initcall(dhd_module_init);
#else
module_init(dhd_module_init);
#endif
module_exit(dhd_module_cleanup);

/*
 * OS specific functions required to implement DHD driver in OS independent way
 */
int
dhd_os_proto_block(dhd_pub_t *pub)
{
	dhd_info_t * dhd = (dhd_info_t *)(pub->info);

	if (dhd) {
		down(&dhd->proto_sem);
		return 1;
	}

	return 0;
}

int
dhd_os_proto_unblock(dhd_pub_t *pub)
{
	dhd_info_t * dhd = (dhd_info_t *)(pub->info);

	if (dhd) {
		up(&dhd->proto_sem);
		return 1;
	}

	return 0;
}

unsigned int
dhd_os_get_ioctl_resp_timeout(void)
{
	return ((unsigned int)dhd_ioctl_timeout_msec);
}

void
dhd_os_set_ioctl_resp_timeout(unsigned int timeout_msec)
{
	dhd_ioctl_timeout_msec = (int)timeout_msec;
}

int
dhd_os_ioctl_resp_wait(dhd_pub_t *pub, uint *condition, bool *pending)
{
	dhd_info_t * dhd = (dhd_info_t *)(pub->info);
	DECLARE_WAITQUEUE(wait, current);
	int timeout = dhd_ioctl_timeout_msec;

	/* Convert timeout in millsecond to jiffies */
#if (LINUX_VERSION_CODE >= KERNEL_VERSION(2, 6, 27))
	timeout = msecs_to_jiffies(timeout);
#else
	timeout = timeout * HZ / 1000;
#endif

	/* Wait until control frame is available */
	add_wait_queue(&dhd->ioctl_resp_wait, &wait);
	set_current_state(TASK_INTERRUPTIBLE);

	/* Memory barrier to support multi-processing
	 * As the variable "condition", which points to dhd->rxlen (dhd_bus_rxctl[dhd_sdio.c])
	 * Can be changed by another processor.
	 */
	smp_mb();
	while (!(*condition) && (!signal_pending(current) && timeout)) {
		timeout = schedule_timeout(timeout);
		smp_mb();
	}

	if (signal_pending(current))
		*pending = TRUE;

	set_current_state(TASK_RUNNING);
	remove_wait_queue(&dhd->ioctl_resp_wait, &wait);

	return timeout;
}

int
dhd_os_ioctl_resp_wake(dhd_pub_t *pub)
{
	dhd_info_t *dhd = (dhd_info_t *)(pub->info);

	if (waitqueue_active(&dhd->ioctl_resp_wait)) {
		wake_up_interruptible(&dhd->ioctl_resp_wait);
	}

	return 0;
}

void
dhd_os_wd_timer(void *bus, uint wdtick)
{
	dhd_pub_t *pub = bus;
	dhd_info_t *dhd = (dhd_info_t *)pub->info;
	unsigned long flags;

	DHD_TRACE(("%s: Enter\n", __FUNCTION__));

	flags = dhd_os_spin_lock(pub);

	/* don't start the wd until fw is loaded */
	if (pub->busstate == DHD_BUS_DOWN) {
		dhd_os_spin_unlock(pub, flags);
		return;
	}

	/* Totally stop the timer */
	if (!wdtick && dhd->wd_timer_valid == TRUE) {
		dhd->wd_timer_valid = FALSE;
		dhd_os_spin_unlock(pub, flags);
#ifdef DHDTHREAD
		del_timer_sync(&dhd->timer);
#else
		del_timer(&dhd->timer);
#endif /* DHDTHREAD */
		return;
	}

	if (wdtick) {
		dhd_watchdog_ms = (uint)wdtick;
		/* Re arm the timer, at last watchdog period */
		mod_timer(&dhd->timer, jiffies + dhd_watchdog_ms * HZ / 1000);
		dhd->wd_timer_valid = TRUE;
	}
	dhd_os_spin_unlock(pub, flags);
}

void *
dhd_os_open_image(char *filename)
{
	struct file *fp;

	fp = filp_open(filename, O_RDONLY, 0);
	/*
	 * 2.6.11 (FC4) supports filp_open() but later revs don't?
	 * Alternative:
	 * fp = open_namei(AT_FDCWD, filename, O_RD, 0);
	 * ???
	 */
	 if (IS_ERR(fp))
		 fp = NULL;

	 return fp;
}

int
dhd_os_get_image_block(char *buf, int len, void *image)
{
	struct file *fp = (struct file *)image;
	int rdlen;

	if (!image)
		return 0;

	rdlen = kernel_read(fp, fp->f_pos, buf, len);
	if (rdlen > 0)
		fp->f_pos += rdlen;

	return rdlen;
}

void
dhd_os_close_image(void *image)
{
	if (image)
		filp_close((struct file *)image, NULL);
}


void
dhd_os_sdlock(dhd_pub_t *pub)
{
	dhd_info_t *dhd;

	dhd = (dhd_info_t *)(pub->info);

#ifdef DHDTHREAD
	if (dhd->threads_only)
		down(&dhd->sdsem);
	else
#endif /* DHDTHREAD */
	spin_lock_bh(&dhd->sdlock);
}

void
dhd_os_sdunlock(dhd_pub_t *pub)
{
	dhd_info_t *dhd;

	dhd = (dhd_info_t *)(pub->info);

#ifdef DHDTHREAD
	if (dhd->threads_only)
		up(&dhd->sdsem);
	else
#endif /* DHDTHREAD */
	spin_unlock_bh(&dhd->sdlock);
}

void
dhd_os_sdlock_txq(dhd_pub_t *pub)
{
	dhd_info_t *dhd;

	dhd = (dhd_info_t *)(pub->info);
	spin_lock_bh(&dhd->txqlock);
}

void
dhd_os_sdunlock_txq(dhd_pub_t *pub)
{
	dhd_info_t *dhd;

	dhd = (dhd_info_t *)(pub->info);
	spin_unlock_bh(&dhd->txqlock);
}

void
dhd_os_sdlock_rxq(dhd_pub_t *pub)
{
}

void
dhd_os_sdunlock_rxq(dhd_pub_t *pub)
{
}

void
dhd_os_sdtxlock(dhd_pub_t *pub)
{
	dhd_os_sdlock(pub);
}

void
dhd_os_sdtxunlock(dhd_pub_t *pub)
{
	dhd_os_sdunlock(pub);
}

#if defined(CONFIG_DHD_USE_STATIC_BUF)
uint8* dhd_os_prealloc(void *osh, int section, uint size)
{
	return (uint8*)wl_android_prealloc(section, size);
}

void dhd_os_prefree(void *osh, void *addr, uint size)
{
}
#endif /* defined(CONFIG_DHD_USE_STATIC_BUF) */

#if defined(CONFIG_WIRELESS_EXT)
struct iw_statistics *
dhd_get_wireless_stats(struct net_device *dev)
{
	int res = 0;
	dhd_info_t *dhd = *(dhd_info_t **)netdev_priv(dev);

	if (!dhd->pub.up) {
		return NULL;
	}

	res = wl_iw_get_wireless_stats(dev, &dhd->iw.wstats);

	if (res == 0)
		return &dhd->iw.wstats;
	else
		return NULL;
}
#endif /* defined(CONFIG_WIRELESS_EXT) */

static int
dhd_wl_host_event(dhd_info_t *dhd, int *ifidx, void *pktdata,
	wl_event_msg_t *event, void **data)
{
	int bcmerror = 0;
	ASSERT(dhd != NULL);

	bcmerror = wl_host_event(&dhd->pub, ifidx, pktdata, event, data);
	if (bcmerror != BCME_OK)
		return (bcmerror);

#if defined(CONFIG_WIRELESS_EXT)
	if (event->bsscfgidx == 0) {
		/*
		 * Wireless ext is on primary interface only
		 */

		ASSERT(dhd->iflist[*ifidx] != NULL);
		ASSERT(dhd->iflist[*ifidx]->net != NULL);

		if (dhd->iflist[*ifidx]->net) {
			wl_iw_event(dhd->iflist[*ifidx]->net, event, *data);
		}
	}
#endif /* defined(CONFIG_WIRELESS_EXT)  */

#ifdef WL_CFG80211
	if ((ntoh32(event->event_type) == WLC_E_IF) &&
		(((dhd_if_event_t *)*data)->action == WLC_E_IF_ADD))
		/* If ADD_IF has been called directly by wl utility then we
		 * should not report this. In case if ADD_IF was called from
		 * CFG stack, then too this event need not be reported back
		 */
		return (BCME_OK);
	if ((wl_cfg80211_is_progress_ifchange() ||
		wl_cfg80211_is_progress_ifadd()) && (*ifidx != 0)) {
		/*
		 * If IF_ADD/CHANGE operation is going on,
		 *  discard any event received on the virtual I/F
		 */
		return (BCME_OK);
	}

	ASSERT(dhd->iflist[*ifidx] != NULL);
	ASSERT(dhd->iflist[*ifidx]->net != NULL);
	if (dhd->iflist[*ifidx]->net) {
		wl_cfg80211_event(dhd->iflist[*ifidx]->net, event, *data);
	}
#endif /* defined(WL_CFG80211) */

	return (bcmerror);
}

/* send up locally generated event */
void
dhd_sendup_event(dhd_pub_t *dhdp, wl_event_msg_t *event, void *data)
{
	switch (ntoh32(event->event_type)) {
	/* Send up locally generated AMP HCI Events */
	case WLC_E_BTA_HCI_EVENT: {
		struct sk_buff *p, *skb;
		bcm_event_t *msg;
		wl_event_msg_t *p_bcm_event;
		char *ptr;
		uint32 len;
		uint32 pktlen;
		dhd_if_t *ifp;
		dhd_info_t *dhd;
		uchar *eth;
		int ifidx;

		len = ntoh32(event->datalen);
		pktlen = sizeof(bcm_event_t) + len + 2;
		dhd = dhdp->info;
		ifidx = dhd_ifname2idx(dhd, event->ifname);

		if ((p = PKTGET(dhdp->osh, pktlen, FALSE))) {
			ASSERT(ISALIGNED((uintptr)PKTDATA(dhdp->osh, p), sizeof(uint32)));

			msg = (bcm_event_t *) PKTDATA(dhdp->osh, p);

			bcopy(&dhdp->mac, &msg->eth.ether_dhost, ETHER_ADDR_LEN);
			bcopy(&dhdp->mac, &msg->eth.ether_shost, ETHER_ADDR_LEN);
			ETHER_TOGGLE_LOCALADDR(&msg->eth.ether_shost);

			msg->eth.ether_type = hton16(ETHER_TYPE_BRCM);

			/* BCM Vendor specific header... */
			msg->bcm_hdr.subtype = hton16(BCMILCP_SUBTYPE_VENDOR_LONG);
			msg->bcm_hdr.version = BCMILCP_BCM_SUBTYPEHDR_VERSION;
			bcopy(BRCM_OUI, &msg->bcm_hdr.oui[0], DOT11_OUI_LEN);

			/* vendor spec header length + pvt data length (private indication
			 *  hdr + actual message itself)
			 */
			msg->bcm_hdr.length = hton16(BCMILCP_BCM_SUBTYPEHDR_MINLENGTH +
				BCM_MSG_LEN + sizeof(wl_event_msg_t) + (uint16)len);
			msg->bcm_hdr.usr_subtype = hton16(BCMILCP_BCM_SUBTYPE_EVENT);

			PKTSETLEN(dhdp->osh, p, (sizeof(bcm_event_t) + len + 2));

			/* copy  wl_event_msg_t into sk_buf */

			/* pointer to wl_event_msg_t in sk_buf */
			p_bcm_event = &msg->event;
			bcopy(event, p_bcm_event, sizeof(wl_event_msg_t));

			/* copy hci event into sk_buf */
			bcopy(data, (p_bcm_event + 1), len);

			msg->bcm_hdr.length  = hton16(sizeof(wl_event_msg_t) +
				ntoh16(msg->bcm_hdr.length));
			PKTSETLEN(dhdp->osh, p, (sizeof(bcm_event_t) + len + 2));

			ptr = (char *)(msg + 1);
			/* Last 2 bytes of the message are 0x00 0x00 to signal that there
			 * are no ethertypes which are following this
			 */
			ptr[len+0] = 0x00;
			ptr[len+1] = 0x00;

			skb = PKTTONATIVE(dhdp->osh, p);
			eth = skb->data;
			len = skb->len;

			ifp = dhd->iflist[ifidx];
			if (ifp == NULL)
			     ifp = dhd->iflist[0];

			ASSERT(ifp);
			skb->dev = ifp->net;
			skb->protocol = eth_type_trans(skb, skb->dev);

			skb->data = eth;
			skb->len = len;

			/* Strip header, count, deliver upward */
			skb_pull(skb, ETH_HLEN);

			/* Send the packet */
			if (in_interrupt()) {
				netif_rx(skb);
			} else {
				netif_rx_ni(skb);
			}
		}
		else {
			/* Could not allocate a sk_buf */
			DHD_ERROR(("%s: unable to alloc sk_buf", __FUNCTION__));
		}
		break;
	} /* case WLC_E_BTA_HCI_EVENT */

	default:
		break;
	}
}

void dhd_wait_for_event(dhd_pub_t *dhd, bool *lockvar)
{
#if 1 && (LINUX_VERSION_CODE >= KERNEL_VERSION(2, 6, 0))
	struct dhd_info *dhdinfo =  dhd->info;
	dhd_os_sdunlock(dhd);
	wait_event_interruptible_timeout(dhdinfo->ctrl_wait, (*lockvar == FALSE), HZ * 2);
	dhd_os_sdlock(dhd);
#endif
	return;
}

void dhd_wait_event_wakeup(dhd_pub_t *dhd)
{
#if 1 && (LINUX_VERSION_CODE >= KERNEL_VERSION(2, 6, 0))
	struct dhd_info *dhdinfo =  dhd->info;
	if (waitqueue_active(&dhdinfo->ctrl_wait))
		wake_up_interruptible(&dhdinfo->ctrl_wait);
#endif
	return;
}

int
dhd_dev_reset(struct net_device *dev, uint8 flag)
{
	int ret;

	dhd_info_t *dhd = *(dhd_info_t **)netdev_priv(dev);

	ret = dhd_bus_devreset(&dhd->pub, flag);
	if (ret) {
		DHD_ERROR(("%s: dhd_bus_devreset: %d\n", __FUNCTION__, ret));
		return ret;
	}

	return ret;
}

int net_os_set_suspend_disable(struct net_device *dev, int val)
{
	dhd_info_t *dhd = *(dhd_info_t **)netdev_priv(dev);
	int ret = 0;

	if (dhd) {
		ret = dhd->pub.suspend_disable_flag;
		dhd->pub.suspend_disable_flag = val;
	}
	return ret;
}

int net_os_set_suspend(struct net_device *dev, int val)
{
	int ret = 0;
#if defined(CONFIG_HAS_EARLYSUSPEND)
	dhd_info_t *dhd = *(dhd_info_t **)netdev_priv(dev);

	if (dhd) {
		ret = dhd_set_suspend(val, &dhd->pub);
	}
#endif /* defined(CONFIG_HAS_EARLYSUSPEND) */
	return ret;
}

int net_os_set_dtim_skip(struct net_device *dev, int val)
{
	dhd_info_t *dhd = *(dhd_info_t **)netdev_priv(dev);

	if (dhd)
		dhd->pub.dtim_skip = val;

	return 0;
}

int net_os_rxfilter_add_remove(struct net_device *dev, int add_remove, int num)
{
	dhd_info_t *dhd = *(dhd_info_t **)netdev_priv(dev);
	char *filterp = NULL;
	int ret = 0;

	if (!dhd || (num == DHD_UNICAST_FILTER_NUM))
		return ret;
	if (num >= dhd->pub.pktfilter_count)
		return -EINVAL;
	if (add_remove) {
		switch (num) {
		case DHD_BROADCAST_FILTER_NUM:
			filterp = "101 0 0 0 0xFFFFFFFFFFFF 0xFFFFFFFFFFFF";
			break;
		case DHD_MULTICAST4_FILTER_NUM:
			filterp = "102 0 0 0 0xFFFFFF 0x01005E";
			break;
		case DHD_MULTICAST6_FILTER_NUM:
			filterp = "103 0 0 0 0xFFFF 0x3333";
			break;
		default:
			return -EINVAL;
		}
	}
	dhd->pub.pktfilter[num] = filterp;
	return ret;
}

int net_os_set_packet_filter(struct net_device *dev, int val)
{
	dhd_info_t *dhd = *(dhd_info_t **)netdev_priv(dev);
	int ret = 0;

	/* Packet filtering is set only if we still in early-suspend and
	 * we need either to turn it ON or turn it OFF
	 * We can always turn it OFF in case of early-suspend, but we turn it
	 * back ON only if suspend_disable_flag was not set
	*/
	if (dhd && dhd->pub.up) {
		if (dhd->pub.in_suspend) {
			if (!val || (val && !dhd->pub.suspend_disable_flag))
				dhd_set_packet_filter(val, &dhd->pub);
		}
	}
	return ret;
}


void
dhd_dev_init_ioctl(struct net_device *dev)
{
	dhd_info_t *dhd = *(dhd_info_t **)netdev_priv(dev);

	dhd_preinit_ioctls(&dhd->pub);
}

#ifdef PNO_SUPPORT
/* Linux wrapper to call common dhd_pno_clean */
int
dhd_dev_pno_reset(struct net_device *dev)
{
	dhd_info_t *dhd = *(dhd_info_t **)netdev_priv(dev);

	return (dhd_pno_clean(&dhd->pub));
}


/* Linux wrapper to call common dhd_pno_enable */
int
dhd_dev_pno_enable(struct net_device *dev,  int pfn_enabled)
{
	dhd_info_t *dhd = *(dhd_info_t **)netdev_priv(dev);

	return (dhd_pno_enable(&dhd->pub, pfn_enabled));
}


/* Linux wrapper to call common dhd_pno_set */
int
dhd_dev_pno_set(struct net_device *dev, wlc_ssid_t* ssids_local, int nssid,
	ushort  scan_fr, int pno_repeat, int pno_freq_expo_max)
{
	dhd_info_t *dhd = *(dhd_info_t **)netdev_priv(dev);

	return (dhd_pno_set(&dhd->pub, ssids_local, nssid, scan_fr, pno_repeat, pno_freq_expo_max));
}

/* Linux wrapper to get  pno status */
int
dhd_dev_get_pno_status(struct net_device *dev)
{
	dhd_info_t *dhd = *(dhd_info_t **)netdev_priv(dev);

	return (dhd_pno_get_status(&dhd->pub));
}

#endif /* PNO_SUPPORT */

int net_os_send_hang_message(struct net_device *dev)
{
	dhd_info_t *dhd = *(dhd_info_t **)netdev_priv(dev);
	int ret = 0;

	if (dhd) {
		if (!dhd->pub.hang_was_sent) {
			dhd->pub.hang_was_sent = 1;
#if defined(CONFIG_WIRELESS_EXT)
			ret = wl_iw_send_priv_event(dev, "HANG");
#endif
#if defined(WL_CFG80211)
			ret = wl_cfg80211_hang(dev, WLAN_REASON_UNSPECIFIED);
<<<<<<< HEAD
=======
			dev_close(dev);
			dev_open(dev);
>>>>>>> 1b7fd678
#endif
		}
	}
	return ret;
}

void dhd_bus_country_set(struct net_device *dev, wl_country_t *cspec)
{
	dhd_info_t *dhd = *(dhd_info_t **)netdev_priv(dev);

	if (dhd && dhd->pub.up)
			memcpy(&dhd->pub.dhd_cspec, cspec, sizeof(wl_country_t));
}


void dhd_net_if_lock(struct net_device *dev)
{
	dhd_info_t *dhd = *(dhd_info_t **)netdev_priv(dev);
	dhd_net_if_lock_local(dhd);
}

void dhd_net_if_unlock(struct net_device *dev)
{
	dhd_info_t *dhd = *(dhd_info_t **)netdev_priv(dev);
	dhd_net_if_unlock_local(dhd);
}

static void dhd_net_if_lock_local(dhd_info_t *dhd)
{
#if (LINUX_VERSION_CODE >= KERNEL_VERSION(2, 6, 25)) && 1
	if (dhd)
		mutex_lock(&dhd->dhd_net_if_mutex);
#endif
}

static void dhd_net_if_unlock_local(dhd_info_t *dhd)
{
#if (LINUX_VERSION_CODE >= KERNEL_VERSION(2, 6, 25)) && 1
	if (dhd)
		mutex_unlock(&dhd->dhd_net_if_mutex);
#endif
}

unsigned long dhd_os_spin_lock(dhd_pub_t *pub)
{
	dhd_info_t *dhd = (dhd_info_t *)(pub->info);
	unsigned long flags = 0;

	if (dhd)
		spin_lock_irqsave(&dhd->dhd_lock, flags);

	return flags;
}

void dhd_os_spin_unlock(dhd_pub_t *pub, unsigned long flags)
{
	dhd_info_t *dhd = (dhd_info_t *)(pub->info);

	if (dhd)
		spin_unlock_irqrestore(&dhd->dhd_lock, flags);
}

static int
dhd_get_pend_8021x_cnt(dhd_info_t *dhd)
{
	return (atomic_read(&dhd->pend_8021x_cnt));
}

#define MAX_WAIT_FOR_8021X_TX	10

int
dhd_wait_pend8021x(struct net_device *dev)
{
	dhd_info_t *dhd = *(dhd_info_t **)netdev_priv(dev);
	int timeout = 10 * HZ / 1000;
	int ntimes = MAX_WAIT_FOR_8021X_TX;
	int pend = dhd_get_pend_8021x_cnt(dhd);

	while (ntimes && pend) {
		if (pend) {
			set_current_state(TASK_INTERRUPTIBLE);
			schedule_timeout(timeout);
			set_current_state(TASK_RUNNING);
			ntimes--;
		}
		pend = dhd_get_pend_8021x_cnt(dhd);
	}
	return pend;
}

#ifdef DHD_DEBUG
int
write_to_file(dhd_pub_t *dhd, uint8 *buf, int size)
{
	int ret = 0;
	struct file *fp;
	mm_segment_t old_fs;
	loff_t pos = 0;

	/* change to KERNEL_DS address limit */
	old_fs = get_fs();
	set_fs(KERNEL_DS);

	/* open file to write */
	fp = filp_open("/tmp/mem_dump", O_WRONLY|O_CREAT, 0640);
	if (!fp) {
		printf("%s: open file error\n", __FUNCTION__);
		ret = -1;
		goto exit;
	}

	/* Write buf to file */
	fp->f_op->write(fp, buf, size, &pos);

exit:
	/* free buf before return */
	MFREE(dhd->osh, buf, size);
	/* close file before return */
	if (fp)
		filp_close(fp, current->files);
	/* restore previous address limit */
	set_fs(old_fs);

	return ret;
}
#endif /* DHD_DEBUG */

int dhd_os_wake_lock_timeout(dhd_pub_t *pub)
{
	dhd_info_t *dhd = (dhd_info_t *)(pub->info);
	unsigned long flags;
	int ret = 0;

	if (dhd) {
		spin_lock_irqsave(&dhd->wakelock_spinlock, flags);
		ret = dhd->wakelock_timeout_enable;
#ifdef CONFIG_HAS_WAKELOCK
		if (dhd->wakelock_timeout_enable)
			wake_lock_timeout(&dhd->wl_rxwake,
<<<<<<< HEAD
				dhd->wakelock_timeout_enable * HZ);
=======
				msecs_to_jiffies(dhd->wakelock_timeout_enable));
>>>>>>> 1b7fd678
#endif
		dhd->wakelock_timeout_enable = 0;
		spin_unlock_irqrestore(&dhd->wakelock_spinlock, flags);
	}
	return ret;
}

int net_os_wake_lock_timeout(struct net_device *dev)
{
	dhd_info_t *dhd = *(dhd_info_t **)netdev_priv(dev);
	int ret = 0;

	if (dhd)
		ret = dhd_os_wake_lock_timeout(&dhd->pub);
	return ret;
}

int dhd_os_wake_lock_timeout_enable(dhd_pub_t *pub, int val)
{
	dhd_info_t *dhd = (dhd_info_t *)(pub->info);
	unsigned long flags;

	if (dhd) {
		spin_lock_irqsave(&dhd->wakelock_spinlock, flags);
		if (val > dhd->wakelock_timeout_enable)
			dhd->wakelock_timeout_enable = val;
		spin_unlock_irqrestore(&dhd->wakelock_spinlock, flags);
	}
	return 0;
}

int net_os_wake_lock_timeout_enable(struct net_device *dev, int val)
{
	dhd_info_t *dhd = *(dhd_info_t **)netdev_priv(dev);
	int ret = 0;

	if (dhd)
		ret = dhd_os_wake_lock_timeout_enable(&dhd->pub, val);
	return ret;
}

int dhd_os_wake_lock(dhd_pub_t *pub)
{
	dhd_info_t *dhd = (dhd_info_t *)(pub->info);
	unsigned long flags;
	int ret = 0;

	if (dhd) {
		spin_lock_irqsave(&dhd->wakelock_spinlock, flags);
#ifdef CONFIG_HAS_WAKELOCK
		if (!dhd->wakelock_counter)
			wake_lock(&dhd->wl_wifi);
#endif
		dhd->wakelock_counter++;
		ret = dhd->wakelock_counter;
		spin_unlock_irqrestore(&dhd->wakelock_spinlock, flags);
	}
	return ret;
}

int net_os_wake_lock(struct net_device *dev)
{
	dhd_info_t *dhd = *(dhd_info_t **)netdev_priv(dev);
	int ret = 0;

	if (dhd)
		ret = dhd_os_wake_lock(&dhd->pub);
	return ret;
}

int dhd_os_wake_unlock(dhd_pub_t *pub)
{
	dhd_info_t *dhd = (dhd_info_t *)(pub->info);
	unsigned long flags;
	int ret = 0;

	dhd_os_wake_lock_timeout(pub);
	if (dhd) {
		spin_lock_irqsave(&dhd->wakelock_spinlock, flags);
		if (dhd->wakelock_counter) {
			dhd->wakelock_counter--;
#ifdef CONFIG_HAS_WAKELOCK
			if (!dhd->wakelock_counter)
				wake_unlock(&dhd->wl_wifi);
#endif
			ret = dhd->wakelock_counter;
		}
		spin_unlock_irqrestore(&dhd->wakelock_spinlock, flags);
	}
	return ret;
}

int dhd_os_check_wakelock(void *dhdp)
{
#ifdef CONFIG_HAS_WAKELOCK
	dhd_pub_t *pub = (dhd_pub_t *)dhdp;
	dhd_info_t *dhd;

	if (!pub)
		return 0;
	dhd = (dhd_info_t *)(pub->info);

	if (dhd && wake_lock_active(&dhd->wl_wifi))
		return 1;
#endif
	return 0;
}

int net_os_wake_unlock(struct net_device *dev)
{
	dhd_info_t *dhd = *(dhd_info_t **)netdev_priv(dev);
	int ret = 0;

	if (dhd)
		ret = dhd_os_wake_unlock(&dhd->pub);
	return ret;
}

int dhd_os_check_if_up(void *dhdp)
{
	dhd_pub_t *pub = (dhd_pub_t *)dhdp;

	if (!pub)
		return 0;
	return pub->up;
}

int dhd_ioctl_entry_local(struct net_device *net, wl_ioctl_t *ioc, int cmd)
{
	int ifidx;
	int ret = 0;
	dhd_info_t *dhd = NULL;

	if (!net || !netdev_priv(net)) {
		DHD_ERROR(("%s invalid parameter\n", __FUNCTION__));
		return -EINVAL;
	}

	dhd = *(dhd_info_t **)netdev_priv(net);
	ifidx = dhd_net2idx(dhd, net);
	if (ifidx == DHD_BAD_IF) {
		DHD_ERROR(("%s bad ifidx\n", __FUNCTION__));
		return -ENODEV;
	}

	DHD_OS_WAKE_LOCK(&dhd->pub);
	ret = dhd_wl_ioctl(&dhd->pub, ifidx, ioc, ioc->buf, ioc->len);
	dhd_check_hang(net, &dhd->pub, ret);
	DHD_OS_WAKE_UNLOCK(&dhd->pub);

	return ret;
}

bool dhd_os_check_hang(dhd_pub_t *dhdp, int ifidx, int ret)
{
	struct net_device *net;

	net = dhd_idx2net(dhdp, ifidx);
	return dhd_check_hang(net, dhdp, ret);
}

#ifdef PROP_TXSTATUS
extern int dhd_wlfc_interface_entry_update(void* state,	ewlfc_mac_entry_action_t action, uint8 ifid,
	uint8 iftype, uint8* ea);
extern int dhd_wlfc_FIFOcreditmap_update(void* state, uint8* credits);

int dhd_wlfc_interface_event(struct dhd_info *dhd,
	ewlfc_mac_entry_action_t action, uint8 ifid, uint8 iftype, uint8* ea)
{
	if (dhd->pub.wlfc_state == NULL)
		return BCME_OK;

	return dhd_wlfc_interface_entry_update(dhd->pub.wlfc_state, action, ifid, iftype, ea);
}

int dhd_wlfc_FIFOcreditmap_event(struct dhd_info *dhd, uint8* event_data)
{
	if (dhd->pub.wlfc_state == NULL)
		return BCME_OK;

	return dhd_wlfc_FIFOcreditmap_update(dhd->pub.wlfc_state, event_data);
}

int dhd_wlfc_event(struct dhd_info *dhd)
{
	return dhd_wlfc_enable(&dhd->pub);
}
#endif /* PROP_TXSTATUS */

#ifdef BCMDBGFS

#include <linux/debugfs.h>

extern uint32 dhd_readregl(void *bp, uint32 addr);
extern uint32 dhd_writeregl(void *bp, uint32 addr, uint32 data);

typedef struct dhd_dbgfs {
	struct dentry	*debugfs_dir;
	struct dentry	*debugfs_mem;
	dhd_pub_t 	*dhdp;
	uint32 		size;
} dhd_dbgfs_t;

dhd_dbgfs_t g_dbgfs;

static int
dhd_dbg_state_open(struct inode *inode, struct file *file)
{
	file->private_data = inode->i_private;
	return 0;
}

static ssize_t
dhd_dbg_state_read(struct file *file, char __user *ubuf,
                       size_t count, loff_t *ppos)
{
	ssize_t rval;
	uint32 tmp;
	loff_t pos = *ppos;
	size_t ret;

	if (pos < 0)
		return -EINVAL;
	if (pos >= g_dbgfs.size || !count)
		return 0;
	if (count > g_dbgfs.size - pos)
		count = g_dbgfs.size - pos;

	/* Basically enforce aligned 4 byte reads. It's up to the user to work out the details */
	tmp = dhd_readregl(g_dbgfs.dhdp->bus, file->f_pos & (~3));

	ret = copy_to_user(ubuf, &tmp, 4);
	if (ret == count)
		return -EFAULT;

	count -= ret;
	*ppos = pos + count;
	rval = count;

	return rval;
}


static ssize_t
dhd_debugfs_write(struct file *file, const char __user *ubuf, size_t count, loff_t *ppos)
{
	loff_t pos = *ppos;
	size_t ret;
	uint32 buf;

	if (pos < 0)
		return -EINVAL;
	if (pos >= g_dbgfs.size || !count)
		return 0;
	if (count > g_dbgfs.size - pos)
		count = g_dbgfs.size - pos;

	ret = copy_from_user(&buf, ubuf, sizeof(uint32));
	if (ret == count)
		return -EFAULT;

	/* Basically enforce aligned 4 byte writes. It's up to the user to work out the details */
	dhd_writeregl(g_dbgfs.dhdp->bus, file->f_pos & (~3), buf);

	return count;
}


loff_t
dhd_debugfs_lseek(struct file *file, loff_t off, int whence)
{
	loff_t pos = -1;

	switch (whence) {
		case 0:
			pos = off;
			break;
		case 1:
			pos = file->f_pos + off;
			break;
		case 2:
			pos = g_dbgfs.size - off;
	}
	return (pos < 0 || pos > g_dbgfs.size) ? -EINVAL : (file->f_pos = pos);
}

static const struct file_operations dhd_dbg_state_ops = {
	.read   = dhd_dbg_state_read,
	.write	= dhd_debugfs_write,
	.open   = dhd_dbg_state_open,
	.llseek	= dhd_debugfs_lseek
};

static void dhd_dbg_create(void)
{
	if (g_dbgfs.debugfs_dir) {
		g_dbgfs.debugfs_mem = debugfs_create_file("mem", 0644, g_dbgfs.debugfs_dir,
			NULL, &dhd_dbg_state_ops);
	}
}

void dhd_dbg_init(dhd_pub_t *dhdp)
{
	int err;

	g_dbgfs.dhdp = dhdp;
	g_dbgfs.size = 0x20000000; /* Allow access to various cores regs */

	g_dbgfs.debugfs_dir = debugfs_create_dir("dhd", 0);
	if (IS_ERR(g_dbgfs.debugfs_dir)) {
		err = PTR_ERR(g_dbgfs.debugfs_dir);
		g_dbgfs.debugfs_dir = NULL;
		return;
	}

	dhd_dbg_create();

	return;
}

void dhd_dbg_remove(void)
{
	debugfs_remove(g_dbgfs.debugfs_mem);
	debugfs_remove(g_dbgfs.debugfs_dir);

	bzero((unsigned char *) &g_dbgfs, sizeof(g_dbgfs));

}
#endif /* ifdef BCMDBGFS */

#ifdef WLMEDIA_HTSF

static
void dhd_htsf_addtxts(dhd_pub_t *dhdp, void *pktbuf)
{
	dhd_info_t *dhd = (dhd_info_t *)(dhdp->info);
	struct sk_buff *skb;
	uint32 htsf = 0;
	uint16 dport = 0, oldmagic = 0xACAC;
	char *p1;
	htsfts_t ts;

	/*  timestamp packet  */

	p1 = (char*) PKTDATA(dhdp->osh, pktbuf);

	if (PKTLEN(dhdp->osh, pktbuf) > HTSF_MINLEN) {
/*		memcpy(&proto, p1+26, 4);  	*/
		memcpy(&dport, p1+40, 2);
/* 	proto = ((ntoh32(proto))>> 16) & 0xFF;  */
		dport = ntoh16(dport);
	}

	/* timestamp only if  icmp or udb iperf with port 5555 */
/*	if (proto == 17 && dport == tsport) { */
	if (dport >= tsport && dport <= tsport + 20) {

		skb = (struct sk_buff *) pktbuf;

		htsf = dhd_get_htsf(dhd, 0);
		memset(skb->data + 44, 0, 2); /* clear checksum */
		memcpy(skb->data+82, &oldmagic, 2);
		memcpy(skb->data+84, &htsf, 4);

		memset(&ts, 0, sizeof(htsfts_t));
		ts.magic  = HTSFMAGIC;
		ts.prio   = PKTPRIO(pktbuf);
		ts.seqnum = htsf_seqnum++;
		ts.c10    = get_cycles();
		ts.t10    = htsf;
		ts.endmagic = HTSFENDMAGIC;

		memcpy(skb->data + HTSF_HOSTOFFSET, &ts, sizeof(ts));
	}
}

static void dhd_dump_htsfhisto(histo_t *his, char *s)
{
	int pktcnt = 0, curval = 0, i;
	for (i = 0; i < (NUMBIN-2); i++) {
		curval += 500;
		printf("%d ",  his->bin[i]);
		pktcnt += his->bin[i];
	}
	printf(" max: %d TotPkt: %d neg: %d [%s]\n", his->bin[NUMBIN-2], pktcnt,
		his->bin[NUMBIN-1], s);
}

static
void sorttobin(int value, histo_t *histo)
{
	int i, binval = 0;

	if (value < 0) {
		histo->bin[NUMBIN-1]++;
		return;
	}
	if (value > histo->bin[NUMBIN-2])  /* store the max value  */
		histo->bin[NUMBIN-2] = value;

	for (i = 0; i < (NUMBIN-2); i++) {
		binval += 500; /* 500m s bins */
		if (value <= binval) {
			histo->bin[i]++;
			return;
		}
	}
	histo->bin[NUMBIN-3]++;
}

static
void dhd_htsf_addrxts(dhd_pub_t *dhdp, void *pktbuf)
{
	dhd_info_t *dhd = (dhd_info_t *)dhdp->info;
	struct sk_buff *skb;
	char *p1;
	uint16 old_magic;
	int d1, d2, d3, end2end;
	htsfts_t *htsf_ts;
	uint32 htsf;

	skb = PKTTONATIVE(dhdp->osh, pktbuf);
	p1 = (char*)PKTDATA(dhdp->osh, pktbuf);

	if (PKTLEN(osh, pktbuf) > HTSF_MINLEN) {
		memcpy(&old_magic, p1+78, 2);
		htsf_ts = (htsfts_t*) (p1 + HTSF_HOSTOFFSET - 4);
	}
	else
		return;

	if (htsf_ts->magic == HTSFMAGIC) {
		htsf_ts->tE0 = dhd_get_htsf(dhd, 0);
		htsf_ts->cE0 = get_cycles();
	}

	if (old_magic == 0xACAC) {

		tspktcnt++;
		htsf = dhd_get_htsf(dhd, 0);
		memcpy(skb->data+92, &htsf, sizeof(uint32));

		memcpy(&ts[tsidx].t1, skb->data+80, 16);

		d1 = ts[tsidx].t2 - ts[tsidx].t1;
		d2 = ts[tsidx].t3 - ts[tsidx].t2;
		d3 = ts[tsidx].t4 - ts[tsidx].t3;
		end2end = ts[tsidx].t4 - ts[tsidx].t1;

		sorttobin(d1, &vi_d1);
		sorttobin(d2, &vi_d2);
		sorttobin(d3, &vi_d3);
		sorttobin(end2end, &vi_d4);

		if (end2end > 0 && end2end >  maxdelay) {
			maxdelay = end2end;
			maxdelaypktno = tspktcnt;
			memcpy(&maxdelayts, &ts[tsidx], 16);
		}
		if (++tsidx >= TSMAX)
			tsidx = 0;
	}
}

uint32 dhd_get_htsf(dhd_info_t *dhd, int ifidx)
{
	uint32 htsf = 0, cur_cycle, delta, delta_us;
	uint32    factor, baseval, baseval2;
	cycles_t t;

	t = get_cycles();
	cur_cycle = t;

	if (cur_cycle >  dhd->htsf.last_cycle)
		delta = cur_cycle -  dhd->htsf.last_cycle;
	else {
		delta = cur_cycle + (0xFFFFFFFF -  dhd->htsf.last_cycle);
	}

	delta = delta >> 4;

	if (dhd->htsf.coef) {
		/* times ten to get the first digit */
	        factor = (dhd->htsf.coef*10 + dhd->htsf.coefdec1);
		baseval  = (delta*10)/factor;
		baseval2 = (delta*10)/(factor+1);
		delta_us  = (baseval -  (((baseval - baseval2) * dhd->htsf.coefdec2)) / 10);
		htsf = (delta_us << 4) +  dhd->htsf.last_tsf + HTSF_BUS_DELAY;
	}
	else {
		DHD_ERROR(("-------dhd->htsf.coef = 0 -------\n"));
	}

	return htsf;
}

static void dhd_dump_latency(void)
{
	int i, max = 0;
	int d1, d2, d3, d4, d5;

	printf("T1       T2       T3       T4           d1  d2   t4-t1     i    \n");
	for (i = 0; i < TSMAX; i++) {
		d1 = ts[i].t2 - ts[i].t1;
		d2 = ts[i].t3 - ts[i].t2;
		d3 = ts[i].t4 - ts[i].t3;
		d4 = ts[i].t4 - ts[i].t1;
		d5 = ts[max].t4-ts[max].t1;
		if (d4 > d5 && d4 > 0)  {
			max = i;
		}
		printf("%08X %08X %08X %08X \t%d %d %d   %d i=%d\n",
			ts[i].t1, ts[i].t2, ts[i].t3, ts[i].t4,
			d1, d2, d3, d4, i);
	}

	printf("current idx = %d \n", tsidx);

	printf("Highest latency %d pkt no.%d total=%d\n", maxdelay, maxdelaypktno, tspktcnt);
	printf("%08X %08X %08X %08X \t%d %d %d   %d\n",
	maxdelayts.t1, maxdelayts.t2, maxdelayts.t3, maxdelayts.t4,
	maxdelayts.t2 - maxdelayts.t1,
	maxdelayts.t3 - maxdelayts.t2,
	maxdelayts.t4 - maxdelayts.t3,
	maxdelayts.t4 - maxdelayts.t1);
}


static int
dhd_ioctl_htsf_get(dhd_info_t *dhd, int ifidx)
{
	wl_ioctl_t ioc;
	char buf[32];
	int ret;
	uint32 s1, s2;

	struct tsf {
		uint32 low;
		uint32 high;
	} tsf_buf;

	memset(&ioc, 0, sizeof(ioc));
	memset(&tsf_buf, 0, sizeof(tsf_buf));

	ioc.cmd = WLC_GET_VAR;
	ioc.buf = buf;
	ioc.len = (uint)sizeof(buf);
	ioc.set = FALSE;

	strcpy(buf, "tsf");
	s1 = dhd_get_htsf(dhd, 0);
	if ((ret = dhd_wl_ioctl(&dhd->pub, ifidx, &ioc, ioc.buf, ioc.len)) < 0) {
		if (ret == -EIO) {
			DHD_ERROR(("%s: tsf is not supported by device\n",
				dhd_ifname(&dhd->pub, ifidx)));
			return -EOPNOTSUPP;
		}
		return ret;
	}
	s2 = dhd_get_htsf(dhd, 0);

	memcpy(&tsf_buf, buf, sizeof(tsf_buf));
	printf(" TSF_h=%04X lo=%08X Calc:htsf=%08X, coef=%d.%d%d delta=%d ",
		tsf_buf.high, tsf_buf.low, s2, dhd->htsf.coef, dhd->htsf.coefdec1,
		dhd->htsf.coefdec2, s2-tsf_buf.low);
	printf("lasttsf=%08X lastcycle=%08X\n", dhd->htsf.last_tsf, dhd->htsf.last_cycle);
	return 0;
}

void htsf_update(dhd_info_t *dhd, void *data)
{
	static ulong  cur_cycle = 0, prev_cycle = 0;
	uint32 htsf, tsf_delta = 0;
	uint32 hfactor = 0, cyc_delta, dec1 = 0, dec2, dec3, tmp;
	ulong b, a;
	cycles_t t;

	/* cycles_t in inlcude/mips/timex.h */

	t = get_cycles();

	prev_cycle = cur_cycle;
	cur_cycle = t;

	if (cur_cycle > prev_cycle)
		cyc_delta = cur_cycle - prev_cycle;
	else {
		b = cur_cycle;
		a = prev_cycle;
		cyc_delta = cur_cycle + (0xFFFFFFFF - prev_cycle);
	}

	if (data == NULL)
		printf(" tsf update ata point er is null \n");

	memcpy(&prev_tsf, &cur_tsf, sizeof(tsf_t));
	memcpy(&cur_tsf, data, sizeof(tsf_t));

	if (cur_tsf.low == 0) {
		DHD_INFO((" ---- 0 TSF, do not update, return\n"));
		return;
	}

	if (cur_tsf.low > prev_tsf.low)
		tsf_delta = (cur_tsf.low - prev_tsf.low);
	else {
		DHD_INFO((" ---- tsf low is smaller cur_tsf= %08X, prev_tsf=%08X, \n",
		 cur_tsf.low, prev_tsf.low));
		if (cur_tsf.high > prev_tsf.high) {
			tsf_delta = cur_tsf.low + (0xFFFFFFFF - prev_tsf.low);
			DHD_INFO((" ---- Wrap around tsf coutner  adjusted TSF=%08X\n", tsf_delta));
		}
		else
			return; /* do not update */
	}

	if (tsf_delta)  {
		hfactor = cyc_delta / tsf_delta;
		tmp  = 	(cyc_delta - (hfactor * tsf_delta))*10;
		dec1 =  tmp/tsf_delta;
		dec2 =  ((tmp - dec1*tsf_delta)*10) / tsf_delta;
		tmp  = 	(tmp   - (dec1*tsf_delta))*10;
		dec3 =  ((tmp - dec2*tsf_delta)*10) / tsf_delta;

		if (dec3 > 4) {
			if (dec2 == 9) {
				dec2 = 0;
				if (dec1 == 9) {
					dec1 = 0;
					hfactor++;
				}
				else {
					dec1++;
				}
			}
			else
				dec2++;
		}
	}

	if (hfactor) {
		htsf = ((cyc_delta * 10)  / (hfactor*10+dec1)) + prev_tsf.low;
		dhd->htsf.coef = hfactor;
		dhd->htsf.last_cycle = cur_cycle;
		dhd->htsf.last_tsf = cur_tsf.low;
		dhd->htsf.coefdec1 = dec1;
		dhd->htsf.coefdec2 = dec2;
	}
	else {
		htsf = prev_tsf.low;
	}
}

#endif /* WLMEDIA_HTSF */<|MERGE_RESOLUTION|>--- conflicted
+++ resolved
@@ -22,11 +22,7 @@
  * software in any way with any other Broadcom software provided under a license
  * other than the GPL, without Broadcom's express prior written consent.
  *
-<<<<<<< HEAD
- * $Id: dhd_linux.c 294653 2011-11-08 01:22:22Z $
-=======
  * $Id: dhd_linux.c 308879 2012-01-17 22:03:47Z $
->>>>>>> 1b7fd678
  */
 
 #include <typedefs.h>
@@ -1163,11 +1159,7 @@
 	if (ifidx == DHD_BAD_IF)
 		return;
 
-<<<<<<< HEAD
-	ASSERT(&dhd->thr_sysioc_ctl.thr_pid >= 0);
-=======
 	ASSERT(dhd->thr_sysioc_ctl.thr_pid >= 0);
->>>>>>> 1b7fd678
 	dhd->iflist[ifidx]->set_multicast = TRUE;
 	up(&dhd->thr_sysioc_ctl.sema);
 }
@@ -1223,13 +1215,8 @@
 		if (ntoh16(eh->ether_type) == ETHER_TYPE_802_1X)
 			atomic_inc(&dhd->pend_8021x_cnt);
 	} else {
-<<<<<<< HEAD
-			PKTFREE(dhd->pub.osh, pktbuf, TRUE);
-			return BCME_ERROR;
-=======
 		PKTFREE(dhd->pub.osh, pktbuf, TRUE);
 		return BCME_ERROR;
->>>>>>> 1b7fd678
 	}
 
 	/* Look into the packet and update the packet priority */
@@ -1423,12 +1410,7 @@
 	int i;
 	dhd_if_t *ifp;
 	wl_event_msg_t event;
-<<<<<<< HEAD
-	int tout = DHD_PACKET_TIMEOUT;
-
-=======
 	int tout = DHD_PACKET_TIMEOUT_MS;
->>>>>>> 1b7fd678
 
 	(void)tout;
 	DHD_TRACE(("%s: Enter\n", __FUNCTION__));
@@ -1440,23 +1422,12 @@
 		struct dot11_llc_snap_header *lsh;
 
 		ifp = dhd->iflist[ifidx];
-<<<<<<< HEAD
-
-#if LINUX_VERSION_CODE >= KERNEL_VERSION(2, 6, 0)
-		/* Dropping packets before registering net device to avoid kernel panic */
-		if (!ifp || !ifp->net || ifp->net->reg_state != NETREG_REGISTERED) {
-=======
 		if (ifp == NULL) {
 			DHD_ERROR(("%s: ifp is NULL. drop packet\n",
 				__FUNCTION__));
 			PKTFREE(dhdp->osh, pktbuf, TRUE);
 			continue;
 		}
-#if LINUX_VERSION_CODE >= KERNEL_VERSION(2, 6, 0)
-		/* Dropping packets before registering net device to avoid kernel panic */
-		if (!ifp->net || ifp->net->reg_state != NETREG_REGISTERED ||
-			!dhd->pub.up) {
->>>>>>> 1b7fd678
 			DHD_ERROR(("%s: net device is NOT registered yet. drop packet\n",
 			__FUNCTION__));
 			PKTFREE(dhdp->osh, pktbuf, TRUE);
@@ -2075,11 +2046,7 @@
 	/* send to dongle only if we are not waiting for reload already */
 	if (dhd->pub.hang_was_sent) {
 		DHD_ERROR(("%s: HANG was sent up earlier\n", __FUNCTION__));
-<<<<<<< HEAD
-		DHD_OS_WAKE_LOCK_TIMEOUT_ENABLE(&dhd->pub, DHD_EVENT_TIMEOUT);
-=======
 		DHD_OS_WAKE_LOCK_TIMEOUT_ENABLE(&dhd->pub, DHD_EVENT_TIMEOUT_MS);
->>>>>>> 1b7fd678
 		DHD_OS_WAKE_UNLOCK(&dhd->pub);
 		return OSL_ERROR(BCME_DONGLE_DOWN);
 	}
@@ -2286,28 +2253,17 @@
 #endif
 
 	for (i = 1; i < DHD_MAX_IFS; i++) {
-<<<<<<< HEAD
-=======
 		dhd_net_if_lock_local(dhd);
->>>>>>> 1b7fd678
 		if (dhd->iflist[i]) {
 			DHD_TRACE(("Deleting IF: %d \n", i));
 			if ((dhd->iflist[i]->state != DHD_IF_DEL) &&
 				(dhd->iflist[i]->state != DHD_IF_DELETING)) {
 				dhd->iflist[i]->state = DHD_IF_DEL;
 				dhd->iflist[i]->idx = i;
-<<<<<<< HEAD
-				dhd_net_if_lock_local(dhd);
-				dhd_op_if(dhd->iflist[i]);
-				dhd_net_if_unlock_local(dhd);
-			}
-		}
-=======
 				dhd_op_if(dhd->iflist[i]);
 			}
 		}
 		dhd_net_if_unlock_local(dhd);
->>>>>>> 1b7fd678
 	}
 
 #if (LINUX_VERSION_CODE >= KERNEL_VERSION(2, 6, 27))
@@ -2325,11 +2281,7 @@
 	int ifidx;
 	dhd_info_t *dhd = *(dhd_info_t **)netdev_priv(net);
 	DHD_OS_WAKE_LOCK(&dhd->pub);
-<<<<<<< HEAD
-	DHD_TRACE(("%s: Enter\n", __FUNCTION__));
-=======
 	DHD_TRACE(("%s: Enter %p\n", __FUNCTION__, net));
->>>>>>> 1b7fd678
 	if (dhd->pub.up == 0) {
 		goto exit;
 	}
@@ -2363,12 +2315,7 @@
 #if defined(WL_CFG80211)
 	if (ifidx == 0 && !dhd_download_fw_on_driverload)
 		wl_android_wifi_off(net);
-<<<<<<< HEAD
-#endif 
-	dhd->pub.hang_was_sent = 0;
-=======
-#endif
->>>>>>> 1b7fd678
+#endif
 	dhd->pub.rxcnt_timeout = 0;
 	dhd->pub.txcnt_timeout = 0;
 	OLD_MOD_DEC_USE_COUNT;
@@ -2456,7 +2403,6 @@
 	int ifidx;
 	int32 ret = 0;
 
-<<<<<<< HEAD
 #ifdef DHD_BCM_WIFI_HDMI
 	/* Parse kernel parameters for WHDMI enable flag */
 	if (dhd_check_kernel_param(dhd, "wifi=4330_whdmi") == 0) {
@@ -2464,8 +2410,6 @@
 	}
 #endif /* DHD_BCM_WIFI_HDMI */
 
-=======
->>>>>>> 1b7fd678
 	DHD_OS_WAKE_LOCK(&dhd->pub);
 	/* Update FW path if it was changed */
 	if ((firmware_path != NULL) && (firmware_path[0] != '\0')) {
@@ -2475,21 +2419,14 @@
 		firmware_path[0] = '\0';
 	}
 
-<<<<<<< HEAD
-=======
 	dhd->pub.hang_was_sent = 0;
 
->>>>>>> 1b7fd678
 #if !defined(WL_CFG80211)
 	/*
 	 * Force start if ifconfig_up gets called before START command
 	 * We keep WEXT's wl_control_wl_start to provide backward compatibility
 	 * This should be removed in the future
 	 */
-<<<<<<< HEAD
-	wl_control_wl_start(net);
-#endif 
-=======
 	ret = wl_control_wl_start(net);
 	if (ret != 0) {
 		DHD_ERROR(("%s: failed with code %d\n", __FUNCTION__, ret));
@@ -2497,7 +2434,6 @@
 		goto exit;
 	}
 #endif
->>>>>>> 1b7fd678
 
 	ifidx = dhd_net2idx(dhd, net);
 	DHD_TRACE(("%s: ifidx %d\n", __FUNCTION__, ifidx));
@@ -2518,11 +2454,6 @@
 		atomic_set(&dhd->pend_8021x_cnt, 0);
 #if defined(WL_CFG80211)
 		DHD_ERROR(("\n%s\n", dhd_version));
-<<<<<<< HEAD
-		if (!dhd_download_fw_on_driverload)
-			wl_android_wifi_on(net);
-#endif 
-=======
 		if (!dhd_download_fw_on_driverload) {
 			ret = wl_android_wifi_on(net);
 			if (ret != 0) {
@@ -2532,7 +2463,6 @@
 			}
 		}
 #endif /* defined(WL_CFG80211) */
->>>>>>> 1b7fd678
 
 		if (dhd->pub.busstate != DHD_BUS_DATA) {
 
@@ -2937,20 +2867,11 @@
 	ASSERT(dhd);
 
 	DHD_TRACE(("Enter %s:\n", __FUNCTION__));
-<<<<<<< HEAD
 
 #ifdef DHDTHREAD
 	if (dhd->threads_only)
 		dhd_os_sdlock(dhdp);
 #endif /* DHDTHREAD */
-
-=======
-
-#ifdef DHDTHREAD
-	if (dhd->threads_only)
-		dhd_os_sdlock(dhdp);
-#endif /* DHDTHREAD */
->>>>>>> 1b7fd678
 
 	/* try to download image and nvram to the dongle */
 	if  ((dhd->pub.busstate == DHD_BUS_DOWN) &&
@@ -3052,8 +2973,6 @@
 	}
 #endif /* ARP_OFFLOAD_SUPPORT */
 
-<<<<<<< HEAD
-=======
 	return 0;
 }
 
@@ -3084,7 +3003,6 @@
 			return 1;
 		}
 	}
->>>>>>> 1b7fd678
 	return 0;
 }
 #endif 
@@ -4115,12 +4033,8 @@
 		dhd_if_t *ifp;
 
 		/* Cleanup virtual interfaces */
-<<<<<<< HEAD
-		for (i = 1; i < DHD_MAX_IFS; i++)
-=======
 		for (i = 1; i < DHD_MAX_IFS; i++) {
 			dhd_net_if_lock_local(dhd);
->>>>>>> 1b7fd678
 			if (dhd->iflist[i]) {
 				dhd->iflist[i]->state = DHD_IF_DEL;
 				dhd->iflist[i]->idx = i;
@@ -4188,10 +4102,7 @@
 #if (LINUX_VERSION_CODE >= KERNEL_VERSION(2, 6, 27)) && defined(CONFIG_PM_SLEEP)
 		unregister_pm_notifier(&dhd_sleep_pm_notifier);
 #endif /* (LINUX_VERSION_CODE >= KERNEL_VERSION(2, 6, 27)) && defined(CONFIG_PM_SLEEP) */
-<<<<<<< HEAD
 	/* && defined(CONFIG_PM_SLEEP) */
-=======
->>>>>>> 1b7fd678
 
 	if (dhd->dhd_state & DHD_ATTACH_STATE_WAKELOCKS_INIT) {
 #ifdef CONFIG_HAS_WAKELOCK
@@ -4928,11 +4839,8 @@
 #endif
 #if defined(WL_CFG80211)
 			ret = wl_cfg80211_hang(dev, WLAN_REASON_UNSPECIFIED);
-<<<<<<< HEAD
-=======
 			dev_close(dev);
 			dev_open(dev);
->>>>>>> 1b7fd678
 #endif
 		}
 	}
@@ -5072,11 +4980,7 @@
 #ifdef CONFIG_HAS_WAKELOCK
 		if (dhd->wakelock_timeout_enable)
 			wake_lock_timeout(&dhd->wl_rxwake,
-<<<<<<< HEAD
-				dhd->wakelock_timeout_enable * HZ);
-=======
 				msecs_to_jiffies(dhd->wakelock_timeout_enable));
->>>>>>> 1b7fd678
 #endif
 		dhd->wakelock_timeout_enable = 0;
 		spin_unlock_irqrestore(&dhd->wakelock_spinlock, flags);
