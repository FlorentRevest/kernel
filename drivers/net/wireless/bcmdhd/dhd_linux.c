/*
 * Broadcom Dongle Host Driver (DHD), Linux-specific network interface
 * Basically selected code segments from usb-cdc.c and usb-rndis.c
 *
 * Copyright (C) 1999-2012, Broadcom Corporation
 * 
 *      Unless you and Broadcom execute a separate written software license
 * agreement governing use of this software, this software is licensed to you
 * under the terms of the GNU General Public License version 2 (the "GPL"),
 * available at http://www.broadcom.com/licenses/GPLv2.php, with the
 * following added to such license:
 * 
 *      As a special exception, the copyright holders of this software give you
 * permission to link this software with independent modules, and to copy and
 * distribute the resulting executable under terms of your choice, provided that
 * you also meet, for each linked independent module, the terms and conditions of
 * the license of that module.  An independent module is a module which is not
 * derived from this software.  The special exception does not apply to any
 * modifications of the software.
 * 
 *      Notwithstanding the above, under no circumstances may you combine this
 * software in any way with any other Broadcom software provided under a license
 * other than the GPL, without Broadcom's express prior written consent.
 *
<<<<<<< HEAD
 * $Id: dhd_linux.c 324874 2012-03-30 18:29:52Z $
=======
 * $Id: dhd_linux.c 351203 2012-08-17 06:23:09Z $
>>>>>>> 344bd536
 */

#include <typedefs.h>
#include <linuxver.h>
#include <osl.h>

#include <linux/init.h>
#include <linux/kernel.h>
#include <linux/slab.h>
#include <linux/skbuff.h>
#include <linux/netdevice.h>
#include <linux/inetdevice.h>
#include <linux/rtnetlink.h>
#include <linux/etherdevice.h>
#include <linux/random.h>
#include <linux/spinlock.h>
#include <linux/ethtool.h>
#include <linux/fcntl.h>
#include <linux/fs.h>

#include <asm/uaccess.h>
#include <asm/unaligned.h>

#include <epivers.h>
#include <bcmutils.h>
#include <bcmendian.h>
#include <bcmdevs.h>

#include <proto/ethernet.h>
#include <dngl_stats.h>
#include <dhd.h>
#include <dhd_bus.h>
#include <dhd_proto.h>
#include <dhd_dbg.h>
#ifdef CONFIG_HAS_WAKELOCK
#include <linux/wakelock.h>
#endif
#ifdef WL_CFG80211
#include <wl_cfg80211.h>
#endif

#ifdef WLBTAMP
#include <proto/802.11_bta.h>
#include <proto/bt_amp_hci.h>
#include <dhd_bta.h>
#endif

#ifdef WLMEDIA_HTSF
#include <linux/time.h>
#include <htsf.h>

#define HTSF_MINLEN 200    /* min. packet length to timestamp */
#define HTSF_BUS_DELAY 150 /* assume a fix propagation in us  */
#define TSMAX  1000        /* max no. of timing record kept   */
#define NUMBIN 34
static uint32 tsidx = 0;
static uint32 htsf_seqnum = 0;
uint32 tsfsync;
struct timeval tsync;
static uint32 tsport = 5010;

typedef struct histo_ {
	uint32 bin[NUMBIN];
} histo_t;

#if !ISPOWEROF2(DHD_SDALIGN)
#error DHD_SDALIGN is not a power of 2!
#endif

static histo_t vi_d1, vi_d2, vi_d3, vi_d4;
#endif /* WLMEDIA_HTSF */

#ifndef DTIM_COUNT
#define DTIM_COUNT	3
#endif

#if defined(PKT_FILTER_SUPPORT)
#endif /* PKT_FILTER_SUPPORT */

#if defined(SOFTAP)
extern bool ap_cfg_running;
extern bool ap_fw_loaded;
#endif

/* enable HOSTIP cache update from the host side when an eth0:N is up */
#define AOE_IP_ALIAS_SUPPORT 1

#ifdef BCM_FD_AGGR
#include <bcm_rpc.h>
#include <bcm_rpc_tp.h>
#endif
#ifdef PROP_TXSTATUS
#include <wlfc_proto.h>
#include <dhd_wlfc.h>
#endif

#include <wl_android.h>

#ifdef ARP_OFFLOAD_SUPPORT
void aoe_update_host_ipv4_table(dhd_pub_t *dhd_pub, u32 ipa, bool add);
static int dhd_device_event(struct notifier_block *this,
	unsigned long event,
	void *ptr);

static struct notifier_block dhd_notifier = {
	.notifier_call = dhd_device_event
};
#endif /* ARP_OFFLOAD_SUPPORT */

#if (LINUX_VERSION_CODE >= KERNEL_VERSION(2, 6, 27)) && defined(CONFIG_PM_SLEEP)
#include <linux/suspend.h>
volatile bool dhd_mmc_suspend = FALSE;
DECLARE_WAIT_QUEUE_HEAD(dhd_dpc_wait);
#endif /* (LINUX_VERSION_CODE >= KERNEL_VERSION(2, 6, 27)) && defined(CONFIG_PM_SLEEP) */

#if defined(OOB_INTR_ONLY)
extern void dhd_enable_oob_intr(struct dhd_bus *bus, bool enable);
#endif /* defined(OOB_INTR_ONLY) */
#if (LINUX_VERSION_CODE >= KERNEL_VERSION(2, 6, 27))
static void dhd_hang_process(struct work_struct *work);
#endif
#if (LINUX_VERSION_CODE >= KERNEL_VERSION(2, 6, 0))
MODULE_LICENSE("GPL v2");
#endif /* LinuxVer */

#include <dhd_bus.h>

#ifdef BCM_FD_AGGR
#define DBUS_RX_BUFFER_SIZE_DHD(net)	(BCM_RPC_TP_DNGL_AGG_MAX_BYTE)
#else
#ifndef PROP_TXSTATUS
#define DBUS_RX_BUFFER_SIZE_DHD(net)	(net->mtu + net->hard_header_len + dhd->pub.hdrlen)
#else
#define DBUS_RX_BUFFER_SIZE_DHD(net)	(net->mtu + net->hard_header_len + dhd->pub.hdrlen + 128)
#endif
#endif /* BCM_FD_AGGR */

#if LINUX_VERSION_CODE == KERNEL_VERSION(2, 6, 15)
const char *
print_tainted()
{
	return "";
}
#endif	/* LINUX_VERSION_CODE == KERNEL_VERSION(2, 6, 15) */

/* Linux wireless extension support */
#if defined(CONFIG_WIRELESS_EXT)
#include <wl_iw.h>
extern wl_iw_extra_params_t  g_wl_iw_params;
#endif /* defined(CONFIG_WIRELESS_EXT) */

#if defined(CONFIG_HAS_EARLYSUSPEND) && defined(DHD_USE_EARLYSUSPEND)
#include <linux/earlysuspend.h>
#endif /* defined(CONFIG_HAS_EARLYSUSPEND) && defined(DHD_USE_EARLYSUSPEND) */
extern int dhd_get_dtim_skip(dhd_pub_t *dhd);

#ifdef PKT_FILTER_SUPPORT
extern void dhd_pktfilter_offload_set(dhd_pub_t * dhd, char *arg);
extern void dhd_pktfilter_offload_enable(dhd_pub_t * dhd, char *arg, int enable, int master_mode);
#endif

#ifdef READ_MACADDR
extern int dhd_read_macaddr(struct dhd_info *dhd, struct ether_addr *mac);
#endif
#ifdef RDWR_MACADDR
extern int dhd_check_rdwr_macaddr(struct dhd_info *dhd, dhd_pub_t *dhdp, struct ether_addr *mac);
extern int dhd_write_rdwr_macaddr(struct ether_addr *mac);
#endif
#ifdef WRITE_MACADDR
extern int dhd_write_macaddr(struct ether_addr *mac);
#endif
#ifdef GET_MAC_FROM_OTP
extern int dhd_check_module_mac(dhd_pub_t *dhd);
#endif
#ifdef MIMO_ANT_SETTING
extern int dhd_sel_ant_from_file(dhd_pub_t *dhd);
#endif

#ifdef GLOBALCONFIG_WLAN_COUNTRY_CODE
int dhd_customer_set_country(dhd_pub_t *dhd);
#endif

/* Interface control information */
typedef struct dhd_if {
	struct dhd_info *info;			/* back pointer to dhd_info */
	/* OS/stack specifics */
	struct net_device *net;
	struct net_device_stats stats;
	int 			idx;			/* iface idx in dongle */
	dhd_if_state_t	state;			/* interface state */
	uint 			subunit;		/* subunit */
	uint8			mac_addr[ETHER_ADDR_LEN];	/* assigned MAC address */
	bool			attached;		/* Delayed attachment when unset */
	bool			txflowcontrol;	/* Per interface flow control indicator */
	char			name[IFNAMSIZ+1]; /* linux interface name */
	uint8			bssidx;			/* bsscfg index for the interface */
	bool			set_multicast;
	bool			event2cfg80211;	/* To determine if pass event to cfg80211 */
} dhd_if_t;

#ifdef WLMEDIA_HTSF
typedef struct {
	uint32 low;
	uint32 high;
} tsf_t;

typedef struct {
	uint32 last_cycle;
	uint32 last_sec;
	uint32 last_tsf;
	uint32 coef;     /* scaling factor */
	uint32 coefdec1; /* first decimal  */
	uint32 coefdec2; /* second decimal */
} htsf_t;

typedef struct {
	uint32 t1;
	uint32 t2;
	uint32 t3;
	uint32 t4;
} tstamp_t;

static tstamp_t ts[TSMAX];
static tstamp_t maxdelayts;
static uint32 maxdelay = 0, tspktcnt = 0, maxdelaypktno = 0;

#endif  /* WLMEDIA_HTSF */

/* Local private structure (extension of pub) */
typedef struct dhd_info {
#if defined(CONFIG_WIRELESS_EXT)
	wl_iw_t		iw;		/* wireless extensions state (must be first) */
#endif /* defined(CONFIG_WIRELESS_EXT) */

	dhd_pub_t pub;

	/* For supporting multiple interfaces */
	dhd_if_t *iflist[DHD_MAX_IFS];

	struct semaphore proto_sem;
#ifdef PROP_TXSTATUS
	spinlock_t	wlfc_spinlock;
#endif /* PROP_TXSTATUS */
#ifdef WLMEDIA_HTSF
	htsf_t  htsf;
#endif
	wait_queue_head_t ioctl_resp_wait;
	struct timer_list timer;
	bool wd_timer_valid;
	struct tasklet_struct tasklet;
	spinlock_t	sdlock;
	spinlock_t	txqlock;
	spinlock_t	dhd_lock;
#ifdef DHDTHREAD
	/* Thread based operation */
	bool threads_only;
	struct semaphore sdsem;

	tsk_ctl_t	thr_dpc_ctl;
	tsk_ctl_t	thr_wdt_ctl;
#endif /* DHDTHREAD */
	bool dhd_tasklet_create;
	tsk_ctl_t	thr_sysioc_ctl;

	/* Wakelocks */
#if defined(CONFIG_HAS_WAKELOCK) && (LINUX_VERSION_CODE >= KERNEL_VERSION(2, 6, 27))
	struct wake_lock wl_wifi;   /* Wifi wakelock */
	struct wake_lock wl_rxwake; /* Wifi rx wakelock */
	struct wake_lock wl_ctrlwake; /* Wifi ctrl wakelock */
#endif

#if (LINUX_VERSION_CODE >= KERNEL_VERSION(2, 6, 25))
	/* net_device interface lock, prevent race conditions among net_dev interface
	 * calls and wifi_on or wifi_off
	 */
	struct mutex dhd_net_if_mutex;
	struct mutex dhd_suspend_mutex;
#endif
	spinlock_t wakelock_spinlock;
	int wakelock_counter;
	int wakelock_rx_timeout_enable;
	int wakelock_ctrl_timeout_enable;

	/* Thread to issue ioctl for multicast */
	unsigned char set_macaddress;
	struct ether_addr macvalue;
	wait_queue_head_t ctrl_wait;
	atomic_t pend_8021x_cnt;
	dhd_attach_states_t dhd_state;

#if defined(CONFIG_HAS_EARLYSUSPEND) && defined(DHD_USE_EARLYSUSPEND)
	struct early_suspend early_suspend;
#endif /* CONFIG_HAS_EARLYSUSPEND  && defined(DHD_USE_EARLYSUSPEND) */

#ifdef ARP_OFFLOAD_SUPPORT
	u32 pend_ipaddr;
#endif /* ARP_OFFLOAD_SUPPORT */
#ifdef BCM_FD_AGGR
	void *rpc_th;
	void *rpc_osh;
	struct timer_list rpcth_timer;
	bool rpcth_timer_active;
	bool fdaggr;
#endif
} dhd_info_t;


/* Definitions to provide path to the firmware and nvram
 * example nvram_path[MOD_PARAM_PATHLEN]="/projects/wlan/nvram.txt"
 */
char firmware_path[MOD_PARAM_PATHLEN];
char nvram_path[MOD_PARAM_PATHLEN];

/* information string to keep firmware, chio, cheip version info visiable from log */
char info_string[MOD_PARAM_INFOLEN];
module_param_string(info_string, info_string, MOD_PARAM_INFOLEN, 0444);

int op_mode = 0;
int disable_proptx = 0;
module_param(op_mode, int, 0644);
extern int wl_control_wl_start(struct net_device *dev);
#if (LINUX_VERSION_CODE >= KERNEL_VERSION(2, 6, 27))
struct semaphore dhd_registration_sem;
struct semaphore dhd_chipup_sem;
int dhd_registration_check = FALSE;

#define DHD_REGISTRATION_TIMEOUT  12000  /* msec : allowed time to finished dhd registration */
#endif /* (LINUX_VERSION_CODE >= KERNEL_VERSION(2, 6, 27)) */

/* Spawn a thread for system ioctls (set mac, set mcast) */
uint dhd_sysioc = TRUE;
module_param(dhd_sysioc, uint, 0);

/* Error bits */
module_param(dhd_msg_level, int, 0);

/* Disable Prop tx */
module_param(disable_proptx, int, 0644);

/* load firmware and/or nvram values from the filesystem */
module_param_string(firmware_path, firmware_path, MOD_PARAM_PATHLEN, 0660);
module_param_string(nvram_path, nvram_path, MOD_PARAM_PATHLEN, 0);

/* Watchdog interval */
uint dhd_watchdog_ms = 10;
module_param(dhd_watchdog_ms, uint, 0);

#if defined(DHD_DEBUG)
/* Console poll interval */
uint dhd_console_ms = 0;
module_param(dhd_console_ms, uint, 0644);
#endif /* defined(DHD_DEBUG) */

uint dhd_slpauto = TRUE;
module_param(dhd_slpauto, uint, 0);

/* ARP offload agent mode : Enable ARP Host Auto-Reply and ARP Peer Auto-Reply */
uint dhd_arp_mode = 0xb;
module_param(dhd_arp_mode, uint, 0);

/* ARP offload enable */
uint dhd_arp_enable = TRUE;
module_param(dhd_arp_enable, uint, 0);

#ifdef PKT_FILTER_SUPPORT
/* Global Pkt filter enable control */
uint dhd_pkt_filter_enable = TRUE;
module_param(dhd_pkt_filter_enable, uint, 0);
#endif

/* Pkt filter init setup */
uint dhd_pkt_filter_init = 0;
module_param(dhd_pkt_filter_init, uint, 0);

/* Pkt filter mode control */
#ifdef GAN_LITE_NAT_KEEPALIVE_FILTER
uint dhd_master_mode = FALSE;
#else
uint dhd_master_mode = TRUE;
#endif /* GAL_LITE_NAT_KEEPALIVE_FILTER */
module_param(dhd_master_mode, uint, 0);

#ifdef DHDTHREAD
/* Watchdog thread priority, -1 to use kernel timer */
int dhd_watchdog_prio = 0;
module_param(dhd_watchdog_prio, int, 0);

/* DPC thread priority */
int dhd_dpc_prio = CUSTOM_DPC_PRIO_SETTING;
module_param(dhd_dpc_prio, int, 0);

extern int dhd_dongle_memsize;
module_param(dhd_dongle_memsize, int, 0);
#endif /* DHDTHREAD */
/* Control fw roaming */
uint dhd_roam_disable = 0;

/* Control radio state */
uint dhd_radio_up = 1;

/* Network inteface name */
char iface_name[IFNAMSIZ] = {'\0'};
module_param_string(iface_name, iface_name, IFNAMSIZ, 0);

/* The following are specific to the SDIO dongle */

/* IOCTL response timeout */
int dhd_ioctl_timeout_msec = IOCTL_RESP_TIMEOUT;

/* Idle timeout for backplane clock */
int dhd_idletime = DHD_IDLETIME_TICKS;
module_param(dhd_idletime, int, 0);

/* Use polling */
uint dhd_poll = FALSE;
module_param(dhd_poll, uint, 0);

/* Use interrupts */
uint dhd_intr = TRUE;
module_param(dhd_intr, uint, 0);

/* SDIO Drive Strength (in milliamps) */
uint dhd_sdiod_drive_strength = 6;
module_param(dhd_sdiod_drive_strength, uint, 0);

/* Tx/Rx bounds */
extern uint dhd_txbound;
extern uint dhd_rxbound;
module_param(dhd_txbound, uint, 0);
module_param(dhd_rxbound, uint, 0);

/* Deferred transmits */
extern uint dhd_deferred_tx;
module_param(dhd_deferred_tx, uint, 0);

#ifdef BCMDBGFS
extern void dhd_dbg_init(dhd_pub_t *dhdp);
extern void dhd_dbg_remove(void);
#endif /* BCMDBGFS */



#ifdef SDTEST
/* Echo packet generator (pkts/s) */
uint dhd_pktgen = 0;
module_param(dhd_pktgen, uint, 0);

/* Echo packet len (0 => sawtooth, max 2040) */
uint dhd_pktgen_len = 0;
module_param(dhd_pktgen_len, uint, 0);
#endif /* SDTEST */

/* Version string to report */
#ifdef DHD_DEBUG
#ifndef SRCBASE
#define SRCBASE        "drivers/net/wireless/bcmdhd"
#endif
#define DHD_COMPILED "\nCompiled in " SRCBASE
#else
#define DHD_COMPILED
#endif /* DHD_DEBUG */

static char dhd_version[] = "Dongle Host Driver, version " EPI_VERSION_STR
#ifdef DHD_DEBUG
"\nCompiled in " SRCBASE " on " __DATE__ " at " __TIME__
#endif
;
static void dhd_net_if_lock_local(dhd_info_t *dhd);
static void dhd_net_if_unlock_local(dhd_info_t *dhd);
static void dhd_suspend_lock(dhd_pub_t *dhdp);
static void dhd_suspend_unlock(dhd_pub_t *dhdp);

#ifdef WLMEDIA_HTSF
void htsf_update(dhd_info_t *dhd, void *data);
tsf_t prev_tsf, cur_tsf;

uint32 dhd_get_htsf(dhd_info_t *dhd, int ifidx);
static int dhd_ioctl_htsf_get(dhd_info_t *dhd, int ifidx);
static void dhd_dump_latency(void);
static void dhd_htsf_addtxts(dhd_pub_t *dhdp, void *pktbuf);
static void dhd_htsf_addrxts(dhd_pub_t *dhdp, void *pktbuf);
static void dhd_dump_htsfhisto(histo_t *his, char *s);
#endif /* WLMEDIA_HTSF */

/* Monitor interface */
int dhd_monitor_init(void *dhd_pub);
int dhd_monitor_uninit(void);


#if defined(CONFIG_WIRELESS_EXT)
struct iw_statistics *dhd_get_wireless_stats(struct net_device *dev);
#endif /* defined(CONFIG_WIRELESS_EXT) */

static void dhd_dpc(ulong data);
/* forward decl */
extern int dhd_wait_pend8021x(struct net_device *dev);

#ifdef TOE
#ifndef BDC
#error TOE requires BDC
#endif /* !BDC */
static int dhd_toe_get(dhd_info_t *dhd, int idx, uint32 *toe_ol);
static int dhd_toe_set(dhd_info_t *dhd, int idx, uint32 toe_ol);
#endif /* TOE */

static int dhd_wl_host_event(dhd_info_t *dhd, int *ifidx, void *pktdata,
                             wl_event_msg_t *event_ptr, void **data_ptr);

#if (LINUX_VERSION_CODE >= KERNEL_VERSION(2, 6, 27)) && defined(CONFIG_PM_SLEEP)
static int dhd_sleep_pm_callback(struct notifier_block *nfb, unsigned long action, void *ignored)
{
	int ret = NOTIFY_DONE;

#if (LINUX_VERSION_CODE <= KERNEL_VERSION(2, 6, 39))
	switch (action) {
	case PM_HIBERNATION_PREPARE:
	case PM_SUSPEND_PREPARE:
		dhd_mmc_suspend = TRUE;
		ret = NOTIFY_OK;
		break;
	case PM_POST_HIBERNATION:
	case PM_POST_SUSPEND:
		dhd_mmc_suspend = FALSE;
		ret = NOTIFY_OK;
		break;
	}
	smp_mb();
#endif
	return ret;
}

static struct notifier_block dhd_sleep_pm_notifier = {
	.notifier_call = dhd_sleep_pm_callback,
	.priority = 10
};
extern int register_pm_notifier(struct notifier_block *nb);
extern int unregister_pm_notifier(struct notifier_block *nb);
#endif /* (LINUX_VERSION_CODE >= KERNEL_VERSION(2, 6, 27)) && defined(CONFIG_PM_SLEEP) */

static void dhd_set_packet_filter(int value, dhd_pub_t *dhd)
{
#ifdef PKT_FILTER_SUPPORT
	DHD_TRACE(("%s: %d\n", __FUNCTION__, value));
	/* 1 - Enable packet filter, only allow unicast packet to send up */
	/* 0 - Disable packet filter */
	if ((dhd_pkt_filter_enable && !dhd->dhcp_in_progress) &&
	    (!value || (dhd_check_ap_wfd_mode_set(dhd) == FALSE))) {
		int i;

		for (i = 0; i < dhd->pktfilter_count; i++) {
			dhd_pktfilter_offload_set(dhd, dhd->pktfilter[i]);
			dhd_pktfilter_offload_enable(dhd, dhd->pktfilter[i],
				value, dhd_master_mode);
		}
	}
#endif
}

static int dhd_set_suspend(int value, dhd_pub_t *dhd)
{
#ifndef SUPPORT_PM2_ONLY
	int power_mode = PM_MAX;
#endif
	/* wl_pkt_filter_enable_t	enable_parm; */
	char iovbuf[32];
	int bcn_li_dtim = DTIM_COUNT;
#ifndef DISABLE_FW_ROAM_SUSPEND
	uint roamvar = 1;
#endif
#ifdef ENABLE_BCN_LI_BCN_WAKEUP
	int bcn_li_bcn;
#endif /* ENABLE_BCN_LI_BCN_WAKEUP */
#ifdef PASS_ALL_MCAST_PKTS
	uint32 allmulti;
#endif /* PASS_ALL_MCAST_PKTS */

	DHD_TRACE(("%s: enter, value = %d in_suspend=%d\n",
		__FUNCTION__, value, dhd->in_suspend));

	dhd_suspend_lock(dhd);
	if (dhd && dhd->up) {
		if (value && dhd->in_suspend) {
#ifdef PKT_FILTER_SUPPORT
				dhd->early_suspended = 1;
#endif
				/* Kernel suspended */
				DHD_ERROR(("%s: force extra Suspend setting \n", __FUNCTION__));

#ifndef SUPPORT_PM2_ONLY
				dhd_wl_ioctl_cmd(dhd, WLC_SET_PM, (char *)&power_mode,
				                 sizeof(power_mode), TRUE, 0);
#endif
				/* Enable packet filter, only allow unicast packet to send up */
				dhd_set_packet_filter(1, dhd);
#ifdef PASS_ALL_MCAST_PKTS
				allmulti = 0;
				bcm_mkiovar("allmulti", (char *)&allmulti,
					4, iovbuf, sizeof(iovbuf));
				dhd_wl_ioctl_cmd(dhd, WLC_SET_VAR, iovbuf, sizeof(iovbuf), TRUE, 0);
#endif /* PASS_ALL_MCAST_PKTS */

				/* If DTIM skip is set up as default, force it to wake
				 * each third DTIM for better power savings.  Note that
				 * one side effect is a chance to miss BC/MC packet.
				 */
				bcn_li_dtim = dhd_get_dtim_skip(dhd);
				bcm_mkiovar("bcn_li_dtim", (char *)&bcn_li_dtim,
					4, iovbuf, sizeof(iovbuf));
				dhd_wl_ioctl_cmd(dhd, WLC_SET_VAR, iovbuf, sizeof(iovbuf), TRUE, 0);

#ifndef DISABLE_FW_ROAM_SUSPEND
				/* Disable firmware roaming during suspend */
				bcm_mkiovar("roam_off", (char *)&roamvar, 4,
					iovbuf, sizeof(iovbuf));
				dhd_wl_ioctl_cmd(dhd, WLC_SET_VAR, iovbuf, sizeof(iovbuf), TRUE, 0);
#endif
#ifdef ENABLE_BCN_LI_BCN_WAKEUP
				bcn_li_bcn = 0;
				bcm_mkiovar("bcn_li_bcn", (char *)&bcn_li_bcn,
					4, iovbuf, sizeof(iovbuf));
				dhd_wl_ioctl_cmd(dhd, WLC_SET_VAR, iovbuf, sizeof(iovbuf), TRUE, 0);
#endif /* ENABLE_BCN_LI_BCN_WAKEUP */

			} else {
#ifdef PKT_FILTER_SUPPORT
				dhd->early_suspended = 0;
#endif
				/* Kernel resumed  */
				DHD_TRACE(("%s: Remove extra suspend setting \n", __FUNCTION__));

#ifndef SUPPORT_PM2_ONLY
				power_mode = PM_FAST;
				dhd_wl_ioctl_cmd(dhd, WLC_SET_PM, (char *)&power_mode,
				                 sizeof(power_mode), TRUE, 0);
#endif
				/* disable pkt filter */
				dhd_set_packet_filter(0, dhd);
#ifdef PASS_ALL_MCAST_PKTS
				allmulti = 1;
				bcm_mkiovar("allmulti", (char *)&allmulti,
					4, iovbuf, sizeof(iovbuf));
				dhd_wl_ioctl_cmd(dhd, WLC_SET_VAR, iovbuf, sizeof(iovbuf), TRUE, 0);
#endif /* PASS_ALL_MCAST_PKTS */

				/* restore pre-suspend setting for dtim_skip */
				bcm_mkiovar("bcn_li_dtim", (char *)&dhd->dtim_skip,
					4, iovbuf, sizeof(iovbuf));

				dhd_wl_ioctl_cmd(dhd, WLC_SET_VAR, iovbuf, sizeof(iovbuf), TRUE, 0);
#ifndef DISABLE_FW_ROAM_SUSPEND
				roamvar = dhd_roam_disable;
				bcm_mkiovar("roam_off", (char *)&roamvar, 4, iovbuf,
					sizeof(iovbuf));
				dhd_wl_ioctl_cmd(dhd, WLC_SET_VAR, iovbuf, sizeof(iovbuf), TRUE, 0);
#endif
#ifdef ENABLE_BCN_LI_BCN_WAKEUP
				bcn_li_bcn = 1;
				bcm_mkiovar("bcn_li_bcn", (char *)&bcn_li_bcn,
					4, iovbuf, sizeof(iovbuf));
				dhd_wl_ioctl_cmd(dhd, WLC_SET_VAR, iovbuf, sizeof(iovbuf), TRUE, 0);
#endif /* ENABLE_BCN_LI_BCN_WAKEUP */

			}
	}

	dhd_suspend_unlock(dhd);
	return 0;
}

static int dhd_suspend_resume_helper(struct dhd_info *dhd, int val, int force)
{
	dhd_pub_t *dhdp = &dhd->pub;
	int ret = 0;

	DHD_OS_WAKE_LOCK(dhdp);
	/* Set flag when early suspend was called */
	dhdp->in_suspend = val;
	if ((force || !dhdp->suspend_disable_flag) &&
		(dhd_check_ap_wfd_mode_set(dhdp) == FALSE))
	{
		ret = dhd_set_suspend(val, dhdp);
	}

	DHD_OS_WAKE_UNLOCK(dhdp);
	return ret;
}

#if defined(CONFIG_HAS_EARLYSUSPEND) && defined(DHD_USE_EARLYSUSPEND)
static void dhd_early_suspend(struct early_suspend *h)
{
	struct dhd_info *dhd = container_of(h, struct dhd_info, early_suspend);

	DHD_TRACE2(("%s: enter\n", __FUNCTION__));

	if (dhd)
		dhd_suspend_resume_helper(dhd, 1, 0);
}

static void dhd_late_resume(struct early_suspend *h)
{
	struct dhd_info *dhd = container_of(h, struct dhd_info, early_suspend);

	DHD_TRACE2(("%s: enter\n", __FUNCTION__));

	if (dhd)
		dhd_suspend_resume_helper(dhd, 0, 0);
}
#endif /* defined(CONFIG_HAS_EARLYSUSPEND) */

/*
 * Generalized timeout mechanism.  Uses spin sleep with exponential back-off until
 * the sleep time reaches one jiffy, then switches over to task delay.  Usage:
 *
 *      dhd_timeout_start(&tmo, usec);
 *      while (!dhd_timeout_expired(&tmo))
 *              if (poll_something())
 *                      break;
 *      if (dhd_timeout_expired(&tmo))
 *              fatal();
 */

void
dhd_timeout_start(dhd_timeout_t *tmo, uint usec)
{
	tmo->limit = usec;
	tmo->increment = 0;
	tmo->elapsed = 0;
	tmo->tick = jiffies_to_usecs(1);
}

int
dhd_timeout_expired(dhd_timeout_t *tmo)
{
	/* Does nothing the first call */
	if (tmo->increment == 0) {
		tmo->increment = 1;
		return 0;
	}

	if (tmo->elapsed >= tmo->limit)
		return 1;

	/* Add the delay that's about to take place */
	tmo->elapsed += tmo->increment;

	if (tmo->increment < tmo->tick) {
		OSL_DELAY(tmo->increment);
		tmo->increment *= 2;
		if (tmo->increment > tmo->tick)
			tmo->increment = tmo->tick;
	} else {
		wait_queue_head_t delay_wait;
		DECLARE_WAITQUEUE(wait, current);
		init_waitqueue_head(&delay_wait);
		add_wait_queue(&delay_wait, &wait);
		set_current_state(TASK_INTERRUPTIBLE);
		schedule_timeout(1);
		remove_wait_queue(&delay_wait, &wait);
		set_current_state(TASK_RUNNING);
	}

	return 0;
}

int
dhd_net2idx(dhd_info_t *dhd, struct net_device *net)
{
	int i = 0;

	ASSERT(dhd);
	while (i < DHD_MAX_IFS) {
		if (dhd->iflist[i] && (dhd->iflist[i]->net == net))
			return i;
		i++;
	}

	return DHD_BAD_IF;
}

struct net_device * dhd_idx2net(void *pub, int ifidx)
{
	struct dhd_pub *dhd_pub = (struct dhd_pub *)pub;
	struct dhd_info *dhd_info;

	if (!dhd_pub || ifidx < 0 || ifidx >= DHD_MAX_IFS)
		return NULL;
	dhd_info = dhd_pub->info;
	if (dhd_info && dhd_info->iflist[ifidx])
		return dhd_info->iflist[ifidx]->net;
	return NULL;
}

int
dhd_ifname2idx(dhd_info_t *dhd, char *name)
{
	int i = DHD_MAX_IFS;

	ASSERT(dhd);

	if (name == NULL || *name == '\0')
		return 0;

	while (--i > 0)
		if (dhd->iflist[i] && !strncmp(dhd->iflist[i]->name, name, IFNAMSIZ))
				break;

	DHD_TRACE(("%s: return idx %d for \"%s\"\n", __FUNCTION__, i, name));

	return i;	/* default - the primary interface */
}

char *
dhd_ifname(dhd_pub_t *dhdp, int ifidx)
{
	dhd_info_t *dhd = (dhd_info_t *)dhdp->info;

	ASSERT(dhd);

	if (ifidx < 0 || ifidx >= DHD_MAX_IFS) {
		DHD_ERROR(("%s: ifidx %d out of range\n", __FUNCTION__, ifidx));
		return "<if_bad>";
	}

	if (dhd->iflist[ifidx] == NULL) {
		DHD_ERROR(("%s: null i/f %d\n", __FUNCTION__, ifidx));
		return "<if_null>";
	}

	if (dhd->iflist[ifidx]->net)
		return dhd->iflist[ifidx]->net->name;

	return "<if_none>";
}

uint8 *
dhd_bssidx2bssid(dhd_pub_t *dhdp, int idx)
{
	int i;
	dhd_info_t *dhd = (dhd_info_t *)dhdp;

	ASSERT(dhd);
	for (i = 0; i < DHD_MAX_IFS; i++)
	if (dhd->iflist[i] && dhd->iflist[i]->bssidx == idx)
		return dhd->iflist[i]->mac_addr;

	return NULL;
}


static void
_dhd_set_multicast_list(dhd_info_t *dhd, int ifidx)
{
	struct net_device *dev;
#if LINUX_VERSION_CODE >= KERNEL_VERSION(2, 6, 35)
	struct netdev_hw_addr *ha;
#else
	struct dev_mc_list *mclist;
#endif
	uint32 allmulti, cnt;

	wl_ioctl_t ioc;
	char *buf, *bufp;
	uint buflen;
	int ret;

	ASSERT(dhd && dhd->iflist[ifidx]);
	dev = dhd->iflist[ifidx]->net;
#if LINUX_VERSION_CODE >= KERNEL_VERSION(2, 6, 27)
	netif_addr_lock_bh(dev);
#endif
#if LINUX_VERSION_CODE >= KERNEL_VERSION(2, 6, 35)
	cnt = netdev_mc_count(dev);
#else
	cnt = dev->mc_count;
#endif
#if LINUX_VERSION_CODE >= KERNEL_VERSION(2, 6, 27)
	netif_addr_unlock_bh(dev);
#endif

	/* Determine initial value of allmulti flag */
	allmulti = (dev->flags & IFF_ALLMULTI) ? TRUE : FALSE;
#ifdef PASS_ALL_MCAST_PKTS
#ifdef PKT_FILTER_SUPPORT
	if (!dhd->pub.early_suspended)
#endif /* PKT_FILTER_SUPPORT */
		allmulti = TRUE;
#endif /* PASS_ALL_MCAST_PKTS */

	/* Send down the multicast list first. */


	buflen = sizeof("mcast_list") + sizeof(cnt) + (cnt * ETHER_ADDR_LEN);
	if (!(bufp = buf = MALLOC(dhd->pub.osh, buflen))) {
		DHD_ERROR(("%s: out of memory for mcast_list, cnt %d\n",
		           dhd_ifname(&dhd->pub, ifidx), cnt));
		return;
	}

	strncpy(bufp, "mcast_list", buflen - 1);
	bufp[buflen - 1] = '\0';
	bufp += strlen("mcast_list") + 1;

	cnt = htol32(cnt);
	memcpy(bufp, &cnt, sizeof(cnt));
	bufp += sizeof(cnt);

#if LINUX_VERSION_CODE >= KERNEL_VERSION(2, 6, 27)
	netif_addr_lock_bh(dev);
#endif
#if LINUX_VERSION_CODE >= KERNEL_VERSION(2, 6, 35)
	netdev_for_each_mc_addr(ha, dev) {
		if (!cnt)
			break;
		memcpy(bufp, ha->addr, ETHER_ADDR_LEN);
		bufp += ETHER_ADDR_LEN;
		cnt--;
	}
#else
	for (mclist = dev->mc_list; (mclist && (cnt > 0));
		cnt--, mclist = mclist->next) {
		memcpy(bufp, (void *)mclist->dmi_addr, ETHER_ADDR_LEN);
		bufp += ETHER_ADDR_LEN;
	}
#endif
#if LINUX_VERSION_CODE >= KERNEL_VERSION(2, 6, 27)
	netif_addr_unlock_bh(dev);
#endif

	memset(&ioc, 0, sizeof(ioc));
	ioc.cmd = WLC_SET_VAR;
	ioc.buf = buf;
	ioc.len = buflen;
	ioc.set = TRUE;

	ret = dhd_wl_ioctl(&dhd->pub, ifidx, &ioc, ioc.buf, ioc.len);
	if (ret < 0) {
		DHD_ERROR(("%s: set mcast_list failed, cnt %d\n",
			dhd_ifname(&dhd->pub, ifidx), cnt));
		allmulti = cnt ? TRUE : allmulti;
	}

	MFREE(dhd->pub.osh, buf, buflen);

	/* Now send the allmulti setting.  This is based on the setting in the
	 * net_device flags, but might be modified above to be turned on if we
	 * were trying to set some addresses and dongle rejected it...
	 */

	buflen = sizeof("allmulti") + sizeof(allmulti);
	if (!(buf = MALLOC(dhd->pub.osh, buflen))) {
		DHD_ERROR(("%s: out of memory for allmulti\n", dhd_ifname(&dhd->pub, ifidx)));
		return;
	}
	allmulti = htol32(allmulti);

	if (!bcm_mkiovar("allmulti", (void*)&allmulti, sizeof(allmulti), buf, buflen)) {
		DHD_ERROR(("%s: mkiovar failed for allmulti, datalen %d buflen %u\n",
		           dhd_ifname(&dhd->pub, ifidx), (int)sizeof(allmulti), buflen));
		MFREE(dhd->pub.osh, buf, buflen);
		return;
	}


	memset(&ioc, 0, sizeof(ioc));
	ioc.cmd = WLC_SET_VAR;
	ioc.buf = buf;
	ioc.len = buflen;
	ioc.set = TRUE;

	ret = dhd_wl_ioctl(&dhd->pub, ifidx, &ioc, ioc.buf, ioc.len);
	if (ret < 0) {
		DHD_ERROR(("%s: set allmulti %d failed\n",
		           dhd_ifname(&dhd->pub, ifidx), ltoh32(allmulti)));
	}

	MFREE(dhd->pub.osh, buf, buflen);

	/* Finally, pick up the PROMISC flag as well, like the NIC driver does */

	allmulti = (dev->flags & IFF_PROMISC) ? TRUE : FALSE;
	allmulti = htol32(allmulti);

	memset(&ioc, 0, sizeof(ioc));
	ioc.cmd = WLC_SET_PROMISC;
	ioc.buf = &allmulti;
	ioc.len = sizeof(allmulti);
	ioc.set = TRUE;

	ret = dhd_wl_ioctl(&dhd->pub, ifidx, &ioc, ioc.buf, ioc.len);
	if (ret < 0) {
		DHD_ERROR(("%s: set promisc %d failed\n",
		           dhd_ifname(&dhd->pub, ifidx), ltoh32(allmulti)));
	}
}

int
_dhd_set_mac_address(dhd_info_t *dhd, int ifidx, struct ether_addr *addr)
{
	char buf[32];
	wl_ioctl_t ioc;
	int ret;

	if (!bcm_mkiovar("cur_etheraddr", (char*)addr, ETHER_ADDR_LEN, buf, 32)) {
		DHD_ERROR(("%s: mkiovar failed for cur_etheraddr\n", dhd_ifname(&dhd->pub, ifidx)));
		return -1;
	}
	memset(&ioc, 0, sizeof(ioc));
	ioc.cmd = WLC_SET_VAR;
	ioc.buf = buf;
	ioc.len = 32;
	ioc.set = TRUE;

	ret = dhd_wl_ioctl(&dhd->pub, ifidx, &ioc, ioc.buf, ioc.len);
	if (ret < 0) {
		DHD_ERROR(("%s: set cur_etheraddr failed\n", dhd_ifname(&dhd->pub, ifidx)));
	} else {
		memcpy(dhd->iflist[ifidx]->net->dev_addr, addr, ETHER_ADDR_LEN);
		memcpy(dhd->pub.mac.octet, addr, ETHER_ADDR_LEN);
	}

	return ret;
}

#ifdef SOFTAP
extern struct net_device *ap_net_dev;
extern tsk_ctl_t ap_eth_ctl; /* ap netdev heper thread ctl */
#endif

static void
dhd_op_if(dhd_if_t *ifp)
{
	dhd_info_t	*dhd;
	int ret = 0, err = 0;
#ifdef SOFTAP
	unsigned long flags;
#endif

	if (!ifp || !ifp->info || !ifp->idx)
		return;
	ASSERT(ifp && ifp->info && ifp->idx);	/* Virtual interfaces only */
	dhd = ifp->info;

	DHD_TRACE(("%s: idx %d, state %d\n", __FUNCTION__, ifp->idx, ifp->state));

#ifdef WL_CFG80211
	if (wl_cfg80211_is_progress_ifchange())
			return;

#endif
	switch (ifp->state) {
	case DHD_IF_ADD:
		/*
		 * Delete the existing interface before overwriting it
		 * in case we missed the WLC_E_IF_DEL event.
		 */
		if (ifp->net != NULL) {
			DHD_ERROR(("%s: ERROR: netdev:%s already exists, try free & unregister \n",
			 __FUNCTION__, ifp->net->name));
			netif_stop_queue(ifp->net);
			unregister_netdev(ifp->net);
			free_netdev(ifp->net);
		}
		/* Allocate etherdev, including space for private structure */
		if (!(ifp->net = alloc_etherdev(sizeof(dhd)))) {
			DHD_ERROR(("%s: OOM - alloc_etherdev\n", __FUNCTION__));
			ret = -ENOMEM;
		}
		if (ret == 0) {
			strncpy(ifp->net->name, ifp->name, IFNAMSIZ);
			ifp->net->name[IFNAMSIZ - 1] = '\0';
			memcpy(netdev_priv(ifp->net), &dhd, sizeof(dhd));
#ifdef WL_CFG80211
			if (dhd->dhd_state & DHD_ATTACH_STATE_CFG80211)
				if (!wl_cfg80211_notify_ifadd(ifp->net, ifp->idx, ifp->bssidx,
					(void*)dhd_net_attach)) {
					ifp->state = DHD_IF_NONE;
					ifp->event2cfg80211 = TRUE;
					return;
				}
#endif
			if ((err = dhd_net_attach(&dhd->pub, ifp->idx)) != 0) {
				DHD_ERROR(("%s: dhd_net_attach failed, err %d\n",
					__FUNCTION__, err));
				ret = -EOPNOTSUPP;
			} else {
#if defined(SOFTAP)
		if (ap_fw_loaded && !(dhd->dhd_state & DHD_ATTACH_STATE_CFG80211)) {
				 /* semaphore that the soft AP CODE waits on */
				flags = dhd_os_spin_lock(&dhd->pub);

				/* save ptr to wl0.1 netdev for use in wl_iw.c  */
				ap_net_dev = ifp->net;
				 /* signal to the SOFTAP 'sleeper' thread, wl0.1 is ready */
				up(&ap_eth_ctl.sema);
				dhd_os_spin_unlock(&dhd->pub, flags);
		}
#endif
				DHD_TRACE(("\n ==== pid:%x, net_device for if:%s created ===\n\n",
					current->pid, ifp->net->name));
				ifp->state = DHD_IF_NONE;
			}
		}
		break;
	case DHD_IF_DEL:
		/* Make sure that we don't enter again here if .. */
		/* dhd_op_if is called again from some other context */
		ifp->state = DHD_IF_DELETING;
		if (ifp->net != NULL) {
			DHD_TRACE(("\n%s: got 'DHD_IF_DEL' state\n", __FUNCTION__));
			netif_stop_queue(ifp->net);
#ifdef WL_CFG80211
			if (dhd->dhd_state & DHD_ATTACH_STATE_CFG80211) {
				wl_cfg80211_ifdel_ops(ifp->net);
			}
#endif
			unregister_netdev(ifp->net);
			ret = DHD_DEL_IF;	/* Make sure the free_netdev() is called */
#ifdef WL_CFG80211
			if (dhd->dhd_state & DHD_ATTACH_STATE_CFG80211) {
				wl_cfg80211_notify_ifdel();
			}
#endif
		}
		break;
	case DHD_IF_DELETING:
		break;
	default:
		DHD_ERROR(("%s: bad op %d\n", __FUNCTION__, ifp->state));
		ASSERT(!ifp->state);
		break;
	}

	if (ret < 0) {
		ifp->set_multicast = FALSE;
		if (ifp->net) {
			free_netdev(ifp->net);
			ifp->net = NULL;
		}
		dhd->iflist[ifp->idx] = NULL;
#ifdef SOFTAP
		flags = dhd_os_spin_lock(&dhd->pub);
		if (ifp->net == ap_net_dev)
			ap_net_dev = NULL;   /*  NULL  SOFTAP global wl0.1 as well */
		dhd_os_spin_unlock(&dhd->pub, flags);
#endif /*  SOFTAP */
		MFREE(dhd->pub.osh, ifp, sizeof(*ifp));
	}
}

static int
_dhd_sysioc_thread(void *data)
{
	tsk_ctl_t *tsk = (tsk_ctl_t *)data;
	dhd_info_t *dhd = (dhd_info_t *)tsk->parent;


	int i;
#ifdef SOFTAP
	bool in_ap = FALSE;
	unsigned long flags;
#endif

	DAEMONIZE("dhd_sysioc");

	complete(&tsk->completed);

	while (down_interruptible(&tsk->sema) == 0) {

		SMP_RD_BARRIER_DEPENDS();
		if (tsk->terminated) {
			break;
		}

		dhd_net_if_lock_local(dhd);
		DHD_OS_WAKE_LOCK(&dhd->pub);

		for (i = 0; i < DHD_MAX_IFS; i++) {
			if (dhd->iflist[i]) {
				DHD_TRACE(("%s: interface %d\n", __FUNCTION__, i));
#ifdef SOFTAP
				flags = dhd_os_spin_lock(&dhd->pub);
				in_ap = (ap_net_dev != NULL);
				dhd_os_spin_unlock(&dhd->pub, flags);
#endif /* SOFTAP */
				if (dhd->iflist[i] && dhd->iflist[i]->state)
					dhd_op_if(dhd->iflist[i]);

				if (dhd->iflist[i] == NULL) {
					DHD_TRACE(("\n\n %s: interface %d just been removed,"
						"!\n\n", __FUNCTION__, i));
					continue;
				}
#ifdef SOFTAP
				if (in_ap && dhd->set_macaddress == i+1)  {
					DHD_TRACE(("attempt to set MAC for %s in AP Mode,"
						"blocked. \n", dhd->iflist[i]->net->name));
					dhd->set_macaddress = 0;
					continue;
				}

				if (in_ap && dhd->iflist[i]->set_multicast)  {
					DHD_TRACE(("attempt to set MULTICAST list for %s"
					 "in AP Mode, blocked. \n", dhd->iflist[i]->net->name));
					dhd->iflist[i]->set_multicast = FALSE;
					continue;
				}
#endif /* SOFTAP */
				if (dhd->pub.up == 0)
					continue;
				if (dhd->iflist[i]->set_multicast) {
					dhd->iflist[i]->set_multicast = FALSE;
					_dhd_set_multicast_list(dhd, i);
				}
				if (dhd->set_macaddress == i+1) {
					dhd->set_macaddress = 0;
					if (_dhd_set_mac_address(dhd, i, &dhd->macvalue) == 0) {
						DHD_INFO((
						"dhd_sysioc_thread: MACID is overwritten\n"));
					} else {
						DHD_ERROR((
					"dhd_sysioc_thread: _dhd_set_mac_address() failed\n"));
					}
				}
			}
		}

		DHD_OS_WAKE_UNLOCK(&dhd->pub);
		dhd_net_if_unlock_local(dhd);
	}
	DHD_TRACE(("%s: stopped\n", __FUNCTION__));
	complete_and_exit(&tsk->completed, 0);
}

static int
dhd_set_mac_address(struct net_device *dev, void *addr)
{
	int ret = 0;

	dhd_info_t *dhd = *(dhd_info_t **)netdev_priv(dev);
	struct sockaddr *sa = (struct sockaddr *)addr;
	int ifidx;

	ifidx = dhd_net2idx(dhd, dev);
	if (ifidx == DHD_BAD_IF)
		return -1;

	ASSERT(dhd->thr_sysioc_ctl.thr_pid >= 0);
	memcpy(&dhd->macvalue, sa->sa_data, ETHER_ADDR_LEN);
	dhd->set_macaddress = ifidx+1;
	up(&dhd->thr_sysioc_ctl.sema);

	return ret;
}

static void
dhd_set_multicast_list(struct net_device *dev)
{
	dhd_info_t *dhd = *(dhd_info_t **)netdev_priv(dev);
	int ifidx;

	ifidx = dhd_net2idx(dhd, dev);
	if (ifidx == DHD_BAD_IF)
		return;

	ASSERT(dhd->thr_sysioc_ctl.thr_pid >= 0);
	dhd->iflist[ifidx]->set_multicast = TRUE;
	up(&dhd->thr_sysioc_ctl.sema);
}

#ifdef PROP_TXSTATUS
int
dhd_os_wlfc_block(dhd_pub_t *pub)
{
	dhd_info_t *di = (dhd_info_t *)(pub->info);
	ASSERT(di != NULL);
	spin_lock_bh(&di->wlfc_spinlock);
	return 1;
}

int
dhd_os_wlfc_unblock(dhd_pub_t *pub)
{
	dhd_info_t *di = (dhd_info_t *)(pub->info);

	ASSERT(di != NULL);
	spin_unlock_bh(&di->wlfc_spinlock);
	return 1;
}

const uint8 wme_fifo2ac[] = { 0, 1, 2, 3, 1, 1 };
uint8 prio2fifo[8] = { 1, 0, 0, 1, 2, 2, 3, 3 };
#define WME_PRIO2AC(prio)	wme_fifo2ac[prio2fifo[(prio)]]

#endif /* PROP_TXSTATUS */
int
dhd_sendpkt(dhd_pub_t *dhdp, int ifidx, void *pktbuf)
{
	int ret;
	dhd_info_t *dhd = (dhd_info_t *)(dhdp->info);
	struct ether_header *eh = NULL;

	/* Reject if down */
	if (!dhdp->up || (dhdp->busstate == DHD_BUS_DOWN)) {
		/* free the packet here since the caller won't */
		PKTFREE(dhdp->osh, pktbuf, TRUE);
		return -ENODEV;
	}

	/* Update multicast statistic */
	if (PKTLEN(dhdp->osh, pktbuf) >= ETHER_HDR_LEN) {
		uint8 *pktdata = (uint8 *)PKTDATA(dhdp->osh, pktbuf);
		eh = (struct ether_header *)pktdata;

		if (ETHER_ISMULTI(eh->ether_dhost))
			dhdp->tx_multicast++;
		if (ntoh16(eh->ether_type) == ETHER_TYPE_802_1X)
			atomic_inc(&dhd->pend_8021x_cnt);
	} else {
		PKTFREE(dhd->pub.osh, pktbuf, TRUE);
		return BCME_ERROR;
	}

	/* Look into the packet and update the packet priority */
	if (PKTPRIO(pktbuf) == 0)
		pktsetprio(pktbuf, FALSE);

#ifdef PROP_TXSTATUS
	if (dhdp->wlfc_state) {
		/* store the interface ID */
		DHD_PKTTAG_SETIF(PKTTAG(pktbuf), ifidx);

		/* store destination MAC in the tag as well */
		DHD_PKTTAG_SETDSTN(PKTTAG(pktbuf), eh->ether_dhost);

		/* decide which FIFO this packet belongs to */
		if (ETHER_ISMULTI(eh->ether_dhost))
			/* one additional queue index (highest AC + 1) is used for bc/mc queue */
			DHD_PKTTAG_SETFIFO(PKTTAG(pktbuf), AC_COUNT);
		else
			DHD_PKTTAG_SETFIFO(PKTTAG(pktbuf), WME_PRIO2AC(PKTPRIO(pktbuf)));
	} else
#endif /* PROP_TXSTATUS */
	/* If the protocol uses a data header, apply it */
	dhd_prot_hdrpush(dhdp, ifidx, pktbuf);

	/* Use bus module to send data frame */
#ifdef WLMEDIA_HTSF
	dhd_htsf_addtxts(dhdp, pktbuf);
#endif
#ifdef PROP_TXSTATUS
	if (dhdp->wlfc_state && ((athost_wl_status_info_t*)dhdp->wlfc_state)->proptxstatus_mode
		!= WLFC_FCMODE_NONE) {
		dhd_os_wlfc_block(dhdp);
		ret = dhd_wlfc_enque_sendq(dhdp->wlfc_state, DHD_PKTTAG_FIFO(PKTTAG(pktbuf)),
			pktbuf);
		dhd_wlfc_commit_packets(dhdp->wlfc_state,  (f_commitpkt_t)dhd_bus_txdata,
			dhdp->bus);
		if (((athost_wl_status_info_t*)dhdp->wlfc_state)->toggle_host_if) {
			((athost_wl_status_info_t*)dhdp->wlfc_state)->toggle_host_if = 0;
		}
		dhd_os_wlfc_unblock(dhdp);
	}
	else
		/* non-proptxstatus way */
	ret = dhd_bus_txdata(dhdp->bus, pktbuf);
#else
	ret = dhd_bus_txdata(dhdp->bus, pktbuf);
#endif /* PROP_TXSTATUS */

	return ret;
}

int
dhd_start_xmit(struct sk_buff *skb, struct net_device *net)
{
	int ret;
	void *pktbuf;
	dhd_info_t *dhd = *(dhd_info_t **)netdev_priv(net);
	int ifidx;
#ifdef WLMEDIA_HTSF
	uint8 htsfdlystat_sz = dhd->pub.htsfdlystat_sz;
#else
	uint8 htsfdlystat_sz = 0;
#endif

	DHD_TRACE(("%s: Enter\n", __FUNCTION__));

	DHD_OS_WAKE_LOCK(&dhd->pub);

	/* Reject if down */
	if (dhd->pub.busstate == DHD_BUS_DOWN || dhd->pub.hang_was_sent) {
		DHD_ERROR(("%s: xmit rejected pub.up=%d busstate=%d \n",
			__FUNCTION__, dhd->pub.up, dhd->pub.busstate));
		netif_stop_queue(net);
		/* Send Event when bus down detected during data session */
		if (dhd->pub.up) {
			DHD_ERROR(("%s: Event HANG sent up\n", __FUNCTION__));
			net_os_send_hang_message(net);
		}
		DHD_OS_WAKE_UNLOCK(&dhd->pub);
#if (LINUX_VERSION_CODE < KERNEL_VERSION(2, 6, 20))
		return -ENODEV;
#else
		return NETDEV_TX_BUSY;
#endif
	}

	ifidx = dhd_net2idx(dhd, net);
	if (ifidx == DHD_BAD_IF) {
		DHD_ERROR(("%s: bad ifidx %d\n", __FUNCTION__, ifidx));
		netif_stop_queue(net);
		DHD_OS_WAKE_UNLOCK(&dhd->pub);
#if (LINUX_VERSION_CODE < KERNEL_VERSION(2, 6, 20))
		return -ENODEV;
#else
		return NETDEV_TX_BUSY;
#endif
	}

	/* Make sure there's enough room for any header */

	if (skb_headroom(skb) < dhd->pub.hdrlen + htsfdlystat_sz) {
		struct sk_buff *skb2;

		DHD_INFO(("%s: insufficient headroom\n",
		          dhd_ifname(&dhd->pub, ifidx)));
		dhd->pub.tx_realloc++;

		skb2 = skb_realloc_headroom(skb, dhd->pub.hdrlen + htsfdlystat_sz);

		dev_kfree_skb(skb);
		if ((skb = skb2) == NULL) {
			DHD_ERROR(("%s: skb_realloc_headroom failed\n",
			           dhd_ifname(&dhd->pub, ifidx)));
			ret = -ENOMEM;
			goto done;
		}
	}

	/* Convert to packet */
	if (!(pktbuf = PKTFRMNATIVE(dhd->pub.osh, skb))) {
		DHD_ERROR(("%s: PKTFRMNATIVE failed\n",
		           dhd_ifname(&dhd->pub, ifidx)));
		dev_kfree_skb_any(skb);
		ret = -ENOMEM;
		goto done;
	}
#ifdef WLMEDIA_HTSF
	if (htsfdlystat_sz && PKTLEN(dhd->pub.osh, pktbuf) >= ETHER_ADDR_LEN) {
		uint8 *pktdata = (uint8 *)PKTDATA(dhd->pub.osh, pktbuf);
		struct ether_header *eh = (struct ether_header *)pktdata;

		if (!ETHER_ISMULTI(eh->ether_dhost) &&
			(ntoh16(eh->ether_type) == ETHER_TYPE_IP)) {
			eh->ether_type = hton16(ETHER_TYPE_BRCM_PKTDLYSTATS);
		}
	}
#endif

	ret = dhd_sendpkt(&dhd->pub, ifidx, pktbuf);


done:
	if (ret)
		dhd->pub.dstats.tx_dropped++;
	else
		dhd->pub.tx_packets++;

	DHD_OS_WAKE_UNLOCK(&dhd->pub);

	/* Return ok: we always eat the packet */
#if (LINUX_VERSION_CODE < KERNEL_VERSION(2, 6, 20))
	return 0;
#else
	return NETDEV_TX_OK;
#endif
}

void
dhd_txflowcontrol(dhd_pub_t *dhdp, int ifidx, bool state)
{
	struct net_device *net;
	dhd_info_t *dhd = dhdp->info;
	int i;

	DHD_TRACE(("%s: Enter\n", __FUNCTION__));

	dhdp->txoff = state;
	ASSERT(dhd);

	if (ifidx == ALL_INTERFACES) {
		/* Flow control on all active interfaces */
		for (i = 0; i < DHD_MAX_IFS; i++) {
			if (dhd->iflist[i]) {
				net = dhd->iflist[i]->net;
				if (state == ON)
					netif_stop_queue(net);
				else
					netif_wake_queue(net);
			}
		}
	}
	else {
		if (dhd->iflist[ifidx]) {
			net = dhd->iflist[ifidx]->net;
			if (state == ON)
				netif_stop_queue(net);
			else
				netif_wake_queue(net);
		}
	}
}

#ifdef DHD_RX_DUMP
typedef struct {
	uint16 type;
	const char *str;
} PKTTYPE_INFO;

static const PKTTYPE_INFO packet_type_info[] =
{
	{ ETHER_TYPE_IP, "IP" },
	{ ETHER_TYPE_ARP, "ARP" },
	{ ETHER_TYPE_BRCM, "BRCM" },
	{ ETHER_TYPE_802_1X, "802.1X" },
	{ ETHER_TYPE_WAI, "WAPI" },
	{ 0, ""}
};

static const char *_get_packet_type_str(uint16 type)
{
	int i;
	int n = sizeof(packet_type_info)/sizeof(packet_type_info[1]) - 1;

	for (i = 0; i < n; i++) {
		if (packet_type_info[i].type == type)
			return packet_type_info[i].str;
	}

	return packet_type_info[n].str;
}
#endif /* DHD_RX_DUMP */

void
dhd_rx_frame(dhd_pub_t *dhdp, int ifidx, void *pktbuf, int numpkt, uint8 chan)
{
	dhd_info_t *dhd = (dhd_info_t *)dhdp->info;
	struct sk_buff *skb;
	uchar *eth;
	uint len;
	void *data, *pnext = NULL;
	int i;
	dhd_if_t *ifp;
	wl_event_msg_t event;
	int tout_rx = 0;
	int tout_ctrl = 0;

#ifdef DHD_RX_DUMP
#ifdef DHD_RX_FULL_DUMP
	int k;
#endif /* DHD_RX_FULL_DUMP */
	char *dump_data;
	uint16 protocol;
#endif /* DHD_RX_DUMP */

	DHD_TRACE(("%s: Enter\n", __FUNCTION__));

	for (i = 0; pktbuf && i < numpkt; i++, pktbuf = pnext) {
#ifdef WLBTAMP
		struct ether_header *eh;
		struct dot11_llc_snap_header *lsh;
#endif

		ifp = dhd->iflist[ifidx];
		if (ifp == NULL) {
			DHD_ERROR(("%s: ifp is NULL. drop packet\n",
				__FUNCTION__));
			PKTFREE(dhdp->osh, pktbuf, TRUE);
			continue;
		}
#if LINUX_VERSION_CODE >= KERNEL_VERSION(2, 6, 0)
		/* Dropping packets before registering net device to avoid kernel panic */
#ifdef BCMDHDUSB
		if (!ifp->net || ifp->net->reg_state != NETREG_REGISTERED) {
#else
		if (!ifp->net || ifp->net->reg_state != NETREG_REGISTERED || !dhd->pub.up) {
#endif /* BCMDHDUSB */
			DHD_ERROR(("%s: net device is NOT registered yet. drop packet\n",
			__FUNCTION__));
			PKTFREE(dhdp->osh, pktbuf, TRUE);
			continue;
		}
#endif /* LINUX_VERSION_CODE >= KERNEL_VERSION(2, 6, 0) */

		pnext = PKTNEXT(dhdp->osh, pktbuf);
		PKTSETNEXT(wl->sh.osh, pktbuf, NULL);

#ifdef WLBTAMP
		eh = (struct ether_header *)PKTDATA(wl->sh.osh, pktbuf);
		lsh = (struct dot11_llc_snap_header *)&eh[1];

		if ((ntoh16(eh->ether_type) < ETHER_TYPE_MIN) &&
		    (PKTLEN(wl->sh.osh, pktbuf) >= RFC1042_HDR_LEN) &&
		    bcmp(lsh, BT_SIG_SNAP_MPROT, DOT11_LLC_SNAP_HDR_LEN - 2) == 0 &&
		    lsh->type == HTON16(BTA_PROT_L2CAP)) {
			amp_hci_ACL_data_t *ACL_data = (amp_hci_ACL_data_t *)
			        ((uint8 *)eh + RFC1042_HDR_LEN);
			ACL_data = NULL;
		}
#endif /* WLBTAMP */

#ifdef PROP_TXSTATUS
		if (dhdp->wlfc_state && PKTLEN(wl->sh.osh, pktbuf) == 0) {
			/* WLFC may send header only packet when
			there is an urgent message but no packet to
			piggy-back on
			*/
			((athost_wl_status_info_t*)dhdp->wlfc_state)->stats.wlfc_header_only_pkt++;
			PKTFREE(dhdp->osh, pktbuf, TRUE);
			continue;
		}
#endif

		skb = PKTTONATIVE(dhdp->osh, pktbuf);

		/* Get the protocol, maintain skb around eth_type_trans()
		 * The main reason for this hack is for the limitation of
		 * Linux 2.4 where 'eth_type_trans' uses the 'net->hard_header_len'
		 * to perform skb_pull inside vs ETH_HLEN. Since to avoid
		 * coping of the packet coming from the network stack to add
		 * BDC, Hardware header etc, during network interface registration
		 * we set the 'net->hard_header_len' to ETH_HLEN + extra space required
		 * for BDC, Hardware header etc. and not just the ETH_HLEN
		 */
		eth = skb->data;
		len = skb->len;

#ifdef DHD_RX_DUMP
		dump_data = skb->data;
		protocol = (dump_data[12] << 8) | dump_data[13];
		DHD_ERROR(("RX DUMP - %s\n", _get_packet_type_str(protocol)));

#ifdef DHD_RX_FULL_DUMP
		if (protocol != ETHER_TYPE_BRCM) {
			for (k = 0; k < skb->len; k++) {
				DHD_ERROR(("%02X ", dump_data[k]));
				if ((k & 15) == 15)
					DHD_ERROR(("\n"));
			}
			DHD_ERROR(("\n"));
		}
#endif /* DHD_RX_FULL_DUMP */

		if (protocol != ETHER_TYPE_BRCM) {
			if (dump_data[0] == 0xFF) {
				DHD_ERROR(("%s: BROADCAST\n", __FUNCTION__));

				if ((dump_data[12] == 8) &&
					(dump_data[13] == 6)) {
					DHD_ERROR(("%s: ARP %d\n",
						__FUNCTION__, dump_data[0x15]));
				}
			} else if (dump_data[0] & 1) {
				DHD_ERROR(("%s: MULTICAST: "
					"%02X:%02X:%02X:%02X:%02X:%02X\n",
					__FUNCTION__, dump_data[0],
					dump_data[1], dump_data[2],
					dump_data[3], dump_data[4],
					dump_data[5]));
			}

			if (protocol == ETHER_TYPE_802_1X) {
				DHD_ERROR(("ETHER_TYPE_802_1X: "
					"ver %d, type %d, replay %d\n",
					dump_data[14], dump_data[15],
					dump_data[30]));
			}
		}

#endif /* DHD_RX_DUMP */

		ifp = dhd->iflist[ifidx];
		if (ifp == NULL)
			ifp = dhd->iflist[0];

		ASSERT(ifp);
		skb->dev = ifp->net;
		skb->protocol = eth_type_trans(skb, skb->dev);

		if (skb->pkt_type == PACKET_MULTICAST) {
			dhd->pub.rx_multicast++;
		}

		skb->data = eth;
		skb->len = len;

#ifdef WLMEDIA_HTSF
		dhd_htsf_addrxts(dhdp, pktbuf);
#endif
		/* Strip header, count, deliver upward */
		skb_pull(skb, ETH_HLEN);

		/* Process special event packets and then discard them */
		if (ntoh16(skb->protocol) == ETHER_TYPE_BRCM) {
			dhd_wl_host_event(dhd, &ifidx,
#if LINUX_VERSION_CODE >= KERNEL_VERSION(2, 6, 22)
			skb->mac_header,
#else
			skb->mac.raw,
#endif
			&event,
			&data);

			wl_event_to_host_order(&event);
			if (!tout_ctrl)
				tout_ctrl = DHD_PACKET_TIMEOUT_MS;
#ifdef WLBTAMP
			if (event.event_type == WLC_E_BTA_HCI_EVENT) {
				dhd_bta_doevt(dhdp, data, event.datalen);
			}
#endif /* WLBTAMP */
#if defined(PNO_SUPPORT)
			if (event.event_type == WLC_E_PFN_NET_FOUND) {
				tout_ctrl *= 2;
			}
#endif /* PNO_SUPPORT */
		} else {
			tout_rx = DHD_PACKET_TIMEOUT_MS;
		}

		ASSERT(ifidx < DHD_MAX_IFS && dhd->iflist[ifidx]);
		if (dhd->iflist[ifidx] && !dhd->iflist[ifidx]->state)
			ifp = dhd->iflist[ifidx];

		if (ifp->net)
			ifp->net->last_rx = jiffies;

		dhdp->dstats.rx_bytes += skb->len;
		dhdp->rx_packets++; /* Local count */

		if (in_interrupt()) {
			netif_rx(skb);
		} else {
			/* If the receive is not processed inside an ISR,
			 * the softirqd must be woken explicitly to service
			 * the NET_RX_SOFTIRQ.  In 2.6 kernels, this is handled
			 * by netif_rx_ni(), but in earlier kernels, we need
			 * to do it manually.
			 */
#if LINUX_VERSION_CODE >= KERNEL_VERSION(2, 6, 0)
			netif_rx_ni(skb);
#else
			ulong flags;
			netif_rx(skb);
			local_irq_save(flags);
			RAISE_RX_SOFTIRQ();
			local_irq_restore(flags);
#endif /* LINUX_VERSION_CODE >= KERNEL_VERSION(2, 6, 0) */
		}
	}

	DHD_OS_WAKE_LOCK_RX_TIMEOUT_ENABLE(dhdp, tout_rx);
	DHD_OS_WAKE_LOCK_CTRL_TIMEOUT_ENABLE(dhdp, tout_ctrl);
}

void
dhd_event(struct dhd_info *dhd, char *evpkt, int evlen, int ifidx)
{
	/* Linux version has nothing to do */
	return;
}

void
dhd_txcomplete(dhd_pub_t *dhdp, void *txp, bool success)
{
	uint ifidx;
	dhd_info_t *dhd = (dhd_info_t *)(dhdp->info);
	struct ether_header *eh;
	uint16 type;
#ifdef WLBTAMP
	uint len;
#endif

	dhd_prot_hdrpull(dhdp, &ifidx, txp, NULL, NULL);

	eh = (struct ether_header *)PKTDATA(dhdp->osh, txp);
	type  = ntoh16(eh->ether_type);

	if (type == ETHER_TYPE_802_1X)
		atomic_dec(&dhd->pend_8021x_cnt);

#ifdef WLBTAMP
	/* Crack open the packet and check to see if it is BT HCI ACL data packet.
	 * If yes generate packet completion event.
	 */
	len = PKTLEN(dhdp->osh, txp);

	/* Generate ACL data tx completion event locally to avoid SDIO bus transaction */
	if ((type < ETHER_TYPE_MIN) && (len >= RFC1042_HDR_LEN)) {
		struct dot11_llc_snap_header *lsh = (struct dot11_llc_snap_header *)&eh[1];

		if (bcmp(lsh, BT_SIG_SNAP_MPROT, DOT11_LLC_SNAP_HDR_LEN - 2) == 0 &&
		    ntoh16(lsh->type) == BTA_PROT_L2CAP) {

			dhd_bta_tx_hcidata_complete(dhdp, txp, success);
		}
	}
#endif /* WLBTAMP */
}

static struct net_device_stats *
dhd_get_stats(struct net_device *net)
{
	dhd_info_t *dhd = *(dhd_info_t **)netdev_priv(net);
	dhd_if_t *ifp;
	int ifidx;

	DHD_TRACE(("%s: Enter\n", __FUNCTION__));

	ifidx = dhd_net2idx(dhd, net);
	if (ifidx == DHD_BAD_IF) {
		DHD_ERROR(("%s: BAD_IF\n", __FUNCTION__));
		return NULL;
	}

	ifp = dhd->iflist[ifidx];
	ASSERT(dhd && ifp);

	if (dhd->pub.up) {
		/* Use the protocol to get dongle stats */
		dhd_prot_dstats(&dhd->pub);
	}

	/* Copy dongle stats to net device stats */
	ifp->stats.rx_packets = dhd->pub.dstats.rx_packets;
	ifp->stats.tx_packets = dhd->pub.dstats.tx_packets;
	ifp->stats.rx_bytes = dhd->pub.dstats.rx_bytes;
	ifp->stats.tx_bytes = dhd->pub.dstats.tx_bytes;
	ifp->stats.rx_errors = dhd->pub.dstats.rx_errors;
	ifp->stats.tx_errors = dhd->pub.dstats.tx_errors;
	ifp->stats.rx_dropped = dhd->pub.dstats.rx_dropped;
	ifp->stats.tx_dropped = dhd->pub.dstats.tx_dropped;
	ifp->stats.multicast = dhd->pub.dstats.multicast;

	return &ifp->stats;
}

#ifdef DHDTHREAD
static int
dhd_watchdog_thread(void *data)
{
	tsk_ctl_t *tsk = (tsk_ctl_t *)data;
	dhd_info_t *dhd = (dhd_info_t *)tsk->parent;
	/* This thread doesn't need any user-level access,
	 * so get rid of all our resources
	 */
	if (dhd_watchdog_prio > 0) {
		struct sched_param param;
		param.sched_priority = (dhd_watchdog_prio < MAX_RT_PRIO)?
			dhd_watchdog_prio:(MAX_RT_PRIO-1);
		setScheduler(current, SCHED_FIFO, &param);
	}

	DAEMONIZE("dhd_watchdog");

	/* Run until signal received */
	complete(&tsk->completed);

	while (1)
		if (down_interruptible (&tsk->sema) == 0) {
			unsigned long flags;

			SMP_RD_BARRIER_DEPENDS();
			if (tsk->terminated) {
				break;
			}

			dhd_os_sdlock(&dhd->pub);
			if (dhd->pub.dongle_reset == FALSE) {
				DHD_TIMER(("%s:\n", __FUNCTION__));

				/* Call the bus module watchdog */
				dhd_bus_watchdog(&dhd->pub);

				flags = dhd_os_spin_lock(&dhd->pub);
				/* Count the tick for reference */
				dhd->pub.tickcnt++;
				/* Reschedule the watchdog */
				if (dhd->wd_timer_valid)
					mod_timer(&dhd->timer,
						jiffies + msecs_to_jiffies(dhd_watchdog_ms));
				dhd_os_spin_unlock(&dhd->pub, flags);
			}
			dhd_os_sdunlock(&dhd->pub);
			DHD_OS_WAKE_UNLOCK(&dhd->pub);
		} else {
			break;
	}

	complete_and_exit(&tsk->completed, 0);
}
#endif /* DHDTHREAD */

static void dhd_watchdog(ulong data)
{
	dhd_info_t *dhd = (dhd_info_t *)data;
	unsigned long flags;

	DHD_OS_WAKE_LOCK(&dhd->pub);
	if (dhd->pub.dongle_reset) {
		DHD_OS_WAKE_UNLOCK(&dhd->pub);
		return;
	}

#ifdef DHDTHREAD
	if (dhd->thr_wdt_ctl.thr_pid >= 0) {
		up(&dhd->thr_wdt_ctl.sema);
		return;
	}
#endif /* DHDTHREAD */

	dhd_os_sdlock(&dhd->pub);
	/* Call the bus module watchdog */
	dhd_bus_watchdog(&dhd->pub);

	flags = dhd_os_spin_lock(&dhd->pub);
	/* Count the tick for reference */
	dhd->pub.tickcnt++;

	/* Reschedule the watchdog */
	if (dhd->wd_timer_valid)
		mod_timer(&dhd->timer, jiffies + msecs_to_jiffies(dhd_watchdog_ms));
	dhd_os_spin_unlock(&dhd->pub, flags);
	dhd_os_sdunlock(&dhd->pub);
	DHD_OS_WAKE_UNLOCK(&dhd->pub);
}

#ifdef DHDTHREAD
static int
dhd_dpc_thread(void *data)
{
	tsk_ctl_t *tsk = (tsk_ctl_t *)data;
	dhd_info_t *dhd = (dhd_info_t *)tsk->parent;

	/* This thread doesn't need any user-level access,
	 * so get rid of all our resources
	 */
	if (dhd_dpc_prio > 0)
	{
		struct sched_param param;
		param.sched_priority = (dhd_dpc_prio < MAX_RT_PRIO)?dhd_dpc_prio:(MAX_RT_PRIO-1);
		setScheduler(current, SCHED_FIFO, &param);
	}

	DAEMONIZE("dhd_dpc");
	/* DHD_OS_WAKE_LOCK is called in dhd_sched_dpc[dhd_linux.c] down below  */

	/*  signal: thread has started */
	complete(&tsk->completed);

	/* Run until signal received */
	while (1) {
		if (down_interruptible(&tsk->sema) == 0) {

			SMP_RD_BARRIER_DEPENDS();
			if (tsk->terminated) {
				break;
			}

			/* Call bus dpc unless it indicated down (then clean stop) */
			if (dhd->pub.busstate != DHD_BUS_DOWN) {
				if (dhd_bus_dpc(dhd->pub.bus)) {
					up(&tsk->sema);
				}
				else {
					DHD_OS_WAKE_UNLOCK(&dhd->pub);
				}
			} else {
				if (dhd->pub.up)
					dhd_bus_stop(dhd->pub.bus, TRUE);
				DHD_OS_WAKE_UNLOCK(&dhd->pub);
			}
		}
		else
			break;
	}

	complete_and_exit(&tsk->completed, 0);
}
#endif /* DHDTHREAD */

static void
dhd_dpc(ulong data)
{
	dhd_info_t *dhd;

	dhd = (dhd_info_t *)data;

	/* this (tasklet) can be scheduled in dhd_sched_dpc[dhd_linux.c]
	 * down below , wake lock is set,
	 * the tasklet is initialized in dhd_attach()
	 */
	/* Call bus dpc unless it indicated down (then clean stop) */
	if (dhd->pub.busstate != DHD_BUS_DOWN) {
		if (dhd_bus_dpc(dhd->pub.bus))
			tasklet_schedule(&dhd->tasklet);
		else
			DHD_OS_WAKE_UNLOCK(&dhd->pub);
	} else {
		dhd_bus_stop(dhd->pub.bus, TRUE);
		DHD_OS_WAKE_UNLOCK(&dhd->pub);
	}
}

void
dhd_sched_dpc(dhd_pub_t *dhdp)
{
	dhd_info_t *dhd = (dhd_info_t *)dhdp->info;

	DHD_OS_WAKE_LOCK(dhdp);
#ifdef DHDTHREAD
	if (dhd->thr_dpc_ctl.thr_pid >= 0) {
		up(&dhd->thr_dpc_ctl.sema);
		return;
	}
#endif /* DHDTHREAD */

	if (dhd->dhd_tasklet_create)
		tasklet_schedule(&dhd->tasklet);
}

#ifdef TOE
/* Retrieve current toe component enables, which are kept as a bitmap in toe_ol iovar */
static int
dhd_toe_get(dhd_info_t *dhd, int ifidx, uint32 *toe_ol)
{
	wl_ioctl_t ioc;
	char buf[32];
	int ret;

	memset(&ioc, 0, sizeof(ioc));

	ioc.cmd = WLC_GET_VAR;
	ioc.buf = buf;
	ioc.len = (uint)sizeof(buf);
	ioc.set = FALSE;

	strncpy(buf, "toe_ol", sizeof(buf) - 1);
	buf[sizeof(buf) - 1] = '\0';
	if ((ret = dhd_wl_ioctl(&dhd->pub, ifidx, &ioc, ioc.buf, ioc.len)) < 0) {
		/* Check for older dongle image that doesn't support toe_ol */
		if (ret == -EIO) {
			DHD_ERROR(("%s: toe not supported by device\n",
				dhd_ifname(&dhd->pub, ifidx)));
			return -EOPNOTSUPP;
		}

		DHD_INFO(("%s: could not get toe_ol: ret=%d\n", dhd_ifname(&dhd->pub, ifidx), ret));
		return ret;
	}

	memcpy(toe_ol, buf, sizeof(uint32));
	return 0;
}

/* Set current toe component enables in toe_ol iovar, and set toe global enable iovar */
static int
dhd_toe_set(dhd_info_t *dhd, int ifidx, uint32 toe_ol)
{
	wl_ioctl_t ioc;
	char buf[32];
	int toe, ret;

	memset(&ioc, 0, sizeof(ioc));

	ioc.cmd = WLC_SET_VAR;
	ioc.buf = buf;
	ioc.len = (uint)sizeof(buf);
	ioc.set = TRUE;

	/* Set toe_ol as requested */

	strncpy(buf, "toe_ol", sizeof(buf) - 1);
	buf[sizeof(buf) - 1] = '\0';
	memcpy(&buf[sizeof("toe_ol")], &toe_ol, sizeof(uint32));

	if ((ret = dhd_wl_ioctl(&dhd->pub, ifidx, &ioc, ioc.buf, ioc.len)) < 0) {
		DHD_ERROR(("%s: could not set toe_ol: ret=%d\n",
			dhd_ifname(&dhd->pub, ifidx), ret));
		return ret;
	}

	/* Enable toe globally only if any components are enabled. */

	toe = (toe_ol != 0);

	strcpy(buf, "toe");
	memcpy(&buf[sizeof("toe")], &toe, sizeof(uint32));

	if ((ret = dhd_wl_ioctl(&dhd->pub, ifidx, &ioc, ioc.buf, ioc.len)) < 0) {
		DHD_ERROR(("%s: could not set toe: ret=%d\n", dhd_ifname(&dhd->pub, ifidx), ret));
		return ret;
	}

	return 0;
}
#endif /* TOE */

#if LINUX_VERSION_CODE >= KERNEL_VERSION(2, 6, 24)
static void
dhd_ethtool_get_drvinfo(struct net_device *net, struct ethtool_drvinfo *info)
{
	dhd_info_t *dhd = *(dhd_info_t **)netdev_priv(net);

	snprintf(info->driver, sizeof(info->driver), "wl");
	snprintf(info->version, sizeof(info->version), "%lu", dhd->pub.drv_version);
}

struct ethtool_ops dhd_ethtool_ops = {
	.get_drvinfo = dhd_ethtool_get_drvinfo
};
#endif /* LINUX_VERSION_CODE >= KERNEL_VERSION(2, 6, 24) */


#if LINUX_VERSION_CODE > KERNEL_VERSION(2, 4, 2)
static int
dhd_ethtool(dhd_info_t *dhd, void *uaddr)
{
	struct ethtool_drvinfo info;
	char drvname[sizeof(info.driver)];
	uint32 cmd;
#ifdef TOE
	struct ethtool_value edata;
	uint32 toe_cmpnt, csum_dir;
	int ret;
#endif

	DHD_TRACE(("%s: Enter\n", __FUNCTION__));

	/* all ethtool calls start with a cmd word */
	if (copy_from_user(&cmd, uaddr, sizeof (uint32)))
		return -EFAULT;

	switch (cmd) {
	case ETHTOOL_GDRVINFO:
		/* Copy out any request driver name */
		if (copy_from_user(&info, uaddr, sizeof(info)))
			return -EFAULT;
		strncpy(drvname, info.driver, sizeof(info.driver));
		drvname[sizeof(info.driver)-1] = '\0';

		/* clear struct for return */
		memset(&info, 0, sizeof(info));
		info.cmd = cmd;

		/* if dhd requested, identify ourselves */
		if (strcmp(drvname, "?dhd") == 0) {
			snprintf(info.driver, sizeof(info.driver), "dhd");
			strncpy(info.version, EPI_VERSION_STR, sizeof(info.version) - 1);
			info.version[sizeof(info.version) - 1] = '\0';
		}

		/* otherwise, require dongle to be up */
		else if (!dhd->pub.up) {
			DHD_ERROR(("%s: dongle is not up\n", __FUNCTION__));
			return -ENODEV;
		}

		/* finally, report dongle driver type */
		else if (dhd->pub.iswl)
			snprintf(info.driver, sizeof(info.driver), "wl");
		else
			snprintf(info.driver, sizeof(info.driver), "xx");

		snprintf(info.version, sizeof(info.version), "%lu", dhd->pub.drv_version);
		if (copy_to_user(uaddr, &info, sizeof(info)))
			return -EFAULT;
		DHD_CTL(("%s: given %*s, returning %s\n", __FUNCTION__,
		         (int)sizeof(drvname), drvname, info.driver));
		break;

#ifdef TOE
	/* Get toe offload components from dongle */
	case ETHTOOL_GRXCSUM:
	case ETHTOOL_GTXCSUM:
		if ((ret = dhd_toe_get(dhd, 0, &toe_cmpnt)) < 0)
			return ret;

		csum_dir = (cmd == ETHTOOL_GTXCSUM) ? TOE_TX_CSUM_OL : TOE_RX_CSUM_OL;

		edata.cmd = cmd;
		edata.data = (toe_cmpnt & csum_dir) ? 1 : 0;

		if (copy_to_user(uaddr, &edata, sizeof(edata)))
			return -EFAULT;
		break;

	/* Set toe offload components in dongle */
	case ETHTOOL_SRXCSUM:
	case ETHTOOL_STXCSUM:
		if (copy_from_user(&edata, uaddr, sizeof(edata)))
			return -EFAULT;

		/* Read the current settings, update and write back */
		if ((ret = dhd_toe_get(dhd, 0, &toe_cmpnt)) < 0)
			return ret;

		csum_dir = (cmd == ETHTOOL_STXCSUM) ? TOE_TX_CSUM_OL : TOE_RX_CSUM_OL;

		if (edata.data != 0)
			toe_cmpnt |= csum_dir;
		else
			toe_cmpnt &= ~csum_dir;

		if ((ret = dhd_toe_set(dhd, 0, toe_cmpnt)) < 0)
			return ret;

		/* If setting TX checksum mode, tell Linux the new mode */
		if (cmd == ETHTOOL_STXCSUM) {
			if (edata.data)
				dhd->iflist[0]->net->features |= NETIF_F_IP_CSUM;
			else
				dhd->iflist[0]->net->features &= ~NETIF_F_IP_CSUM;
		}

		break;
#endif /* TOE */

	default:
		return -EOPNOTSUPP;
	}

	return 0;
}
#endif /* LINUX_VERSION_CODE > KERNEL_VERSION(2, 4, 2) */

static bool dhd_check_hang(struct net_device *net, dhd_pub_t *dhdp, int error)
{
	dhd_info_t * dhd;

	if (!dhdp)
		return FALSE;

	dhd = (dhd_info_t *)dhdp->info;
	if (dhd->thr_sysioc_ctl.thr_pid < 0) {
		DHD_ERROR(("%s : skipped due to negative pid - unloading?\n", __FUNCTION__));
		return FALSE;
	}

	if ((error == -ETIMEDOUT) || (error == -EREMOTEIO) ||
		((dhdp->busstate == DHD_BUS_DOWN) && (!dhdp->dongle_reset))) {
		DHD_ERROR(("%s: Event HANG send up due to  re=%d te=%d e=%d s=%d\n", __FUNCTION__,
			dhdp->rxcnt_timeout, dhdp->txcnt_timeout, error, dhdp->busstate));
		net_os_send_hang_message(net);
		return TRUE;
	}
	return FALSE;
}

static int
dhd_ioctl_entry(struct net_device *net, struct ifreq *ifr, int cmd)
{
	dhd_info_t *dhd = *(dhd_info_t **)netdev_priv(net);
	dhd_ioctl_t ioc;
	int bcmerror = 0;
	int buflen = 0;
	void *buf = NULL;
	uint driver = 0;
	int ifidx;
	int ret;

	DHD_OS_WAKE_LOCK(&dhd->pub);

	/* send to dongle only if we are not waiting for reload already */
	if (dhd->pub.hang_was_sent) {
		DHD_ERROR(("%s: HANG was sent up earlier\n", __FUNCTION__));
		DHD_OS_WAKE_LOCK_CTRL_TIMEOUT_ENABLE(&dhd->pub, DHD_EVENT_TIMEOUT_MS);
		DHD_OS_WAKE_UNLOCK(&dhd->pub);
		return OSL_ERROR(BCME_DONGLE_DOWN);
	}

	ifidx = dhd_net2idx(dhd, net);
	DHD_TRACE(("%s: ifidx %d, cmd 0x%04x\n", __FUNCTION__, ifidx, cmd));

	if (ifidx == DHD_BAD_IF) {
		DHD_ERROR(("%s: BAD IF\n", __FUNCTION__));
		DHD_OS_WAKE_UNLOCK(&dhd->pub);
		return -1;
	}

#if defined(CONFIG_WIRELESS_EXT)
	/* linux wireless extensions */
	if ((cmd >= SIOCIWFIRST) && (cmd <= SIOCIWLAST)) {
		/* may recurse, do NOT lock */
		ret = wl_iw_ioctl(net, ifr, cmd);
		DHD_OS_WAKE_UNLOCK(&dhd->pub);
		return ret;
	}
#endif /* defined(CONFIG_WIRELESS_EXT) */

#if LINUX_VERSION_CODE > KERNEL_VERSION(2, 4, 2)
	if (cmd == SIOCETHTOOL) {
		ret = dhd_ethtool(dhd, (void*)ifr->ifr_data);
		DHD_OS_WAKE_UNLOCK(&dhd->pub);
		return ret;
	}
#endif /* LINUX_VERSION_CODE > KERNEL_VERSION(2, 4, 2) */

	if (cmd == SIOCDEVPRIVATE+1) {
		ret = wl_android_priv_cmd(net, ifr, cmd);
		dhd_check_hang(net, &dhd->pub, ret);
		DHD_OS_WAKE_UNLOCK(&dhd->pub);
		return ret;
	}

	if (cmd != SIOCDEVPRIVATE) {
		DHD_OS_WAKE_UNLOCK(&dhd->pub);
		return -EOPNOTSUPP;
	}

	memset(&ioc, 0, sizeof(ioc));

	/* Copy the ioc control structure part of ioctl request */
	if (copy_from_user(&ioc, ifr->ifr_data, sizeof(wl_ioctl_t))) {
		bcmerror = -BCME_BADADDR;
		goto done;
	}

	/* Copy out any buffer passed */
	if (ioc.buf) {
		if (ioc.len == 0) {
			DHD_TRACE(("%s: ioc.len=0, returns BCME_BADARG \n", __FUNCTION__));
			bcmerror = -BCME_BADARG;
			goto done;
		}
		buflen = MIN(ioc.len, DHD_IOCTL_MAXLEN);
		/* optimization for direct ioctl calls from kernel */
		/*
		if (segment_eq(get_fs(), KERNEL_DS)) {
			buf = ioc.buf;
		} else {
		*/
		{
			if (!(buf = (char*)MALLOC(dhd->pub.osh, buflen))) {
				bcmerror = -BCME_NOMEM;
				goto done;
			}
			if (copy_from_user(buf, ioc.buf, buflen)) {
				bcmerror = -BCME_BADADDR;
				goto done;
			}
		}
	}

	/* To differentiate between wl and dhd read 4 more byes */
	if ((copy_from_user(&driver, (char *)ifr->ifr_data + sizeof(wl_ioctl_t),
		sizeof(uint)) != 0)) {
		bcmerror = -BCME_BADADDR;
		goto done;
	}

	if (!capable(CAP_NET_ADMIN)) {
		bcmerror = -BCME_EPERM;
		goto done;
	}

	/* check for local dhd ioctl and handle it */
	if (driver == DHD_IOCTL_MAGIC) {
		bcmerror = dhd_ioctl((void *)&dhd->pub, &ioc, buf, buflen);
		if (bcmerror)
			dhd->pub.bcmerror = bcmerror;
		goto done;
	}

	/* send to dongle (must be up, and wl). */
	if (dhd->pub.busstate != DHD_BUS_DATA) {
		bcmerror = BCME_DONGLE_DOWN;
		goto done;
	}

	if (!dhd->pub.iswl) {
		bcmerror = BCME_DONGLE_DOWN;
		goto done;
	}

	/*
	 * Flush the TX queue if required for proper message serialization:
	 * Intercept WLC_SET_KEY IOCTL - serialize M4 send and set key IOCTL to
	 * prevent M4 encryption and
	 * intercept WLC_DISASSOC IOCTL - serialize WPS-DONE and WLC_DISASSOC IOCTL to
	 * prevent disassoc frame being sent before WPS-DONE frame.
	 */
	if (ioc.cmd == WLC_SET_KEY ||
	    (ioc.cmd == WLC_SET_VAR && ioc.buf != NULL &&
	     strncmp("wsec_key", ioc.buf, 9) == 0) ||
	    (ioc.cmd == WLC_SET_VAR && ioc.buf != NULL &&
	     strncmp("bsscfg:wsec_key", ioc.buf, 15) == 0) ||
	    ioc.cmd == WLC_DISASSOC)
		dhd_wait_pend8021x(net);

#ifdef WLMEDIA_HTSF
	if (ioc.buf) {
		/*  short cut wl ioctl calls here  */
		if (strcmp("htsf", ioc.buf) == 0) {
			dhd_ioctl_htsf_get(dhd, 0);
			return BCME_OK;
		}

		if (strcmp("htsflate", ioc.buf) == 0) {
			if (ioc.set) {
				memset(ts, 0, sizeof(tstamp_t)*TSMAX);
				memset(&maxdelayts, 0, sizeof(tstamp_t));
				maxdelay = 0;
				tspktcnt = 0;
				maxdelaypktno = 0;
				memset(&vi_d1.bin, 0, sizeof(uint32)*NUMBIN);
				memset(&vi_d2.bin, 0, sizeof(uint32)*NUMBIN);
				memset(&vi_d3.bin, 0, sizeof(uint32)*NUMBIN);
				memset(&vi_d4.bin, 0, sizeof(uint32)*NUMBIN);
			} else {
				dhd_dump_latency();
			}
			return BCME_OK;
		}
		if (strcmp("htsfclear", ioc.buf) == 0) {
			memset(&vi_d1.bin, 0, sizeof(uint32)*NUMBIN);
			memset(&vi_d2.bin, 0, sizeof(uint32)*NUMBIN);
			memset(&vi_d3.bin, 0, sizeof(uint32)*NUMBIN);
			memset(&vi_d4.bin, 0, sizeof(uint32)*NUMBIN);
			htsf_seqnum = 0;
			return BCME_OK;
		}
		if (strcmp("htsfhis", ioc.buf) == 0) {
			dhd_dump_htsfhisto(&vi_d1, "H to D");
			dhd_dump_htsfhisto(&vi_d2, "D to D");
			dhd_dump_htsfhisto(&vi_d3, "D to H");
			dhd_dump_htsfhisto(&vi_d4, "H to H");
			return BCME_OK;
		}
		if (strcmp("tsport", ioc.buf) == 0) {
			if (ioc.set) {
				memcpy(&tsport, ioc.buf + 7, 4);
			} else {
				DHD_ERROR(("current timestamp port: %d \n", tsport));
			}
			return BCME_OK;
		}
	}
#endif /* WLMEDIA_HTSF */

	if ((ioc.cmd == WLC_SET_VAR || ioc.cmd == WLC_GET_VAR) &&
		ioc.buf != NULL && strncmp("rpc_", ioc.buf, 4) == 0) {
#ifdef BCM_FD_AGGR
		bcmerror = dhd_fdaggr_ioctl(&dhd->pub, ifidx, (wl_ioctl_t *)&ioc, buf, buflen);
#else
		bcmerror = BCME_UNSUPPORTED;
#endif
		goto done;
	}
	bcmerror = dhd_wl_ioctl(&dhd->pub, ifidx, (wl_ioctl_t *)&ioc, buf, buflen);

done:
	dhd_check_hang(net, &dhd->pub, bcmerror);

	if (!bcmerror && buf && ioc.buf) {
		if (copy_to_user(ioc.buf, buf, buflen))
			bcmerror = -EFAULT;
	}

	if (buf)
		MFREE(dhd->pub.osh, buf, buflen);

	DHD_OS_WAKE_UNLOCK(&dhd->pub);

	return OSL_ERROR(bcmerror);
}

#ifdef WL_CFG80211
static int
dhd_cleanup_virt_ifaces(dhd_info_t *dhd)
{
	int i = 1; /* Leave ifidx 0 [Primary Interface] */
#if (LINUX_VERSION_CODE >= KERNEL_VERSION(2, 6, 27))
	int rollback_lock = FALSE;
#endif

	DHD_TRACE(("%s: Enter \n", __func__));

#if (LINUX_VERSION_CODE >= KERNEL_VERSION(2, 6, 27))
	/* release lock for unregister_netdev */
	if (rtnl_is_locked()) {
		rtnl_unlock();
		rollback_lock = TRUE;
	}
#endif

	for (i = 1; i < DHD_MAX_IFS; i++) {
		dhd_net_if_lock_local(dhd);
		if (dhd->iflist[i]) {
			DHD_TRACE(("Deleting IF: %d \n", i));
			if ((dhd->iflist[i]->state != DHD_IF_DEL) &&
				(dhd->iflist[i]->state != DHD_IF_DELETING)) {
				dhd->iflist[i]->state = DHD_IF_DEL;
				dhd->iflist[i]->idx = i;
				dhd_op_if(dhd->iflist[i]);
			}
		}
		dhd_net_if_unlock_local(dhd);
	}

#if (LINUX_VERSION_CODE >= KERNEL_VERSION(2, 6, 27))
	if (rollback_lock)
		rtnl_lock();
#endif

	return 0;
}
#endif /* WL_CFG80211 */


static int
dhd_stop(struct net_device *net)
{
	int ifidx = 0;
	dhd_info_t *dhd = *(dhd_info_t **)netdev_priv(net);
	DHD_OS_WAKE_LOCK(&dhd->pub);
	DHD_TRACE(("%s: Enter %p\n", __FUNCTION__, net));
	if (dhd->pub.up == 0) {
		goto exit;
	}
	ifidx = dhd_net2idx(dhd, net);
	BCM_REFERENCE(ifidx);

	/* Set state and stop OS transmissions */
	netif_stop_queue(net);
	dhd->pub.up = 0;

#ifdef WL_CFG80211
	if (ifidx == 0) {
		wl_cfg80211_down(NULL);

		/*
		 * For CFG80211: Clean up all the left over virtual interfaces
		 * when the primary Interface is brought down. [ifconfig wlan0 down]
		 */
		if ((dhd->dhd_state & DHD_ATTACH_STATE_ADD_IF) &&
			(dhd->dhd_state & DHD_ATTACH_STATE_CFG80211)) {
			dhd_cleanup_virt_ifaces(dhd);
		}
	}
#endif

#ifdef PROP_TXSTATUS
	dhd_wlfc_cleanup(&dhd->pub);
#endif
	/* Stop the protocol module */
	dhd_prot_stop(&dhd->pub);

	OLD_MOD_DEC_USE_COUNT;
exit:
#if defined(WL_CFG80211)
<<<<<<< HEAD
	if (ifidx == 0 && !dhd_download_fw_on_driverload)
		wl_android_wifi_off(net);
#endif 
	dhd->pub.hang_was_sent = 0;
=======
	if (ifidx == 0) {
		if (!dhd_download_fw_on_driverload)
			wl_android_wifi_off(net);
	}
#endif 
>>>>>>> 344bd536
	dhd->pub.rxcnt_timeout = 0;
	dhd->pub.txcnt_timeout = 0;

	DHD_OS_WAKE_UNLOCK(&dhd->pub);
	return 0;
}

static int
dhd_open(struct net_device *net)
{
	dhd_info_t *dhd = *(dhd_info_t **)netdev_priv(net);
#ifdef TOE
	uint32 toe_ol;
#endif
	int ifidx;
	int32 ret = 0;

	DHD_OS_WAKE_LOCK(&dhd->pub);
	/* Update FW path if it was changed */
	if (strlen(firmware_path) != 0) {
		if (firmware_path[strlen(firmware_path)-1] == '\n')
			firmware_path[strlen(firmware_path)-1] = '\0';
		strncpy(fw_path, firmware_path, sizeof(fw_path)-1);
		fw_path[sizeof(fw_path)-1] = '\0';
		firmware_path[0] = '\0';
	}

<<<<<<< HEAD
=======
	dhd->pub.dongle_trap_occured = 0;
	dhd->pub.hang_was_sent = 0;
>>>>>>> 344bd536
#if !defined(WL_CFG80211)
	/*
	 * Force start if ifconfig_up gets called before START command
	 *  We keep WEXT's wl_control_wl_start to provide backward compatibility
	 *  This should be removed in the future
	 */
	ret = wl_control_wl_start(net);
	if (ret != 0) {
		DHD_ERROR(("%s: failed with code %d\n", __FUNCTION__, ret));
		ret = -1;
		goto exit;
	}
#endif

	ifidx = dhd_net2idx(dhd, net);
	DHD_TRACE(("%s: ifidx %d\n", __FUNCTION__, ifidx));

	if (ifidx < 0) {
		DHD_ERROR(("%s: Error: called with invalid IF\n", __FUNCTION__));
		ret = -1;
		goto exit;
	}

	if (!dhd->iflist[ifidx] || dhd->iflist[ifidx]->state == DHD_IF_DEL) {
		DHD_ERROR(("%s: Error: called when IF already deleted\n", __FUNCTION__));
		ret = -1;
		goto exit;
	}

	if (ifidx == 0) {
		atomic_set(&dhd->pend_8021x_cnt, 0);
#if defined(WL_CFG80211)
		DHD_ERROR(("\n%s\n", dhd_version));
		if (!dhd_download_fw_on_driverload) {
			ret = wl_android_wifi_on(net);
			if (ret != 0) {
				DHD_ERROR(("%s: failed with code %d\n", __FUNCTION__, ret));
				ret = -1;
				goto exit;
			}
		} else {
		}
#endif 

		if (dhd->pub.busstate != DHD_BUS_DATA) {

			/* try to bring up bus */
			if ((ret = dhd_bus_start(&dhd->pub)) != 0) {
				DHD_ERROR(("%s: failed with code %d\n", __FUNCTION__, ret));
				ret = -1;
				goto exit;
			}

		}

		/* dhd_prot_init has been called in dhd_bus_start or wl_android_wifi_on */
		memcpy(net->dev_addr, dhd->pub.mac.octet, ETHER_ADDR_LEN);

#ifdef TOE
		/* Get current TOE mode from dongle */
		if (dhd_toe_get(dhd, ifidx, &toe_ol) >= 0 && (toe_ol & TOE_TX_CSUM_OL) != 0)
			dhd->iflist[ifidx]->net->features |= NETIF_F_IP_CSUM;
		else
			dhd->iflist[ifidx]->net->features &= ~NETIF_F_IP_CSUM;
#endif /* TOE */

#if defined(WL_CFG80211)
		if (unlikely(wl_cfg80211_up(NULL))) {
			DHD_ERROR(("%s: failed to bring up cfg80211\n", __FUNCTION__));
			ret = -1;
			goto exit;
		}
#endif /* WL_CFG80211 */
	}

	/* Allow transmit calls */
	netif_start_queue(net);
	dhd->pub.up = 1;

#ifdef BCMDBGFS
	dhd_dbg_init(&dhd->pub);
#endif

	OLD_MOD_INC_USE_COUNT;
exit:
	if (ret)
		dhd_stop(net);

	DHD_OS_WAKE_UNLOCK(&dhd->pub);
	return ret;
}

int dhd_do_driver_init(struct net_device *net)
{
	dhd_info_t *dhd = NULL;

	if (!net) {
		DHD_ERROR(("Primary Interface not initialized \n"));
		return -EINVAL;
	}

	dhd = *(dhd_info_t **)netdev_priv(net);

	/* If driver is already initialized, do nothing
	 */
	if (dhd->pub.busstate == DHD_BUS_DATA) {
		DHD_TRACE(("Driver already Inititalized. Nothing to do"));
		return 0;
	}

	if (dhd_open(net) < 0) {
		DHD_ERROR(("Driver Init Failed \n"));
		return -1;
	}

	return 0;
}

osl_t *
dhd_osl_attach(void *pdev, uint bustype)
{
	return osl_attach(pdev, bustype, TRUE);
}

void
dhd_osl_detach(osl_t *osh)
{
	if (MALLOCED(osh)) {
		DHD_ERROR(("%s: MEMORY LEAK %d bytes\n", __FUNCTION__, MALLOCED(osh)));
	}
	osl_detach(osh);
#if (LINUX_VERSION_CODE >= KERNEL_VERSION(2, 6, 27))
	dhd_registration_check = FALSE;
	up(&dhd_registration_sem);
#if	defined(BCMLXSDMMC)
	up(&dhd_chipup_sem);
#endif
#endif 
}

int
dhd_add_if(dhd_info_t *dhd, int ifidx, void *handle, char *name,
	uint8 *mac_addr, uint32 flags, uint8 bssidx)
{
	dhd_if_t *ifp;

	DHD_TRACE(("%s: idx %d, handle->%p\n", __FUNCTION__, ifidx, handle));

	ASSERT(dhd && (ifidx < DHD_MAX_IFS));

	ifp = dhd->iflist[ifidx];
	if (ifp != NULL) {
		if (ifp->net != NULL) {
			netif_stop_queue(ifp->net);
			unregister_netdev(ifp->net);
			free_netdev(ifp->net);
		}
	} else
		if ((ifp = MALLOC(dhd->pub.osh, sizeof(dhd_if_t))) == NULL) {
			DHD_ERROR(("%s: OOM - dhd_if_t\n", __FUNCTION__));
			return -ENOMEM;
		}

	memset(ifp, 0, sizeof(dhd_if_t));
	ifp->event2cfg80211 = FALSE;
	ifp->info = dhd;
	dhd->iflist[ifidx] = ifp;
	strncpy(ifp->name, name, IFNAMSIZ);
	ifp->name[IFNAMSIZ] = '\0';
	if (mac_addr != NULL)
		memcpy(&ifp->mac_addr, mac_addr, ETHER_ADDR_LEN);

	if (handle == NULL) {
		ifp->state = DHD_IF_ADD;
		ifp->idx = ifidx;
		ifp->bssidx = bssidx;
		ASSERT(dhd->thr_sysioc_ctl.thr_pid >= 0);
		up(&dhd->thr_sysioc_ctl.sema);
	} else
		ifp->net = (struct net_device *)handle;

	if (ifidx == 0) {
		ifp->event2cfg80211 = TRUE;
	}

	return 0;
}

void
dhd_del_if(dhd_info_t *dhd, int ifidx)
{
	dhd_if_t *ifp;

	DHD_TRACE(("%s: idx %d\n", __FUNCTION__, ifidx));

	ASSERT(dhd && ifidx && (ifidx < DHD_MAX_IFS));
	ifp = dhd->iflist[ifidx];
	if (!ifp) {
		DHD_ERROR(("%s: Null interface\n", __FUNCTION__));
		return;
	}

	ifp->state = DHD_IF_DEL;
	ifp->idx = ifidx;
	ASSERT(dhd->thr_sysioc_ctl.thr_pid >= 0);
	up(&dhd->thr_sysioc_ctl.sema);
}

#if (LINUX_VERSION_CODE >= KERNEL_VERSION(2, 6, 31))
static struct net_device_ops dhd_ops_pri = {
	.ndo_open = dhd_open,
	.ndo_stop = dhd_stop,
	.ndo_get_stats = dhd_get_stats,
	.ndo_do_ioctl = dhd_ioctl_entry,
	.ndo_start_xmit = dhd_start_xmit,
	.ndo_set_mac_address = dhd_set_mac_address,
#if (LINUX_VERSION_CODE >= KERNEL_VERSION(3, 2, 0))
	.ndo_set_rx_mode = dhd_set_multicast_list,
#else
	.ndo_set_multicast_list = dhd_set_multicast_list,
#endif
};

static struct net_device_ops dhd_ops_virt = {
	.ndo_get_stats = dhd_get_stats,
	.ndo_do_ioctl = dhd_ioctl_entry,
	.ndo_start_xmit = dhd_start_xmit,
	.ndo_set_mac_address = dhd_set_mac_address,
#if (LINUX_VERSION_CODE >= KERNEL_VERSION(3, 2, 0))
	.ndo_set_rx_mode = dhd_set_multicast_list,
#else
	.ndo_set_multicast_list = dhd_set_multicast_list,
#endif
};
#endif /* (LINUX_VERSION_CODE >= KERNEL_VERSION(2, 6, 31)) */

dhd_pub_t *
dhd_attach(osl_t *osh, struct dhd_bus *bus, uint bus_hdrlen)
{
	dhd_info_t *dhd = NULL;
	struct net_device *net = NULL;

	dhd_attach_states_t dhd_state = DHD_ATTACH_STATE_INIT;
	DHD_TRACE(("%s: Enter\n", __FUNCTION__));

	/* updates firmware nvram path if it was provided as module parameters */
	if (strlen(firmware_path) != 0) {
		strncpy(fw_path, firmware_path, sizeof(fw_path) - 1);
		fw_path[sizeof(fw_path) - 1] = '\0';
	}
	if (strlen(nvram_path) != 0) {
		strncpy(nv_path, nvram_path, sizeof(nv_path) -1);
		nv_path[sizeof(nv_path) -1] = '\0';
	}

	/* Allocate etherdev, including space for private structure */
	if (!(net = alloc_etherdev(sizeof(dhd)))) {
		DHD_ERROR(("%s: OOM - alloc_etherdev\n", __FUNCTION__));
		goto fail;
	}
	dhd_state |= DHD_ATTACH_STATE_NET_ALLOC;

	/* Allocate primary dhd_info */
	if (!(dhd = MALLOC(osh, sizeof(dhd_info_t)))) {
		DHD_ERROR(("%s: OOM - alloc dhd_info\n", __FUNCTION__));
		goto fail;
	}
	memset(dhd, 0, sizeof(dhd_info_t));

#ifdef DHDTHREAD
	dhd->thr_dpc_ctl.thr_pid = DHD_PID_KT_TL_INVALID;
	dhd->thr_wdt_ctl.thr_pid = DHD_PID_KT_INVALID;
#endif /* DHDTHREAD */
	dhd->dhd_tasklet_create = FALSE;
	dhd->thr_sysioc_ctl.thr_pid = DHD_PID_KT_INVALID;
	dhd_state |= DHD_ATTACH_STATE_DHD_ALLOC;

	/*
	 * Save the dhd_info into the priv
	 */
	memcpy((void *)netdev_priv(net), &dhd, sizeof(dhd));
	dhd->pub.osh = osh;

	/* Link to info module */
	dhd->pub.info = dhd;
	/* Link to bus module */
	dhd->pub.bus = bus;
	dhd->pub.hdrlen = bus_hdrlen;

	/* Set network interface name if it was provided as module parameter */
	if (iface_name[0]) {
		int len;
		char ch;
		strncpy(net->name, iface_name, IFNAMSIZ);
		net->name[IFNAMSIZ - 1] = 0;
		len = strlen(net->name);
		ch = net->name[len - 1];
		if ((ch > '9' || ch < '0') && (len < IFNAMSIZ - 2))
			strcat(net->name, "%d");
	}

	if (dhd_add_if(dhd, 0, (void *)net, net->name, NULL, 0, 0) == DHD_BAD_IF)
		goto fail;
	dhd_state |= DHD_ATTACH_STATE_ADD_IF;

#if (LINUX_VERSION_CODE < KERNEL_VERSION(2, 6, 31))
	net->open = NULL;
#else
	net->netdev_ops = NULL;
#endif

	sema_init(&dhd->proto_sem, 1);

#ifdef PROP_TXSTATUS
	spin_lock_init(&dhd->wlfc_spinlock);
#endif /* PROP_TXSTATUS */

	/* Initialize other structure content */
	init_waitqueue_head(&dhd->ioctl_resp_wait);
	init_waitqueue_head(&dhd->ctrl_wait);

	/* Initialize the spinlocks */
	spin_lock_init(&dhd->sdlock);
	spin_lock_init(&dhd->txqlock);
	spin_lock_init(&dhd->dhd_lock);

	/* Initialize Wakelock stuff */
	spin_lock_init(&dhd->wakelock_spinlock);
	dhd->wakelock_counter = 0;
	dhd->wakelock_rx_timeout_enable = 0;
	dhd->wakelock_ctrl_timeout_enable = 0;
#ifdef CONFIG_HAS_WAKELOCK
	wake_lock_init(&dhd->wl_wifi, WAKE_LOCK_SUSPEND, "wlan_wake");
	wake_lock_init(&dhd->wl_rxwake, WAKE_LOCK_SUSPEND, "wlan_rx_wake");
	wake_lock_init(&dhd->wl_ctrlwake, WAKE_LOCK_SUSPEND, "wlan_ctrl_wake");
#endif
#if (LINUX_VERSION_CODE >= KERNEL_VERSION(2, 6, 25))
	mutex_init(&dhd->dhd_net_if_mutex);
	mutex_init(&dhd->dhd_suspend_mutex);
#endif
	dhd_state |= DHD_ATTACH_STATE_WAKELOCKS_INIT;

	/* Attach and link in the protocol */
	if (dhd_prot_attach(&dhd->pub) != 0) {
		DHD_ERROR(("dhd_prot_attach failed\n"));
		goto fail;
	}
	dhd_state |= DHD_ATTACH_STATE_PROT_ATTACH;

#ifdef WL_CFG80211
	/* Attach and link in the cfg80211 */
	if (unlikely(wl_cfg80211_attach(net, &dhd->pub))) {
		DHD_ERROR(("wl_cfg80211_attach failed\n"));
		goto fail;
	}

	dhd_monitor_init(&dhd->pub);
	dhd_state |= DHD_ATTACH_STATE_CFG80211;
#endif
#if defined(CONFIG_WIRELESS_EXT)
	/* Attach and link in the iw */
	if (!(dhd_state &  DHD_ATTACH_STATE_CFG80211)) {
		if (wl_iw_attach(net, (void *)&dhd->pub) != 0) {
			DHD_ERROR(("wl_iw_attach failed\n"));
			goto fail;
		}
	dhd_state |= DHD_ATTACH_STATE_WL_ATTACH;
	}
#endif /* defined(CONFIG_WIRELESS_EXT) */


	/* Set up the watchdog timer */
	init_timer(&dhd->timer);
	dhd->timer.data = (ulong)dhd;
	dhd->timer.function = dhd_watchdog;

#ifdef DHDTHREAD
	/* Initialize thread based operation and lock */
	sema_init(&dhd->sdsem, 1);
	if ((dhd_watchdog_prio >= 0) && (dhd_dpc_prio >= 0)) {
		dhd->threads_only = TRUE;
	}
	else {
		dhd->threads_only = FALSE;
	}

	if (dhd_dpc_prio >= 0) {
		/* Initialize watchdog thread */
		PROC_START(dhd_watchdog_thread, dhd, &dhd->thr_wdt_ctl, 0);
	} else {
		dhd->thr_wdt_ctl.thr_pid = -1;
	}

	/* Set up the bottom half handler */
	if (dhd_dpc_prio >= 0) {
		/* Initialize DPC thread */
		PROC_START(dhd_dpc_thread, dhd, &dhd->thr_dpc_ctl, 0);
	} else {
		/*  use tasklet for dpc */
		tasklet_init(&dhd->tasklet, dhd_dpc, (ulong)dhd);
		dhd->thr_dpc_ctl.thr_pid = -1;
	}
#else
	/* Set up the bottom half handler */
	tasklet_init(&dhd->tasklet, dhd_dpc, (ulong)dhd);
	dhd->dhd_tasklet_create = TRUE;
#endif /* DHDTHREAD */

	if (dhd_sysioc) {
		PROC_START(_dhd_sysioc_thread, dhd, &dhd->thr_sysioc_ctl, 0);
	} else {
		dhd->thr_sysioc_ctl.thr_pid = -1;
	}
	dhd_state |= DHD_ATTACH_STATE_THREADS_CREATED;
#if (LINUX_VERSION_CODE >= KERNEL_VERSION(2, 6, 27))
	INIT_WORK(&dhd->work_hang, dhd_hang_process);
#endif /* (LINUX_VERSION_CODE >= KERNEL_VERSION(2, 6, 27))  */
	/*
	 * Save the dhd_info into the priv
	 */
	memcpy(netdev_priv(net), &dhd, sizeof(dhd));

#if (LINUX_VERSION_CODE >= KERNEL_VERSION(2, 6, 27)) && defined(CONFIG_PM_SLEEP)
	register_pm_notifier(&dhd_sleep_pm_notifier);
#endif /*  (LINUX_VERSION_CODE >= KERNEL_VERSION(2, 6, 27)) && defined(CONFIG_PM_SLEEP) */

#if defined(CONFIG_HAS_EARLYSUSPEND) && defined(DHD_USE_EARLYSUSPEND)
	dhd->early_suspend.level = EARLY_SUSPEND_LEVEL_BLANK_SCREEN + 20;
	dhd->early_suspend.suspend = dhd_early_suspend;
	dhd->early_suspend.resume = dhd_late_resume;
	register_early_suspend(&dhd->early_suspend);
	dhd_state |= DHD_ATTACH_STATE_EARLYSUSPEND_DONE;
#endif

#ifdef ARP_OFFLOAD_SUPPORT
	dhd->pend_ipaddr = 0;
	register_inetaddr_notifier(&dhd_notifier);
#endif /* ARP_OFFLOAD_SUPPORT */

	dhd_state |= DHD_ATTACH_STATE_DONE;
	dhd->dhd_state = dhd_state;
	return &dhd->pub;

fail:
	if (dhd_state < DHD_ATTACH_STATE_DHD_ALLOC) {
		if (net) free_netdev(net);
	} else {
		DHD_TRACE(("%s: Calling dhd_detach dhd_state 0x%x &dhd->pub %p\n",
			__FUNCTION__, dhd_state, &dhd->pub));
		dhd->dhd_state = dhd_state;
		dhd_detach(&dhd->pub);
		dhd_free(&dhd->pub);
	}

	return NULL;
}

int
dhd_bus_start(dhd_pub_t *dhdp)
{
	int ret = -1;
	dhd_info_t *dhd = (dhd_info_t*)dhdp->info;
	unsigned long flags;

	ASSERT(dhd);

	DHD_TRACE(("Enter %s:\n", __FUNCTION__));

#ifdef DHDTHREAD
	if (dhd->threads_only)
		dhd_os_sdlock(dhdp);
#endif /* DHDTHREAD */


	/* try to download image and nvram to the dongle */
	if  ((dhd->pub.busstate == DHD_BUS_DOWN) &&
		(fw_path != NULL) && (fw_path[0] != '\0') &&
		(nv_path != NULL) && (nv_path[0] != '\0')) {
		/* wake lock moved to dhdsdio_download_firmware */
		if (!(dhd_bus_download_firmware(dhd->pub.bus, dhd->pub.osh,
		                                fw_path, nv_path))) {
			DHD_ERROR(("%s: dhdsdio_probe_download failed. firmware = %s nvram = %s\n",
			           __FUNCTION__, fw_path, nv_path));
#ifdef DHDTHREAD
			if (dhd->threads_only)
				dhd_os_sdunlock(dhdp);
#endif /* DHDTHREAD */
			return -1;
		}
	}
	if (dhd->pub.busstate != DHD_BUS_LOAD) {
#ifdef DHDTHREAD
		if (dhd->threads_only)
			dhd_os_sdunlock(dhdp);
#endif /* DHDTHREAD */
		return -ENETDOWN;
	}

	/* Start the watchdog timer */
	dhd->pub.tickcnt = 0;
	dhd_os_wd_timer(&dhd->pub, dhd_watchdog_ms);

	/* Bring up the bus */
	if ((ret = dhd_bus_init(&dhd->pub, FALSE)) != 0) {

		DHD_ERROR(("%s, dhd_bus_init failed %d\n", __FUNCTION__, ret));
#ifdef DHDTHREAD
		if (dhd->threads_only)
			dhd_os_sdunlock(dhdp);
#endif /* DHDTHREAD */
		return ret;
	}
#if defined(OOB_INTR_ONLY)
	/* Host registration for OOB interrupt */
	if (bcmsdh_register_oob_intr(dhdp)) {
		/* deactivate timer and wait for the handler to finish */

		flags = dhd_os_spin_lock(&dhd->pub);
		dhd->wd_timer_valid = FALSE;
		dhd_os_spin_unlock(&dhd->pub, flags);
		del_timer_sync(&dhd->timer);

		DHD_ERROR(("%s Host failed to register for OOB\n", __FUNCTION__));
#ifdef DHDTHREAD
		if (dhd->threads_only)
			dhd_os_sdunlock(dhdp);
#endif /* DHDTHREAD */
		return -ENODEV;
	}

	/* Enable oob at firmware */
	dhd_enable_oob_intr(dhd->pub.bus, TRUE);
#endif /* defined(OOB_INTR_ONLY) */

	/* If bus is not ready, can't come up */
	if (dhd->pub.busstate != DHD_BUS_DATA) {
		flags = dhd_os_spin_lock(&dhd->pub);
		dhd->wd_timer_valid = FALSE;
		dhd_os_spin_unlock(&dhd->pub, flags);
		del_timer_sync(&dhd->timer);
		DHD_ERROR(("%s failed bus is not ready\n", __FUNCTION__));
#ifdef DHDTHREAD
		if (dhd->threads_only)
			dhd_os_sdunlock(dhdp);
#endif /* DHDTHREAD */
		return -ENODEV;
	}

#ifdef DHDTHREAD
	if (dhd->threads_only)
		dhd_os_sdunlock(dhdp);
#endif /* DHDTHREAD */

#ifdef BCMSDIOH_TXGLOM
	if ((dhd->pub.busstate == DHD_BUS_DATA) && bcmsdh_glom_enabled()) {
		dhd_txglom_enable(dhdp, TRUE);
	}
#endif

#ifdef READ_MACADDR
	dhd_read_macaddr(dhd);
#endif

	/* Bus is ready, do any protocol initialization */
	if ((ret = dhd_prot_init(&dhd->pub)) < 0)
		return ret;

#ifdef WRITE_MACADDR
	dhd_write_macaddr(dhd->pub.mac.octet);
#endif

#ifdef ARP_OFFLOAD_SUPPORT
	if (dhd->pend_ipaddr) {
#ifdef AOE_IP_ALIAS_SUPPORT
		aoe_update_host_ipv4_table(&dhd->pub, dhd->pend_ipaddr, TRUE);
#endif /* AOE_IP_ALIAS_SUPPORT */
		dhd->pend_ipaddr = 0;
	}
#endif /* ARP_OFFLOAD_SUPPORT */

	return 0;
}

#if !defined(AP) && defined(WLP2P)
/* For Android ICS MR2 release, the concurrent mode is enabled by default and the firmware
 * name would be fw_bcmdhd.bin. So we need to determine whether P2P is enabled in the STA
 * firmware and accordingly enable concurrent mode (Apply P2P settings). SoftAP firmware
 * would still be named as fw_bcmdhd_apsta.
 */
int
dhd_get_concurrent_capabilites(dhd_pub_t *dhd)
{
	int ret = 0;
	char buf[WLC_IOCTL_SMLEN];
	bool vsdb_supported = false;
	memset(buf, 0, sizeof(buf));
	bcm_mkiovar("cap", 0, 0, buf, sizeof(buf));
	if ((ret = dhd_wl_ioctl_cmd(dhd, WLC_GET_VAR, buf, sizeof(buf),
		FALSE, 0)) < 0) {
		DHD_ERROR(("%s: Get Capability failed (error=%d)\n",
			__FUNCTION__, ret));
		return 0;
	}
	if (strstr(buf, "vsdb")) {
		vsdb_supported = true;
	}
	if (strstr(buf, "p2p") == NULL) {
		DHD_TRACE(("Chip does not support p2p\n"));
		return 0;
	}
	else {
		/* Chip supports p2p but ensure that p2p is really implemented in firmware or not */
		memset(buf, 0, sizeof(buf));
		bcm_mkiovar("p2p", 0, 0, buf, sizeof(buf));
		if ((ret = dhd_wl_ioctl_cmd(dhd, WLC_GET_VAR, buf, sizeof(buf),
			FALSE, 0)) < 0) {
			DHD_ERROR(("%s: Get P2P failed (error=%d)\n", __FUNCTION__, ret));
			return 0;
		}
		else {
			if (buf[0] == 1) {
				/* Chip supports p2p, now lets check for vsdb */
				if (vsdb_supported)
					return 2;
				else
#ifdef WL_ENABLE_P2P_IF
					return 1;
#else
					return 0;
#endif
			}
		}
	}
	return 0;
}
#endif 
int
dhd_preinit_ioctls(dhd_pub_t *dhd)
{
	int ret = 0;
	char eventmask[WL_EVENTING_MASK_LEN];
	char iovbuf[WL_EVENTING_MASK_LEN + 12];	/*  Room for "event_msgs" + '\0' + bitvec  */

<<<<<<< HEAD
	uint power_mode = PM_OFF; /* PM_FAST */
=======
#if !defined(WL_CFG80211)
	uint up = 0;
#endif /* !defined(WL_CFG80211) */
	uint power_mode = PM_FAST;
>>>>>>> 344bd536
	uint32 dongle_align = DHD_SDALIGN;
	uint32 glom = CUSTOM_GLOM_SETTING;
#if defined(VSDB) || defined(ROAM_ENABLE)
	uint bcn_timeout = 8;
#else
	uint bcn_timeout = 4;
#endif
#ifdef ENABLE_BCN_LI_BCN_WAKEUP
	uint32 bcn_li_bcn = 1;
#endif /* ENABLE_BCN_LI_BCN_WAKEUP */
	uint retry_max = 3;
#if defined(ARP_OFFLOAD_SUPPORT)
	int arpoe = 1;
#endif
	int scan_assoc_time = DHD_SCAN_ACTIVE_TIME;
	int scan_unassoc_time = 80;
	int scan_passive_time = DHD_SCAN_PASSIVE_TIME;
	char buf[WLC_IOCTL_SMLEN];
	char *ptr;
	uint32 listen_interval = LISTEN_INTERVAL; /* Default Listen Interval in Beacons */
#ifdef ROAM_ENABLE
	uint roamvar = 0;
	int roam_trigger[2] = {-75, WLC_BAND_ALL};
	int roam_scan_period[2] = {10, WLC_BAND_ALL};
	int roam_delta[2] = {10, WLC_BAND_ALL};
#ifdef FULL_ROAMING_SCAN_PERIOD_60_SEC
	int roam_fullscan_period = 60;
#else /* FULL_ROAMING_SCAN_PERIOD_60_SEC */
	int roam_fullscan_period = 120;
#endif /* FULL_ROAMING_SCAN_PERIOD_60_SEC */
#else
#ifdef DISABLE_BUILTIN_ROAM
	uint roamvar = 1;
#endif /* DISABLE_BUILTIN_ROAM */
#endif /* ROAM_ENABLE */

#if defined(SOFTAP)
	uint dtim = 1;
#endif
#if (defined(AP) && !defined(WLP2P)) || (!defined(AP) && defined(WL_CFG80211))
	uint32 mpc = 0; /* Turn MPC off for AP/APSTA mode */
	struct ether_addr p2p_ea;
#endif

#if defined(AP) || defined(WLP2P)
	uint32 apsta = 1; /* Enable APSTA mode */
#endif /* defined(AP) || defined(WLP2P) */
#ifdef GET_CUSTOM_MAC_ENABLE
	struct ether_addr ea_addr;
#endif /* GET_CUSTOM_MAC_ENABLE */
#ifdef AMPDU_HOSTREORDER
	uint32 hostreorder = 1;
#endif
#ifdef PROP_TXSTATUS
	dhd->wlfc_enabled = FALSE;
	/* enable WLFC only if the firmware is VSDB */
#endif /* PROP_TXSTATUS */
	DHD_TRACE(("Enter %s\n", __FUNCTION__));
	dhd->op_mode = 0;
#ifdef GET_CUSTOM_MAC_ENABLE
	ret = dhd_custom_get_mac_address(ea_addr.octet);
	if (!ret) {
		memset(buf, 0, sizeof(buf));
		bcm_mkiovar("cur_etheraddr", (void *)&ea_addr, ETHER_ADDR_LEN, buf, sizeof(buf));
		ret = dhd_wl_ioctl_cmd(dhd, WLC_SET_VAR, buf, sizeof(buf), TRUE, 0);
		if (ret < 0) {
			DHD_ERROR(("%s: can't set MAC address , error=%d\n", __FUNCTION__, ret));
			return BCME_NOTUP;
		}
		memcpy(dhd->mac.octet, ea_addr.octet, ETHER_ADDR_LEN);
	} else {
#endif /* GET_CUSTOM_MAC_ENABLE */
		/* Get the default device MAC address directly from firmware */
		memset(buf, 0, sizeof(buf));
		bcm_mkiovar("cur_etheraddr", 0, 0, buf, sizeof(buf));
		if ((ret = dhd_wl_ioctl_cmd(dhd, WLC_GET_VAR, buf, sizeof(buf),
			FALSE, 0)) < 0) {
			DHD_ERROR(("%s: can't get MAC address , error=%d\n", __FUNCTION__, ret));
			return BCME_NOTUP;
		}
		/* Update public MAC address after reading from Firmware */
		memcpy(dhd->mac.octet, buf, ETHER_ADDR_LEN);

#ifdef GET_CUSTOM_MAC_ENABLE
	}
#endif /* GET_CUSTOM_MAC_ENABLE */

	DHD_TRACE(("Firmware = %s\n", fw_path));

	if ((!op_mode && strstr(fw_path, "_apsta") != NULL) || (op_mode == HOSTAPD_MASK)) {
#ifdef SET_RANDOM_MAC_SOFTAP
		uint rand_mac;
#endif
		op_mode = HOSTAPD_MASK;
#if defined(ARP_OFFLOAD_SUPPORT)
			arpoe = 0;
#endif
#ifdef PKT_FILTER_SUPPORT
			dhd_pkt_filter_enable = FALSE;
#endif
#ifdef SET_RANDOM_MAC_SOFTAP
		srandom32((uint)jiffies);
		rand_mac = random32();
		iovbuf[0] = 0x02;			   /* locally administered bit */
		iovbuf[1] = 0x1A;
		iovbuf[2] = 0x11;
		iovbuf[3] = (unsigned char)(rand_mac & 0x0F) | 0xF0;
		iovbuf[4] = (unsigned char)(rand_mac >> 8);
		iovbuf[5] = (unsigned char)(rand_mac >> 16);

		bcm_mkiovar("cur_etheraddr", (void *)iovbuf, ETHER_ADDR_LEN, buf, sizeof(buf));
		ret = dhd_wl_ioctl_cmd(dhd, WLC_SET_VAR, buf, sizeof(buf), TRUE, 0);
		if (ret < 0) {
			DHD_ERROR(("%s: can't set MAC address , error=%d\n", __FUNCTION__, ret));
		} else
			memcpy(dhd->mac.octet, iovbuf, ETHER_ADDR_LEN);
#endif /* SET_RANDOM_MAC_SOFTAP */
#if !defined(AP) && defined(WL_CFG80211)
		/* Turn off MPC in AP mode */
		bcm_mkiovar("mpc", (char *)&mpc, 4, iovbuf, sizeof(iovbuf));
		if ((ret = dhd_wl_ioctl_cmd(dhd, WLC_SET_VAR, iovbuf,
			sizeof(iovbuf), TRUE, 0)) < 0) {
			DHD_ERROR(("%s mpc for HostAPD failed  %d\n", __FUNCTION__, ret));
		}
#endif

	}
	else {
		int concurrent_capab = 0;
		if ((!op_mode && strstr(fw_path, "_p2p") != NULL) || (op_mode == WFD_MASK)) {
#if defined(ARP_OFFLOAD_SUPPORT)
			arpoe = 0;
#endif
#ifdef PKT_FILTER_SUPPORT
			dhd_pkt_filter_enable = FALSE;
#endif
			op_mode = WFD_MASK;
		}
		else
			op_mode = STA_MASK;
#if !defined(AP) && defined(WLP2P)
		if ((concurrent_capab = dhd_get_concurrent_capabilites(dhd)) > 0) {
			op_mode = STA_MASK | WFD_MASK;
			if (concurrent_capab == 2)
				op_mode = STA_MASK | WFD_MASK | CONCURRENT_MULTI_CHAN;
		}

		/* Check if we are enabling p2p */
		if (op_mode & WFD_MASK) {
			bcm_mkiovar("apsta", (char *)&apsta, 4, iovbuf, sizeof(iovbuf));
			if ((ret = dhd_wl_ioctl_cmd(dhd, WLC_SET_VAR,
				iovbuf, sizeof(iovbuf), TRUE, 0)) < 0) {
				DHD_ERROR(("%s APSTA for WFD failed ret= %d\n", __FUNCTION__, ret));
			}

			memcpy(&p2p_ea, &dhd->mac, ETHER_ADDR_LEN);
			ETHER_SET_LOCALADDR(&p2p_ea);
			bcm_mkiovar("p2p_da_override", (char *)&p2p_ea,
				ETHER_ADDR_LEN, iovbuf, sizeof(iovbuf));
			if ((ret = dhd_wl_ioctl_cmd(dhd, WLC_SET_VAR,
				iovbuf, sizeof(iovbuf), TRUE, 0)) < 0) {
				DHD_ERROR(("%s p2p_da_override ret= %d\n", __FUNCTION__, ret));
			} else {
				DHD_INFO(("dhd_preinit_ioctls: p2p_da_override succeeded\n"));
			}
		}
#else
	(void)concurrent_capab;
#endif 
	}

	dhd->op_mode = op_mode;
	DHD_ERROR(("Firmware up: op_mode=%d, "
		"Broadcom Dongle Host Driver mac=%.2x:%.2x:%.2x:%.2x:%.2x:%.2x\n",
		dhd->op_mode,
		dhd->mac.octet[0], dhd->mac.octet[1], dhd->mac.octet[2],
		dhd->mac.octet[3], dhd->mac.octet[4], dhd->mac.octet[5]));
	/* Set Country code  */
	if (dhd->dhd_cspec.ccode[0] != 0) {
		bcm_mkiovar("country", (char *)&dhd->dhd_cspec,
			sizeof(wl_country_t), iovbuf, sizeof(iovbuf));
		if ((ret = dhd_wl_ioctl_cmd(dhd, WLC_SET_VAR, iovbuf, sizeof(iovbuf), TRUE, 0)) < 0)
			DHD_ERROR(("%s: country code setting failed\n", __FUNCTION__));
	}

	/* Set Listen Interval */
	bcm_mkiovar("assoc_listen", (char *)&listen_interval, 4, iovbuf, sizeof(iovbuf));
	if ((ret = dhd_wl_ioctl_cmd(dhd, WLC_SET_VAR, iovbuf, sizeof(iovbuf), TRUE, 0)) < 0)
		DHD_ERROR(("%s assoc_listen failed %d\n", __FUNCTION__, ret));

#if defined(ROAM_ENABLE) || defined(DISABLE_BUILTIN_ROAM)
	/* Disable built-in roaming to allowed ext supplicant to take care of roaming */
	bcm_mkiovar("roam_off", (char *)&roamvar, 4, iovbuf, sizeof(iovbuf));
	dhd_wl_ioctl_cmd(dhd, WLC_SET_VAR, iovbuf, sizeof(iovbuf), TRUE, 0);
#endif /* ROAM_ENABLE || DISABLE_BUILTIN_ROAM */
#ifdef ROAM_ENABLE
	dhd_wl_ioctl_cmd(dhd, WLC_SET_ROAM_TRIGGER, roam_trigger, sizeof(roam_trigger), TRUE, 0);
	dhd_wl_ioctl_cmd(dhd, WLC_SET_ROAM_SCAN_PERIOD, roam_scan_period,
		sizeof(roam_scan_period), TRUE, 0);
	dhd_wl_ioctl_cmd(dhd, WLC_SET_ROAM_DELTA, roam_delta, sizeof(roam_delta), TRUE, 0);
	bcm_mkiovar("fullroamperiod", (char *)&roam_fullscan_period, 4, iovbuf, sizeof(iovbuf));
	dhd_wl_ioctl_cmd(dhd, WLC_SET_VAR, iovbuf, sizeof(iovbuf), TRUE, 0);
#endif /* ROAM_ENABLE */

	/* Set PowerSave mode */
	dhd_wl_ioctl_cmd(dhd, WLC_SET_PM, (char *)&power_mode, sizeof(power_mode), TRUE, 0);

	/* Match Host and Dongle rx alignment */
	bcm_mkiovar("bus:txglomalign", (char *)&dongle_align, 4, iovbuf, sizeof(iovbuf));
	dhd_wl_ioctl_cmd(dhd, WLC_SET_VAR, iovbuf, sizeof(iovbuf), TRUE, 0);

	DHD_INFO(("%s set glom=0x%X\n", __FUNCTION__, glom));
	bcm_mkiovar("bus:txglom", (char *)&glom, 4, iovbuf, sizeof(iovbuf));
	dhd_wl_ioctl_cmd(dhd, WLC_SET_VAR, iovbuf, sizeof(iovbuf), TRUE, 0);

	/* Setup timeout if Beacons are lost and roam is off to report link down */
	bcm_mkiovar("bcn_timeout", (char *)&bcn_timeout, 4, iovbuf, sizeof(iovbuf));
	dhd_wl_ioctl_cmd(dhd, WLC_SET_VAR, iovbuf, sizeof(iovbuf), TRUE, 0);
	/* Setup assoc_retry_max count to reconnect target AP in dongle */
	bcm_mkiovar("assoc_retry_max", (char *)&retry_max, 4, iovbuf, sizeof(iovbuf));
	dhd_wl_ioctl_cmd(dhd, WLC_SET_VAR, iovbuf, sizeof(iovbuf), TRUE, 0);
#if defined(AP) && !defined(WLP2P)
	/* Turn off MPC in AP mode */
	bcm_mkiovar("mpc", (char *)&mpc, 4, iovbuf, sizeof(iovbuf));
	dhd_wl_ioctl_cmd(dhd, WLC_SET_VAR, iovbuf, sizeof(iovbuf), TRUE, 0);
	bcm_mkiovar("apsta", (char *)&apsta, 4, iovbuf, sizeof(iovbuf));
	dhd_wl_ioctl_cmd(dhd, WLC_SET_VAR, iovbuf, sizeof(iovbuf), TRUE, 0);
#endif /* defined(AP) && !defined(WLP2P) */

#if defined(SOFTAP)
	if (ap_fw_loaded == TRUE) {
		dhd_wl_ioctl_cmd(dhd, WLC_SET_DTIMPRD, (char *)&dtim, sizeof(dtim), TRUE, 0);
	}
#endif 

#if defined(KEEP_ALIVE)
	{
	/* Set Keep Alive : be sure to use FW with -keepalive */
	int res;

#if defined(SOFTAP)
	if (ap_fw_loaded == FALSE)
#endif 
		if ((dhd->op_mode & HOSTAPD_MASK) != HOSTAPD_MASK) {
			if ((res = dhd_keep_alive_onoff(dhd)) < 0)
				DHD_ERROR(("%s set keeplive failed %d\n",
				__FUNCTION__, res));
		}
	}
#endif /* defined(KEEP_ALIVE) */

	/* Read event_msgs mask */
	bcm_mkiovar("event_msgs", eventmask, WL_EVENTING_MASK_LEN, iovbuf, sizeof(iovbuf));
	if ((ret  = dhd_wl_ioctl_cmd(dhd, WLC_GET_VAR, iovbuf, sizeof(iovbuf), FALSE, 0)) < 0) {
		DHD_ERROR(("%s read Event mask failed %d\n", __FUNCTION__, ret));
		goto done;
	}
	bcopy(iovbuf, eventmask, WL_EVENTING_MASK_LEN);

	/* Setup event_msgs */
	setbit(eventmask, WLC_E_SET_SSID);
	setbit(eventmask, WLC_E_PRUNE);
	setbit(eventmask, WLC_E_AUTH);
	setbit(eventmask, WLC_E_REASSOC);
	setbit(eventmask, WLC_E_REASSOC_IND);
	setbit(eventmask, WLC_E_DEAUTH);
	setbit(eventmask, WLC_E_DEAUTH_IND);
	setbit(eventmask, WLC_E_DISASSOC_IND);
	setbit(eventmask, WLC_E_DISASSOC);
	setbit(eventmask, WLC_E_JOIN);
	setbit(eventmask, WLC_E_ASSOC_IND);
	setbit(eventmask, WLC_E_PSK_SUP);
	setbit(eventmask, WLC_E_LINK);
	setbit(eventmask, WLC_E_NDIS_LINK);
	setbit(eventmask, WLC_E_MIC_ERROR);
	setbit(eventmask, WLC_E_ASSOC_REQ_IE);
	setbit(eventmask, WLC_E_ASSOC_RESP_IE);
#ifndef WL_CFG80211
	setbit(eventmask, WLC_E_PMKID_CACHE);
	setbit(eventmask, WLC_E_TXFAIL);
#endif
	setbit(eventmask, WLC_E_JOIN_START);
	setbit(eventmask, WLC_E_SCAN_COMPLETE);
#ifdef WLMEDIA_HTSF
	setbit(eventmask, WLC_E_HTSFSYNC);
#endif /* WLMEDIA_HTSF */
#ifdef PNO_SUPPORT
	setbit(eventmask, WLC_E_PFN_NET_FOUND);
#endif /* PNO_SUPPORT */
	/* enable dongle roaming event */
	setbit(eventmask, WLC_E_ROAM);
#ifdef WL_CFG80211
	setbit(eventmask, WLC_E_ESCAN_RESULT);
	if ((dhd->op_mode & WFD_MASK) == WFD_MASK) {
		setbit(eventmask, WLC_E_ACTION_FRAME_RX);
		setbit(eventmask, WLC_E_ACTION_FRAME_COMPLETE);
		setbit(eventmask, WLC_E_ACTION_FRAME_OFF_CHAN_COMPLETE);
		setbit(eventmask, WLC_E_P2P_DISC_LISTEN_COMPLETE);
	}
#endif /* WL_CFG80211 */

	/* Write updated Event mask */
	bcm_mkiovar("event_msgs", eventmask, WL_EVENTING_MASK_LEN, iovbuf, sizeof(iovbuf));
	if ((ret = dhd_wl_ioctl_cmd(dhd, WLC_SET_VAR, iovbuf, sizeof(iovbuf), TRUE, 0)) < 0) {
		DHD_ERROR(("%s Set Event mask failed %d\n", __FUNCTION__, ret));
		goto done;
	}

	dhd_wl_ioctl_cmd(dhd, WLC_SET_SCAN_CHANNEL_TIME, (char *)&scan_assoc_time,
		sizeof(scan_assoc_time), TRUE, 0);
	dhd_wl_ioctl_cmd(dhd, WLC_SET_SCAN_UNASSOC_TIME, (char *)&scan_unassoc_time,
		sizeof(scan_unassoc_time), TRUE, 0);
	dhd_wl_ioctl_cmd(dhd, WLC_SET_SCAN_PASSIVE_TIME, (char *)&scan_passive_time,
		sizeof(scan_passive_time), TRUE, 0);

#ifdef ARP_OFFLOAD_SUPPORT
	/* Set and enable ARP offload feature for STA only  */
#if defined(SOFTAP)
	if (arpoe && !ap_fw_loaded) {
#else
	if (arpoe) {
#endif 
		dhd_arp_offload_enable(dhd, TRUE);
		dhd_arp_offload_set(dhd, dhd_arp_mode);
	} else {
		dhd_arp_offload_enable(dhd, FALSE);
		dhd_arp_offload_set(dhd, 0);
	}
#endif /* ARP_OFFLOAD_SUPPORT */

#ifdef PKT_FILTER_SUPPORT
	/* Setup default defintions for pktfilter , enable in suspend */
	dhd->pktfilter_count = 5;
	/* Setup filter to allow only unicast */
	dhd->pktfilter[0] = "100 0 0 0 0x01 0x00";
	dhd->pktfilter[1] = NULL;
	dhd->pktfilter[2] = NULL;
	dhd->pktfilter[3] = NULL;
	/* Add filter to pass multicastDNS packet and NOT filter out as Broadcast */
	dhd->pktfilter[4] = "104 0 0 0 0xFFFFFFFFFFFF 0x01005E0000FB";
#if defined(SOFTAP)
	if (ap_fw_loaded) {
		int i;
		for (i = 0; i < dhd->pktfilter_count; i++) {
			dhd_pktfilter_offload_enable(dhd, dhd->pktfilter[i],
				0, dhd_master_mode);
		}
	}
#endif /* defined(SOFTAP) */
#endif /* PKT_FILTER_SUPPORT */
#ifdef AMPDU_HOSTREORDER
	bcm_mkiovar("ampdu_hostreorder", (char *)&hostreorder, 4, buf, sizeof(buf));
	dhd_wl_ioctl_cmd(dhd, WLC_SET_VAR, buf, sizeof(buf), TRUE, 0);
#endif 

#if !defined(WL_CFG80211)
	/* Force STA UP */
	if ((ret = dhd_wl_ioctl_cmd(dhd, WLC_UP, (char *)&up, sizeof(up), TRUE, 0)) < 0) {
		DHD_ERROR(("%s Setting WL UP failed %d\n", __FUNCTION__, ret));
		goto done;
	}
#endif

#ifdef ENABLE_BCN_LI_BCN_WAKEUP
	bcm_mkiovar("bcn_li_bcn", (char *)&bcn_li_bcn, 4, iovbuf, sizeof(iovbuf));
	dhd_wl_ioctl_cmd(dhd, WLC_SET_VAR, iovbuf, sizeof(iovbuf), TRUE, 0);
#endif /* ENABLE_BCN_LI_BCN_WAKEUP */

	/* query for 'ver' to get version info from firmware */
	memset(buf, 0, sizeof(buf));
	ptr = buf;
	bcm_mkiovar("ver", (char *)&buf, 4, buf, sizeof(buf));
	if ((ret  = dhd_wl_ioctl_cmd(dhd, WLC_GET_VAR, buf, sizeof(buf), FALSE, 0)) < 0)
		DHD_ERROR(("%s failed %d\n", __FUNCTION__, ret));
	else {
		bcmstrtok(&ptr, "\n", 0);
		/* Print fw version info */
		DHD_ERROR(("Firmware version = %s\n", buf));

		dhd_set_version_info(dhd, buf);

		DHD_BLOG(buf, strlen(buf) + 1);
		DHD_BLOG(dhd_version, strlen(dhd_version) + 1);

		/* Check and adjust IOCTL response timeout for Manufactring firmware */
		if (strstr(buf, MANUFACTRING_FW) != NULL) {
			dhd_os_set_ioctl_resp_timeout(IOCTL_RESP_TIMEOUT * 10);
			DHD_ERROR(("%s : adjust IOCTL response time for Manufactring Firmware\n",
			__FUNCTION__));
		}
	}

done:
	return ret;
}


int
dhd_iovar(dhd_pub_t *pub, int ifidx, char *name, char *cmd_buf, uint cmd_len, int set)
{
	char buf[strlen(name) + 1 + cmd_len];
	int len = sizeof(buf);
	wl_ioctl_t ioc;
	int ret;

	len = bcm_mkiovar(name, cmd_buf, cmd_len, buf, len);

	memset(&ioc, 0, sizeof(ioc));

	ioc.cmd = set? WLC_SET_VAR : WLC_GET_VAR;
	ioc.buf = buf;
	ioc.len = len;
	ioc.set = TRUE;

	ret = dhd_wl_ioctl(pub, ifidx, &ioc, ioc.buf, ioc.len);
	if (!set && ret >= 0)
		memcpy(cmd_buf, buf, cmd_len);

	return ret;
}

int dhd_change_mtu(dhd_pub_t *dhdp, int new_mtu, int ifidx)
{
	struct dhd_info *dhd = dhdp->info;
	struct net_device *dev = NULL;

	ASSERT(dhd && dhd->iflist[ifidx]);
	dev = dhd->iflist[ifidx]->net;
	ASSERT(dev);

	if (netif_running(dev)) {
		DHD_ERROR(("%s: Must be down to change its MTU", dev->name));
		return BCME_NOTDOWN;
	}

#define DHD_MIN_MTU 1500
#define DHD_MAX_MTU 1752

	if ((new_mtu < DHD_MIN_MTU) || (new_mtu > DHD_MAX_MTU)) {
		DHD_ERROR(("%s: MTU size %d is invalid.\n", __FUNCTION__, new_mtu));
		return BCME_BADARG;
	}

	dev->mtu = new_mtu;
	return 0;
}

#ifdef ARP_OFFLOAD_SUPPORT
/* add or remove AOE host ip(s) (up to 8 IPs on the interface)  */
void
aoe_update_host_ipv4_table(dhd_pub_t *dhd_pub, u32 ipa, bool add)
{
	u32 ipv4_buf[MAX_IPV4_ENTRIES]; /* temp save for AOE host_ip table */
	int i;
	int ret;

	bzero(ipv4_buf, sizeof(ipv4_buf));

	/* display what we've got */
	ret = dhd_arp_get_arp_hostip_table(dhd_pub, ipv4_buf, sizeof(ipv4_buf));
	DHD_ARPOE(("%s: hostip table read from Dongle:\n", __FUNCTION__));
#ifdef AOE_DBG
	dhd_print_buf(ipv4_buf, 32, 4); /* max 8 IPs 4b each */
#endif
	/* now we saved hoste_ip table, clr it in the dongle AOE */
	dhd_aoe_hostip_clr(dhd_pub);

	if (ret) {
		DHD_ERROR(("%s failed\n", __FUNCTION__));
		return;
	}

	for (i = 0; i < MAX_IPV4_ENTRIES; i++) {
		if (add && (ipv4_buf[i] == 0)) {
				ipv4_buf[i] = ipa;
				add = FALSE; /* added ipa to local table  */
				DHD_ARPOE(("%s: Saved new IP in temp arp_hostip[%d]\n",
				__FUNCTION__, i));
		} else if (ipv4_buf[i] == ipa) {
			ipv4_buf[i]	= 0;
			DHD_ARPOE(("%s: removed IP:%x from temp table %d\n",
				__FUNCTION__, ipa, i));
		}

		if (ipv4_buf[i] != 0) {
			/* add back host_ip entries from our local cache */
			dhd_arp_offload_add_ip(dhd_pub, ipv4_buf[i]);
			DHD_ARPOE(("%s: added IP:%x to dongle arp_hostip[%d]\n\n",
				__FUNCTION__, ipv4_buf[i], i));
		}
	}
#ifdef AOE_DBG
	/* see the resulting hostip table */
	dhd_arp_get_arp_hostip_table(dhd_pub, ipv4_buf, sizeof(ipv4_buf));
	DHD_ARPOE(("%s: read back arp_hostip table:\n", __FUNCTION__));
	dhd_print_buf(ipv4_buf, 32, 4); /* max 8 IPs 4b each */
#endif
}

static int dhd_device_event(struct notifier_block *this,
	unsigned long event,
	void *ptr)
{
	struct in_ifaddr *ifa = (struct in_ifaddr *)ptr;

	dhd_info_t *dhd;
	dhd_pub_t *dhd_pub;

	if (!ifa)
		return NOTIFY_DONE;

	dhd = *(dhd_info_t **)netdev_priv(ifa->ifa_dev->dev);
	dhd_pub = &dhd->pub;

#if (LINUX_VERSION_CODE >= KERNEL_VERSION(2, 6, 31))
	if (ifa->ifa_dev->dev->netdev_ops == &dhd_ops_pri) {
#else
	if (ifa->ifa_dev->dev) {
#endif
		switch (event) {
		case NETDEV_UP:
			DHD_ARPOE(("%s: [%s] Up IP: 0x%x\n",
				__FUNCTION__, ifa->ifa_label, ifa->ifa_address));

			if (dhd->pub.busstate != DHD_BUS_DATA) {
				DHD_ERROR(("%s: bus not ready, exit\n", __FUNCTION__));
				if (dhd->pend_ipaddr) {
					DHD_ERROR(("%s: overwrite pending ipaddr: 0x%x\n",
						__FUNCTION__, dhd->pend_ipaddr));
				}
				dhd->pend_ipaddr = ifa->ifa_address;
				break;
			}

#ifdef AOE_IP_ALIAS_SUPPORT
			if ((dhd_pub->op_mode & HOSTAPD_MASK) != HOSTAPD_MASK) {
				if (ifa->ifa_label[strlen(ifa->ifa_label)-2] == 0x3a) {
					/* 0x3a = ':' */
					DHD_ARPOE(("%s:add aliased IP to AOE hostip cache\n",
						__FUNCTION__));
					aoe_update_host_ipv4_table(dhd_pub, ifa->ifa_address, TRUE);
				}
				else
					aoe_update_host_ipv4_table(dhd_pub, ifa->ifa_address, TRUE);
			}
#endif
			break;

		case NETDEV_DOWN:
			DHD_ARPOE(("%s: [%s] Down IP: 0x%x\n",
				__FUNCTION__, ifa->ifa_label, ifa->ifa_address));
			dhd->pend_ipaddr = 0;
#ifdef AOE_IP_ALIAS_SUPPORT
		if ((dhd_pub->op_mode & HOSTAPD_MASK) != HOSTAPD_MASK) {
			if (!(ifa->ifa_label[strlen(ifa->ifa_label)-2] == 0x3a)) {
					/* 0x3a = ':' */
					DHD_ARPOE(("%s: primary interface is down, AOE clr all\n",
						__FUNCTION__));
					dhd_aoe_hostip_clr(&dhd->pub);
					dhd_aoe_arp_clr(&dhd->pub);
			} else
				aoe_update_host_ipv4_table(dhd_pub, ifa->ifa_address, FALSE);
		}
#else
			dhd_aoe_hostip_clr(&dhd->pub);
			dhd_aoe_arp_clr(&dhd->pub);
#endif
			break;

		default:
			DHD_ARPOE(("%s: do noting for [%s] Event: %lu\n",
				__func__, ifa->ifa_label, event));
			break;
		}
	}
	return NOTIFY_DONE;
}
#endif /* ARP_OFFLOAD_SUPPORT */

int
dhd_net_attach(dhd_pub_t *dhdp, int ifidx)
{
	dhd_info_t *dhd = (dhd_info_t *)dhdp->info;
	struct net_device *net = NULL;
	int err = 0;
	uint8 temp_addr[ETHER_ADDR_LEN] = { 0x00, 0x90, 0x4c, 0x11, 0x22, 0x33 };

	DHD_TRACE(("%s: ifidx %d\n", __FUNCTION__, ifidx));

	ASSERT(dhd && dhd->iflist[ifidx]);

	net = dhd->iflist[ifidx]->net;
	ASSERT(net);

#if (LINUX_VERSION_CODE < KERNEL_VERSION(2, 6, 31))
	ASSERT(!net->open);
	net->get_stats = dhd_get_stats;
	net->do_ioctl = dhd_ioctl_entry;
	net->hard_start_xmit = dhd_start_xmit;
	net->set_mac_address = dhd_set_mac_address;
	net->set_multicast_list = dhd_set_multicast_list;
	net->open = net->stop = NULL;
#else
	ASSERT(!net->netdev_ops);
	net->netdev_ops = &dhd_ops_virt;
#endif /* LINUX_VERSION_CODE < KERNEL_VERSION(2, 6, 31) */

	/* Ok, link into the network layer... */
	if (ifidx == 0) {
		/*
		 * device functions for the primary interface only
		 */
#if (LINUX_VERSION_CODE < KERNEL_VERSION(2, 6, 31))
		net->open = dhd_open;
		net->stop = dhd_stop;
#else
		net->netdev_ops = &dhd_ops_pri;
#endif /* LINUX_VERSION_CODE < KERNEL_VERSION(2, 6, 31) */
		if (!ETHER_ISNULLADDR(dhd->pub.mac.octet))
			memcpy(temp_addr, dhd->pub.mac.octet, ETHER_ADDR_LEN);
	} else {
		/*
		 * We have to use the primary MAC for virtual interfaces
		 */
		memcpy(temp_addr, dhd->iflist[ifidx]->mac_addr, ETHER_ADDR_LEN);
		/*
		 * Android sets the locally administered bit to indicate that this is a
		 * portable hotspot.  This will not work in simultaneous AP/STA mode,
		 * nor with P2P.  Need to set the Donlge's MAC address, and then use that.
		 */
		if (!memcmp(temp_addr, dhd->iflist[0]->mac_addr,
			ETHER_ADDR_LEN)) {
			DHD_ERROR(("%s interface [%s]: set locally administered bit in MAC\n",
			__func__, net->name));
			temp_addr[0] |= 0x02;
		}
	}

	net->hard_header_len = ETH_HLEN + dhd->pub.hdrlen;
#if LINUX_VERSION_CODE >= KERNEL_VERSION(2, 6, 24)
	net->ethtool_ops = &dhd_ethtool_ops;
#endif /* LINUX_VERSION_CODE >= KERNEL_VERSION(2, 6, 24) */

#if defined(CONFIG_WIRELESS_EXT)
#if WIRELESS_EXT < 19
	net->get_wireless_stats = dhd_get_wireless_stats;
#endif /* WIRELESS_EXT < 19 */
#if WIRELESS_EXT > 12
	net->wireless_handlers = (struct iw_handler_def *)&wl_iw_handler_def;
#endif /* WIRELESS_EXT > 12 */
#endif /* defined(CONFIG_WIRELESS_EXT) */

	dhd->pub.rxsz = DBUS_RX_BUFFER_SIZE_DHD(net);

	memcpy(net->dev_addr, temp_addr, ETHER_ADDR_LEN);

	if ((err = register_netdev(net)) != 0) {
		DHD_ERROR(("couldn't register the net device, err %d\n", err));
		goto fail;
	}
	printf("Broadcom Dongle Host Driver: register interface [%s]"
		" MAC: %.2x:%.2x:%.2x:%.2x:%.2x:%.2x\n",
		net->name,
		net->dev_addr[0], net->dev_addr[1], net->dev_addr[2],
		net->dev_addr[3], net->dev_addr[4], net->dev_addr[5]);

#if defined(SOFTAP) && defined(CONFIG_WIRELESS_EXT) && !defined(WL_CFG80211)
		wl_iw_iscan_set_scan_broadcast_prep(net, 1);
#endif

#if (LINUX_VERSION_CODE >= KERNEL_VERSION(2, 6, 27))
	if (ifidx == 0) {
		dhd_registration_check = TRUE;
		up(&dhd_registration_sem);
	}
#endif 
	return 0;

fail:
#if LINUX_VERSION_CODE < KERNEL_VERSION(2, 6, 31)
	net->open = NULL;
#else
	net->netdev_ops = NULL;
#endif
	return err;
}

void
dhd_bus_detach(dhd_pub_t *dhdp)
{
	dhd_info_t *dhd;

	DHD_TRACE(("%s: Enter\n", __FUNCTION__));

	if (dhdp) {
		dhd = (dhd_info_t *)dhdp->info;
		if (dhd) {

			/*
			 * In case of Android cfg80211 driver, the bus is down in dhd_stop,
			 *  calling stop again will cuase SD read/write errors.
			 */
			if (dhd->pub.busstate != DHD_BUS_DOWN) {
				/* Stop the protocol module */
				dhd_prot_stop(&dhd->pub);

				/* Stop the bus module */
				dhd_bus_stop(dhd->pub.bus, TRUE);
			}

#if defined(OOB_INTR_ONLY)
			bcmsdh_unregister_oob_intr();
#endif /* defined(OOB_INTR_ONLY) */
		}
	}
}


void dhd_detach(dhd_pub_t *dhdp)
{
	dhd_info_t *dhd;
	unsigned long flags;
	int timer_valid = FALSE;

	if (!dhdp)
		return;

	dhd = (dhd_info_t *)dhdp->info;
	if (!dhd)
		return;

	DHD_TRACE(("%s: Enter state 0x%x\n", __FUNCTION__, dhd->dhd_state));

	dhd->pub.up = 0;
	if (!(dhd->dhd_state & DHD_ATTACH_STATE_DONE)) {
		/* Give sufficient time for threads to start running in case
		 * dhd_attach() has failed
		 */
		osl_delay(1000*100);
	}

	if (dhd->dhd_state & DHD_ATTACH_STATE_PROT_ATTACH) {
		dhd_bus_detach(dhdp);

		if (dhdp->prot)
			dhd_prot_detach(dhdp);
	}

#ifdef ARP_OFFLOAD_SUPPORT
	unregister_inetaddr_notifier(&dhd_notifier);
#endif /* ARP_OFFLOAD_SUPPORT */

#if defined(CONFIG_HAS_EARLYSUSPEND) && defined(DHD_USE_EARLYSUSPEND)
	if (dhd->dhd_state & DHD_ATTACH_STATE_EARLYSUSPEND_DONE) {
		if (dhd->early_suspend.suspend)
			unregister_early_suspend(&dhd->early_suspend);
	}
#endif /* defined(CONFIG_HAS_EARLYSUSPEND) */


#if defined(CONFIG_WIRELESS_EXT)
	if (dhd->dhd_state & DHD_ATTACH_STATE_WL_ATTACH) {
		/* Detatch and unlink in the iw */
		wl_iw_detach();
	}
#endif /* defined(CONFIG_WIRELESS_EXT) */

	if (dhd->thr_sysioc_ctl.thr_pid >= 0) {
		PROC_STOP(&dhd->thr_sysioc_ctl);
	}

	/* delete all interfaces, start with virtual  */
	if (dhd->dhd_state & DHD_ATTACH_STATE_ADD_IF) {
		int i = 1;
		dhd_if_t *ifp;

		/* Cleanup virtual interfaces */
		for (i = 1; i < DHD_MAX_IFS; i++) {
			dhd_net_if_lock_local(dhd);
			if (dhd->iflist[i]) {
				dhd->iflist[i]->state = DHD_IF_DEL;
				dhd->iflist[i]->idx = i;
				dhd_op_if(dhd->iflist[i]);
			}

			dhd_net_if_unlock_local(dhd);
		}
		/*  delete primary interface 0 */
		ifp = dhd->iflist[0];
		ASSERT(ifp);
		ASSERT(ifp->net);
		if (ifp && ifp->net) {
#if (LINUX_VERSION_CODE < KERNEL_VERSION(2, 6, 31))
			if (ifp->net->open)
#else
			if (ifp->net->netdev_ops == &dhd_ops_pri)
#endif
			{
				unregister_netdev(ifp->net);
				free_netdev(ifp->net);
				ifp->net = NULL;
				MFREE(dhd->pub.osh, ifp, sizeof(*ifp));
				dhd->iflist[0] = NULL;
			}
		}
	}

	/* Clear the watchdog timer */
	flags = dhd_os_spin_lock(&dhd->pub);
	timer_valid = dhd->wd_timer_valid;
	dhd->wd_timer_valid = FALSE;
	dhd_os_spin_unlock(&dhd->pub, flags);
	if (timer_valid)
		del_timer_sync(&dhd->timer);

	if (dhd->dhd_state & DHD_ATTACH_STATE_THREADS_CREATED) {
#ifdef DHDTHREAD
		if (dhd->thr_wdt_ctl.thr_pid >= 0) {
			PROC_STOP(&dhd->thr_wdt_ctl);
		}

		if (dhd->thr_dpc_ctl.thr_pid >= 0) {
			PROC_STOP(&dhd->thr_dpc_ctl);
		}
		else
#endif /* DHDTHREAD */
		tasklet_kill(&dhd->tasklet);
	}

#ifdef WL_CFG80211
	if (dhd->dhd_state & DHD_ATTACH_STATE_CFG80211) {
		wl_cfg80211_detach(NULL);
		dhd_monitor_uninit();
	}
#endif


#if (LINUX_VERSION_CODE >= KERNEL_VERSION(2, 6, 27)) && defined(CONFIG_PM_SLEEP)
		unregister_pm_notifier(&dhd_sleep_pm_notifier);
#endif /* (LINUX_VERSION_CODE >= KERNEL_VERSION(2, 6, 27)) && defined(CONFIG_PM_SLEEP) */
	/* && defined(CONFIG_PM_SLEEP) */

	if (dhd->dhd_state & DHD_ATTACH_STATE_WAKELOCKS_INIT) {
#ifdef CONFIG_HAS_WAKELOCK
		dhd->wakelock_counter = 0;
		dhd->wakelock_rx_timeout_enable = 0;
		dhd->wakelock_ctrl_timeout_enable = 0;
		wake_lock_destroy(&dhd->wl_wifi);
		wake_lock_destroy(&dhd->wl_rxwake);
		wake_lock_destroy(&dhd->wl_ctrlwake);
#endif /* CONFIG_HAS_WAKELOCK */
	}
}


void
dhd_free(dhd_pub_t *dhdp)
{
	dhd_info_t *dhd;
	DHD_TRACE(("%s: Enter\n", __FUNCTION__));

	if (dhdp) {
		int i;
		for (i = 0; i < ARRAYSIZE(dhdp->reorder_bufs); i++) {
			if (dhdp->reorder_bufs[i]) {
				reorder_info_t *ptr;
				uint32 buf_size = sizeof(struct reorder_info);

				ptr = dhdp->reorder_bufs[i];

				buf_size += ((ptr->max_idx + 1) * sizeof(void*));
				DHD_REORDER(("free flow id buf %d, maxidx is %d, buf_size %d\n",
					i, ptr->max_idx, buf_size));

				MFREE(dhdp->osh, dhdp->reorder_bufs[i], buf_size);
				dhdp->reorder_bufs[i] = NULL;
			}
		}
		dhd = (dhd_info_t *)dhdp->info;
		if (dhd)
			MFREE(dhd->pub.osh, dhd, sizeof(*dhd));
	}
}

static void __exit
dhd_module_cleanup(void)
{
	DHD_TRACE(("%s: Enter\n", __FUNCTION__));

	dhd_bus_unregister();

#if defined(CONFIG_WIFI_CONTROL_FUNC)
	wl_android_wifictrl_func_del();
#endif /* CONFIG_WIFI_CONTROL_FUNC */
	wl_android_exit();

	/* Call customer gpio to turn off power with WL_REG_ON signal */
	dhd_customer_gpio_wlan_ctrl(WLAN_POWER_OFF);
}


static int __init
dhd_module_init(void)
{
	int error = 0;

#if defined(BCMLXSDMMC) && (LINUX_VERSION_CODE >= KERNEL_VERSION(2, 6, 27))
	int retry = POWERUP_MAX_RETRY;
	int chip_up = 0;
#endif 

	DHD_TRACE(("%s: Enter\n", __FUNCTION__));

	wl_android_init();

#if defined(DHDTHREAD)
	/* Sanity check on the module parameters */
	do {
		/* Both watchdog and DPC as tasklets are ok */
		if ((dhd_watchdog_prio < 0) && (dhd_dpc_prio < 0))
			break;

		/* If both watchdog and DPC are threads, TX must be deferred */
		if ((dhd_watchdog_prio >= 0) && (dhd_dpc_prio >= 0) && dhd_deferred_tx)
			break;

		DHD_ERROR(("Invalid module parameters.\n"));
		return -EINVAL;
	} while (0);
#endif 

#if defined(BCMLXSDMMC) && (LINUX_VERSION_CODE >= KERNEL_VERSION(2, 6, 27))
	do {
		sema_init(&dhd_chipup_sem, 0);
		dhd_bus_reg_sdio_notify(&dhd_chipup_sem);
		dhd_customer_gpio_wlan_ctrl(WLAN_POWER_ON);
#if defined(CONFIG_WIFI_CONTROL_FUNC)
		if (wl_android_wifictrl_func_add() < 0) {
			dhd_bus_unreg_sdio_notify();
			goto fail_1;
		}
#endif /* defined(CONFIG_WIFI_CONTROL_FUNC) */
		if (down_timeout(&dhd_chipup_sem,
			msecs_to_jiffies(POWERUP_WAIT_MS)) == 0) {
			dhd_bus_unreg_sdio_notify();
			chip_up = 1;
			break;
		}
		DHD_ERROR(("\nfailed to power up wifi chip, retry again (%d left) **\n\n",
			retry+1));
		dhd_bus_unreg_sdio_notify();
#if defined(CONFIG_WIFI_CONTROL_FUNC)
		wl_android_wifictrl_func_del();
#endif /* defined(CONFIG_WIFI_CONTROL_FUNC) */
		dhd_customer_gpio_wlan_ctrl(WLAN_POWER_OFF);
	} while (retry-- > 0);

	if (!chip_up) {
		DHD_ERROR(("\nfailed to power up wifi chip, max retry reached, exits **\n\n"));
		return -ENODEV;
	}
#else
	dhd_customer_gpio_wlan_ctrl(WLAN_POWER_ON);
#if defined(CONFIG_WIFI_CONTROL_FUNC)
	if (wl_android_wifictrl_func_add() < 0)
		goto fail_1;
#endif /* defined(CONFIG_WIFI_CONTROL_FUNC) */

#endif 

#if (LINUX_VERSION_CODE >= KERNEL_VERSION(2, 6, 27))
	sema_init(&dhd_registration_sem, 0);
#endif 


	error = dhd_bus_register();

	if (!error)
		printf("\n%s\n", dhd_version);
	else {
		DHD_ERROR(("%s: sdio_register_driver failed\n", __FUNCTION__));
		goto fail_1;
	}

#if (LINUX_VERSION_CODE >= KERNEL_VERSION(2, 6, 27))
	/*
	 * Wait till MMC sdio_register_driver callback called and made driver attach.
	 * It's needed to make sync up exit from dhd insmod  and
	 * Kernel MMC sdio device callback registration
	 */
	if ((down_timeout(&dhd_registration_sem,
		msecs_to_jiffies(DHD_REGISTRATION_TIMEOUT)) != 0) ||
		(dhd_registration_check != TRUE)) {
		error = -ENODEV;
		DHD_ERROR(("%s: sdio_register_driver timeout or error \n", __FUNCTION__));
		goto fail_2;
	}
#endif /* (LINUX_VERSION_CODE >= KERNEL_VERSION(2, 6, 27)) */
#if defined(WL_CFG80211)
	wl_android_post_init();
#endif /* defined(WL_CFG80211) */

	return error;

#if (LINUX_VERSION_CODE >= KERNEL_VERSION(2, 6, 27))
fail_2:
	dhd_bus_unregister();
#endif /* (LINUX_VERSION_CODE >= KERNEL_VERSION(2, 6, 27)) */

fail_1:

#if defined(CONFIG_WIFI_CONTROL_FUNC)
	wl_android_wifictrl_func_del();
#endif 

	/* Call customer gpio to turn off power with WL_REG_ON signal */
	dhd_customer_gpio_wlan_ctrl(WLAN_POWER_OFF);

	return error;
}

#if LINUX_VERSION_CODE >= KERNEL_VERSION(2, 6, 0)
late_initcall(dhd_module_init);
#else
module_init(dhd_module_init);
#endif

module_exit(dhd_module_cleanup);

/*
 * OS specific functions required to implement DHD driver in OS independent way
 */
int
dhd_os_proto_block(dhd_pub_t *pub)
{
	dhd_info_t * dhd = (dhd_info_t *)(pub->info);

	if (dhd) {
		down(&dhd->proto_sem);
		return 1;
	}

	return 0;
}

int
dhd_os_proto_unblock(dhd_pub_t *pub)
{
	dhd_info_t * dhd = (dhd_info_t *)(pub->info);

	if (dhd) {
		up(&dhd->proto_sem);
		return 1;
	}

	return 0;
}

unsigned int
dhd_os_get_ioctl_resp_timeout(void)
{
	return ((unsigned int)dhd_ioctl_timeout_msec);
}

void
dhd_os_set_ioctl_resp_timeout(unsigned int timeout_msec)
{
	dhd_ioctl_timeout_msec = (int)timeout_msec;
}

int
dhd_os_ioctl_resp_wait(dhd_pub_t *pub, uint *condition, bool *pending)
{
	dhd_info_t * dhd = (dhd_info_t *)(pub->info);
	int timeout;

	/* Convert timeout in millsecond to jiffies */
	timeout = msecs_to_jiffies(dhd_ioctl_timeout_msec);

	timeout = wait_event_timeout(dhd->ioctl_resp_wait, (*condition), timeout);
	return timeout;
}

int
dhd_os_ioctl_resp_wake(dhd_pub_t *pub)
{
	dhd_info_t *dhd = (dhd_info_t *)(pub->info);

	if (waitqueue_active(&dhd->ioctl_resp_wait)) {
		wake_up(&dhd->ioctl_resp_wait);
	}

	return 0;
}

void
dhd_os_wd_timer(void *bus, uint wdtick)
{
	dhd_pub_t *pub = bus;
	dhd_info_t *dhd = (dhd_info_t *)pub->info;
	unsigned long flags;

	DHD_TRACE(("%s: Enter\n", __FUNCTION__));

	if (!dhd)
		return;

	flags = dhd_os_spin_lock(pub);

	/* don't start the wd until fw is loaded */
	if (pub->busstate == DHD_BUS_DOWN) {
		dhd_os_spin_unlock(pub, flags);
		return;
	}

	/* totally stop the timer */
	if (!wdtick && dhd->wd_timer_valid == TRUE) {
		dhd->wd_timer_valid = FALSE;
		dhd_os_spin_unlock(pub, flags);
#ifdef DHDTHREAD
		del_timer_sync(&dhd->timer);
#else
		del_timer(&dhd->timer);
#endif /* DHDTHREAD */
		return;
	}

	if (wdtick) {
		dhd_watchdog_ms = (uint)wdtick;
		/* Re arm the timer, at last watchdog period */
		mod_timer(&dhd->timer, jiffies + msecs_to_jiffies(dhd_watchdog_ms));
		dhd->wd_timer_valid = TRUE;
	}
	dhd_os_spin_unlock(pub, flags);
}

void *
dhd_os_open_image(char *filename)
{
	struct file *fp;

	fp = filp_open(filename, O_RDONLY, 0);
	/*
	 * 2.6.11 (FC4) supports filp_open() but later revs don't?
	 * Alternative:
	 * fp = open_namei(AT_FDCWD, filename, O_RD, 0);
	 * ???
	 */
	 if (IS_ERR(fp))
		 fp = NULL;

	 return fp;
}

int
dhd_os_get_image_block(char *buf, int len, void *image)
{
	struct file *fp = (struct file *)image;
	int rdlen;

	if (!image)
		return 0;

	rdlen = kernel_read(fp, fp->f_pos, buf, len);
	if (rdlen > 0)
		fp->f_pos += rdlen;

	return rdlen;
}

void
dhd_os_close_image(void *image)
{
	if (image)
		filp_close((struct file *)image, NULL);
}


void
dhd_os_sdlock(dhd_pub_t *pub)
{
	dhd_info_t *dhd;

	dhd = (dhd_info_t *)(pub->info);

#ifdef DHDTHREAD
	if (dhd->threads_only)
		down(&dhd->sdsem);
	else
#endif /* DHDTHREAD */
	spin_lock_bh(&dhd->sdlock);
}

void
dhd_os_sdunlock(dhd_pub_t *pub)
{
	dhd_info_t *dhd;

	dhd = (dhd_info_t *)(pub->info);

#ifdef DHDTHREAD
	if (dhd->threads_only)
		up(&dhd->sdsem);
	else
#endif /* DHDTHREAD */
	spin_unlock_bh(&dhd->sdlock);
}

void
dhd_os_sdlock_txq(dhd_pub_t *pub)
{
	dhd_info_t *dhd;

	dhd = (dhd_info_t *)(pub->info);
	spin_lock_bh(&dhd->txqlock);
}

void
dhd_os_sdunlock_txq(dhd_pub_t *pub)
{
	dhd_info_t *dhd;

	dhd = (dhd_info_t *)(pub->info);
	spin_unlock_bh(&dhd->txqlock);
}

void
dhd_os_sdlock_rxq(dhd_pub_t *pub)
{
}

void
dhd_os_sdunlock_rxq(dhd_pub_t *pub)
{
}

void
dhd_os_sdtxlock(dhd_pub_t *pub)
{
	dhd_os_sdlock(pub);
}

void
dhd_os_sdtxunlock(dhd_pub_t *pub)
{
	dhd_os_sdunlock(pub);
}

#if defined(CONFIG_DHD_USE_STATIC_BUF)
uint8* dhd_os_prealloc(void *osh, int section, uint size)
{
	return (uint8*)wl_android_prealloc(section, size);
}

void dhd_os_prefree(void *osh, void *addr, uint size)
{
}
#endif /* defined(CONFIG_DHD_USE_STATIC_BUF) */

#if defined(CONFIG_WIRELESS_EXT)
struct iw_statistics *
dhd_get_wireless_stats(struct net_device *dev)
{
	int res = 0;
	dhd_info_t *dhd = *(dhd_info_t **)netdev_priv(dev);

	if (!dhd->pub.up) {
		return NULL;
	}

	res = wl_iw_get_wireless_stats(dev, &dhd->iw.wstats);

	if (res == 0)
		return &dhd->iw.wstats;
	else
		return NULL;
}
#endif /* defined(CONFIG_WIRELESS_EXT) */

static int
dhd_wl_host_event(dhd_info_t *dhd, int *ifidx, void *pktdata,
	wl_event_msg_t *event, void **data)
{
	int bcmerror = 0;
	ASSERT(dhd != NULL);

	bcmerror = wl_host_event(&dhd->pub, ifidx, pktdata, event, data);
	if (bcmerror != BCME_OK)
		return (bcmerror);

#if defined(CONFIG_WIRELESS_EXT)
	if (event->bsscfgidx == 0) {
		/*
		 * Wireless ext is on primary interface only
		 */

	ASSERT(dhd->iflist[*ifidx] != NULL);
	ASSERT(dhd->iflist[*ifidx]->net != NULL);

		if (dhd->iflist[*ifidx]->net) {
		wl_iw_event(dhd->iflist[*ifidx]->net, event, *data);
		}
	}
#endif /* defined(CONFIG_WIRELESS_EXT)  */

#ifdef WL_CFG80211
	if ((ntoh32(event->event_type) == WLC_E_IF) &&
		(((dhd_if_event_t *)*data)->action == WLC_E_IF_ADD))
		/* If ADD_IF has been called directly by wl utility then we
		 * should not report this. In case if ADD_IF was called from
		 * CFG stack, then too this event need not be reported back
		 */
		return (BCME_OK);
	if ((wl_cfg80211_is_progress_ifchange() ||
		wl_cfg80211_is_progress_ifadd()) && (*ifidx != 0)) {
		/*
		 * If IF_ADD/CHANGE operation is going on,
		 *  discard any event received on the virtual I/F
		 */
		return (BCME_OK);
	}

	ASSERT(dhd->iflist[*ifidx] != NULL);
	ASSERT(dhd->iflist[*ifidx]->net != NULL);
	if (dhd->iflist[*ifidx]->event2cfg80211 && dhd->iflist[*ifidx]->net) {
		wl_cfg80211_event(dhd->iflist[*ifidx]->net, event, *data);
	}
#endif /* defined(WL_CFG80211) */

	return (bcmerror);
}

/* send up locally generated event */
void
dhd_sendup_event(dhd_pub_t *dhdp, wl_event_msg_t *event, void *data)
{
	switch (ntoh32(event->event_type)) {
#ifdef WLBTAMP
	/* Send up locally generated AMP HCI Events */
	case WLC_E_BTA_HCI_EVENT: {
		struct sk_buff *p, *skb;
		bcm_event_t *msg;
		wl_event_msg_t *p_bcm_event;
		char *ptr;
		uint32 len;
		uint32 pktlen;
		dhd_if_t *ifp;
		dhd_info_t *dhd;
		uchar *eth;
		int ifidx;

		len = ntoh32(event->datalen);
		pktlen = sizeof(bcm_event_t) + len + 2;
		dhd = dhdp->info;
		ifidx = dhd_ifname2idx(dhd, event->ifname);

		if ((p = PKTGET(dhdp->osh, pktlen, FALSE))) {
			ASSERT(ISALIGNED((uintptr)PKTDATA(dhdp->osh, p), sizeof(uint32)));

			msg = (bcm_event_t *) PKTDATA(dhdp->osh, p);

			bcopy(&dhdp->mac, &msg->eth.ether_dhost, ETHER_ADDR_LEN);
			bcopy(&dhdp->mac, &msg->eth.ether_shost, ETHER_ADDR_LEN);
			ETHER_TOGGLE_LOCALADDR(&msg->eth.ether_shost);

			msg->eth.ether_type = hton16(ETHER_TYPE_BRCM);

			/* BCM Vendor specific header... */
			msg->bcm_hdr.subtype = hton16(BCMILCP_SUBTYPE_VENDOR_LONG);
			msg->bcm_hdr.version = BCMILCP_BCM_SUBTYPEHDR_VERSION;
			bcopy(BRCM_OUI, &msg->bcm_hdr.oui[0], DOT11_OUI_LEN);

			/* vendor spec header length + pvt data length (private indication
			 *  hdr + actual message itself)
			 */
			msg->bcm_hdr.length = hton16(BCMILCP_BCM_SUBTYPEHDR_MINLENGTH +
				BCM_MSG_LEN + sizeof(wl_event_msg_t) + (uint16)len);
			msg->bcm_hdr.usr_subtype = hton16(BCMILCP_BCM_SUBTYPE_EVENT);

			PKTSETLEN(dhdp->osh, p, (sizeof(bcm_event_t) + len + 2));

			/* copy  wl_event_msg_t into sk_buf */

			/* pointer to wl_event_msg_t in sk_buf */
			p_bcm_event = &msg->event;
			bcopy(event, p_bcm_event, sizeof(wl_event_msg_t));

			/* copy hci event into sk_buf */
			bcopy(data, (p_bcm_event + 1), len);

			msg->bcm_hdr.length  = hton16(sizeof(wl_event_msg_t) +
				ntoh16(msg->bcm_hdr.length));
			PKTSETLEN(dhdp->osh, p, (sizeof(bcm_event_t) + len + 2));

			ptr = (char *)(msg + 1);
			/* Last 2 bytes of the message are 0x00 0x00 to signal that there
			 * are no ethertypes which are following this
			 */
			ptr[len+0] = 0x00;
			ptr[len+1] = 0x00;

			skb = PKTTONATIVE(dhdp->osh, p);
			eth = skb->data;
			len = skb->len;

			ifp = dhd->iflist[ifidx];
			if (ifp == NULL)
			     ifp = dhd->iflist[0];

			ASSERT(ifp);
			skb->dev = ifp->net;
			skb->protocol = eth_type_trans(skb, skb->dev);

			skb->data = eth;
			skb->len = len;

			/* Strip header, count, deliver upward */
			skb_pull(skb, ETH_HLEN);

			/* Send the packet */
			if (in_interrupt()) {
				netif_rx(skb);
			} else {
				netif_rx_ni(skb);
			}
		}
		else {
			/* Could not allocate a sk_buf */
			DHD_ERROR(("%s: unable to alloc sk_buf", __FUNCTION__));
		}
		break;
	} /* case WLC_E_BTA_HCI_EVENT */
#endif /* WLBTAMP */

	default:
		break;
	}
}

void dhd_wait_for_event(dhd_pub_t *dhd, bool *lockvar)
{
#if (LINUX_VERSION_CODE >= KERNEL_VERSION(2, 6, 0))
	struct dhd_info *dhdinfo =  dhd->info;
	int timeout = msecs_to_jiffies(2000);
	dhd_os_sdunlock(dhd);
	wait_event_timeout(dhdinfo->ctrl_wait, (*lockvar == FALSE), timeout);
	dhd_os_sdlock(dhd);
#endif
	return;
}

void dhd_wait_event_wakeup(dhd_pub_t *dhd)
{
#if (LINUX_VERSION_CODE >= KERNEL_VERSION(2, 6, 0))
	struct dhd_info *dhdinfo =  dhd->info;
	if (waitqueue_active(&dhdinfo->ctrl_wait))
		wake_up(&dhdinfo->ctrl_wait);
#endif
	return;
}

int
dhd_dev_reset(struct net_device *dev, uint8 flag)
{
	int ret;

	dhd_info_t *dhd = *(dhd_info_t **)netdev_priv(dev);

	ret = dhd_bus_devreset(&dhd->pub, flag);
	if (ret) {
		DHD_ERROR(("%s: dhd_bus_devreset: %d\n", __FUNCTION__, ret));
		return ret;
	}

	return ret;
}

int net_os_set_suspend_disable(struct net_device *dev, int val)
{
	dhd_info_t *dhd = *(dhd_info_t **)netdev_priv(dev);
	int ret = 0;

	if (dhd) {
		ret = dhd->pub.suspend_disable_flag;
		dhd->pub.suspend_disable_flag = val;
	}
	return ret;
}

int net_os_set_suspend(struct net_device *dev, int val, int force)
{
	int ret = 0;
	dhd_info_t *dhd = *(dhd_info_t **)netdev_priv(dev);

	if (dhd) {
#if defined(CONFIG_HAS_EARLYSUSPEND) && defined(DHD_USE_EARLYSUSPEND)
		ret = dhd_set_suspend(val, &dhd->pub);
#else
		ret = dhd_suspend_resume_helper(dhd, val, force);
#endif
	}
	return ret;
}

int net_os_set_dtim_skip(struct net_device *dev, int val)
{
	dhd_info_t *dhd = *(dhd_info_t **)netdev_priv(dev);

	if (dhd)
		dhd->pub.dtim_skip = val;

	return 0;
}

#ifdef PKT_FILTER_SUPPORT
int net_os_rxfilter_add_remove(struct net_device *dev, int add_remove, int num)
{
#ifndef GAN_LITE_NAT_KEEPALIVE_FILTER
	dhd_info_t *dhd = *(dhd_info_t **)netdev_priv(dev);
	char *filterp = NULL;
	int ret = 0;

	if (!dhd || (num == DHD_UNICAST_FILTER_NUM) ||
	    (num == DHD_MDNS_FILTER_NUM))
		return ret;
	if (num >= dhd->pub.pktfilter_count)
		return -EINVAL;
	if (add_remove) {
		switch (num) {
		case DHD_BROADCAST_FILTER_NUM:
			filterp = "101 0 0 0 0xFFFFFFFFFFFF 0xFFFFFFFFFFFF";
			break;
		case DHD_MULTICAST4_FILTER_NUM:
			filterp = "102 0 0 0 0xFFFFFF 0x01005E";
			break;
		case DHD_MULTICAST6_FILTER_NUM:
			filterp = "103 0 0 0 0xFFFF 0x3333";
			break;
		default:
			return -EINVAL;
		}
	}
	dhd->pub.pktfilter[num] = filterp;
	return ret;
#else
	return 0;
#endif 
}

int dhd_os_set_packet_filter(dhd_pub_t *dhdp, int val)
{
	int ret = 0;

	/* Packet filtering is set only if we still in early-suspend and
	 * we need either to turn it ON or turn it OFF
	 * We can always turn it OFF in case of early-suspend, but we turn it
	 * back ON only if suspend_disable_flag was not set
	*/
	if (dhdp && dhdp->up) {
		if (dhdp->in_suspend) {
			if (!val || (val && !dhdp->suspend_disable_flag))
				dhd_set_packet_filter(val, dhdp);
		}
	}
	return ret;

}

int net_os_set_packet_filter(struct net_device *dev, int val)
{
	dhd_info_t *dhd = *(dhd_info_t **)netdev_priv(dev);

	return dhd_os_set_packet_filter(&dhd->pub, val);
}
#endif /* PKT_FILTER_SUPPORT */

int
dhd_dev_init_ioctl(struct net_device *dev)
{
	dhd_info_t *dhd = *(dhd_info_t **)netdev_priv(dev);

	return dhd_preinit_ioctls(&dhd->pub);
}

#ifdef PNO_SUPPORT
/* Linux wrapper to call common dhd_pno_clean */
int
dhd_dev_pno_reset(struct net_device *dev)
{
	dhd_info_t *dhd = *(dhd_info_t **)netdev_priv(dev);

	return (dhd_pno_clean(&dhd->pub));
}


/* Linux wrapper to call common dhd_pno_enable */
int
dhd_dev_pno_enable(struct net_device *dev,  int pfn_enabled)
{
	dhd_info_t *dhd = *(dhd_info_t **)netdev_priv(dev);

	return (dhd_pno_enable(&dhd->pub, pfn_enabled));
}


/* Linux wrapper to call common dhd_pno_set */
int
dhd_dev_pno_set(struct net_device *dev, wlc_ssid_t* ssids_local, int nssid,
	ushort  scan_fr, int pno_repeat, int pno_freq_expo_max)
{
	dhd_info_t *dhd = *(dhd_info_t **)netdev_priv(dev);

	return (dhd_pno_set(&dhd->pub, ssids_local, nssid, scan_fr, pno_repeat, pno_freq_expo_max));
}

/* Linux wrapper to get  pno status */
int
dhd_dev_get_pno_status(struct net_device *dev)
{
	dhd_info_t *dhd = *(dhd_info_t **)netdev_priv(dev);

	return (dhd_pno_get_status(&dhd->pub));
}

#endif /* PNO_SUPPORT */

#if (LINUX_VERSION_CODE >= KERNEL_VERSION(2, 6, 27))
static void dhd_hang_process(struct work_struct *work)
{
	dhd_info_t *dhd;
	struct net_device *dev;

	dhd = (dhd_info_t *)container_of(work, dhd_info_t, work_hang);
	dev = dhd->iflist[0]->net;

	if (dev) {
		rtnl_lock();
		dev_close(dev);
		rtnl_unlock();
#if defined(WL_WIRELESS_EXT)
		wl_iw_send_priv_event(dev, "HANG");
#endif
#if defined(WL_CFG80211)
		wl_cfg80211_hang(dev, WLAN_REASON_UNSPECIFIED);
#endif
	}
}

int dhd_os_send_hang_message(dhd_pub_t *dhdp)
{
	int ret = 0;

<<<<<<< HEAD
	if (dhd) {
		if (!dhd->pub.hang_was_sent) {
			dhd->pub.hang_was_sent = 1;
#if defined(CONFIG_WIRELESS_EXT)
			ret = wl_iw_send_priv_event(dev, "HANG");
#endif
#if defined(WL_CFG80211)
			ret = wl_cfg80211_hang(dev, WLAN_REASON_UNSPECIFIED);
			dev_close(dev);
			dev_open(dev);
#endif
=======
	if (dhdp) {
		if (!dhdp->hang_was_sent) {
			dhdp->hang_was_sent = 1;
			schedule_work(&dhdp->info->work_hang);
>>>>>>> 344bd536
		}
	}
	return ret;
}

int net_os_send_hang_message(struct net_device *dev)
{
	dhd_info_t *dhd = *(dhd_info_t **)netdev_priv(dev);
	int ret = 0;

	if (dhd)
#if (LINUX_VERSION_CODE >= KERNEL_VERSION(2, 6, 27))
		ret = dhd_os_send_hang_message(&dhd->pub);
#else
		ret = wl_cfg80211_hang(dev, WLAN_REASON_UNSPECIFIED);
#endif
	return ret;
}
#endif

void dhd_bus_country_set(struct net_device *dev, wl_country_t *cspec)
{
	dhd_info_t *dhd = *(dhd_info_t **)netdev_priv(dev);

	if (dhd && dhd->pub.up) {
		memcpy(&dhd->pub.dhd_cspec, cspec, sizeof(wl_country_t));
#ifdef WL_CFG80211
		wl_update_wiphybands(NULL);
#endif
	}
}

void dhd_bus_band_set(struct net_device *dev, uint band)
{
	dhd_info_t *dhd = *(dhd_info_t **)netdev_priv(dev);

	if (dhd && dhd->pub.up) {
#ifdef WL_CFG80211
		wl_update_wiphybands(NULL);
#endif
	}
}

void dhd_net_if_lock(struct net_device *dev)
{
	dhd_info_t *dhd = *(dhd_info_t **)netdev_priv(dev);
	dhd_net_if_lock_local(dhd);
}

void dhd_net_if_unlock(struct net_device *dev)
{
	dhd_info_t *dhd = *(dhd_info_t **)netdev_priv(dev);
	dhd_net_if_unlock_local(dhd);
}

static void dhd_net_if_lock_local(dhd_info_t *dhd)
{
#if (LINUX_VERSION_CODE >= KERNEL_VERSION(2, 6, 25))
	if (dhd)
		mutex_lock(&dhd->dhd_net_if_mutex);
#endif
}

static void dhd_net_if_unlock_local(dhd_info_t *dhd)
{
#if (LINUX_VERSION_CODE >= KERNEL_VERSION(2, 6, 25))
	if (dhd)
		mutex_unlock(&dhd->dhd_net_if_mutex);
#endif
}

static void dhd_suspend_lock(dhd_pub_t *pub)
{
#if (LINUX_VERSION_CODE >= KERNEL_VERSION(2, 6, 25))
	dhd_info_t *dhd = (dhd_info_t *)(pub->info);
	if (dhd)
		mutex_lock(&dhd->dhd_suspend_mutex);
#endif
}

static void dhd_suspend_unlock(dhd_pub_t *pub)
{
#if (LINUX_VERSION_CODE >= KERNEL_VERSION(2, 6, 25))
	dhd_info_t *dhd = (dhd_info_t *)(pub->info);
	if (dhd)
		mutex_unlock(&dhd->dhd_suspend_mutex);
#endif
}

unsigned long dhd_os_spin_lock(dhd_pub_t *pub)
{
	dhd_info_t *dhd = (dhd_info_t *)(pub->info);
	unsigned long flags = 0;

	if (dhd)
		spin_lock_irqsave(&dhd->dhd_lock, flags);

	return flags;
}

void dhd_os_spin_unlock(dhd_pub_t *pub, unsigned long flags)
{
	dhd_info_t *dhd = (dhd_info_t *)(pub->info);

	if (dhd)
		spin_unlock_irqrestore(&dhd->dhd_lock, flags);
}

static int
dhd_get_pend_8021x_cnt(dhd_info_t *dhd)
{
	return (atomic_read(&dhd->pend_8021x_cnt));
}

#define MAX_WAIT_FOR_8021X_TX	25

int
dhd_wait_pend8021x(struct net_device *dev)
{
	dhd_info_t *dhd = *(dhd_info_t **)netdev_priv(dev);
	int timeout = msecs_to_jiffies(10);
	int ntimes = MAX_WAIT_FOR_8021X_TX;
	int pend = dhd_get_pend_8021x_cnt(dhd);

	while (ntimes && pend) {
		if (pend) {
			set_current_state(TASK_INTERRUPTIBLE);
			schedule_timeout(timeout);
			set_current_state(TASK_RUNNING);
			ntimes--;
		}
		pend = dhd_get_pend_8021x_cnt(dhd);
	}
	if (ntimes == 0)
		DHD_ERROR(("%s: TIMEOUT\n", __FUNCTION__));
	return pend;
}

#ifdef DHD_DEBUG
int
write_to_file(dhd_pub_t *dhd, uint8 *buf, int size)
{
	int ret = 0;
	struct file *fp;
	mm_segment_t old_fs;
	loff_t pos = 0;

	/* change to KERNEL_DS address limit */
	old_fs = get_fs();
	set_fs(KERNEL_DS);

	/* open file to write */
	fp = filp_open("/tmp/mem_dump", O_WRONLY|O_CREAT, 0640);
	if (!fp) {
		printf("%s: open file error\n", __FUNCTION__);
		ret = -1;
		goto exit;
	}

	/* Write buf to file */
	fp->f_op->write(fp, buf, size, &pos);

exit:
	/* free buf before return */
	MFREE(dhd->osh, buf, size);
	/* close file before return */
	if (fp)
		filp_close(fp, current->files);
	/* restore previous address limit */
	set_fs(old_fs);

	return ret;
}
#endif /* DHD_DEBUG */

int dhd_os_wake_lock_timeout(dhd_pub_t *pub)
{
	dhd_info_t *dhd = (dhd_info_t *)(pub->info);
	unsigned long flags;
	int ret = 0;

	if (dhd) {
		spin_lock_irqsave(&dhd->wakelock_spinlock, flags);
		ret = dhd->wakelock_rx_timeout_enable > dhd->wakelock_ctrl_timeout_enable ?
			dhd->wakelock_rx_timeout_enable : dhd->wakelock_ctrl_timeout_enable;
#ifdef CONFIG_HAS_WAKELOCK
		if (dhd->wakelock_rx_timeout_enable)
			wake_lock_timeout(&dhd->wl_rxwake,
				msecs_to_jiffies(dhd->wakelock_rx_timeout_enable));
		if (dhd->wakelock_ctrl_timeout_enable)
			wake_lock_timeout(&dhd->wl_ctrlwake,
				msecs_to_jiffies(dhd->wakelock_ctrl_timeout_enable));
#endif
		dhd->wakelock_rx_timeout_enable = 0;
		dhd->wakelock_ctrl_timeout_enable = 0;
		spin_unlock_irqrestore(&dhd->wakelock_spinlock, flags);
	}
	return ret;
}

int net_os_wake_lock_timeout(struct net_device *dev)
{
	dhd_info_t *dhd = *(dhd_info_t **)netdev_priv(dev);
	int ret = 0;

	if (dhd)
		ret = dhd_os_wake_lock_timeout(&dhd->pub);
	return ret;
}

int dhd_os_wake_lock_rx_timeout_enable(dhd_pub_t *pub, int val)
{
	dhd_info_t *dhd = (dhd_info_t *)(pub->info);
	unsigned long flags;

	if (dhd) {
		spin_lock_irqsave(&dhd->wakelock_spinlock, flags);
		if (val > dhd->wakelock_rx_timeout_enable)
			dhd->wakelock_rx_timeout_enable = val;
		spin_unlock_irqrestore(&dhd->wakelock_spinlock, flags);
	}
	return 0;
}

int dhd_os_wake_lock_ctrl_timeout_enable(dhd_pub_t *pub, int val)
{
	dhd_info_t *dhd = (dhd_info_t *)(pub->info);
	unsigned long flags;

	if (dhd) {
		spin_lock_irqsave(&dhd->wakelock_spinlock, flags);
		if (val > dhd->wakelock_ctrl_timeout_enable)
			dhd->wakelock_ctrl_timeout_enable = val;
		spin_unlock_irqrestore(&dhd->wakelock_spinlock, flags);
	}
	return 0;
}

int net_os_wake_lock_rx_timeout_enable(struct net_device *dev, int val)
{
	dhd_info_t *dhd = *(dhd_info_t **)netdev_priv(dev);
	int ret = 0;

	if (dhd)
		ret = dhd_os_wake_lock_rx_timeout_enable(&dhd->pub, val);
	return ret;
}

int net_os_wake_lock_ctrl_timeout_enable(struct net_device *dev, int val)
{
	dhd_info_t *dhd = *(dhd_info_t **)netdev_priv(dev);
	int ret = 0;

	if (dhd)
		ret = dhd_os_wake_lock_ctrl_timeout_enable(&dhd->pub, val);
	return ret;
}

int dhd_os_wake_lock(dhd_pub_t *pub)
{
	dhd_info_t *dhd = (dhd_info_t *)(pub->info);
	unsigned long flags;
	int ret = 0;

	if (dhd) {
		spin_lock_irqsave(&dhd->wakelock_spinlock, flags);
#ifdef CONFIG_HAS_WAKELOCK
		if (!dhd->wakelock_counter)
			wake_lock(&dhd->wl_wifi);
#endif
		dhd->wakelock_counter++;
		ret = dhd->wakelock_counter;
		spin_unlock_irqrestore(&dhd->wakelock_spinlock, flags);
	}
	return ret;
}

int net_os_wake_lock(struct net_device *dev)
{
	dhd_info_t *dhd = *(dhd_info_t **)netdev_priv(dev);
	int ret = 0;

	if (dhd)
		ret = dhd_os_wake_lock(&dhd->pub);
	return ret;
}

int dhd_os_wake_unlock(dhd_pub_t *pub)
{
	dhd_info_t *dhd = (dhd_info_t *)(pub->info);
	unsigned long flags;
	int ret = 0;

	dhd_os_wake_lock_timeout(pub);
	if (dhd) {
		spin_lock_irqsave(&dhd->wakelock_spinlock, flags);
		if (dhd->wakelock_counter) {
			dhd->wakelock_counter--;
#ifdef CONFIG_HAS_WAKELOCK
			if (!dhd->wakelock_counter)
				wake_unlock(&dhd->wl_wifi);
#endif
			ret = dhd->wakelock_counter;
		}
		spin_unlock_irqrestore(&dhd->wakelock_spinlock, flags);
	}
	return ret;
}

int dhd_os_check_wakelock(void *dhdp)
{
#ifdef CONFIG_HAS_WAKELOCK
	dhd_pub_t *pub = (dhd_pub_t *)dhdp;
	dhd_info_t *dhd;

	if (!pub)
		return 0;
	dhd = (dhd_info_t *)(pub->info);

	if (dhd && wake_lock_active(&dhd->wl_wifi))
		return 1;
#endif
	return 0;
}

int net_os_wake_unlock(struct net_device *dev)
{
	dhd_info_t *dhd = *(dhd_info_t **)netdev_priv(dev);
	int ret = 0;

	if (dhd)
		ret = dhd_os_wake_unlock(&dhd->pub);
	return ret;
}

int dhd_os_check_if_up(void *dhdp)
{
	dhd_pub_t *pub = (dhd_pub_t *)dhdp;

	if (!pub)
		return 0;
	return pub->up;
}

/* function to collect firmware, chip id and chip version info */
void dhd_set_version_info(dhd_pub_t *dhdp, char *fw)
{
	int i;

	i = snprintf(info_string, sizeof(info_string),
		"  Driver: %s\n  Firmware: %s ", EPI_VERSION_STR, fw);

	if (!dhdp)
		return;

	i = snprintf(&info_string[i], sizeof(info_string) - i,
		"\n  Chip: %x Rev %x Pkg %x", dhd_bus_chip_id(dhdp),
		dhd_bus_chiprev_id(dhdp), dhd_bus_chippkg_id(dhdp));
}

int dhd_ioctl_entry_local(struct net_device *net, wl_ioctl_t *ioc, int cmd)
{
	int ifidx;
	int ret = 0;
	dhd_info_t *dhd = NULL;

	if (!net || !netdev_priv(net)) {
		DHD_ERROR(("%s invalid parameter\n", __FUNCTION__));
		return -EINVAL;
	}

	dhd = *(dhd_info_t **)netdev_priv(net);
	ifidx = dhd_net2idx(dhd, net);
	if (ifidx == DHD_BAD_IF) {
		DHD_ERROR(("%s bad ifidx\n", __FUNCTION__));
		return -ENODEV;
	}

	DHD_OS_WAKE_LOCK(&dhd->pub);
	ret = dhd_wl_ioctl(&dhd->pub, ifidx, ioc, ioc->buf, ioc->len);
	dhd_check_hang(net, &dhd->pub, ret);
	DHD_OS_WAKE_UNLOCK(&dhd->pub);

	return ret;
}

bool dhd_os_check_hang(dhd_pub_t *dhdp, int ifidx, int ret)
{
	struct net_device *net;

	net = dhd_idx2net(dhdp, ifidx);
	return dhd_check_hang(net, dhdp, ret);
}


#ifdef PROP_TXSTATUS
extern int dhd_wlfc_interface_entry_update(void* state,	ewlfc_mac_entry_action_t action, uint8 ifid,
	uint8 iftype, uint8* ea);
extern int dhd_wlfc_FIFOcreditmap_update(void* state, uint8* credits);

int dhd_wlfc_interface_event(struct dhd_info *dhd,
	ewlfc_mac_entry_action_t action, uint8 ifid, uint8 iftype, uint8* ea)
{
	if (dhd->pub.wlfc_state == NULL)
		return BCME_OK;

	return dhd_wlfc_interface_entry_update(dhd->pub.wlfc_state, action, ifid, iftype, ea);
}

int dhd_wlfc_FIFOcreditmap_event(struct dhd_info *dhd, uint8* event_data)
{
	if (dhd->pub.wlfc_state == NULL)
		return BCME_OK;

	return dhd_wlfc_FIFOcreditmap_update(dhd->pub.wlfc_state, event_data);
}

int dhd_wlfc_event(struct dhd_info *dhd)
{
	return dhd_wlfc_enable(&dhd->pub);
}
#endif /* PROP_TXSTATUS */

#ifdef BCMDBGFS

#include <linux/debugfs.h>

extern uint32 dhd_readregl(void *bp, uint32 addr);
extern uint32 dhd_writeregl(void *bp, uint32 addr, uint32 data);

typedef struct dhd_dbgfs {
	struct dentry	*debugfs_dir;
	struct dentry	*debugfs_mem;
	dhd_pub_t 	*dhdp;
	uint32 		size;
} dhd_dbgfs_t;

dhd_dbgfs_t g_dbgfs;

static int
dhd_dbg_state_open(struct inode *inode, struct file *file)
{
	file->private_data = inode->i_private;
	return 0;
}

static ssize_t
dhd_dbg_state_read(struct file *file, char __user *ubuf,
                       size_t count, loff_t *ppos)
{
	ssize_t rval;
	uint32 tmp;
	loff_t pos = *ppos;
	size_t ret;

	if (pos < 0)
		return -EINVAL;
	if (pos >= g_dbgfs.size || !count)
		return 0;
	if (count > g_dbgfs.size - pos)
		count = g_dbgfs.size - pos;

	/* Basically enforce aligned 4 byte reads. It's up to the user to work out the details */
	tmp = dhd_readregl(g_dbgfs.dhdp->bus, file->f_pos & (~3));

	ret = copy_to_user(ubuf, &tmp, 4);
	if (ret == count)
		return -EFAULT;

	count -= ret;
	*ppos = pos + count;
	rval = count;

	return rval;
}


static ssize_t
dhd_debugfs_write(struct file *file, const char __user *ubuf, size_t count, loff_t *ppos)
{
	loff_t pos = *ppos;
	size_t ret;
	uint32 buf;

	if (pos < 0)
		return -EINVAL;
	if (pos >= g_dbgfs.size || !count)
		return 0;
	if (count > g_dbgfs.size - pos)
		count = g_dbgfs.size - pos;

	ret = copy_from_user(&buf, ubuf, sizeof(uint32));
	if (ret == count)
		return -EFAULT;

	/* Basically enforce aligned 4 byte writes. It's up to the user to work out the details */
	dhd_writeregl(g_dbgfs.dhdp->bus, file->f_pos & (~3), buf);

	return count;
}


loff_t
dhd_debugfs_lseek(struct file *file, loff_t off, int whence)
{
	loff_t pos = -1;

	switch (whence) {
		case 0:
			pos = off;
			break;
		case 1:
			pos = file->f_pos + off;
			break;
		case 2:
			pos = g_dbgfs.size - off;
	}
	return (pos < 0 || pos > g_dbgfs.size) ? -EINVAL : (file->f_pos = pos);
}

static const struct file_operations dhd_dbg_state_ops = {
	.read   = dhd_dbg_state_read,
	.write	= dhd_debugfs_write,
	.open   = dhd_dbg_state_open,
	.llseek	= dhd_debugfs_lseek
};

static void dhd_dbg_create(void)
{
	if (g_dbgfs.debugfs_dir) {
		g_dbgfs.debugfs_mem = debugfs_create_file("mem", 0644, g_dbgfs.debugfs_dir,
			NULL, &dhd_dbg_state_ops);
	}
}

void dhd_dbg_init(dhd_pub_t *dhdp)
{
	int err;

	g_dbgfs.dhdp = dhdp;
	g_dbgfs.size = 0x20000000; /* Allow access to various cores regs */

	g_dbgfs.debugfs_dir = debugfs_create_dir("dhd", 0);
	if (IS_ERR(g_dbgfs.debugfs_dir)) {
		err = PTR_ERR(g_dbgfs.debugfs_dir);
		g_dbgfs.debugfs_dir = NULL;
		return;
	}

	dhd_dbg_create();

	return;
}

void dhd_dbg_remove(void)
{
	debugfs_remove(g_dbgfs.debugfs_mem);
	debugfs_remove(g_dbgfs.debugfs_dir);

	bzero((unsigned char *) &g_dbgfs, sizeof(g_dbgfs));

}
#endif /* ifdef BCMDBGFS */

#ifdef WLMEDIA_HTSF

static
void dhd_htsf_addtxts(dhd_pub_t *dhdp, void *pktbuf)
{
	dhd_info_t *dhd = (dhd_info_t *)(dhdp->info);
	struct sk_buff *skb;
	uint32 htsf = 0;
	uint16 dport = 0, oldmagic = 0xACAC;
	char *p1;
	htsfts_t ts;

	/*  timestamp packet  */

	p1 = (char*) PKTDATA(dhdp->osh, pktbuf);

	if (PKTLEN(dhdp->osh, pktbuf) > HTSF_MINLEN) {
/*		memcpy(&proto, p1+26, 4);  	*/
		memcpy(&dport, p1+40, 2);
/* 	proto = ((ntoh32(proto))>> 16) & 0xFF;  */
		dport = ntoh16(dport);
	}

	/* timestamp only if  icmp or udb iperf with port 5555 */
/*	if (proto == 17 && dport == tsport) { */
	if (dport >= tsport && dport <= tsport + 20) {

		skb = (struct sk_buff *) pktbuf;

		htsf = dhd_get_htsf(dhd, 0);
		memset(skb->data + 44, 0, 2); /* clear checksum */
		memcpy(skb->data+82, &oldmagic, 2);
		memcpy(skb->data+84, &htsf, 4);

		memset(&ts, 0, sizeof(htsfts_t));
		ts.magic  = HTSFMAGIC;
		ts.prio   = PKTPRIO(pktbuf);
		ts.seqnum = htsf_seqnum++;
		ts.c10    = get_cycles();
		ts.t10    = htsf;
		ts.endmagic = HTSFENDMAGIC;

		memcpy(skb->data + HTSF_HOSTOFFSET, &ts, sizeof(ts));
	}
}

static void dhd_dump_htsfhisto(histo_t *his, char *s)
{
	int pktcnt = 0, curval = 0, i;
	for (i = 0; i < (NUMBIN-2); i++) {
		curval += 500;
		printf("%d ",  his->bin[i]);
		pktcnt += his->bin[i];
	}
	printf(" max: %d TotPkt: %d neg: %d [%s]\n", his->bin[NUMBIN-2], pktcnt,
		his->bin[NUMBIN-1], s);
}

static
void sorttobin(int value, histo_t *histo)
{
	int i, binval = 0;

	if (value < 0) {
		histo->bin[NUMBIN-1]++;
		return;
	}
	if (value > histo->bin[NUMBIN-2])  /* store the max value  */
		histo->bin[NUMBIN-2] = value;

	for (i = 0; i < (NUMBIN-2); i++) {
		binval += 500; /* 500m s bins */
		if (value <= binval) {
			histo->bin[i]++;
			return;
		}
	}
	histo->bin[NUMBIN-3]++;
}

static
void dhd_htsf_addrxts(dhd_pub_t *dhdp, void *pktbuf)
{
	dhd_info_t *dhd = (dhd_info_t *)dhdp->info;
	struct sk_buff *skb;
	char *p1;
	uint16 old_magic;
	int d1, d2, d3, end2end;
	htsfts_t *htsf_ts;
	uint32 htsf;

	skb = PKTTONATIVE(dhdp->osh, pktbuf);
	p1 = (char*)PKTDATA(dhdp->osh, pktbuf);

	if (PKTLEN(osh, pktbuf) > HTSF_MINLEN) {
		memcpy(&old_magic, p1+78, 2);
		htsf_ts = (htsfts_t*) (p1 + HTSF_HOSTOFFSET - 4);
	}
	else
		return;

	if (htsf_ts->magic == HTSFMAGIC) {
		htsf_ts->tE0 = dhd_get_htsf(dhd, 0);
		htsf_ts->cE0 = get_cycles();
	}

	if (old_magic == 0xACAC) {

		tspktcnt++;
		htsf = dhd_get_htsf(dhd, 0);
		memcpy(skb->data+92, &htsf, sizeof(uint32));

		memcpy(&ts[tsidx].t1, skb->data+80, 16);

		d1 = ts[tsidx].t2 - ts[tsidx].t1;
		d2 = ts[tsidx].t3 - ts[tsidx].t2;
		d3 = ts[tsidx].t4 - ts[tsidx].t3;
		end2end = ts[tsidx].t4 - ts[tsidx].t1;

		sorttobin(d1, &vi_d1);
		sorttobin(d2, &vi_d2);
		sorttobin(d3, &vi_d3);
		sorttobin(end2end, &vi_d4);

		if (end2end > 0 && end2end >  maxdelay) {
			maxdelay = end2end;
			maxdelaypktno = tspktcnt;
			memcpy(&maxdelayts, &ts[tsidx], 16);
		}
		if (++tsidx >= TSMAX)
			tsidx = 0;
	}
}

uint32 dhd_get_htsf(dhd_info_t *dhd, int ifidx)
{
	uint32 htsf = 0, cur_cycle, delta, delta_us;
	uint32    factor, baseval, baseval2;
	cycles_t t;

	t = get_cycles();
	cur_cycle = t;

	if (cur_cycle >  dhd->htsf.last_cycle)
		delta = cur_cycle -  dhd->htsf.last_cycle;
	else {
		delta = cur_cycle + (0xFFFFFFFF -  dhd->htsf.last_cycle);
	}

	delta = delta >> 4;

	if (dhd->htsf.coef) {
		/* times ten to get the first digit */
	        factor = (dhd->htsf.coef*10 + dhd->htsf.coefdec1);
		baseval  = (delta*10)/factor;
		baseval2 = (delta*10)/(factor+1);
		delta_us  = (baseval -  (((baseval - baseval2) * dhd->htsf.coefdec2)) / 10);
		htsf = (delta_us << 4) +  dhd->htsf.last_tsf + HTSF_BUS_DELAY;
	}
	else {
		DHD_ERROR(("-------dhd->htsf.coef = 0 -------\n"));
	}

	return htsf;
}

static void dhd_dump_latency(void)
{
	int i, max = 0;
	int d1, d2, d3, d4, d5;

	printf("T1       T2       T3       T4           d1  d2   t4-t1     i    \n");
	for (i = 0; i < TSMAX; i++) {
		d1 = ts[i].t2 - ts[i].t1;
		d2 = ts[i].t3 - ts[i].t2;
		d3 = ts[i].t4 - ts[i].t3;
		d4 = ts[i].t4 - ts[i].t1;
		d5 = ts[max].t4-ts[max].t1;
		if (d4 > d5 && d4 > 0)  {
			max = i;
		}
		printf("%08X %08X %08X %08X \t%d %d %d   %d i=%d\n",
			ts[i].t1, ts[i].t2, ts[i].t3, ts[i].t4,
			d1, d2, d3, d4, i);
	}

	printf("current idx = %d \n", tsidx);

	printf("Highest latency %d pkt no.%d total=%d\n", maxdelay, maxdelaypktno, tspktcnt);
	printf("%08X %08X %08X %08X \t%d %d %d   %d\n",
	maxdelayts.t1, maxdelayts.t2, maxdelayts.t3, maxdelayts.t4,
	maxdelayts.t2 - maxdelayts.t1,
	maxdelayts.t3 - maxdelayts.t2,
	maxdelayts.t4 - maxdelayts.t3,
	maxdelayts.t4 - maxdelayts.t1);
}


static int
dhd_ioctl_htsf_get(dhd_info_t *dhd, int ifidx)
{
	wl_ioctl_t ioc;
	char buf[32];
	int ret;
	uint32 s1, s2;

	struct tsf {
		uint32 low;
		uint32 high;
	} tsf_buf;

	memset(&ioc, 0, sizeof(ioc));
	memset(&tsf_buf, 0, sizeof(tsf_buf));

	ioc.cmd = WLC_GET_VAR;
	ioc.buf = buf;
	ioc.len = (uint)sizeof(buf);
	ioc.set = FALSE;

	strncpy(buf, "tsf", sizeof(buf) - 1);
	buf[sizeof(buf) - 1] = '\0';
	s1 = dhd_get_htsf(dhd, 0);
	if ((ret = dhd_wl_ioctl(&dhd->pub, ifidx, &ioc, ioc.buf, ioc.len)) < 0) {
		if (ret == -EIO) {
			DHD_ERROR(("%s: tsf is not supported by device\n",
				dhd_ifname(&dhd->pub, ifidx)));
			return -EOPNOTSUPP;
		}
		return ret;
	}
	s2 = dhd_get_htsf(dhd, 0);

	memcpy(&tsf_buf, buf, sizeof(tsf_buf));
	printf(" TSF_h=%04X lo=%08X Calc:htsf=%08X, coef=%d.%d%d delta=%d ",
		tsf_buf.high, tsf_buf.low, s2, dhd->htsf.coef, dhd->htsf.coefdec1,
		dhd->htsf.coefdec2, s2-tsf_buf.low);
	printf("lasttsf=%08X lastcycle=%08X\n", dhd->htsf.last_tsf, dhd->htsf.last_cycle);
	return 0;
}

void htsf_update(dhd_info_t *dhd, void *data)
{
	static ulong  cur_cycle = 0, prev_cycle = 0;
	uint32 htsf, tsf_delta = 0;
	uint32 hfactor = 0, cyc_delta, dec1 = 0, dec2, dec3, tmp;
	ulong b, a;
	cycles_t t;

	/* cycles_t in inlcude/mips/timex.h */

	t = get_cycles();

	prev_cycle = cur_cycle;
	cur_cycle = t;

	if (cur_cycle > prev_cycle)
		cyc_delta = cur_cycle - prev_cycle;
	else {
		b = cur_cycle;
		a = prev_cycle;
		cyc_delta = cur_cycle + (0xFFFFFFFF - prev_cycle);
	}

	if (data == NULL)
		printf(" tsf update ata point er is null \n");

	memcpy(&prev_tsf, &cur_tsf, sizeof(tsf_t));
	memcpy(&cur_tsf, data, sizeof(tsf_t));

	if (cur_tsf.low == 0) {
		DHD_INFO((" ---- 0 TSF, do not update, return\n"));
		return;
	}

	if (cur_tsf.low > prev_tsf.low)
		tsf_delta = (cur_tsf.low - prev_tsf.low);
	else {
		DHD_INFO((" ---- tsf low is smaller cur_tsf= %08X, prev_tsf=%08X, \n",
		 cur_tsf.low, prev_tsf.low));
		if (cur_tsf.high > prev_tsf.high) {
			tsf_delta = cur_tsf.low + (0xFFFFFFFF - prev_tsf.low);
			DHD_INFO((" ---- Wrap around tsf coutner  adjusted TSF=%08X\n", tsf_delta));
		}
		else
			return; /* do not update */
	}

	if (tsf_delta)  {
		hfactor = cyc_delta / tsf_delta;
		tmp  = 	(cyc_delta - (hfactor * tsf_delta))*10;
		dec1 =  tmp/tsf_delta;
		dec2 =  ((tmp - dec1*tsf_delta)*10) / tsf_delta;
		tmp  = 	(tmp   - (dec1*tsf_delta))*10;
		dec3 =  ((tmp - dec2*tsf_delta)*10) / tsf_delta;

		if (dec3 > 4) {
			if (dec2 == 9) {
				dec2 = 0;
				if (dec1 == 9) {
					dec1 = 0;
					hfactor++;
				}
				else {
					dec1++;
				}
			}
			else
				dec2++;
		}
	}

	if (hfactor) {
		htsf = ((cyc_delta * 10)  / (hfactor*10+dec1)) + prev_tsf.low;
		dhd->htsf.coef = hfactor;
		dhd->htsf.last_cycle = cur_cycle;
		dhd->htsf.last_tsf = cur_tsf.low;
		dhd->htsf.coefdec1 = dec1;
		dhd->htsf.coefdec2 = dec2;
	}
	else {
		htsf = prev_tsf.low;
	}
}

#endif /* WLMEDIA_HTSF */<|MERGE_RESOLUTION|>--- conflicted
+++ resolved
@@ -22,11 +22,7 @@
  * software in any way with any other Broadcom software provided under a license
  * other than the GPL, without Broadcom's express prior written consent.
  *
-<<<<<<< HEAD
- * $Id: dhd_linux.c 324874 2012-03-30 18:29:52Z $
-=======
  * $Id: dhd_linux.c 351203 2012-08-17 06:23:09Z $
->>>>>>> 344bd536
  */
 
 #include <typedefs.h>
@@ -2588,18 +2584,11 @@
 	OLD_MOD_DEC_USE_COUNT;
 exit:
 #if defined(WL_CFG80211)
-<<<<<<< HEAD
-	if (ifidx == 0 && !dhd_download_fw_on_driverload)
-		wl_android_wifi_off(net);
-#endif 
-	dhd->pub.hang_was_sent = 0;
-=======
 	if (ifidx == 0) {
 		if (!dhd_download_fw_on_driverload)
 			wl_android_wifi_off(net);
 	}
 #endif 
->>>>>>> 344bd536
 	dhd->pub.rxcnt_timeout = 0;
 	dhd->pub.txcnt_timeout = 0;
 
@@ -2627,11 +2616,8 @@
 		firmware_path[0] = '\0';
 	}
 
-<<<<<<< HEAD
-=======
 	dhd->pub.dongle_trap_occured = 0;
 	dhd->pub.hang_was_sent = 0;
->>>>>>> 344bd536
 #if !defined(WL_CFG80211)
 	/*
 	 * Force start if ifconfig_up gets called before START command
@@ -3275,14 +3261,11 @@
 	char eventmask[WL_EVENTING_MASK_LEN];
 	char iovbuf[WL_EVENTING_MASK_LEN + 12];	/*  Room for "event_msgs" + '\0' + bitvec  */
 
-<<<<<<< HEAD
 	uint power_mode = PM_OFF; /* PM_FAST */
-=======
 #if !defined(WL_CFG80211)
 	uint up = 0;
 #endif /* !defined(WL_CFG80211) */
 	uint power_mode = PM_FAST;
->>>>>>> 344bd536
 	uint32 dongle_align = DHD_SDALIGN;
 	uint32 glom = CUSTOM_GLOM_SETTING;
 #if defined(VSDB) || defined(ROAM_ENABLE)
@@ -4935,24 +4918,10 @@
 {
 	int ret = 0;
 
-<<<<<<< HEAD
-	if (dhd) {
-		if (!dhd->pub.hang_was_sent) {
-			dhd->pub.hang_was_sent = 1;
-#if defined(CONFIG_WIRELESS_EXT)
-			ret = wl_iw_send_priv_event(dev, "HANG");
-#endif
-#if defined(WL_CFG80211)
-			ret = wl_cfg80211_hang(dev, WLAN_REASON_UNSPECIFIED);
-			dev_close(dev);
-			dev_open(dev);
-#endif
-=======
 	if (dhdp) {
 		if (!dhdp->hang_was_sent) {
 			dhdp->hang_was_sent = 1;
 			schedule_work(&dhdp->info->work_hang);
->>>>>>> 344bd536
 		}
 	}
 	return ret;
