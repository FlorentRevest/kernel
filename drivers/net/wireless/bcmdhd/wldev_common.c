/*
 * Common function shared by Linux WEXT, cfg80211 and p2p drivers
 *
 * Copyright (C) 1999-2012, Broadcom Corporation
 * 
 *      Unless you and Broadcom execute a separate written software license
 * agreement governing use of this software, this software is licensed to you
 * under the terms of the GNU General Public License version 2 (the "GPL"),
 * available at http://www.broadcom.com/licenses/GPLv2.php, with the
 * following added to such license:
 * 
 *      As a special exception, the copyright holders of this software give you
 * permission to link this software with independent modules, and to copy and
 * distribute the resulting executable under terms of your choice, provided that
 * you also meet, for each linked independent module, the terms and conditions of
 * the license of that module.  An independent module is a module which is not
 * derived from this software.  The special exception does not apply to any
 * modifications of the software.
 * 
 *      Notwithstanding the above, under no circumstances may you combine this
 * software in any way with any other Broadcom software provided under a license
 * other than the GPL, without Broadcom's express prior written consent.
 *
 * $Id: wldev_common.c,v 1.1.4.1.2.14 2011-02-09 01:40:07 $
 */

#include <osl.h>
#include <linux/kernel.h>
#include <linux/kthread.h>
#include <linux/netdevice.h>

#include <wldev_common.h>
#include <bcmutils.h>

#define htod32(i) i
#define htod16(i) i
#define dtoh32(i) i
#define dtoh16(i) i
#define htodchanspec(i) i
#define dtohchanspec(i) i

#define	WLDEV_ERROR(args)						\
	do {										\
		printk(KERN_ERR "WLDEV-ERROR) %s : ", __func__);	\
		printk args;							\
	} while (0)

extern int dhd_ioctl_entry_local(struct net_device *net, wl_ioctl_t *ioc, int cmd);

s32 wldev_ioctl(
	struct net_device *dev, u32 cmd, void *arg, u32 len, u32 set)
{
	s32 ret = 0;
	struct wl_ioctl ioc;


	memset(&ioc, 0, sizeof(ioc));
	ioc.cmd = cmd;
	ioc.buf = arg;
	ioc.len = len;
	ioc.set = set;
//	if (arg != NULL) {
//		WLDEV_ERROR(("iovar:%s ioc->len%d cmd->%d type->%s\n",
//			(char *)arg, ioc.len, cmd, set ? "set": "get"));
//	}
	ret = dhd_ioctl_entry_local(dev, &ioc, cmd);

<<<<<<< HEAD

=======
>>>>>>> 53143fd3
	return ret;
}

/* Format a iovar buffer, not bsscfg indexed. The bsscfg index will be
 * taken care of in dhd_ioctl_entry. Internal use only, not exposed to
 * wl_iw, wl_cfg80211 and wl_cfgp2p
 */
static s32 wldev_mkiovar(
	s8 *iovar_name, s8 *param, s32 paramlen,
	s8 *iovar_buf, u32 buflen)
{
	s32 iolen = 0;

	iolen = bcm_mkiovar(iovar_name, param, paramlen, iovar_buf, buflen);
	return iolen;
}

s32 wldev_iovar_getbuf(
	struct net_device *dev, s8 *iovar_name,
	void *param, s32 paramlen, void *buf, s32 buflen, struct mutex* buf_sync)
{
	s32 ret = 0;
	if (buf_sync) {
		mutex_lock(buf_sync);
	}
	wldev_mkiovar(iovar_name, param, paramlen, buf, buflen);
	ret = wldev_ioctl(dev, WLC_GET_VAR, buf, buflen, FALSE);
	if (buf_sync)
		mutex_unlock(buf_sync);
	return ret;
}


s32 wldev_iovar_setbuf(
	struct net_device *dev, s8 *iovar_name,
	void *param, s32 paramlen, void *buf, s32 buflen, struct mutex* buf_sync)
{
	s32 ret = 0;
	s32 iovar_len;
	if (buf_sync) {
		mutex_lock(buf_sync);
	}
	iovar_len = wldev_mkiovar(iovar_name, param, paramlen, buf, buflen);
	ret = wldev_ioctl(dev, WLC_SET_VAR, buf, iovar_len, TRUE);
	if (buf_sync)
		mutex_unlock(buf_sync);
	return ret;
}

s32 wldev_iovar_setint(
	struct net_device *dev, s8 *iovar, s32 val)
{
	s8 iovar_buf[WLC_IOCTL_SMLEN];

	val = htod32(val);
	memset(iovar_buf, 0, sizeof(iovar_buf));
	return wldev_iovar_setbuf(dev, iovar, &val, sizeof(val), iovar_buf,
		sizeof(iovar_buf), NULL);
}


s32 wldev_iovar_getint(
	struct net_device *dev, s8 *iovar, s32 *pval)
{
	s8 iovar_buf[WLC_IOCTL_SMLEN];
	s32 err;

	memset(iovar_buf, 0, sizeof(iovar_buf));
	err = wldev_iovar_getbuf(dev, iovar, pval, sizeof(*pval), iovar_buf,
		sizeof(iovar_buf), NULL);
	if (err == 0)
	{
		memcpy(pval, iovar_buf, sizeof(*pval));
		*pval = dtoh32(*pval);
	}
	return err;
}

/** Format a bsscfg indexed iovar buffer. The bsscfg index will be
 *  taken care of in dhd_ioctl_entry. Internal use only, not exposed to
 *  wl_iw, wl_cfg80211 and wl_cfgp2p
 */
s32 wldev_mkiovar_bsscfg(
	const s8 *iovar_name, s8 *param, s32 paramlen,
	s8 *iovar_buf, s32 buflen, s32 bssidx)
{
	const s8 *prefix = "bsscfg:";
	s8 *p;
	u32 prefixlen;
	u32 namelen;
	u32 iolen;

	if (bssidx == 0) {
		return wldev_mkiovar((s8*)iovar_name, (s8 *)param, paramlen,
			(s8 *) iovar_buf, buflen);
	}

	prefixlen = (u32) strlen(prefix); /* lengh of bsscfg prefix */
	namelen = (u32) strlen(iovar_name) + 1; /* lengh of iovar  name + null */
	iolen = prefixlen + namelen + sizeof(u32) + paramlen;

	if (buflen < 0 || iolen > (u32)buflen)
	{
		WLDEV_ERROR(("%s: buffer is too short\n", __FUNCTION__));
		return BCME_BUFTOOSHORT;
	}

	p = (s8 *)iovar_buf;

	/* copy prefix, no null */
	memcpy(p, prefix, prefixlen);
	p += prefixlen;

	/* copy iovar name including null */
	memcpy(p, iovar_name, namelen);
	p += namelen;

	/* bss config index as first param */
	bssidx = htod32(bssidx);
	memcpy(p, &bssidx, sizeof(u32));
	p += sizeof(u32);

	/* parameter buffer follows */
	if (paramlen)
		memcpy(p, param, paramlen);

	return iolen;

}
s32 wldev_iovar_getbuf_bsscfg(
	struct net_device *dev, s8 *iovar_name,
	void *param, s32 paramlen, void *buf, s32 buflen, s32 bsscfg_idx, struct mutex* buf_sync)
{
	s32 ret = 0;
	if (buf_sync) {
		mutex_lock(buf_sync);
	}

	wldev_mkiovar_bsscfg(iovar_name, param, paramlen, buf, buflen, bsscfg_idx);
	ret = wldev_ioctl(dev, WLC_GET_VAR, buf, buflen, FALSE);
	if (buf_sync) {
		mutex_unlock(buf_sync);
	}
	return ret;

}

s32 wldev_iovar_setbuf_bsscfg(
	struct net_device *dev, s8 *iovar_name,
	void *param, s32 paramlen, void *buf, s32 buflen, s32 bsscfg_idx, struct mutex* buf_sync)
{
	s32 ret = 0;
	s32 iovar_len;
	if (buf_sync) {
		mutex_lock(buf_sync);
	}
	iovar_len = wldev_mkiovar_bsscfg(iovar_name, param, paramlen, buf, buflen, bsscfg_idx);
	ret = wldev_ioctl(dev, WLC_SET_VAR, buf, iovar_len, TRUE);
	if (buf_sync) {
		mutex_unlock(buf_sync);
	}
	return ret;
}

s32 wldev_iovar_setint_bsscfg(
	struct net_device *dev, s8 *iovar, s32 val, s32 bssidx)
{
	s8 iovar_buf[WLC_IOCTL_SMLEN];

	val = htod32(val);
	memset(iovar_buf, 0, sizeof(iovar_buf));
	return wldev_iovar_setbuf_bsscfg(dev, iovar, &val, sizeof(val), iovar_buf,
		sizeof(iovar_buf), bssidx, NULL);
}


s32 wldev_iovar_getint_bsscfg(
	struct net_device *dev, s8 *iovar, s32 *pval, s32 bssidx)
{
	s8 iovar_buf[WLC_IOCTL_SMLEN];
	s32 err;

	memset(iovar_buf, 0, sizeof(iovar_buf));
	err = wldev_iovar_getbuf_bsscfg(dev, iovar, pval, sizeof(*pval), iovar_buf,
		sizeof(iovar_buf), bssidx, NULL);
	if (err == 0)
	{
		memcpy(pval, iovar_buf, sizeof(*pval));
		*pval = dtoh32(*pval);
	}
	return err;
}

int wldev_get_link_speed(
	struct net_device *dev, int *plink_speed)
{
	int error;

	if (!plink_speed)
		return -ENOMEM;
	error = wldev_ioctl(dev, WLC_GET_RATE, plink_speed, sizeof(int), 0);
	if (unlikely(error))
		return error;

	/* Convert internal 500Kbps to Kbps */
	*plink_speed *= 500;
	return error;
}

int wldev_get_rssi(
	struct net_device *dev, int *prssi)
{
	scb_val_t scb_val;
	int error;

	if (!prssi)
		return -ENOMEM;
	bzero(&scb_val, sizeof(scb_val_t));

	error = wldev_ioctl(dev, WLC_GET_RSSI, &scb_val, sizeof(scb_val_t), 0);
	if (unlikely(error))
		return error;

	*prssi = dtoh32(scb_val.val);
	return error;
}

int wldev_get_ssid(
	struct net_device *dev, wlc_ssid_t *pssid)
{
	int error;

	if (!pssid)
		return -ENOMEM;
	error = wldev_ioctl(dev, WLC_GET_SSID, pssid, sizeof(wlc_ssid_t), 0);
	if (unlikely(error))
		return error;
	pssid->SSID_len = dtoh32(pssid->SSID_len);
	return error;
}

int wldev_get_band(
	struct net_device *dev, uint *pband)
{
	int error;

	error = wldev_ioctl(dev, WLC_GET_BAND, pband, sizeof(uint), 0);
	return error;
}

int wldev_set_band(
	struct net_device *dev, uint band)
{
	int error = -1;

	if ((band == WLC_BAND_AUTO) || (band == WLC_BAND_5G) || (band == WLC_BAND_2G)) {
		error = wldev_ioctl(dev, WLC_SET_BAND, &band, sizeof(band), 1);
	}
	return error;
}

int wldev_set_country(
	struct net_device *dev, char *country_code)
{
	int error = -1;
	wl_country_t cspec = {{0}, 0, {0}};
	scb_val_t scbval;
	char smbuf[WLC_IOCTL_SMLEN];

	if (!country_code)
		return error;

	error = wldev_iovar_getbuf(dev, "country", &cspec, sizeof(cspec),
		smbuf, sizeof(smbuf), NULL);
	if (error < 0)
		WLDEV_ERROR(("%s: get country failed = %d\n", __FUNCTION__, error));

	if ((error < 0) ||
	    (strncmp(country_code, smbuf, WLC_CNTRY_BUF_SZ) != 0)) {
		bzero(&scbval, sizeof(scb_val_t));
		error = wldev_ioctl(dev, WLC_DISASSOC, &scbval, sizeof(scb_val_t), 1);
		if (error < 0) {
			WLDEV_ERROR(("%s: set country failed due to Disassoc error %d\n",
				__FUNCTION__, error));
			return error;
		}
	}
	cspec.rev = -1;
	memcpy(cspec.country_abbrev, country_code, WLC_CNTRY_BUF_SZ);
	memcpy(cspec.ccode, country_code, WLC_CNTRY_BUF_SZ);
	get_customized_country_code((char *)&cspec.country_abbrev, &cspec);
	error = wldev_iovar_setbuf(dev, "country", &cspec, sizeof(cspec),
		smbuf, sizeof(smbuf), NULL);
	if (error < 0) {
		WLDEV_ERROR(("%s: set country for %s as %s rev %d failed\n",
			__FUNCTION__, country_code, cspec.ccode, cspec.rev));
		return error;
	}
	dhd_bus_country_set(dev, &cspec);
	WLDEV_ERROR(("%s: set country for %s as %s rev %d\n",
		__FUNCTION__, country_code, cspec.ccode, cspec.rev));
	return 0;
}<|MERGE_RESOLUTION|>--- conflicted
+++ resolved
@@ -59,16 +59,9 @@
 	ioc.buf = arg;
 	ioc.len = len;
 	ioc.set = set;
-//	if (arg != NULL) {
-//		WLDEV_ERROR(("iovar:%s ioc->len%d cmd->%d type->%s\n",
-//			(char *)arg, ioc.len, cmd, set ? "set": "get"));
-//	}
+
 	ret = dhd_ioctl_entry_local(dev, &ioc, cmd);
 
-<<<<<<< HEAD
-
-=======
->>>>>>> 53143fd3
 	return ret;
 }
 
@@ -198,6 +191,7 @@
 	return iolen;
 
 }
+
 s32 wldev_iovar_getbuf_bsscfg(
 	struct net_device *dev, s8 *iovar_name,
 	void *param, s32 paramlen, void *buf, s32 buflen, s32 bsscfg_idx, struct mutex* buf_sync)
