--- conflicted
+++ resolved
@@ -65,10 +65,7 @@
 //	}
 	ret = dhd_ioctl_entry_local(dev, &ioc, cmd);
 
-<<<<<<< HEAD
-
-=======
->>>>>>> 90adfd2b
+
 	return ret;
 }
 
