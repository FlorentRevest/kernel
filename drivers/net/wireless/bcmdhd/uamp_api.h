/*
 *  Name:       uamp_api.h
 *
 *  Description: Universal AMP API
 *
 * Copyright (C) 1999-2012, Broadcom Corporation
 * 
 *      Unless you and Broadcom execute a separate written software license
 * agreement governing use of this software, this software is licensed to you
 * under the terms of the GNU General Public License version 2 (the "GPL"),
 * available at http://www.broadcom.com/licenses/GPLv2.php, with the
 * following added to such license:
 * 
 *      As a special exception, the copyright holders of this software give you
 * permission to link this software with independent modules, and to copy and
 * distribute the resulting executable under terms of your choice, provided that
 * you also meet, for each linked independent module, the terms and conditions of
 * the license of that module.  An independent module is a module which is not
 * derived from this software.  The special exception does not apply to any
 * modifications of the software.
 * 
 *      Notwithstanding the above, under no circumstances may you combine this
 * software in any way with any other Broadcom software provided under a license
 * other than the GPL, without Broadcom's express prior written consent.
 *
<<<<<<< HEAD
 * $Id: uamp_api.h,v 1.2.8.1 2011-02-05 00:16:14 $
=======
 * $Id: uamp_api.h 294267 2011-11-04 23:41:52Z $
>>>>>>> 90adfd2b
 *
 */
#ifndef UAMP_API_H
#define UAMP_API_H


#include "typedefs.h"


/*****************************************************************************
**  Constant and Type Definitions
******************************************************************************
*/

#define BT_API

/* Types. */
typedef bool	BOOLEAN;
typedef uint8	UINT8;
typedef uint16	UINT16;


/* UAMP identifiers */
#define UAMP_ID_1   1
#define UAMP_ID_2   2
typedef UINT8 tUAMP_ID;

/* UAMP event ids (used by UAMP_CBACK) */
#define UAMP_EVT_RX_READY           0   /* Data from AMP controller is ready to be read */
#define UAMP_EVT_CTLR_REMOVED       1   /* Controller removed */
#define UAMP_EVT_CTLR_READY         2   /* Controller added/ready */
typedef UINT8 tUAMP_EVT;


/* UAMP Channels */
#define UAMP_CH_HCI_CMD            0   /* HCI Command channel */
#define UAMP_CH_HCI_EVT            1   /* HCI Event channel */
#define UAMP_CH_HCI_DATA           2   /* HCI ACL Data channel */
typedef UINT8 tUAMP_CH;

/* tUAMP_EVT_DATA: union for event-specific data, used by UAMP_CBACK */
typedef union {
    tUAMP_CH channel;       /* UAMP_EVT_RX_READY: channel for which rx occured */
} tUAMP_EVT_DATA;


/*****************************************************************************
**
** Function:    UAMP_CBACK
**
** Description: Callback for events. Register callback using UAMP_Init.
**
** Parameters   amp_id:         AMP device identifier that generated the event
**              amp_evt:        event id
**              p_amp_evt_data: pointer to event-specific data
**
******************************************************************************
*/
typedef void (*tUAMP_CBACK)(tUAMP_ID amp_id, tUAMP_EVT amp_evt, tUAMP_EVT_DATA *p_amp_evt_data);

/*****************************************************************************
**  external function declarations
******************************************************************************
*/
#ifdef __cplusplus
extern "C"
{
#endif

/*****************************************************************************
**
** Function:    UAMP_Init
**
** Description: Initialize UAMP driver
**
** Parameters   p_cback:    Callback function for UAMP event notification
**
******************************************************************************
*/
BT_API BOOLEAN UAMP_Init(tUAMP_CBACK p_cback);


/*****************************************************************************
**
** Function:    UAMP_Open
**
** Description: Open connection to local AMP device.
**
** Parameters   app_id: Application specific AMP identifer. This value
**                      will be included in AMP messages sent to the
**                      BTU task, to identify source of the message
**
******************************************************************************
*/
BT_API BOOLEAN UAMP_Open(tUAMP_ID amp_id);

/*****************************************************************************
**
** Function:    UAMP_Close
**
** Description: Close connection to local AMP device.
**
** Parameters   app_id: Application specific AMP identifer.
**
******************************************************************************
*/
BT_API void UAMP_Close(tUAMP_ID amp_id);


/*****************************************************************************
**
** Function:    UAMP_Write
**
** Description: Send buffer to AMP device. Frees GKI buffer when done.
**
**
** Parameters:  app_id:     AMP identifer.
**              p_buf:      pointer to buffer to write
**              num_bytes:  number of bytes to write
**              channel:    UAMP_CH_HCI_ACL, or UAMP_CH_HCI_CMD
**
** Returns:     number of bytes written
**
******************************************************************************
*/
BT_API UINT16 UAMP_Write(tUAMP_ID amp_id, UINT8 *p_buf, UINT16 num_bytes, tUAMP_CH channel);

/*****************************************************************************
**
** Function:    UAMP_Read
**
** Description: Read incoming data from AMP. Call after receiving a
**              UAMP_EVT_RX_READY callback event.
**
** Parameters:  app_id:     AMP identifer.
**              p_buf:      pointer to buffer for holding incoming AMP data
**              buf_size:   size of p_buf
**              channel:    UAMP_CH_HCI_ACL, or UAMP_CH_HCI_EVT
**
** Returns:     number of bytes read
**
******************************************************************************
*/
BT_API UINT16 UAMP_Read(tUAMP_ID amp_id, UINT8 *p_buf, UINT16 buf_size, tUAMP_CH channel);

#ifdef __cplusplus
}
#endif

#endif /* UAMP_API_H */<|MERGE_RESOLUTION|>--- conflicted
+++ resolved
@@ -23,11 +23,7 @@
  * software in any way with any other Broadcom software provided under a license
  * other than the GPL, without Broadcom's express prior written consent.
  *
-<<<<<<< HEAD
  * $Id: uamp_api.h,v 1.2.8.1 2011-02-05 00:16:14 $
-=======
- * $Id: uamp_api.h 294267 2011-11-04 23:41:52Z $
->>>>>>> 90adfd2b
  *
  */
 #ifndef UAMP_API_H
