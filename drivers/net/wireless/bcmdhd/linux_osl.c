--- conflicted
+++ resolved
@@ -472,8 +472,6 @@
 }
 #endif 
 
-<<<<<<< HEAD
-=======
 struct sk_buff * BCMFASTPATH
 osl_pkt_tonative(osl_t *osh, void *pkt)
 {
@@ -482,7 +480,6 @@
 	unsigned long flags;
 #endif
 
->>>>>>> c21fd2a0
 	if (osh->pub.pkttag)
 		bzero((void*)((struct sk_buff *)pkt)->cb, OSL_PKTTAG_SZ);
 
