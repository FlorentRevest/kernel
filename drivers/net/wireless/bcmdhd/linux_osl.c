--- conflicted
+++ resolved
@@ -21,11 +21,7 @@
  * software in any way with any other Broadcom software provided under a license
  * other than the GPL, without Broadcom's express prior written consent.
  *
-<<<<<<< HEAD
- * $Id: linux_osl.c 308650 2012-01-17 02:59:47Z $
-=======
  * $Id: linux_osl.c 311099 2012-01-27 14:46:59Z $
->>>>>>> 53143fd3
  */
 
 #define LINUX_PORT
@@ -51,7 +47,7 @@
 #define OS_HANDLE_MAGIC		0x1234abcd	
 #define BCM_MEM_FILENAME_LEN 	24		
 
-#ifdef DHD_USE_STATIC_BUF
+#ifdef CONFIG_DHD_USE_STATIC_BUF
 #define STATIC_BUF_MAX_NUM	16
 #define STATIC_BUF_SIZE	(PAGE_SIZE*2)
 #define STATIC_BUF_TOTAL_LEN	(STATIC_BUF_MAX_NUM * STATIC_BUF_SIZE)
@@ -149,6 +145,7 @@
 	-ENODEV,		
 	-EINVAL,		
 	-ENODATA,		
+
 
 
 #if BCME_LAST != -42
@@ -212,7 +209,7 @@
 			break;
 	}
 
-#if defined(DHD_USE_STATIC_BUF)
+#if defined(CONFIG_DHD_USE_STATIC_BUF)
 	if (!bcm_static_buf) {
 		if (!(bcm_static_buf = (bcm_static_buf_t *)dhd_os_prealloc(osh, 3, STATIC_BUF_SIZE+
 			STATIC_BUF_TOTAL_LEN))) {
@@ -240,11 +237,8 @@
 		sema_init(&bcm_static_skb->osl_pkt_sem, 1);
 	}
 #endif 
-<<<<<<< HEAD
-=======
 
 	spin_lock_init(&(osh->pktalloc_lock));
->>>>>>> 53143fd3
 
 	return osh;
 }
@@ -410,7 +404,7 @@
 	if ((osh == NULL) || (osh->ctfpool == NULL))
 		return;
 
-#ifdef DHD_USE_STATIC_BUF
+#ifdef CONFIG_DHD_USE_STATIC_BUF
 	if (bcm_static_buf) {
 		bcm_static_buf = 0;
 	}
@@ -477,8 +471,6 @@
 	return skb;
 }
 #endif 
-<<<<<<< HEAD
-=======
 
 struct sk_buff * BCMFASTPATH
 osl_pkt_tonative(osl_t *osh, void *pkt)
@@ -487,7 +479,6 @@
 	struct sk_buff *nskb;
 	unsigned long flags;
 #endif
->>>>>>> 53143fd3
 
 	if (osh->pub.pkttag)
 		bzero((void*)((struct sk_buff *)pkt)->cb, OSL_PKTTAG_SZ);
@@ -544,10 +535,7 @@
 		skb->priority = 0;
 
 
-<<<<<<< HEAD
-=======
 		spin_lock_irqsave(&osh->pktalloc_lock, flags);
->>>>>>> 53143fd3
 		osh->pub.pktalloced++;
 		spin_unlock_irqrestore(&osh->pktalloc_lock, flags);
 	}
@@ -636,13 +624,8 @@
 	}
 }
 
-<<<<<<< HEAD
-#ifdef DHD_USE_STATIC_BUF
-void *
-=======
 #ifdef CONFIG_DHD_USE_STATIC_BUF
 void*
->>>>>>> 53143fd3
 osl_pktget_static(osl_t *osh, uint len)
 {
 	int i = 0;
