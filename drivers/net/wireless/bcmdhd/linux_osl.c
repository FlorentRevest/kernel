/*
 * Linux OS Independent Layer
 *
 * Copyright (C) 1999-2012, Broadcom Corporation
 * 
 *      Unless you and Broadcom execute a separate written software license
 * agreement governing use of this software, this software is licensed to you
 * under the terms of the GNU General Public License version 2 (the "GPL"),
 * available at http://www.broadcom.com/licenses/GPLv2.php, with the
 * following added to such license:
 * 
 *      As a special exception, the copyright holders of this software give you
 * permission to link this software with independent modules, and to copy and
 * distribute the resulting executable under terms of your choice, provided that
 * you also meet, for each linked independent module, the terms and conditions of
 * the license of that module.  An independent module is a module which is not
 * derived from this software.  The special exception does not apply to any
 * modifications of the software.
 * 
 *      Notwithstanding the above, under no circumstances may you combine this
 * software in any way with any other Broadcom software provided under a license
 * other than the GPL, without Broadcom's express prior written consent.
 *
<<<<<<< HEAD
 * $Id: linux_osl.c 308650 2012-01-17 02:59:47Z $
=======
 * $Id: linux_osl.c 311099 2012-01-27 14:46:59Z $
>>>>>>> 90adfd2b
 */

#define LINUX_PORT

#include <typedefs.h>
#include <bcmendian.h>
#include <linuxver.h>
#include <bcmdefs.h>
#include <osl.h>
#include <bcmutils.h>
#include <linux/delay.h>
#include <pcicfg.h>

#ifdef BCMASSERT_LOG
#include <bcm_assert_log.h>
#endif


#include <linux/fs.h>

#define PCI_CFG_RETRY 		10

#define OS_HANDLE_MAGIC		0x1234abcd	
#define BCM_MEM_FILENAME_LEN 	24		

#ifdef DHD_USE_STATIC_BUF
#define STATIC_BUF_MAX_NUM	16
#define STATIC_BUF_SIZE	(PAGE_SIZE*2)
#define STATIC_BUF_TOTAL_LEN	(STATIC_BUF_MAX_NUM * STATIC_BUF_SIZE)

typedef struct bcm_static_buf {
	struct semaphore static_sem;
	unsigned char *buf_ptr;
	unsigned char buf_use[STATIC_BUF_MAX_NUM];
} bcm_static_buf_t;

static bcm_static_buf_t *bcm_static_buf = 0;

#define STATIC_PKT_MAX_NUM	8

typedef struct bcm_static_pkt {
	struct sk_buff *skb_4k[STATIC_PKT_MAX_NUM];
	struct sk_buff *skb_8k[STATIC_PKT_MAX_NUM];
	struct semaphore osl_pkt_sem;
	unsigned char pkt_use[STATIC_PKT_MAX_NUM * 2];
} bcm_static_pkt_t;

static bcm_static_pkt_t *bcm_static_skb = 0;
#endif 

typedef struct bcm_mem_link {
	struct bcm_mem_link *prev;
	struct bcm_mem_link *next;
	uint	size;
	int	line;
	void 	*osh;
	char	file[BCM_MEM_FILENAME_LEN];
} bcm_mem_link_t;

struct osl_info {
	osl_pubinfo_t pub;
#ifdef CTFPOOL
	ctfpool_t *ctfpool;
#endif 
	uint magic;
	void *pdev;
	atomic_t malloced;
	uint failed;
	uint bustype;
	bcm_mem_link_t *dbgmem_list;
	spinlock_t dbgmem_lock;
	spinlock_t pktalloc_lock;
};




uint32 g_assert_type = FALSE;

static int16 linuxbcmerrormap[] =
{	0, 			
	-EINVAL,		
	-EINVAL,		
	-EINVAL,		
	-EINVAL,		
	-EINVAL,		
	-EINVAL,		
	-EINVAL,		
	-EINVAL,		
	-EINVAL,		
	-EINVAL,		
	-EINVAL, 		
	-EINVAL, 		
	-EINVAL, 		
	-E2BIG,			
	-E2BIG,			
	-EBUSY, 		
	-EINVAL, 		
	-EINVAL, 		
	-EINVAL, 		
	-EINVAL, 		
	-EFAULT, 		
	-ENOMEM, 		
	-EOPNOTSUPP,		
	-EMSGSIZE,		
	-EINVAL,		
	-EPERM,			
	-ENOMEM, 		
	-EINVAL, 		
	-ERANGE, 		
	-EINVAL, 		
	-EINVAL, 		
	-EINVAL, 		
	-EINVAL, 		
	-EINVAL,		
	-EIO,			
	-ENODEV,		
	-EINVAL,		
	-EIO,			
	-EIO,			
	-ENODEV,		
	-EINVAL,		
	-ENODATA,		


#if BCME_LAST != -42
#error "You need to add a OS error translation in the linuxbcmerrormap \
	for new error code defined in bcmutils.h"
#endif
};


int
osl_error(int bcmerror)
{
	if (bcmerror > 0)
		bcmerror = 0;
	else if (bcmerror < BCME_LAST)
		bcmerror = BCME_ERROR;

	
	return linuxbcmerrormap[-bcmerror];
}

extern uint8* dhd_os_prealloc(void *osh, int section, int size);

osl_t *
osl_attach(void *pdev, uint bustype, bool pkttag)
{
	osl_t *osh;

	osh = kmalloc(sizeof(osl_t), GFP_ATOMIC);
	ASSERT(osh);

	bzero(osh, sizeof(osl_t));

	
	ASSERT(ABS(BCME_LAST) == (ARRAYSIZE(linuxbcmerrormap) - 1));

	osh->magic = OS_HANDLE_MAGIC;
	atomic_set(&osh->malloced, 0);
	osh->failed = 0;
	osh->dbgmem_list = NULL;
	spin_lock_init(&(osh->dbgmem_lock));
	osh->pdev = pdev;
	osh->pub.pkttag = pkttag;
	osh->bustype = bustype;

	switch (bustype) {
		case PCI_BUS:
		case SI_BUS:
		case PCMCIA_BUS:
			osh->pub.mmbus = TRUE;
			break;
		case JTAG_BUS:
		case SDIO_BUS:
		case USB_BUS:
		case SPI_BUS:
		case RPC_BUS:
			osh->pub.mmbus = FALSE;
			break;
		default:
			ASSERT(FALSE);
			break;
	}

#if defined(DHD_USE_STATIC_BUF)
	if (!bcm_static_buf) {
		if (!(bcm_static_buf = (bcm_static_buf_t *)dhd_os_prealloc(osh, 3, STATIC_BUF_SIZE+
			STATIC_BUF_TOTAL_LEN))) {
			printk("can not alloc static buf!\n");
		}
		else
			printk("alloc static buf at %x!\n", (unsigned int)bcm_static_buf);


		sema_init(&bcm_static_buf->static_sem, 1);

		bcm_static_buf->buf_ptr = (unsigned char *)bcm_static_buf + STATIC_BUF_SIZE;
	}

	if (!bcm_static_skb) {
		int i;
		void *skb_buff_ptr = 0;
		bcm_static_skb = (bcm_static_pkt_t *)((char *)bcm_static_buf + 2048);
		skb_buff_ptr = dhd_os_prealloc(osh, 4, 0);

		bcopy(skb_buff_ptr, bcm_static_skb, sizeof(struct sk_buff *)*16);
		for (i = 0; i < STATIC_PKT_MAX_NUM * 2; i++)
			bcm_static_skb->pkt_use[i] = 0;

		sema_init(&bcm_static_skb->osl_pkt_sem, 1);
	}
#endif 
<<<<<<< HEAD
=======

	spin_lock_init(&(osh->pktalloc_lock));
>>>>>>> 90adfd2b

	return osh;
}

void
osl_detach(osl_t *osh)
{
	if (osh == NULL)
		return;

#ifdef CONFIG_DHD_USE_STATIC_BUF
		if (bcm_static_buf) {
			bcm_static_buf = 0;
		}
		if (bcm_static_skb) {
			bcm_static_skb = 0;
		}
#endif

	ASSERT(osh->magic == OS_HANDLE_MAGIC);
	kfree(osh);
}

static struct sk_buff *osl_alloc_skb(unsigned int len)
{
#if LINUX_VERSION_CODE >= KERNEL_VERSION(2, 6, 25)
	gfp_t flags = GFP_ATOMIC;

	return __dev_alloc_skb(len, flags);
#else
	return dev_alloc_skb(len);
#endif
}

#ifdef CTFPOOL

#ifdef CTFPOOL_SPINLOCK
#define CTFPOOL_LOCK(ctfpool, flags)	spin_lock_irqsave(&(ctfpool)->lock, flags)
#define CTFPOOL_UNLOCK(ctfpool, flags)	spin_unlock_irqrestore(&(ctfpool)->lock, flags)
#else
#define CTFPOOL_LOCK(ctfpool, flags)	spin_lock_bh(&(ctfpool)->lock)
#define CTFPOOL_UNLOCK(ctfpool, flags)	spin_unlock_bh(&(ctfpool)->lock)
#endif 

void *
osl_ctfpool_add(osl_t *osh)
{
	struct sk_buff *skb;
#ifdef CTFPOOL_SPINLOCK
	unsigned long flags;
#endif 

	if ((osh == NULL) || (osh->ctfpool == NULL))
		return NULL;

	CTFPOOL_LOCK(osh->ctfpool, flags);
	ASSERT(osh->ctfpool->curr_obj <= osh->ctfpool->max_obj);

	
	if (osh->ctfpool->curr_obj == osh->ctfpool->max_obj) {
		CTFPOOL_UNLOCK(osh->ctfpool, flags);
		return NULL;
	}

	
	skb = osl_alloc_skb(osh->ctfpool->obj_size);
	if (skb == NULL) {
		printf("%s: skb alloc of len %d failed\n", __FUNCTION__,
		       osh->ctfpool->obj_size);
		CTFPOOL_UNLOCK(osh->ctfpool, flags);
		return NULL;
	}

	
	skb->next = (struct sk_buff *)osh->ctfpool->head;
	osh->ctfpool->head = skb;
	osh->ctfpool->fast_frees++;
	osh->ctfpool->curr_obj++;

	
	CTFPOOLPTR(osh, skb) = (void *)osh->ctfpool;

	
	PKTFAST(osh, skb) = FASTBUF;

	CTFPOOL_UNLOCK(osh->ctfpool, flags);

	return skb;
}


void
osl_ctfpool_replenish(osl_t *osh, uint thresh)
{
	if ((osh == NULL) || (osh->ctfpool == NULL))
		return;

	
	while ((osh->ctfpool->refills > 0) && (thresh--)) {
		osl_ctfpool_add(osh);
		osh->ctfpool->refills--;
	}
}


int32
osl_ctfpool_init(osl_t *osh, uint numobj, uint size)
{
	osh->ctfpool = kmalloc(sizeof(ctfpool_t), GFP_ATOMIC);
	ASSERT(osh->ctfpool);
	bzero(osh->ctfpool, sizeof(ctfpool_t));

	osh->ctfpool->max_obj = numobj;
	osh->ctfpool->obj_size = size;

	spin_lock_init(&osh->ctfpool->lock);

	while (numobj--) {
		if (!osl_ctfpool_add(osh))
			return -1;
		osh->ctfpool->fast_frees--;
	}

	return 0;
}


void
osl_ctfpool_cleanup(osl_t *osh)
{
	struct sk_buff *skb, *nskb;
#ifdef CTFPOOL_SPINLOCK
	unsigned long flags;
#endif 

	if ((osh == NULL) || (osh->ctfpool == NULL))
		return;

	CTFPOOL_LOCK(osh->ctfpool, flags);

	skb = osh->ctfpool->head;

	while (skb != NULL) {
		nskb = skb->next;
		dev_kfree_skb(skb);
		skb = nskb;
		osh->ctfpool->curr_obj--;
	}

	ASSERT(osh->ctfpool->curr_obj == 0);
	osh->ctfpool->head = NULL;
	CTFPOOL_UNLOCK(osh->ctfpool, flags);

	kfree(osh->ctfpool);
	osh->ctfpool = NULL;
}

void
osl_ctfpool_stats(osl_t *osh, void *b)
{
	struct bcmstrbuf *bb;

	if ((osh == NULL) || (osh->ctfpool == NULL))
		return;

#ifdef DHD_USE_STATIC_BUF
	if (bcm_static_buf) {
		bcm_static_buf = 0;
	}
	if (bcm_static_skb) {
		bcm_static_skb = 0;
	}
#endif 

	bb = b;

	ASSERT((osh != NULL) && (bb != NULL));

	bcm_bprintf(bb, "max_obj %d obj_size %d curr_obj %d refills %d\n",
	            osh->ctfpool->max_obj, osh->ctfpool->obj_size,
	            osh->ctfpool->curr_obj, osh->ctfpool->refills);
	bcm_bprintf(bb, "fast_allocs %d fast_frees %d slow_allocs %d\n",
	            osh->ctfpool->fast_allocs, osh->ctfpool->fast_frees,
	            osh->ctfpool->slow_allocs);
}

static inline struct sk_buff *
osl_pktfastget(osl_t *osh, uint len)
{
	struct sk_buff *skb;
#ifdef CTFPOOL_SPINLOCK
	unsigned long flags;
#endif 

	
	if (osh->ctfpool == NULL)
		return NULL;

	CTFPOOL_LOCK(osh->ctfpool, flags);
	if (osh->ctfpool->head == NULL) {
		ASSERT(osh->ctfpool->curr_obj == 0);
		osh->ctfpool->slow_allocs++;
		CTFPOOL_UNLOCK(osh->ctfpool, flags);
		return NULL;
	}

	ASSERT(len <= osh->ctfpool->obj_size);

	
	skb = (struct sk_buff *)osh->ctfpool->head;
	osh->ctfpool->head = (void *)skb->next;

	osh->ctfpool->fast_allocs++;
	osh->ctfpool->curr_obj--;
	ASSERT(CTFPOOLHEAD(osh, skb) == (struct sock *)osh->ctfpool->head);
	CTFPOOL_UNLOCK(osh->ctfpool, flags);

	
	skb->next = skb->prev = NULL;
	skb->data = skb->head + 16;
	skb->tail = skb->head + 16;

	skb->len = 0;
	skb->cloned = 0;
#if LINUX_VERSION_CODE < KERNEL_VERSION(2, 6, 14)
	skb->list = NULL;
#endif
	atomic_set(&skb->users, 1);

	return skb;
}
#endif 
<<<<<<< HEAD
=======

struct sk_buff * BCMFASTPATH
osl_pkt_tonative(osl_t *osh, void *pkt)
{
#ifndef WL_UMK
	struct sk_buff *nskb;
	unsigned long flags;
#endif
>>>>>>> 90adfd2b

	if (osh->pub.pkttag)
		bzero((void*)((struct sk_buff *)pkt)->cb, OSL_PKTTAG_SZ);

#ifndef WL_UMK
	
	for (nskb = (struct sk_buff *)pkt; nskb; nskb = nskb->next) {
		spin_lock_irqsave(&osh->pktalloc_lock, flags);
		osh->pub.pktalloced--;
		spin_unlock_irqrestore(&osh->pktalloc_lock, flags);
	}
#endif 
	return (struct sk_buff *)pkt;
}


void * BCMFASTPATH
osl_pkt_frmnative(osl_t *osh, void *pkt)
{
#ifndef WL_UMK
	struct sk_buff *nskb;
	unsigned long flags;
#endif

	if (osh->pub.pkttag)
		bzero((void*)((struct sk_buff *)pkt)->cb, OSL_PKTTAG_SZ);

#ifndef WL_UMK
	
	for (nskb = (struct sk_buff *)pkt; nskb; nskb = nskb->next) {
		spin_lock_irqsave(&osh->pktalloc_lock, flags);
		osh->pub.pktalloced++;
		spin_unlock_irqrestore(&osh->pktalloc_lock, flags);
	}
#endif 
	return (void *)pkt;
}


void * BCMFASTPATH
osl_pktget(osl_t *osh, uint len)
{
	struct sk_buff *skb;
	unsigned long flags;

#ifdef CTFPOOL
	
	skb = osl_pktfastget(osh, len);
	if ((skb != NULL) || ((skb = osl_alloc_skb(len)) != NULL)) {
#else 
	if ((skb = osl_alloc_skb(len))) {
#endif 
		skb_put(skb, len);
		skb->priority = 0;


<<<<<<< HEAD
=======
		spin_lock_irqsave(&osh->pktalloc_lock, flags);
>>>>>>> 90adfd2b
		osh->pub.pktalloced++;
		spin_unlock_irqrestore(&osh->pktalloc_lock, flags);
	}

	return ((void*) skb);
}

#ifdef CTFPOOL
static inline void
osl_pktfastfree(osl_t *osh, struct sk_buff *skb)
{
	ctfpool_t *ctfpool;
#ifdef CTFPOOL_SPINLOCK
	unsigned long flags;
#endif 

#if LINUX_VERSION_CODE >= KERNEL_VERSION(2, 6, 14)
	skb->tstamp.tv.sec = 0;
#else
	skb->stamp.tv_sec = 0;
#endif

	
	skb->dev = NULL;
	skb->dst = NULL;
	memset(skb->cb, 0, sizeof(skb->cb));
	skb->ip_summed = 0;
	skb->destructor = NULL;

	ctfpool = (ctfpool_t *)CTFPOOLPTR(osh, skb);
	ASSERT(ctfpool != NULL);

	
	CTFPOOL_LOCK(ctfpool, flags);
	skb->next = (struct sk_buff *)ctfpool->head;
	ctfpool->head = (void *)skb;

	ctfpool->fast_frees++;
	ctfpool->curr_obj++;

	ASSERT(ctfpool->curr_obj <= ctfpool->max_obj);
	CTFPOOL_UNLOCK(ctfpool, flags);
}
#endif 


void BCMFASTPATH
osl_pktfree(osl_t *osh, void *p, bool send)
{
	struct sk_buff *skb, *nskb;
	unsigned long flags;

	skb = (struct sk_buff*) p;

	if (send && osh->pub.tx_fn)
		osh->pub.tx_fn(osh->pub.tx_ctx, p, 0);

	PKTDBG_TRACE(osh, (void *) skb, PKTLIST_PKTFREE);

	
	while (skb) {
		nskb = skb->next;
		skb->next = NULL;



#ifdef CTFPOOL
		if ((PKTISFAST(osh, skb)) && (atomic_read(&skb->users) == 1))
			osl_pktfastfree(osh, skb);
		else {
#else 
		{
#endif 

			if (skb->destructor)
				
				dev_kfree_skb_any(skb);
			else
				
				dev_kfree_skb(skb);
		}
		spin_lock_irqsave(&osh->pktalloc_lock, flags);
		osh->pub.pktalloced--;
		spin_unlock_irqrestore(&osh->pktalloc_lock, flags);
		skb = nskb;
	}
}

<<<<<<< HEAD
#ifdef DHD_USE_STATIC_BUF
void *
=======
#ifdef CONFIG_DHD_USE_STATIC_BUF
void*
>>>>>>> 90adfd2b
osl_pktget_static(osl_t *osh, uint len)
{
	int i = 0;
	struct sk_buff *skb;

	if (len > (PAGE_SIZE*2)) {
		printk("%s: attempt to allocate huge packet (0x%x)\n", __FUNCTION__, len);
		return osl_pktget(osh, len);
	}

	down(&bcm_static_skb->osl_pkt_sem);

	if (len <= PAGE_SIZE) {
		for (i = 0; i < STATIC_PKT_MAX_NUM; i++) {
			if (bcm_static_skb->pkt_use[i] == 0)
				break;
		}

		if (i != STATIC_PKT_MAX_NUM) {
			bcm_static_skb->pkt_use[i] = 1;
			up(&bcm_static_skb->osl_pkt_sem);
			skb = bcm_static_skb->skb_4k[i];
			skb->tail = skb->data + len;
			skb->len = len;
			return skb;
		}
	}


	for (i = 0; i < STATIC_PKT_MAX_NUM; i++) {
		if (bcm_static_skb->pkt_use[i+STATIC_PKT_MAX_NUM] == 0)
			break;
	}

	if (i != STATIC_PKT_MAX_NUM) {
		bcm_static_skb->pkt_use[i+STATIC_PKT_MAX_NUM] = 1;
		up(&bcm_static_skb->osl_pkt_sem);
		skb = bcm_static_skb->skb_8k[i];
		skb->tail = skb->data + len;
		skb->len = len;
		return skb;
	}

	up(&bcm_static_skb->osl_pkt_sem);
	printk("%s: all static pkt in use!\n", __FUNCTION__);
	return osl_pktget(osh, len);
}

void
osl_pktfree_static(osl_t *osh, void *p, bool send)
{
	int i;

	for (i = 0; i < STATIC_PKT_MAX_NUM; i++) {
		if (p == bcm_static_skb->skb_4k[i]) {
			down(&bcm_static_skb->osl_pkt_sem);
			bcm_static_skb->pkt_use[i] = 0;
			up(&bcm_static_skb->osl_pkt_sem);
			return;
		}
	}

	for (i = 0; i < STATIC_PKT_MAX_NUM; i++) {
		if (p == bcm_static_skb->skb_8k[i]) {
			down(&bcm_static_skb->osl_pkt_sem);
			bcm_static_skb->pkt_use[i + STATIC_PKT_MAX_NUM] = 0;
			up(&bcm_static_skb->osl_pkt_sem);
			return;
		}
	}

	return osl_pktfree(osh, p, send);
}
#endif 

uint32
osl_pci_read_config(osl_t *osh, uint offset, uint size)
{
	uint val = 0;
	uint retry = PCI_CFG_RETRY;

	ASSERT((osh && (osh->magic == OS_HANDLE_MAGIC)));

	
	ASSERT(size == 4);

	do {
		pci_read_config_dword(osh->pdev, offset, &val);
		if (val != 0xffffffff)
			break;
	} while (retry--);


	return (val);
}

void
osl_pci_write_config(osl_t *osh, uint offset, uint size, uint val)
{
	uint retry = PCI_CFG_RETRY;

	ASSERT((osh && (osh->magic == OS_HANDLE_MAGIC)));

	
	ASSERT(size == 4);

	do {
		pci_write_config_dword(osh->pdev, offset, val);
		if (offset != PCI_BAR0_WIN)
			break;
		if (osl_pci_read_config(osh, offset, size) == val)
			break;
	} while (retry--);

}


uint
osl_pci_bus(osl_t *osh)
{
	ASSERT(osh && (osh->magic == OS_HANDLE_MAGIC) && osh->pdev);

	return ((struct pci_dev *)osh->pdev)->bus->number;
}


uint
osl_pci_slot(osl_t *osh)
{
	ASSERT(osh && (osh->magic == OS_HANDLE_MAGIC) && osh->pdev);

	return PCI_SLOT(((struct pci_dev *)osh->pdev)->devfn);
}


struct pci_dev *
osl_pci_device(osl_t *osh)
{
	ASSERT(osh && (osh->magic == OS_HANDLE_MAGIC) && osh->pdev);

	return osh->pdev;
}

static void
osl_pcmcia_attr(osl_t *osh, uint offset, char *buf, int size, bool write)
{
}

void
osl_pcmcia_read_attr(osl_t *osh, uint offset, void *buf, int size)
{
	osl_pcmcia_attr(osh, offset, (char *) buf, size, FALSE);
}

void
osl_pcmcia_write_attr(osl_t *osh, uint offset, void *buf, int size)
{
	osl_pcmcia_attr(osh, offset, (char *) buf, size, TRUE);
}

void *
osl_malloc(osl_t *osh, uint size)
{
	void *addr;

	
	if (osh)
		ASSERT(osh->magic == OS_HANDLE_MAGIC);

#ifdef CONFIG_DHD_USE_STATIC_BUF
	if (bcm_static_buf)
	{
		int i = 0;
		if ((size >= PAGE_SIZE)&&(size <= STATIC_BUF_SIZE))
		{
			down(&bcm_static_buf->static_sem);

			for (i = 0; i < STATIC_BUF_MAX_NUM; i++)
			{
				if (bcm_static_buf->buf_use[i] == 0)
					break;
			}

			if (i == STATIC_BUF_MAX_NUM)
			{
				up(&bcm_static_buf->static_sem);
				printk("all static buff in use!\n");
				goto original;
			}

			bcm_static_buf->buf_use[i] = 1;
			up(&bcm_static_buf->static_sem);

			bzero(bcm_static_buf->buf_ptr+STATIC_BUF_SIZE*i, size);
			if (osh)
				atomic_add(size, &osh->malloced);

			return ((void *)(bcm_static_buf->buf_ptr+STATIC_BUF_SIZE*i));
		}
	}
original:
#endif 

	if ((addr = kmalloc(size, GFP_ATOMIC)) == NULL) {
		if (osh)
			osh->failed++;
		return (NULL);
	}
	if (osh)
		atomic_add(size, &osh->malloced);

	return (addr);
}

void
osl_mfree(osl_t *osh, void *addr, uint size)
{
#ifdef CONFIG_DHD_USE_STATIC_BUF
	if (bcm_static_buf)
	{
		if ((addr > (void *)bcm_static_buf) && ((unsigned char *)addr
			<= ((unsigned char *)bcm_static_buf + STATIC_BUF_TOTAL_LEN)))
		{
			int buf_idx = 0;

			buf_idx = ((unsigned char *)addr - bcm_static_buf->buf_ptr)/STATIC_BUF_SIZE;

			down(&bcm_static_buf->static_sem);
			bcm_static_buf->buf_use[buf_idx] = 0;
			up(&bcm_static_buf->static_sem);

			if (osh) {
				ASSERT(osh->magic == OS_HANDLE_MAGIC);
				atomic_sub(size, &osh->malloced);
			}
			return;
		}
	}
#endif 
	if (osh) {
		ASSERT(osh->magic == OS_HANDLE_MAGIC);
		atomic_sub(size, &osh->malloced);
	}
	kfree(addr);
}

uint
osl_malloced(osl_t *osh)
{
	ASSERT((osh && (osh->magic == OS_HANDLE_MAGIC)));
	return (atomic_read(&osh->malloced));
}

uint
osl_malloc_failed(osl_t *osh)
{
	ASSERT((osh && (osh->magic == OS_HANDLE_MAGIC)));
	return (osh->failed);
}


uint
osl_dma_consistent_align(void)
{
	return (PAGE_SIZE);
}

void*
osl_dma_alloc_consistent(osl_t *osh, uint size, uint16 align_bits, uint *alloced, ulong *pap)
{
	uint16 align = (1 << align_bits);
	ASSERT((osh && (osh->magic == OS_HANDLE_MAGIC)));

	if (!ISALIGNED(DMA_CONSISTENT_ALIGN, align))
		size += align;
	*alloced = size;

	return (pci_alloc_consistent(osh->pdev, size, (dma_addr_t*)pap));
}

void
osl_dma_free_consistent(osl_t *osh, void *va, uint size, ulong pa)
{
	ASSERT((osh && (osh->magic == OS_HANDLE_MAGIC)));

	pci_free_consistent(osh->pdev, size, va, (dma_addr_t)pa);
}

uint BCMFASTPATH
osl_dma_map(osl_t *osh, void *va, uint size, int direction)
{
	int dir;

	ASSERT((osh && (osh->magic == OS_HANDLE_MAGIC)));
	dir = (direction == DMA_TX)? PCI_DMA_TODEVICE: PCI_DMA_FROMDEVICE;
	return (pci_map_single(osh->pdev, va, size, dir));
}

void BCMFASTPATH
osl_dma_unmap(osl_t *osh, uint pa, uint size, int direction)
{
	int dir;

	ASSERT((osh && (osh->magic == OS_HANDLE_MAGIC)));
	dir = (direction == DMA_TX)? PCI_DMA_TODEVICE: PCI_DMA_FROMDEVICE;
	pci_unmap_single(osh->pdev, (uint32)pa, size, dir);
}

#if defined(BCMASSERT_LOG)
void
osl_assert(const char *exp, const char *file, int line)
{
	char tempbuf[256];
	const char *basename;

	basename = strrchr(file, '/');
	
	if (basename)
		basename++;

	if (!basename)
		basename = file;

#ifdef BCMASSERT_LOG
	snprintf(tempbuf, 64, "\"%s\": file \"%s\", line %d\n",
		exp, basename, line);

	bcm_assert_log(tempbuf);
#endif 


}
#endif 

void
osl_delay(uint usec)
{
	uint d;

	while (usec > 0) {
		d = MIN(usec, 1000);
		udelay(d);
		usec -= d;
	}
}



void *
osl_pktdup(osl_t *osh, void *skb)
{
	void * p;
	unsigned long irqflags;

	
	PKTCTFMAP(osh, skb);

	if ((p = skb_clone((struct sk_buff *)skb, GFP_ATOMIC)) == NULL)
		return NULL;

#ifdef CTFPOOL
	if (PKTISFAST(osh, skb)) {
		ctfpool_t *ctfpool;

		
		ctfpool = (ctfpool_t *)CTFPOOLPTR(osh, skb);
		ASSERT(ctfpool != NULL);
		PKTCLRFAST(osh, p);
		PKTCLRFAST(osh, skb);
		ctfpool->refills++;
	}
#endif 

	
	if (osh->pub.pkttag)
		bzero((void*)((struct sk_buff *)p)->cb, OSL_PKTTAG_SZ);

	
	spin_lock_irqsave(&osh->pktalloc_lock, irqflags);
	osh->pub.pktalloced++;
	spin_unlock_irqrestore(&osh->pktalloc_lock, irqflags);
	return (p);
}







void *
osl_os_open_image(char *filename)
{
	struct file *fp;

	fp = filp_open(filename, O_RDONLY, 0);
	
	 if (IS_ERR(fp))
		 fp = NULL;

	 return fp;
}

int
osl_os_get_image_block(char *buf, int len, void *image)
{
	struct file *fp = (struct file *)image;
	int rdlen;

	if (!image)
		return 0;

	rdlen = kernel_read(fp, fp->f_pos, buf, len);
	if (rdlen > 0)
		fp->f_pos += rdlen;

	return rdlen;
}

void
osl_os_close_image(void *image)
{
	if (image)
		filp_close((struct file *)image, NULL);
}<|MERGE_RESOLUTION|>--- conflicted
+++ resolved
@@ -21,11 +21,7 @@
  * software in any way with any other Broadcom software provided under a license
  * other than the GPL, without Broadcom's express prior written consent.
  *
-<<<<<<< HEAD
  * $Id: linux_osl.c 308650 2012-01-17 02:59:47Z $
-=======
- * $Id: linux_osl.c 311099 2012-01-27 14:46:59Z $
->>>>>>> 90adfd2b
  */
 
 #define LINUX_PORT
@@ -240,11 +236,6 @@
 		sema_init(&bcm_static_skb->osl_pkt_sem, 1);
 	}
 #endif 
-<<<<<<< HEAD
-=======
-
-	spin_lock_init(&(osh->pktalloc_lock));
->>>>>>> 90adfd2b
 
 	return osh;
 }
@@ -477,40 +468,29 @@
 	return skb;
 }
 #endif 
-<<<<<<< HEAD
-=======
-
-struct sk_buff * BCMFASTPATH
-osl_pkt_tonative(osl_t *osh, void *pkt)
+
+	if (osh->pub.pkttag)
+		bzero((void*)((struct sk_buff *)pkt)->cb, OSL_PKTTAG_SZ);
+
+#ifndef WL_UMK
+	
+	for (nskb = (struct sk_buff *)pkt; nskb; nskb = nskb->next) {
+		spin_lock_irqsave(&osh->pktalloc_lock, flags);
+		osh->pub.pktalloced--;
+		spin_unlock_irqrestore(&osh->pktalloc_lock, flags);
+	}
+#endif 
+	return (struct sk_buff *)pkt;
+}
+
+
+void * BCMFASTPATH
+osl_pkt_frmnative(osl_t *osh, void *pkt)
 {
 #ifndef WL_UMK
 	struct sk_buff *nskb;
 	unsigned long flags;
 #endif
->>>>>>> 90adfd2b
-
-	if (osh->pub.pkttag)
-		bzero((void*)((struct sk_buff *)pkt)->cb, OSL_PKTTAG_SZ);
-
-#ifndef WL_UMK
-	
-	for (nskb = (struct sk_buff *)pkt; nskb; nskb = nskb->next) {
-		spin_lock_irqsave(&osh->pktalloc_lock, flags);
-		osh->pub.pktalloced--;
-		spin_unlock_irqrestore(&osh->pktalloc_lock, flags);
-	}
-#endif 
-	return (struct sk_buff *)pkt;
-}
-
-
-void * BCMFASTPATH
-osl_pkt_frmnative(osl_t *osh, void *pkt)
-{
-#ifndef WL_UMK
-	struct sk_buff *nskb;
-	unsigned long flags;
-#endif
 
 	if (osh->pub.pkttag)
 		bzero((void*)((struct sk_buff *)pkt)->cb, OSL_PKTTAG_SZ);
@@ -544,10 +524,6 @@
 		skb->priority = 0;
 
 
-<<<<<<< HEAD
-=======
-		spin_lock_irqsave(&osh->pktalloc_lock, flags);
->>>>>>> 90adfd2b
 		osh->pub.pktalloced++;
 		spin_unlock_irqrestore(&osh->pktalloc_lock, flags);
 	}
@@ -636,13 +612,8 @@
 	}
 }
 
-<<<<<<< HEAD
 #ifdef DHD_USE_STATIC_BUF
 void *
-=======
-#ifdef CONFIG_DHD_USE_STATIC_BUF
-void*
->>>>>>> 90adfd2b
 osl_pktget_static(osl_t *osh, uint len)
 {
 	int i = 0;
