--- conflicted
+++ resolved
@@ -24,11 +24,7 @@
  * software in any way with any other Broadcom software provided under a license
  * other than the GPL, without Broadcom's express prior written consent.
  *
-<<<<<<< HEAD
- * $Id: dhd.h 294054 2011-11-04 02:01:13Z $
-=======
  * $Id: dhd.h 306879 2012-01-09 21:33:03Z $
->>>>>>> 1b7fd678
  */
 
 /****************
@@ -121,11 +117,7 @@
 } dhd_if_state_t;
 
 
-<<<<<<< HEAD
-#if defined(DHD_USE_STATIC_BUF)
-=======
 #if defined(CONFIG_DHD_USE_STATIC_BUF)
->>>>>>> 1b7fd678
 
 uint8* dhd_os_prealloc(void *osh, int section, uint size);
 void dhd_os_prefree(void *osh, void *addr, uint size);
@@ -328,13 +320,8 @@
 #define DHD_OS_WAKE_LOCK_TIMEOUT(pub)		dhd_os_wake_lock_timeout(pub)
 #define DHD_OS_WAKE_LOCK_TIMEOUT_ENABLE(pub, val)	dhd_os_wake_lock_timeout_enable(pub, val)
 
-<<<<<<< HEAD
-#define DHD_PACKET_TIMEOUT	1
-#define DHD_EVENT_TIMEOUT	2
-=======
 #define DHD_PACKET_TIMEOUT_MS	1000
 #define DHD_EVENT_TIMEOUT_MS	1500
->>>>>>> 1b7fd678
 
 /* interface operations (register, remove) should be atomic, use this lock to prevent race
  * condition among wifi on/off and interface operation functions
@@ -435,10 +422,7 @@
 extern void dhd_os_sdunlock_sndup_rxq(dhd_pub_t * pub);
 extern void dhd_os_sdlock_eventq(dhd_pub_t * pub);
 extern void dhd_os_sdunlock_eventq(dhd_pub_t * pub);
-<<<<<<< HEAD
-=======
 extern bool dhd_os_check_hang(dhd_pub_t *dhdp, int ifidx, int ret);
->>>>>>> 1b7fd678
 
 #ifdef PNO_SUPPORT
 extern int dhd_pno_enable(dhd_pub_t *dhd, int pfn_enabled);
@@ -462,11 +446,6 @@
 
 extern int dhd_get_dtim_skip(dhd_pub_t *dhd);
 extern bool dhd_check_ap_wfd_mode_set(dhd_pub_t *dhd);
-<<<<<<< HEAD
-extern bool dhd_os_check_hang(dhd_pub_t *dhdp, int ifidx, int ret);
-
-=======
->>>>>>> 1b7fd678
 
 #ifdef DHD_DEBUG
 extern int write_to_file(dhd_pub_t *dhd, uint8 *buf, int size);
@@ -764,7 +743,6 @@
 void dhd_arp_offload_add_ip(dhd_pub_t *dhd, uint32 ipaddr);
 #endif /* ARP_OFFLOAD_SUPPORT */
 
-<<<<<<< HEAD
 #ifdef DHD_BCM_WIFI_HDMI
 /* Wireless HDMI run-time enable flag */
 extern bool dhd_bcm_whdmi_enable;
@@ -775,6 +753,4 @@
 
 #endif /* DHD_BCM_WIFI_HDMI */
 
-=======
->>>>>>> 1b7fd678
 #endif /* _dhd_h_ */