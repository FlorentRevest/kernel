/*
 * Header file describing the internal (inter-module) DHD interfaces.
 *
 * Provides type definitions and function prototypes used to link the
 * DHD OS, bus, and protocol modules.
 *
 * Copyright (C) 1999-2012, Broadcom Corporation
 * 
 *      Unless you and Broadcom execute a separate written software license
 * agreement governing use of this software, this software is licensed to you
 * under the terms of the GNU General Public License version 2 (the "GPL"),
 * available at http://www.broadcom.com/licenses/GPLv2.php, with the
 * following added to such license:
 * 
 *      As a special exception, the copyright holders of this software give you
 * permission to link this software with independent modules, and to copy and
 * distribute the resulting executable under terms of your choice, provided that
 * you also meet, for each linked independent module, the terms and conditions of
 * the license of that module.  An independent module is a module which is not
 * derived from this software.  The special exception does not apply to any
 * modifications of the software.
 * 
 *      Notwithstanding the above, under no circumstances may you combine this
 * software in any way with any other Broadcom software provided under a license
 * other than the GPL, without Broadcom's express prior written consent.
 *
<<<<<<< HEAD
 * $Id: dhd.h 318241 2012-03-02 00:20:51Z $
=======
 * $Id: dhd.h 327089 2012-04-12 02:05:07Z $
>>>>>>> 53143fd3
 */

/****************
 * Common types *
 */

#ifndef _dhd_h_
#define _dhd_h_

#include <linux/init.h>
#include <linux/kernel.h>
#include <linux/slab.h>
#include <linux/skbuff.h>
#include <linux/netdevice.h>
#include <linux/etherdevice.h>
#include <linux/random.h>
#include <linux/spinlock.h>
#include <linux/ethtool.h>
#include <asm/uaccess.h>
#include <asm/unaligned.h>
#if (LINUX_VERSION_CODE >= KERNEL_VERSION(2, 6, 27)) && defined(CONFIG_HAS_WAKELOCK)
#include <linux/wakelock.h>
#endif /* (LINUX_VERSION_CODE >= KERNEL_VERSION(2, 6, 27)) && defined (CONFIG_HAS_WAKELOCK) */
/* The kernel threading is sdio-specific */
struct task_struct;
struct sched_param;
int setScheduler(struct task_struct *p, int policy, struct sched_param *param);

#define ALL_INTERFACES	0xff

#include <wlioctl.h>
#include <wlfc_proto.h>


/* Forward decls */
struct dhd_bus;
struct dhd_prot;
struct dhd_info;

/* The level of bus communication with the dongle */
enum dhd_bus_state {
	DHD_BUS_DOWN,		/* Not ready for frame transfers */
	DHD_BUS_LOAD,		/* Download access only (CPU reset) */
	DHD_BUS_DATA		/* Ready for frame transfers */
};


/* Firmware requested operation mode */
#define STA_MASK			0x0001
#define HOSTAPD_MASK		0x0002
#define WFD_MASK			0x0004
#define SOFTAP_FW_MASK	0x0008
#define P2P_GO_ENABLED		0x0010
#define P2P_GC_ENABLED		0x0020
#define CONCURENT_MASK		0x00F0

/* max sequential rxcntl timeouts to set HANG event */
#define MAX_CNTL_TIMEOUT  2

#define DHD_SCAN_ACTIVE_TIME	 40 /* ms : Embedded default Active setting from DHD Driver */
#define DHD_SCAN_PASSIVE_TIME	130 /* ms: Embedded default Passive setting from DHD Driver */

#ifndef POWERUP_MAX_RETRY
#define POWERUP_MAX_RETRY	(10) /* how many times we retry to power up the chip */
#endif
#ifndef POWERUP_WAIT_MS
#define POWERUP_WAIT_MS		(2000) /* ms: time out in waiting wifi to come up */
#endif

enum dhd_bus_wake_state {
	WAKE_LOCK_OFF,
	WAKE_LOCK_PRIV,
	WAKE_LOCK_DPC,
	WAKE_LOCK_IOCTL,
	WAKE_LOCK_DOWNLOAD,
	WAKE_LOCK_TMOUT,
	WAKE_LOCK_WATCHDOG,
	WAKE_LOCK_LINK_DOWN_TMOUT,
	WAKE_LOCK_PNO_FIND_TMOUT,
	WAKE_LOCK_SOFTAP_SET,
	WAKE_LOCK_SOFTAP_STOP,
	WAKE_LOCK_SOFTAP_START,
	WAKE_LOCK_SOFTAP_THREAD,
	WAKE_LOCK_MAX
};

enum dhd_prealloc_index {
	DHD_PREALLOC_PROT = 0,
	DHD_PREALLOC_RXBUF,
	DHD_PREALLOC_DATABUF,
	DHD_PREALLOC_OSL_BUF
};

typedef enum  {
	DHD_IF_NONE = 0,
	DHD_IF_ADD,
	DHD_IF_DEL,
	DHD_IF_CHANGE,
	DHD_IF_DELETING
} dhd_if_state_t;


#if defined(CONFIG_DHD_USE_STATIC_BUF)

uint8* dhd_os_prealloc(void *osh, int section, uint size);
void dhd_os_prefree(void *osh, void *addr, uint size);
#define DHD_OS_PREALLOC(osh, section, size) dhd_os_prealloc(osh, section, size)
#define DHD_OS_PREFREE(osh, addr, size) dhd_os_prefree(osh, addr, size)

#else

#define DHD_OS_PREALLOC(osh, section, size) MALLOC(osh, size)
#define DHD_OS_PREFREE(osh, addr, size) MFREE(osh, addr, size)

#endif /* defined(CONFIG_DHD_USE_STATIC_BUF) */

/* Packet alignment for most efficient SDIO (can change based on platform) */
#ifndef DHD_SDALIGN
#define DHD_SDALIGN	32
#endif

/* host reordering packts logic */
/* followed the structure to hold the reorder buffers (void **p) */
typedef struct reorder_info {
	void **p;
	uint8 flow_id;
	uint8 cur_idx;
	uint8 exp_idx;
	uint8 max_idx;
	uint8 pend_pkts;
} reorder_info_t;

/* Common structure for module and instance linkage */
typedef struct dhd_pub {
	/* Linkage ponters */
	osl_t *osh;		/* OSL handle */
	struct dhd_bus *bus;	/* Bus module handle */
	struct dhd_prot *prot;	/* Protocol module handle */
	struct dhd_info  *info; /* Info module handle */

	/* Internal dhd items */
	bool up;		/* Driver up/down (to OS) */
	bool txoff;		/* Transmit flow-controlled */
	bool dongle_reset;  /* TRUE = DEVRESET put dongle into reset */
	enum dhd_bus_state busstate;
	uint hdrlen;		/* Total DHD header length (proto + bus) */
	uint maxctl;		/* Max size rxctl request from proto to bus */
	uint rxsz;		/* Rx buffer size bus module should use */
	uint8 wme_dp;	/* wme discard priority */

	/* Dongle media info */
	bool iswl;		/* Dongle-resident driver is wl */
	ulong drv_version;	/* Version of dongle-resident driver */
	struct ether_addr mac;	/* MAC address obtained from dongle */
	dngl_stats_t dstats;	/* Stats for dongle-based data */

	/* Additional stats for the bus level */
	ulong tx_packets;	/* Data packets sent to dongle */
	ulong tx_multicast;	/* Multicast data packets sent to dongle */
	ulong tx_errors;	/* Errors in sending data to dongle */
	ulong tx_ctlpkts;	/* Control packets sent to dongle */
	ulong tx_ctlerrs;	/* Errors sending control frames to dongle */
	ulong rx_packets;	/* Packets sent up the network interface */
	ulong rx_multicast;	/* Multicast packets sent up the network interface */
	ulong rx_errors;	/* Errors processing rx data packets */
	ulong rx_ctlpkts;	/* Control frames processed from dongle */
	ulong rx_ctlerrs;	/* Errors in processing rx control frames */
	ulong rx_dropped;	/* Packets dropped locally (no memory) */
	ulong rx_flushed;  /* Packets flushed due to unscheduled sendup thread */
	ulong wd_dpc_sched;   /* Number of times dhd dpc scheduled by watchdog timer */

	ulong rx_readahead_cnt;	/* Number of packets where header read-ahead was used. */
	ulong tx_realloc;	/* Number of tx packets we had to realloc for headroom */
	ulong fc_packets;       /* Number of flow control pkts recvd */

	/* Last error return */
	int bcmerror;
	uint tickcnt;

	/* Last error from dongle */
	int dongle_error;

	uint8 country_code[WLC_CNTRY_BUF_SZ];

	/* Suspend disable flag and "in suspend" flag */
	int suspend_disable_flag; /* "1" to disable all extra powersaving during suspend */
	int in_suspend;			/* flag set to 1 when early suspend called */
#ifdef PNO_SUPPORT
	int pno_enable;                 /* pno status : "1" is pno enable */
	int pno_suspend;		/* pno suspend status : "1" is pno suspended */
#endif /* PNO_SUPPORT */
	int dtim_skip;         /* dtim skip , default 0 means wake each dtim */

	/* Pkt filter defination */
	char * pktfilter[100];
	int pktfilter_count;

	wl_country_t dhd_cspec;		/* Current Locale info */
	char eventmask[WL_EVENTING_MASK_LEN];
	int	op_mode;				/* STA, HostAPD, WFD, SoftAP */

#if (LINUX_VERSION_CODE >= KERNEL_VERSION(2, 6, 27)) && defined(CONFIG_HAS_WAKELOCK)
	struct wake_lock wakelock[WAKE_LOCK_MAX];
#endif /* (LINUX_VERSION_CODE >= KERNEL_VERSION(2, 6, 27)) && defined (CONFIG_HAS_WAKELOCK) */
#if (LINUX_VERSION_CODE >= KERNEL_VERSION(2, 6, 25)) && 1
	struct mutex 	wl_start_stop_lock; /* lock/unlock for Android start/stop */
	struct mutex 	wl_softap_lock;		 /* lock/unlock for any SoftAP/STA settings */
#endif 

#ifdef WLBTAMP
	uint16	maxdatablks;
#endif /* WLBTAMP */
#ifdef PROP_TXSTATUS
	int   wlfc_enabled;
	void* wlfc_state;
#endif
	bool	dongle_isolation;
	int   hang_was_sent;
	int   rxcnt_timeout;		/* counter rxcnt timeout to send HANG */
	int   txcnt_timeout;		/* counter txcnt timeout to send HANG */
#ifdef WLMEDIA_HTSF
	uint8 htsfdlystat_sz; /* Size of delay stats, max 255B */
#endif
	struct reorder_info *reorder_bufs[WLHOST_REORDERDATA_MAXFLOWS];
} dhd_pub_t;


	#if (LINUX_VERSION_CODE >= KERNEL_VERSION(2, 6, 27)) && defined(CONFIG_PM_SLEEP)

	#define DHD_PM_RESUME_WAIT_INIT(a) DECLARE_WAIT_QUEUE_HEAD(a);
	#define _DHD_PM_RESUME_WAIT(a, b) do {\
			int retry = 0; \
			SMP_RD_BARRIER_DEPENDS(); \
			while (dhd_mmc_suspend && retry++ != b) { \
				SMP_RD_BARRIER_DEPENDS(); \
				wait_event_interruptible_timeout(a, !dhd_mmc_suspend, HZ/100); \
			} \
		} 	while (0)
	#define DHD_PM_RESUME_WAIT(a) 		_DHD_PM_RESUME_WAIT(a, 200)
	#define DHD_PM_RESUME_WAIT_FOREVER(a) 	_DHD_PM_RESUME_WAIT(a, ~0)
	#define DHD_PM_RESUME_RETURN_ERROR(a)	do { if (dhd_mmc_suspend) return a; } while (0)
	#define DHD_PM_RESUME_RETURN		do { if (dhd_mmc_suspend) return; } while (0)

	#define DHD_SPINWAIT_SLEEP_INIT(a) DECLARE_WAIT_QUEUE_HEAD(a);
	#define SPINWAIT_SLEEP(a, exp, us) do { \
		uint countdown = (us) + 9999; \
		while ((exp) && (countdown >= 10000)) { \
			wait_event_interruptible_timeout(a, FALSE, HZ/100); \
			countdown -= 10000; \
		} \
	} while (0)

	#else

	#define DHD_PM_RESUME_WAIT_INIT(a)
	#define DHD_PM_RESUME_WAIT(a)
	#define DHD_PM_RESUME_WAIT_FOREVER(a)
	#define DHD_PM_RESUME_RETURN_ERROR(a)
	#define DHD_PM_RESUME_RETURN

	#define DHD_SPINWAIT_SLEEP_INIT(a)
	#define SPINWAIT_SLEEP(a, exp, us)  do { \
		uint countdown = (us) + 9; \
		while ((exp) && (countdown >= 10)) { \
			OSL_DELAY(10);  \
			countdown -= 10;  \
		} \
	} while (0)

	#endif /* LINUX_VERSION_CODE >= KERNEL_VERSION(2, 6, 27)) && defined(CONFIG_PM_SLEEP) */
#ifndef DHDTHREAD
#undef	SPINWAIT_SLEEP
#define SPINWAIT_SLEEP(a, exp, us) SPINWAIT(exp, us)
#endif /* DHDTHREAD */
#define DHD_IF_VIF	0x01	/* Virtual IF (Hidden from user) */

unsigned long dhd_os_spin_lock(dhd_pub_t *pub);
void dhd_os_spin_unlock(dhd_pub_t *pub, unsigned long flags);

/*  Wakelock Functions */
extern int dhd_os_wake_lock(dhd_pub_t *pub);
extern int dhd_os_wake_unlock(dhd_pub_t *pub);
extern int dhd_os_wake_lock_timeout(dhd_pub_t *pub);
extern int dhd_os_wake_lock_timeout_enable(dhd_pub_t *pub, int val);

inline static void MUTEX_LOCK_SOFTAP_SET_INIT(dhd_pub_t * dhdp)
{
#if (LINUX_VERSION_CODE >= KERNEL_VERSION(2, 6, 25)) && 1
	mutex_init(&dhdp->wl_softap_lock);
#endif /* (LINUX_VERSION_CODE >= KERNEL_VERSION(2, 6, 27)) */
}

inline static void MUTEX_LOCK_SOFTAP_SET(dhd_pub_t * dhdp)
{
#if (LINUX_VERSION_CODE >= KERNEL_VERSION(2, 6, 25)) && 1
	mutex_lock(&dhdp->wl_softap_lock);
#endif /* (LINUX_VERSION_CODE >= KERNEL_VERSION(2, 6, 27)) */
}

inline static void MUTEX_UNLOCK_SOFTAP_SET(dhd_pub_t * dhdp)
{
#if (LINUX_VERSION_CODE >= KERNEL_VERSION(2, 6, 25)) && 1
	mutex_unlock(&dhdp->wl_softap_lock);
#endif /* (LINUX_VERSION_CODE >= KERNEL_VERSION(2, 6, 27)) */
}

#define DHD_OS_WAKE_LOCK(pub) 			dhd_os_wake_lock(pub)
#define DHD_OS_WAKE_UNLOCK(pub) 		dhd_os_wake_unlock(pub)
#define DHD_OS_WAKE_LOCK_TIMEOUT(pub)		dhd_os_wake_lock_timeout(pub)
#define DHD_OS_WAKE_LOCK_TIMEOUT_ENABLE(pub, val)	dhd_os_wake_lock_timeout_enable(pub, val)
<<<<<<< HEAD

#define DHD_PACKET_TIMEOUT	1
#define DHD_EVENT_TIMEOUT	2
=======
#define DHD_PACKET_TIMEOUT_MS	1000
#define DHD_EVENT_TIMEOUT_MS	1500
>>>>>>> 53143fd3

/* interface operations (register, remove) should be atomic, use this lock to prevent race
 * condition among wifi on/off and interface operation functions
 */
void dhd_net_if_lock(struct net_device *dev);
void dhd_net_if_unlock(struct net_device *dev);

typedef struct dhd_if_event {
	uint8 ifidx;
	uint8 action;
	uint8 flags;
	uint8 bssidx;
	uint8 is_AP;
} dhd_if_event_t;

typedef enum dhd_attach_states
{
	DHD_ATTACH_STATE_INIT = 0x0,
	DHD_ATTACH_STATE_NET_ALLOC = 0x1,
	DHD_ATTACH_STATE_DHD_ALLOC = 0x2,
	DHD_ATTACH_STATE_ADD_IF = 0x4,
	DHD_ATTACH_STATE_PROT_ATTACH = 0x8,
	DHD_ATTACH_STATE_WL_ATTACH = 0x10,
	DHD_ATTACH_STATE_THREADS_CREATED = 0x20,
	DHD_ATTACH_STATE_WAKELOCKS_INIT = 0x40,
	DHD_ATTACH_STATE_CFG80211 = 0x80,
	DHD_ATTACH_STATE_EARLYSUSPEND_DONE = 0x100,
	DHD_ATTACH_STATE_DONE = 0x200
} dhd_attach_states_t;

/* Value -1 means we are unsuccessful in creating the kthread. */
#define DHD_PID_KT_INVALID 	-1
/* Value -2 means we are unsuccessful in both creating the kthread and tasklet */
#define DHD_PID_KT_TL_INVALID	-2

/*
 * Exported from dhd OS modules (dhd_linux/dhd_ndis)
 */

/* To allow osl_attach/detach calls from os-independent modules */
osl_t *dhd_osl_attach(void *pdev, uint bustype);
void dhd_osl_detach(osl_t *osh);

/* Indication from bus module regarding presence/insertion of dongle.
 * Return dhd_pub_t pointer, used as handle to OS module in later calls.
 * Returned structure should have bus and prot pointers filled in.
 * bus_hdrlen specifies required headroom for bus module header.
 */
extern dhd_pub_t *dhd_attach(osl_t *osh, struct dhd_bus *bus, uint bus_hdrlen);
#if defined(WLP2P) && defined(WL_CFG80211)
/* To allow attach/detach calls corresponding to p2p0 interface  */
extern int dhd_attach_p2p(dhd_pub_t *);
extern int dhd_detach_p2p(dhd_pub_t *);
#endif /* WLP2P && WL_CFG80211 */
extern int dhd_net_attach(dhd_pub_t *dhdp, int idx);

/* Indication from bus module regarding removal/absence of dongle */
extern void dhd_detach(dhd_pub_t *dhdp);
extern void dhd_free(dhd_pub_t *dhdp);

/* Indication from bus module to change flow-control state */
extern void dhd_txflowcontrol(dhd_pub_t *dhdp, int ifidx, bool on);

extern bool dhd_prec_enq(dhd_pub_t *dhdp, struct pktq *q, void *pkt, int prec);

/* Receive frame for delivery to OS.  Callee disposes of rxp. */
extern void dhd_rx_frame(dhd_pub_t *dhdp, int ifidx, void *rxp, int numpkt, uint8 chan);

/* Return pointer to interface name */
extern char *dhd_ifname(dhd_pub_t *dhdp, int idx);

/* Request scheduling of the bus dpc */
extern void dhd_sched_dpc(dhd_pub_t *dhdp);

/* Notify tx completion */
extern void dhd_txcomplete(dhd_pub_t *dhdp, void *txp, bool success);


/* OS independent layer functions */
extern int dhd_os_proto_block(dhd_pub_t * pub);
extern int dhd_os_proto_unblock(dhd_pub_t * pub);
extern int dhd_os_ioctl_resp_wait(dhd_pub_t * pub, uint * condition, bool * pending);
extern int dhd_os_ioctl_resp_wake(dhd_pub_t * pub);
extern unsigned int dhd_os_get_ioctl_resp_timeout(void);
extern void dhd_os_set_ioctl_resp_timeout(unsigned int timeout_msec);
extern void * dhd_os_open_image(char * filename);
extern int dhd_os_get_image_block(char * buf, int len, void * image);
extern void dhd_os_close_image(void * image);
extern void dhd_os_wd_timer(void *bus, uint wdtick);
extern void dhd_os_sdlock(dhd_pub_t * pub);
extern void dhd_os_sdunlock(dhd_pub_t * pub);
extern void dhd_os_sdlock_txq(dhd_pub_t * pub);
extern void dhd_os_sdunlock_txq(dhd_pub_t * pub);
extern void dhd_os_sdlock_rxq(dhd_pub_t * pub);
extern void dhd_os_sdunlock_rxq(dhd_pub_t * pub);
extern void dhd_os_sdlock_sndup_rxq(dhd_pub_t * pub);
extern void dhd_customer_gpio_wlan_ctrl(int onoff);
extern int dhd_custom_get_mac_address(unsigned char *buf);
extern void dhd_os_sdunlock_sndup_rxq(dhd_pub_t * pub);
extern void dhd_os_sdlock_eventq(dhd_pub_t * pub);
extern void dhd_os_sdunlock_eventq(dhd_pub_t * pub);
extern bool dhd_os_check_hang(dhd_pub_t *dhdp, int ifidx, int ret);

#ifdef PNO_SUPPORT
extern int dhd_pno_enable(dhd_pub_t *dhd, int pfn_enabled);
extern int dhd_pno_clean(dhd_pub_t *dhd);
extern int dhd_pno_set(dhd_pub_t *dhd, wlc_ssid_t* ssids_local, int nssid,
                       ushort  scan_fr, int pno_repeat, int pno_freq_expo_max);
extern int dhd_pno_get_status(dhd_pub_t *dhd);
extern int dhd_dev_pno_reset(struct net_device *dev);
extern int dhd_dev_pno_set(struct net_device *dev, wlc_ssid_t* ssids_local,
                           int nssid, ushort  scan_fr, int pno_repeat, int pno_freq_expo_max);
extern int dhd_dev_pno_enable(struct net_device *dev,  int pfn_enabled);
extern int dhd_dev_get_pno_status(struct net_device *dev);
#endif /* PNO_SUPPORT */

#define DHD_UNICAST_FILTER_NUM		0
#define DHD_BROADCAST_FILTER_NUM	1
#define DHD_MULTICAST4_FILTER_NUM	2
#define DHD_MULTICAST6_FILTER_NUM	3
extern int net_os_set_packet_filter(struct net_device *dev, int val);
extern int net_os_rxfilter_add_remove(struct net_device *dev, int val, int num);

extern int dhd_get_dtim_skip(dhd_pub_t *dhd);
extern bool dhd_check_ap_wfd_mode_set(dhd_pub_t *dhd);


#ifdef DHD_DEBUG
extern int write_to_file(dhd_pub_t *dhd, uint8 *buf, int size);
#endif /* DHD_DEBUG */
#if defined(OOB_INTR_ONLY)
extern int dhd_customer_oob_irq_map(unsigned long *irq_flags_ptr);
#endif /* defined(OOB_INTR_ONLY) */
extern void dhd_os_sdtxlock(dhd_pub_t * pub);
extern void dhd_os_sdtxunlock(dhd_pub_t * pub);

typedef struct {
	uint32 limit;		/* Expiration time (usec) */
	uint32 increment;	/* Current expiration increment (usec) */
	uint32 elapsed;		/* Current elapsed time (usec) */
	uint32 tick;		/* O/S tick time (usec) */
} dhd_timeout_t;

extern void dhd_timeout_start(dhd_timeout_t *tmo, uint usec);
extern int dhd_timeout_expired(dhd_timeout_t *tmo);

extern int dhd_ifname2idx(struct dhd_info *dhd, char *name);
extern int dhd_net2idx(struct dhd_info *dhd, struct net_device *net);
extern struct net_device * dhd_idx2net(void *pub, int ifidx);
extern int wl_host_event(dhd_pub_t *dhd_pub, int *idx, void *pktdata,
                         wl_event_msg_t *, void **data_ptr);
extern void wl_event_to_host_order(wl_event_msg_t * evt);

extern int dhd_wl_ioctl(dhd_pub_t *dhd_pub, int ifindex, wl_ioctl_t *ioc, void *buf, int len);
extern int dhd_wl_ioctl_cmd(dhd_pub_t *dhd_pub, int cmd, void *arg, int len, uint8 set,
                            int ifindex);

extern void dhd_common_init(osl_t *osh);

extern int dhd_add_if(struct dhd_info *dhd, int ifidx, void *handle,
	char *name, uint8 *mac_addr, uint32 flags, uint8 bssidx);
extern void dhd_del_if(struct dhd_info *dhd, int ifidx);

extern void dhd_vif_add(struct dhd_info *dhd, int ifidx, char * name);
extern void dhd_vif_del(struct dhd_info *dhd, int ifidx);

extern void dhd_event(struct dhd_info *dhd, char *evpkt, int evlen, int ifidx);
extern void dhd_vif_sendup(struct dhd_info *dhd, int ifidx, uchar *cp, int len);


/* Send packet to dongle via data channel */
extern int dhd_sendpkt(dhd_pub_t *dhdp, int ifidx, void *pkt);

/* send up locally generated event */
extern void dhd_sendup_event_common(dhd_pub_t *dhdp, wl_event_msg_t *event, void *data);
/* Send event to host */
extern void dhd_sendup_event(dhd_pub_t *dhdp, wl_event_msg_t *event, void *data);
extern int dhd_bus_devreset(dhd_pub_t *dhdp, uint8 flag);
extern uint dhd_bus_status(dhd_pub_t *dhdp);
extern int  dhd_bus_start(dhd_pub_t *dhdp);
extern int dhd_bus_membytes(dhd_pub_t *dhdp, bool set, uint32 address, uint8 *data, uint size);
extern void dhd_print_buf(void *pbuf, int len, int bytes_per_line);
extern bool dhd_is_associated(dhd_pub_t *dhd, void *bss_buf);
extern uint dhd_bus_chip_id(dhd_pub_t *dhdp);

#if defined(KEEP_ALIVE)
extern int dhd_keep_alive_onoff(dhd_pub_t *dhd);
#endif /* KEEP_ALIVE */

#ifdef ARP_OFFLOAD_SUPPORT
extern void dhd_arp_offload_set(dhd_pub_t * dhd, int arp_mode);
extern void dhd_arp_offload_enable(dhd_pub_t * dhd, int arp_enable);
#endif /* ARP_OFFLOAD_SUPPORT */


typedef enum cust_gpio_modes {
	WLAN_RESET_ON,
	WLAN_RESET_OFF,
	WLAN_POWER_ON,
	WLAN_POWER_OFF
} cust_gpio_modes_t;

extern int wl_iw_iscan_set_scan_broadcast_prep(struct net_device *dev, uint flag);
extern int wl_iw_send_priv_event(struct net_device *dev, char *flag);
/*
 * Insmod parameters for debug/test
 */

/* Watchdog timer interval */
extern uint dhd_watchdog_ms;

#if defined(DHD_DEBUG)
/* Console output poll interval */
extern uint dhd_console_ms;
extern uint wl_msg_level;
#endif /* defined(DHD_DEBUG) */

extern uint dhd_slpauto;

/* Use interrupts */
extern uint dhd_intr;

/* Use polling */
extern uint dhd_poll;

/* ARP offload agent mode */
extern uint dhd_arp_mode;

/* ARP offload enable */
extern uint dhd_arp_enable;

/* Pkt filte enable control */
extern uint dhd_pkt_filter_enable;

/*  Pkt filter init setup */
extern uint dhd_pkt_filter_init;

/* Pkt filter mode control */
extern uint dhd_master_mode;

/* Roaming mode control */
extern uint dhd_roam_disable;

/* Roaming mode control */
extern uint dhd_radio_up;

/* Initial idletime ticks (may be -1 for immediate idle, 0 for no idle) */
extern int dhd_idletime;
#define DHD_IDLETIME_TICKS 1

/* SDIO Drive Strength */
extern uint dhd_sdiod_drive_strength;

/* Override to force tx queueing all the time */
extern uint dhd_force_tx_queueing;
/* Default KEEP_ALIVE Period is 55 sec to prevent AP from sending Keep Alive probe frame */
#define KEEP_ALIVE_PERIOD 55000
#define NULL_PKT_STR	"null_pkt"

#ifdef SDTEST
/* Echo packet generator (SDIO), pkts/s */
extern uint dhd_pktgen;

/* Echo packet len (0 => sawtooth, max 1800) */
extern uint dhd_pktgen_len;
#define MAX_PKTGEN_LEN 1800
#endif


/* optionally set by a module_param_string() */
#define MOD_PARAM_PATHLEN	2048
extern char fw_path[MOD_PARAM_PATHLEN];
extern char nv_path[MOD_PARAM_PATHLEN];

#ifdef SOFTAP
extern char fw_path2[MOD_PARAM_PATHLEN];
#endif

/* Flag to indicate if we should download firmware on driver load */
extern uint dhd_download_fw_on_driverload;

/* For supporting multiple interfaces */
#define DHD_MAX_IFS	16
#define DHD_DEL_IF	-0xe
#define DHD_BAD_IF	-0xf

#ifdef PROP_TXSTATUS
/* Please be mindful that total pkttag space is 32 octets only */
typedef struct dhd_pkttag {
	/*
	b[11 ] - 1 = this packet was sent in response to one time packet request,
	do not increment credit on status for this one. [WLFC_CTL_TYPE_MAC_REQUEST_PACKET].
	b[10 ] - 1 = signal-only-packet to firmware [i.e. nothing to piggyback on]
	b[9  ] - 1 = packet is host->firmware (transmit direction)
	       - 0 = packet received from firmware (firmware->host)
	b[8  ] - 1 = packet was sent due to credit_request (pspoll),
	             packet does not count against FIFO credit.
	       - 0 = normal transaction, packet counts against FIFO credit
	b[7  ] - 1 = AP, 0 = STA
	b[6:4] - AC FIFO number
	b[3:0] - interface index
	*/
	uint16	if_flags;
	/* destination MAC address for this packet so that not every
	module needs to open the packet to find this
	*/
	uint8	dstn_ether[ETHER_ADDR_LEN];
	/*
	This 32-bit goes from host to device for every packet.
	*/
	uint32	htod_tag;
	/* bus specific stuff */
	union {
		struct {
			void* stuff;
			uint32 thing1;
			uint32 thing2;
		} sd;
		struct {
			void* bus;
			void* urb;
		} usb;
	} bus_specific;
} dhd_pkttag_t;

#define DHD_PKTTAG_SET_H2DTAG(tag, h2dvalue)	((dhd_pkttag_t*)(tag))->htod_tag = (h2dvalue)
#define DHD_PKTTAG_H2DTAG(tag)					(((dhd_pkttag_t*)(tag))->htod_tag)

#define DHD_PKTTAG_IFMASK		0xf
#define DHD_PKTTAG_IFTYPE_MASK	0x1
#define DHD_PKTTAG_IFTYPE_SHIFT	7
#define DHD_PKTTAG_FIFO_MASK	0x7
#define DHD_PKTTAG_FIFO_SHIFT	4

#define DHD_PKTTAG_SIGNALONLY_MASK			0x1
#define DHD_PKTTAG_SIGNALONLY_SHIFT			10

#define DHD_PKTTAG_ONETIMEPKTRQST_MASK		0x1
#define DHD_PKTTAG_ONETIMEPKTRQST_SHIFT		11

#define DHD_PKTTAG_PKTDIR_MASK			0x1
#define DHD_PKTTAG_PKTDIR_SHIFT			9

#define DHD_PKTTAG_CREDITCHECK_MASK		0x1
#define DHD_PKTTAG_CREDITCHECK_SHIFT	8

#define DHD_PKTTAG_INVALID_FIFOID 0x7

#define DHD_PKTTAG_SETFIFO(tag, fifo)	((dhd_pkttag_t*)(tag))->if_flags = \
	(((dhd_pkttag_t*)(tag))->if_flags & ~(DHD_PKTTAG_FIFO_MASK << DHD_PKTTAG_FIFO_SHIFT)) | \
	(((fifo) & DHD_PKTTAG_FIFO_MASK) << DHD_PKTTAG_FIFO_SHIFT)
#define DHD_PKTTAG_FIFO(tag)			((((dhd_pkttag_t*)(tag))->if_flags >> \
	DHD_PKTTAG_FIFO_SHIFT) & DHD_PKTTAG_FIFO_MASK)

#define DHD_PKTTAG_SETIF(tag, if)	((dhd_pkttag_t*)(tag))->if_flags = \
	(((dhd_pkttag_t*)(tag))->if_flags & ~DHD_PKTTAG_IFMASK) | ((if) & DHD_PKTTAG_IFMASK)
#define DHD_PKTTAG_IF(tag)	(((dhd_pkttag_t*)(tag))->if_flags & DHD_PKTTAG_IFMASK)

#define DHD_PKTTAG_SETIFTYPE(tag, isAP)	((dhd_pkttag_t*)(tag))->if_flags = \
	(((dhd_pkttag_t*)(tag))->if_flags & \
	~(DHD_PKTTAG_IFTYPE_MASK << DHD_PKTTAG_IFTYPE_SHIFT)) | \
	(((isAP) & DHD_PKTTAG_IFTYPE_MASK) << DHD_PKTTAG_IFTYPE_SHIFT)
#define DHD_PKTTAG_IFTYPE(tag)	((((dhd_pkttag_t*)(tag))->if_flags >> \
	DHD_PKTTAG_IFTYPE_SHIFT) & DHD_PKTTAG_IFTYPE_MASK)

#define DHD_PKTTAG_SETCREDITCHECK(tag, check)	((dhd_pkttag_t*)(tag))->if_flags = \
	(((dhd_pkttag_t*)(tag))->if_flags & \
	~(DHD_PKTTAG_CREDITCHECK_MASK << DHD_PKTTAG_CREDITCHECK_SHIFT)) | \
	(((check) & DHD_PKTTAG_CREDITCHECK_MASK) << DHD_PKTTAG_CREDITCHECK_SHIFT)
#define DHD_PKTTAG_CREDITCHECK(tag)	((((dhd_pkttag_t*)(tag))->if_flags >> \
	DHD_PKTTAG_CREDITCHECK_SHIFT) & DHD_PKTTAG_CREDITCHECK_MASK)

#define DHD_PKTTAG_SETPKTDIR(tag, dir)	((dhd_pkttag_t*)(tag))->if_flags = \
	(((dhd_pkttag_t*)(tag))->if_flags & \
	~(DHD_PKTTAG_PKTDIR_MASK << DHD_PKTTAG_PKTDIR_SHIFT)) | \
	(((dir) & DHD_PKTTAG_PKTDIR_MASK) << DHD_PKTTAG_PKTDIR_SHIFT)
#define DHD_PKTTAG_PKTDIR(tag)	((((dhd_pkttag_t*)(tag))->if_flags >> \
	DHD_PKTTAG_PKTDIR_SHIFT) & DHD_PKTTAG_PKTDIR_MASK)

#define DHD_PKTTAG_SETSIGNALONLY(tag, signalonly)	((dhd_pkttag_t*)(tag))->if_flags = \
	(((dhd_pkttag_t*)(tag))->if_flags & \
	~(DHD_PKTTAG_SIGNALONLY_MASK << DHD_PKTTAG_SIGNALONLY_SHIFT)) | \
	(((signalonly) & DHD_PKTTAG_SIGNALONLY_MASK) << DHD_PKTTAG_SIGNALONLY_SHIFT)
#define DHD_PKTTAG_SIGNALONLY(tag)	((((dhd_pkttag_t*)(tag))->if_flags >> \
	DHD_PKTTAG_SIGNALONLY_SHIFT) & DHD_PKTTAG_SIGNALONLY_MASK)

#define DHD_PKTTAG_SETONETIMEPKTRQST(tag)	((dhd_pkttag_t*)(tag))->if_flags = \
	(((dhd_pkttag_t*)(tag))->if_flags & \
	~(DHD_PKTTAG_ONETIMEPKTRQST_MASK << DHD_PKTTAG_ONETIMEPKTRQST_SHIFT)) | \
	(1 << DHD_PKTTAG_ONETIMEPKTRQST_SHIFT)
#define DHD_PKTTAG_ONETIMEPKTRQST(tag)	((((dhd_pkttag_t*)(tag))->if_flags >> \
	DHD_PKTTAG_ONETIMEPKTRQST_SHIFT) & DHD_PKTTAG_ONETIMEPKTRQST_MASK)

#define DHD_PKTTAG_SETDSTN(tag, dstn_MAC_ea)	memcpy(((dhd_pkttag_t*)((tag)))->dstn_ether, \
	(dstn_MAC_ea), ETHER_ADDR_LEN)
#define DHD_PKTTAG_DSTN(tag)	((dhd_pkttag_t*)(tag))->dstn_ether

typedef int (*f_commitpkt_t)(void* ctx, void* p);
int dhd_wlfc_enable(dhd_pub_t *dhd);
int dhd_wlfc_interface_event(struct dhd_info *, uint8 action, uint8 ifid, uint8 iftype, uint8* ea);
int dhd_wlfc_FIFOcreditmap_event(struct dhd_info *dhd, uint8* event_data);
int dhd_wlfc_event(struct dhd_info *dhd);
int dhd_os_wlfc_block(dhd_pub_t *pub);
int dhd_os_wlfc_unblock(dhd_pub_t *pub);

#ifdef PROP_TXSTATUS_DEBUG
#define DHD_WLFC_CTRINC_MAC_CLOSE(entry)	do { (entry)->closed_ct++; } while (0)
#define DHD_WLFC_CTRINC_MAC_OPEN(entry)		do { (entry)->opened_ct++; } while (0)
#else
#define DHD_WLFC_CTRINC_MAC_CLOSE(entry)	do {} while (0)
#define DHD_WLFC_CTRINC_MAC_OPEN(entry)		do {} while (0)
#endif

#endif /* PROP_TXSTATUS */

extern void dhd_wait_for_event(dhd_pub_t *dhd, bool *lockvar);
extern void dhd_wait_event_wakeup(dhd_pub_t*dhd);

#define IFLOCK_INIT(lock)       *lock = 0
#define IFLOCK(lock)    while (InterlockedCompareExchange((lock), 1, 0))	\
	NdisStallExecution(1);
#define IFUNLOCK(lock)  InterlockedExchange((lock), 0)
#define IFLOCK_FREE(lock)

#ifdef PNO_SUPPORT
extern int dhd_pno_enable(dhd_pub_t *dhd, int pfn_enabled);
extern int dhd_pnoenable(dhd_pub_t *dhd, int pfn_enabled);
extern int dhd_pno_clean(dhd_pub_t *dhd);
extern int dhd_pno_set(dhd_pub_t *dhd, wlc_ssid_t* ssids_local, int nssid,
                       ushort  scan_fr, int pno_repeat, int pno_freq_expo_max);
extern int dhd_pno_get_status(dhd_pub_t *dhd);
extern int dhd_pno_set_add(dhd_pub_t *dhd, wl_pfn_t *netinfo, int nssid, ushort scan_fr,
	ushort slowscan_fr, uint8 pno_repeat, uint8 pno_freq_expo_max, int16 flags);
extern int dhd_pno_cfg(dhd_pub_t *dhd, wl_pfn_cfg_t *pcfg);
extern int dhd_pno_suspend(dhd_pub_t *dhd, int pfn_suspend);
#endif /* PNO_SUPPORT */
#ifdef ARP_OFFLOAD_SUPPORT
#define MAX_IPV4_ENTRIES	8
/* dhd_commn arp offload wrapers */
void dhd_aoe_hostip_clr(dhd_pub_t *dhd);
void dhd_aoe_arp_clr(dhd_pub_t *dhd);
int dhd_arp_get_arp_hostip_table(dhd_pub_t *dhd, void *buf, int buflen);
void dhd_arp_offload_add_ip(dhd_pub_t *dhd, uint32 ipaddr);
#endif /* ARP_OFFLOAD_SUPPORT */

#ifdef DHD_BCM_WIFI_HDMI
/* Wireless HDMI run-time enable flag */
extern bool dhd_bcm_whdmi_enable;

/* Network interface created for the Wireless HDMI soft AP */
#define DHD_WHDMI_SOFTAP_IF_NAME	"wl0.2"
#define DHD_WHDMI_SOFTAP_IF_NAME_LEN	5
#define DHD_WHDMI_SOFTAP_IF_NUM		2

#endif /* DHD_BCM_WIFI_HDMI */

#endif /* _dhd_h_ */<|MERGE_RESOLUTION|>--- conflicted
+++ resolved
@@ -24,11 +24,7 @@
  * software in any way with any other Broadcom software provided under a license
  * other than the GPL, without Broadcom's express prior written consent.
  *
-<<<<<<< HEAD
- * $Id: dhd.h 318241 2012-03-02 00:20:51Z $
-=======
  * $Id: dhd.h 327089 2012-04-12 02:05:07Z $
->>>>>>> 53143fd3
  */
 
 /****************
@@ -339,14 +335,8 @@
 #define DHD_OS_WAKE_UNLOCK(pub) 		dhd_os_wake_unlock(pub)
 #define DHD_OS_WAKE_LOCK_TIMEOUT(pub)		dhd_os_wake_lock_timeout(pub)
 #define DHD_OS_WAKE_LOCK_TIMEOUT_ENABLE(pub, val)	dhd_os_wake_lock_timeout_enable(pub, val)
-<<<<<<< HEAD
-
-#define DHD_PACKET_TIMEOUT	1
-#define DHD_EVENT_TIMEOUT	2
-=======
 #define DHD_PACKET_TIMEOUT_MS	1000
 #define DHD_EVENT_TIMEOUT_MS	1500
->>>>>>> 53143fd3
 
 /* interface operations (register, remove) should be atomic, use this lock to prevent race
  * condition among wifi on/off and interface operation functions
@@ -423,7 +413,6 @@
 
 /* Notify tx completion */
 extern void dhd_txcomplete(dhd_pub_t *dhdp, void *txp, bool success);
-
 
 /* OS independent layer functions */
 extern int dhd_os_proto_block(dhd_pub_t * pub);
@@ -473,7 +462,6 @@
 extern int dhd_get_dtim_skip(dhd_pub_t *dhd);
 extern bool dhd_check_ap_wfd_mode_set(dhd_pub_t *dhd);
 
-
 #ifdef DHD_DEBUG
 extern int write_to_file(dhd_pub_t *dhd, uint8 *buf, int size);
 #endif /* DHD_DEBUG */
@@ -506,6 +494,7 @@
 
 extern void dhd_common_init(osl_t *osh);
 
+extern int dhd_do_driver_init(struct net_device *net);
 extern int dhd_add_if(struct dhd_info *dhd, int ifidx, void *handle,
 	char *name, uint8 *mac_addr, uint32 flags, uint8 bssidx);
 extern void dhd_del_if(struct dhd_info *dhd, int ifidx);
@@ -745,12 +734,6 @@
 #define DHD_PKTTAG_DSTN(tag)	((dhd_pkttag_t*)(tag))->dstn_ether
 
 typedef int (*f_commitpkt_t)(void* ctx, void* p);
-int dhd_wlfc_enable(dhd_pub_t *dhd);
-int dhd_wlfc_interface_event(struct dhd_info *, uint8 action, uint8 ifid, uint8 iftype, uint8* ea);
-int dhd_wlfc_FIFOcreditmap_event(struct dhd_info *dhd, uint8* event_data);
-int dhd_wlfc_event(struct dhd_info *dhd);
-int dhd_os_wlfc_block(dhd_pub_t *pub);
-int dhd_os_wlfc_unblock(dhd_pub_t *pub);
 
 #ifdef PROP_TXSTATUS_DEBUG
 #define DHD_WLFC_CTRINC_MAC_CLOSE(entry)	do { (entry)->closed_ct++; } while (0)
@@ -792,15 +775,4 @@
 void dhd_arp_offload_add_ip(dhd_pub_t *dhd, uint32 ipaddr);
 #endif /* ARP_OFFLOAD_SUPPORT */
 
-#ifdef DHD_BCM_WIFI_HDMI
-/* Wireless HDMI run-time enable flag */
-extern bool dhd_bcm_whdmi_enable;
-
-/* Network interface created for the Wireless HDMI soft AP */
-#define DHD_WHDMI_SOFTAP_IF_NAME	"wl0.2"
-#define DHD_WHDMI_SOFTAP_IF_NAME_LEN	5
-#define DHD_WHDMI_SOFTAP_IF_NUM		2
-
-#endif /* DHD_BCM_WIFI_HDMI */
-
 #endif /* _dhd_h_ */