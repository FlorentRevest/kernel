/*
 * SiliconBackplane Chipcommon core hardware definitions.
 *
 * The chipcommon core provides chip identification, SB control,
 * JTAG, 0/1/2 UARTs, clock frequency control, a watchdog interrupt timer,
 * GPIO interface, extbus, and support for serial and parallel flashes.
 *
<<<<<<< HEAD
 * $Id: sbchipc.h 325465 2012-04-03 11:16:11Z $
=======
 * $Id: sbchipc.h 347614 2012-07-27 10:24:51Z $
>>>>>>> 344bd536
 *
 * Copyright (C) 1999-2012, Broadcom Corporation
 * 
 *      Unless you and Broadcom execute a separate written software license
 * agreement governing use of this software, this software is licensed to you
 * under the terms of the GNU General Public License version 2 (the "GPL"),
 * available at http://www.broadcom.com/licenses/GPLv2.php, with the
 * following added to such license:
 * 
 *      As a special exception, the copyright holders of this software give you
 * permission to link this software with independent modules, and to copy and
 * distribute the resulting executable under terms of your choice, provided that
 * you also meet, for each linked independent module, the terms and conditions of
 * the license of that module.  An independent module is a module which is not
 * derived from this software.  The special exception does not apply to any
 * modifications of the software.
 * 
 *      Notwithstanding the above, under no circumstances may you combine this
 * software in any way with any other Broadcom software provided under a license
 * other than the GPL, without Broadcom's express prior written consent.
 */

#ifndef	_SBCHIPC_H
#define	_SBCHIPC_H

#ifndef _LANGUAGE_ASSEMBLY


#ifndef PAD
#define	_PADLINE(line)	pad ## line
#define	_XSTR(line)	_PADLINE(line)
#define	PAD		_XSTR(__LINE__)
#endif	

typedef struct eci_prerev35 {
	uint32	eci_output;
	uint32	eci_control;
	uint32	eci_inputlo;
	uint32	eci_inputmi;
	uint32	eci_inputhi;
	uint32	eci_inputintpolaritylo;
	uint32	eci_inputintpolaritymi;
	uint32	eci_inputintpolarityhi;
	uint32	eci_intmasklo;
	uint32	eci_intmaskmi;
	uint32	eci_intmaskhi;
	uint32	eci_eventlo;
	uint32	eci_eventmi;
	uint32	eci_eventhi;
	uint32	eci_eventmasklo;
	uint32	eci_eventmaskmi;
	uint32	eci_eventmaskhi;
	uint32	PAD[3];
} eci_prerev35_t;

typedef struct eci_rev35 {
	uint32	eci_outputlo;
	uint32	eci_outputhi;
	uint32	eci_controllo;
	uint32	eci_controlhi;
	uint32	eci_inputlo;
	uint32	eci_inputhi;
	uint32	eci_inputintpolaritylo;
	uint32	eci_inputintpolarityhi;
	uint32	eci_intmasklo;
	uint32	eci_intmaskhi;
	uint32	eci_eventlo;
	uint32	eci_eventhi;
	uint32	eci_eventmasklo;
	uint32	eci_eventmaskhi;
	uint32	eci_auxtx;
	uint32	eci_auxrx;
	uint32	eci_datatag;
	uint32	eci_uartescvalue;
	uint32	eci_autobaudctr;
	uint32	eci_uartfifolevel;
} eci_rev35_t;

typedef struct flash_config {
	uint32	PAD[19];
	
	uint32 flashstrconfig;
} flash_config_t;

typedef volatile struct {
	uint32	chipid;			
	uint32	capabilities;
	uint32	corecontrol;		
	uint32	bist;

	
	uint32	otpstatus;		
	uint32	otpcontrol;
	uint32	otpprog;
	uint32	otplayout;		

	
	uint32	intstatus;		
	uint32	intmask;

	
	uint32	chipcontrol;		
	uint32	chipstatus;		

	
	uint32	jtagcmd;		
	uint32	jtagir;
	uint32	jtagdr;
	uint32	jtagctrl;

	
	uint32	flashcontrol;		
	uint32	flashaddress;
	uint32	flashdata;
	uint32	otplayoutextension;	

	
	uint32	broadcastaddress;	
	uint32	broadcastdata;

	
	uint32	gpiopullup;		
	uint32	gpiopulldown;		
	uint32	gpioin;			
	uint32	gpioout;		
	uint32	gpioouten;		
	uint32	gpiocontrol;		
	uint32	gpiointpolarity;	
	uint32	gpiointmask;		

	
	uint32	gpioevent;
	uint32	gpioeventintmask;

	
	uint32	watchdog;		

	
	uint32	gpioeventintpolarity;

	
	uint32  gpiotimerval;		
	uint32  gpiotimeroutmask;

	
	uint32	clockcontrol_n;		
	uint32	clockcontrol_sb;	
	uint32	clockcontrol_pci;	
	uint32	clockcontrol_m2;	
	uint32	clockcontrol_m3;	
	uint32	clkdiv;			
	uint32	gpiodebugsel;		
	uint32	capabilities_ext;               	

	
	uint32	pll_on_delay;		
	uint32	fref_sel_delay;
	uint32	slow_clk_ctl;		
	uint32	PAD;

	
	uint32	system_clk_ctl;		
	uint32	clkstatestretch;
	uint32	PAD[2];

	
	uint32	bp_addrlow;		
	uint32	bp_addrhigh;
	uint32	bp_data;
	uint32	PAD;
	uint32	bp_indaccess;
	
	uint32	gsioctrl;
	uint32	gsioaddress;
	uint32	gsiodata;

	
	uint32	clkdiv2;
	
	uint32	otpcontrol1;
	uint32	fabid;			

	
	uint32	eromptr;		

	
	uint32	pcmcia_config;		
	uint32	pcmcia_memwait;
	uint32	pcmcia_attrwait;
	uint32	pcmcia_iowait;
	uint32	ide_config;
	uint32	ide_memwait;
	uint32	ide_attrwait;
	uint32	ide_iowait;
	uint32	prog_config;
	uint32	prog_waitcount;
	uint32	flash_config;
	uint32	flash_waitcount;
	uint32  SECI_config;		
	uint32	SECI_status;
	uint32	SECI_statusmask;
	uint32	SECI_rxnibchanged;

	uint32	PAD[20];

	
	uint32	sromcontrol;		
	uint32	sromaddress;
	uint32	sromdata;
	uint32	PAD[1];				
	
    uint32  nflashctrl;         
    uint32  nflashconf;
    uint32  nflashcoladdr;
    uint32  nflashrowaddr;
    uint32  nflashdata;
    uint32  nflashwaitcnt0;		
    uint32  PAD[2];

	uint32  seci_uart_data;		
	uint32  seci_uart_bauddiv;
	uint32  seci_uart_fcr;
	uint32  seci_uart_lcr;
	uint32  seci_uart_mcr;
	uint32  seci_uart_lsr;
	uint32  seci_uart_msr;
	uint32  seci_uart_baudadj;
	
	uint32	clk_ctl_st;		
	uint32	hw_war;
	uint32	PAD[70];

	
	uint8	uart0data;		
	uint8	uart0imr;
	uint8	uart0fcr;
	uint8	uart0lcr;
	uint8	uart0mcr;
	uint8	uart0lsr;
	uint8	uart0msr;
	uint8	uart0scratch;
	uint8	PAD[248];		

	uint8	uart1data;		
	uint8	uart1imr;
	uint8	uart1fcr;
	uint8	uart1lcr;
	uint8	uart1mcr;
	uint8	uart1lsr;
	uint8	uart1msr;
	uint8	uart1scratch;
	uint32	PAD[126];

	
	
	uint32	pmucontrol;		
	uint32	pmucapabilities;
	uint32	pmustatus;
	uint32	res_state;
	uint32	res_pending;
	uint32	pmutimer;
	uint32	min_res_mask;
	uint32	max_res_mask;
	uint32	res_table_sel;
	uint32	res_dep_mask;
	uint32	res_updn_timer;
	uint32	res_timer;
	uint32	clkstretch;
	uint32	pmuwatchdog;
	uint32	gpiosel;		
	uint32	gpioenable;		
	uint32	res_req_timer_sel;
	uint32	res_req_timer;
	uint32	res_req_mask;
	uint32	PAD;
	uint32	chipcontrol_addr;	
	uint32	chipcontrol_data;	
	uint32	regcontrol_addr;
	uint32	regcontrol_data;
	uint32	pllcontrol_addr;
	uint32	pllcontrol_data;
	uint32	pmustrapopt;		
	uint32	pmu_xtalfreq;		
	uint32  retention_ctl;         
	uint32  PAD[3];
	uint32  retention_grpidx;      
	uint32  retention_grpctl;      
	uint32  PAD[94];
	uint16	sromotp[512];		
#ifdef NFLASH_SUPPORT
	
	uint32	nand_revision;		
	uint32	nand_cmd_start;
	uint32	nand_cmd_addr_x;
	uint32	nand_cmd_addr;
	uint32	nand_cmd_end_addr;
	uint32	nand_cs_nand_select;
	uint32	nand_cs_nand_xor;
	uint32	PAD;
	uint32	nand_spare_rd0;
	uint32	nand_spare_rd4;
	uint32	nand_spare_rd8;
	uint32	nand_spare_rd12;
	uint32	nand_spare_wr0;
	uint32	nand_spare_wr4;
	uint32	nand_spare_wr8;
	uint32	nand_spare_wr12;
	uint32	nand_acc_control;
	uint32	PAD;
	uint32	nand_config;
	uint32	PAD;
	uint32	nand_timing_1;
	uint32	nand_timing_2;
	uint32	nand_semaphore;
	uint32	PAD;
	uint32	nand_devid;
	uint32	nand_devid_x;
	uint32	nand_block_lock_status;
	uint32	nand_intfc_status;
	uint32	nand_ecc_corr_addr_x;
	uint32	nand_ecc_corr_addr;
	uint32	nand_ecc_unc_addr_x;
	uint32	nand_ecc_unc_addr;
	uint32	nand_read_error_count;
	uint32	nand_corr_stat_threshold;
	uint32	PAD[2];
	uint32	nand_read_addr_x;
	uint32	nand_read_addr;
	uint32	nand_page_program_addr_x;
	uint32	nand_page_program_addr;
	uint32	nand_copy_back_addr_x;
	uint32	nand_copy_back_addr;
	uint32	nand_block_erase_addr_x;
	uint32	nand_block_erase_addr;
	uint32	nand_inv_read_addr_x;
	uint32	nand_inv_read_addr;
	uint32	PAD[2];
	uint32	nand_blk_wr_protect;
	uint32	PAD[3];
	uint32	nand_acc_control_cs1;
	uint32	nand_config_cs1;
	uint32	nand_timing_1_cs1;
	uint32	nand_timing_2_cs1;
	uint32	PAD[20];
	uint32	nand_spare_rd16;
	uint32	nand_spare_rd20;
	uint32	nand_spare_rd24;
	uint32	nand_spare_rd28;
	uint32	nand_cache_addr;
	uint32	nand_cache_data;
	uint32	nand_ctrl_config;
	uint32	nand_ctrl_status;
#endif 
	uint32  gci_corecaps0; 
	uint32	gci_corecaps1;
	uint32	gci_corecaps2;
	uint32	gci_corectrl;
	uint32	gci_corestat; 
	uint32	PAD[11];
	uint32	gci_indirect_addr; 
	uint32	PAD[111];
	uint32	gci_chipctrl; 
} chipcregs_t;

#endif 


#define	CC_CHIPID		0
#define	CC_CAPABILITIES		4
#define	CC_CHIPST		0x2c
#define	CC_EROMPTR		0xfc

#define CC_OTPST		0x10
#define	CC_JTAGCMD		0x30
#define	CC_JTAGIR		0x34
#define	CC_JTAGDR		0x38
#define	CC_JTAGCTRL		0x3c
#define	CC_GPIOPU		0x58
#define	CC_GPIOPD		0x5c
#define	CC_GPIOIN		0x60
#define	CC_GPIOOUT		0x64
#define	CC_GPIOOUTEN		0x68
#define	CC_GPIOCTRL		0x6c
#define	CC_GPIOPOL		0x70
#define	CC_GPIOINTM		0x74
#define	CC_WATCHDOG		0x80
#define	CC_CLKC_N		0x90
#define	CC_CLKC_M0		0x94
#define	CC_CLKC_M1		0x98
#define	CC_CLKC_M2		0x9c
#define	CC_CLKC_M3		0xa0
#define	CC_CLKDIV		0xa4
#define	CC_SYS_CLK_CTL		0xc0
#define	CC_CLK_CTL_ST		SI_CLK_CTL_ST
#define	PMU_CTL			0x600
#define	PMU_CAP			0x604
#define	PMU_ST			0x608
#define PMU_RES_STATE		0x60c
#define PMU_TIMER		0x614
#define	PMU_MIN_RES_MASK	0x618
#define	PMU_MAX_RES_MASK	0x61c
#define CC_CHIPCTL_ADDR         0x650
#define CC_CHIPCTL_DATA         0x654
#define PMU_REG_CONTROL_ADDR	0x658
#define PMU_REG_CONTROL_DATA	0x65C
#define PMU_PLL_CONTROL_ADDR 	0x660
#define PMU_PLL_CONTROL_DATA 	0x664
#define	CC_SROM_OTP		0x800		
#define CC_GCI_INDIRECT_ADDR_REG	0xC40
#define CC_GCI_CHIP_CTRL_REG	0xE00
#define CC_GCI_CC_OFFSET_2	2
#define CC_GCI_CC_OFFSET_5	5

#ifdef NFLASH_SUPPORT

#define CC_NAND_REVISION	0xC00
#define CC_NAND_CMD_START	0xC04
#define CC_NAND_CMD_ADDR	0xC0C
#define CC_NAND_SPARE_RD_0	0xC20
#define CC_NAND_SPARE_RD_4	0xC24
#define CC_NAND_SPARE_RD_8	0xC28
#define CC_NAND_SPARE_RD_C	0xC2C
#define CC_NAND_CONFIG		0xC48
#define CC_NAND_DEVID		0xC60
#define CC_NAND_DEVID_EXT	0xC64
#define CC_NAND_INTFC_STATUS	0xC6C
#endif 


#define	CID_ID_MASK		0x0000ffff	
#define	CID_REV_MASK		0x000f0000	
#define	CID_REV_SHIFT		16		
#define	CID_PKG_MASK		0x00f00000	
#define	CID_PKG_SHIFT		20		
#define	CID_CC_MASK		0x0f000000	
#define CID_CC_SHIFT		24
#define	CID_TYPE_MASK		0xf0000000	
#define CID_TYPE_SHIFT		28


#define	CC_CAP_UARTS_MASK	0x00000003	
#define CC_CAP_MIPSEB		0x00000004	
#define CC_CAP_UCLKSEL		0x00000018	
#define CC_CAP_UINTCLK		0x00000008	
#define CC_CAP_UARTGPIO		0x00000020	
#define CC_CAP_EXTBUS_MASK	0x000000c0	
#define CC_CAP_EXTBUS_NONE	0x00000000	
#define CC_CAP_EXTBUS_FULL	0x00000040	
#define CC_CAP_EXTBUS_PROG	0x00000080	
#define	CC_CAP_FLASH_MASK	0x00000700	
#define	CC_CAP_PLL_MASK		0x00038000	
#define CC_CAP_PWR_CTL		0x00040000	
#define CC_CAP_OTPSIZE		0x00380000	
#define CC_CAP_OTPSIZE_SHIFT	19		
#define CC_CAP_OTPSIZE_BASE	5		
#define CC_CAP_JTAGP		0x00400000	
#define CC_CAP_ROM		0x00800000	
#define CC_CAP_BKPLN64		0x08000000	
#define	CC_CAP_PMU		0x10000000	
#define	CC_CAP_ECI		0x20000000	
#define	CC_CAP_SROM		0x40000000	
#define	CC_CAP_NFLASH		0x80000000	

#define	CC_CAP2_SECI		0x00000001	
#define	CC_CAP2_GSIO		0x00000002	


#define CC_CAP_EXT_SECI_PRESENT   0x00000001    


#define PLL_NONE		0x00000000
#define PLL_TYPE1		0x00010000	
#define PLL_TYPE2		0x00020000	
#define PLL_TYPE3		0x00030000	
#define PLL_TYPE4		0x00008000	
#define PLL_TYPE5		0x00018000	
#define PLL_TYPE6		0x00028000	
#define PLL_TYPE7		0x00038000	


#define	ILP_CLOCK		32000


#define	ALP_CLOCK		20000000


#define	HT_CLOCK		80000000


#define CC_UARTCLKO		0x00000001	
#define	CC_SE			0x00000002	
#define CC_ASYNCGPIO	0x00000004	
#define CC_UARTCLKEN		0x00000008	


#define CHIPCTRL_4321A0_DEFAULT	0x3a4
#define CHIPCTRL_4321A1_DEFAULT	0x0a4
#define CHIPCTRL_4321_PLL_DOWN	0x800000	


#define OTPS_OL_MASK		0x000000ff
#define OTPS_OL_MFG		0x00000001	
#define OTPS_OL_OR1		0x00000002	
#define OTPS_OL_OR2		0x00000004	
#define OTPS_OL_GU		0x00000008	
#define OTPS_GUP_MASK		0x00000f00
#define OTPS_GUP_SHIFT		8
#define OTPS_GUP_HW		0x00000100	
#define OTPS_GUP_SW		0x00000200	
#define OTPS_GUP_CI		0x00000400	
#define OTPS_GUP_FUSE		0x00000800	
#define OTPS_READY		0x00001000
#define OTPS_RV(x)		(1 << (16 + (x)))	
#define OTPS_RV_MASK		0x0fff0000
#define OTPS_PROGOK     0x40000000


#define OTPC_PROGSEL		0x00000001
#define OTPC_PCOUNT_MASK	0x0000000e
#define OTPC_PCOUNT_SHIFT	1
#define OTPC_VSEL_MASK		0x000000f0
#define OTPC_VSEL_SHIFT		4
#define OTPC_TMM_MASK		0x00000700
#define OTPC_TMM_SHIFT		8
#define OTPC_ODM		0x00000800
#define OTPC_PROGEN		0x80000000


#define OTPC_40NM_PROGSEL_SHIFT	0
#define OTPC_40NM_PCOUNT_SHIFT	1
#define OTPC_40NM_PCOUNT_WR	0xA
#define OTPC_40NM_PCOUNT_V1X	0xB
#define OTPC_40NM_REGCSEL_SHIFT	5
#define OTPC_40NM_REGCSEL_DEF	0x4
#define OTPC_40NM_PROGIN_SHIFT	8
#define OTPC_40NM_R2X_SHIFT	10
#define OTPC_40NM_ODM_SHIFT	11
#define OTPC_40NM_DF_SHIFT	15
#define OTPC_40NM_VSEL_SHIFT	16
#define OTPC_40NM_VSEL_WR	0xA
#define OTPC_40NM_VSEL_V1X	0xA
#define OTPC_40NM_VSEL_R1X	0x5
#define OTPC_40NM_COFAIL_SHIFT	30

#define OTPC1_CPCSEL_SHIFT	0
#define OTPC1_CPCSEL_DEF	6
#define OTPC1_TM_SHIFT		8
#define OTPC1_TM_WR		0x84
#define OTPC1_TM_V1X		0x84
#define OTPC1_TM_R1X		0x4


#define OTPP_COL_MASK		0x000000ff
#define OTPP_COL_SHIFT		0
#define OTPP_ROW_MASK		0x0000ff00
#define OTPP_ROW_SHIFT		8
#define OTPP_OC_MASK		0x0f000000
#define OTPP_OC_SHIFT		24
#define OTPP_READERR		0x10000000
#define OTPP_VALUE_MASK		0x20000000
#define OTPP_VALUE_SHIFT	29
#define OTPP_START_BUSY		0x80000000
#define	OTPP_READ		0x40000000	


#define OTPL_HWRGN_OFF_MASK	0x00000FFF
#define OTPL_HWRGN_OFF_SHIFT	0
#define OTPL_WRAP_REVID_MASK	0x00F80000
#define OTPL_WRAP_REVID_SHIFT	19
#define OTPL_WRAP_TYPE_MASK	0x00070000
#define OTPL_WRAP_TYPE_SHIFT	16
#define OTPL_WRAP_TYPE_65NM	0
#define OTPL_WRAP_TYPE_40NM	1


#define OTP_CISFORMAT_NEW	0x80000000


#define OTPPOC_READ		0
#define OTPPOC_BIT_PROG		1
#define OTPPOC_VERIFY		3
#define OTPPOC_INIT		4
#define OTPPOC_SET		5
#define OTPPOC_RESET		6
#define OTPPOC_OCST		7
#define OTPPOC_ROW_LOCK		8
#define OTPPOC_PRESCN_TEST	9


#define OTPPOC_READ_40NM	0
#define OTPPOC_PROG_ENABLE_40NM 1
#define OTPPOC_PROG_DISABLE_40NM	2
#define OTPPOC_VERIFY_40NM	3
#define OTPPOC_WORD_VERIFY_1_40NM	4
#define OTPPOC_ROW_LOCK_40NM	5
#define OTPPOC_STBY_40NM	6
#define OTPPOC_WAKEUP_40NM	7
#define OTPPOC_WORD_VERIFY_0_40NM	8
#define OTPPOC_PRESCN_TEST_40NM 9
#define OTPPOC_BIT_PROG_40NM	10
#define OTPPOC_WORDPROG_40NM	11
#define OTPPOC_BURNIN_40NM	12
#define OTPPOC_AUTORELOAD_40NM	13
#define OTPPOC_OVST_READ_40NM	14
#define OTPPOC_OVST_PROG_40NM	15


#define OTPLAYOUTEXT_FUSE_MASK	0x3FF



#define	JTAGM_CREV_OLD		10	
#define	JTAGM_CREV_IRP		22	
#define	JTAGM_CREV_RTI		28	


#define JCMD_START		0x80000000
#define JCMD_BUSY		0x80000000
#define JCMD_STATE_MASK		0x60000000
#define JCMD_STATE_TLR		0x00000000	
#define JCMD_STATE_PIR		0x20000000	
#define JCMD_STATE_PDR		0x40000000	
#define JCMD_STATE_RTI		0x60000000	
#define JCMD0_ACC_MASK		0x0000f000
#define JCMD0_ACC_IRDR		0x00000000
#define JCMD0_ACC_DR		0x00001000
#define JCMD0_ACC_IR		0x00002000
#define JCMD0_ACC_RESET		0x00003000
#define JCMD0_ACC_IRPDR		0x00004000
#define JCMD0_ACC_PDR		0x00005000
#define JCMD0_IRW_MASK		0x00000f00
#define JCMD_ACC_MASK		0x000f0000	
#define JCMD_ACC_IRDR		0x00000000
#define JCMD_ACC_DR		0x00010000
#define JCMD_ACC_IR		0x00020000
#define JCMD_ACC_RESET		0x00030000
#define JCMD_ACC_IRPDR		0x00040000
#define JCMD_ACC_PDR		0x00050000
#define JCMD_ACC_PIR		0x00060000
#define JCMD_ACC_IRDR_I		0x00070000	
#define JCMD_ACC_DR_I		0x00080000	
#define JCMD_IRW_MASK		0x00001f00
#define JCMD_IRW_SHIFT		8
#define JCMD_DRW_MASK		0x0000003f


#define JCTRL_FORCE_CLK		4		
#define JCTRL_EXT_EN		2		
#define JCTRL_EN		1		


#define	CLKD_SFLASH		0x0f000000
#define	CLKD_SFLASH_SHIFT	24
#define	CLKD_OTP		0x000f0000
#define	CLKD_OTP_SHIFT		16
#define	CLKD_JTAG		0x00000f00
#define	CLKD_JTAG_SHIFT		8
#define	CLKD_UART		0x000000ff

#define	CLKD2_SROM		0x00000003


#define	CI_GPIO			0x00000001	
#define	CI_EI			0x00000002	
#define	CI_TEMP			0x00000004	
#define	CI_SIRQ			0x00000008	
#define	CI_ECI			0x00000010	
#define	CI_PMU			0x00000020	
#define	CI_UART			0x00000040	
#define	CI_WDRESET		0x80000000	


#define SCC_SS_MASK		0x00000007	
#define	SCC_SS_LPO		0x00000000	
#define	SCC_SS_XTAL		0x00000001	
#define	SCC_SS_PCI		0x00000002	
#define SCC_LF			0x00000200	
#define SCC_LP			0x00000400	
#define SCC_FS			0x00000800	
#define SCC_IP			0x00001000	
#define SCC_XC			0x00002000	
#define SCC_XP			0x00004000	
#define SCC_CD_MASK		0xffff0000	
#define SCC_CD_SHIFT		16


#define	SYCC_IE			0x00000001	
#define	SYCC_AE			0x00000002	
#define	SYCC_FP			0x00000004	
#define	SYCC_AR			0x00000008	
#define	SYCC_HR			0x00000010	
#define SYCC_CD_MASK		0xffff0000	
#define SYCC_CD_SHIFT		16


#define	BPIA_BYTEEN		0x0000000f
#define	BPIA_SZ1		0x00000001
#define	BPIA_SZ2		0x00000003
#define	BPIA_SZ4		0x00000007
#define	BPIA_SZ8		0x0000000f
#define	BPIA_WRITE		0x00000100
#define	BPIA_START		0x00000200
#define	BPIA_BUSY		0x00000200
#define	BPIA_ERROR		0x00000400


#define	CF_EN			0x00000001	
#define	CF_EM_MASK		0x0000000e	
#define	CF_EM_SHIFT		1
#define	CF_EM_FLASH		0		
#define	CF_EM_SYNC		2		
#define	CF_EM_PCMCIA		4		
#define	CF_DS			0x00000010	
#define	CF_BS			0x00000020	
#define	CF_CD_MASK		0x000000c0	
#define	CF_CD_SHIFT		6
#define	CF_CD_DIV2		0x00000000	
#define	CF_CD_DIV3		0x00000040	
#define	CF_CD_DIV4		0x00000080	
#define	CF_CE			0x00000100	
#define	CF_SB			0x00000200	


#define	PM_W0_MASK		0x0000003f	
#define	PM_W1_MASK		0x00001f00	
#define	PM_W1_SHIFT		8
#define	PM_W2_MASK		0x001f0000	
#define	PM_W2_SHIFT		16
#define	PM_W3_MASK		0x1f000000	
#define	PM_W3_SHIFT		24


#define	PA_W0_MASK		0x0000003f	
#define	PA_W1_MASK		0x00001f00	
#define	PA_W1_SHIFT		8
#define	PA_W2_MASK		0x001f0000	
#define	PA_W2_SHIFT		16
#define	PA_W3_MASK		0x1f000000	
#define	PA_W3_SHIFT		24


#define	PI_W0_MASK		0x0000003f	
#define	PI_W1_MASK		0x00001f00	
#define	PI_W1_SHIFT		8
#define	PI_W2_MASK		0x001f0000	
#define	PI_W2_SHIFT		16
#define	PI_W3_MASK		0x1f000000	
#define	PI_W3_SHIFT		24


#define	PW_W0_MASK		0x0000001f	
#define	PW_W1_MASK		0x00001f00	
#define	PW_W1_SHIFT		8
#define	PW_W2_MASK		0x001f0000	
#define	PW_W2_SHIFT		16
#define	PW_W3_MASK		0x1f000000	
#define	PW_W3_SHIFT		24

#define PW_W0       		0x0000000c
#define PW_W1       		0x00000a00
#define PW_W2       		0x00020000
#define PW_W3       		0x01000000


#define	FW_W0_MASK		0x0000003f	
#define	FW_W1_MASK		0x00001f00	
#define	FW_W1_SHIFT		8
#define	FW_W2_MASK		0x001f0000	
#define	FW_W2_SHIFT		16
#define	FW_W3_MASK		0x1f000000	
#define	FW_W3_SHIFT		24


#define	SRC_START		0x80000000
#define	SRC_BUSY		0x80000000
#define	SRC_OPCODE		0x60000000
#define	SRC_OP_READ		0x00000000
#define	SRC_OP_WRITE		0x20000000
#define	SRC_OP_WRDIS		0x40000000
#define	SRC_OP_WREN		0x60000000
#define	SRC_OTPSEL		0x00000010
#define	SRC_LOCK		0x00000008
#define	SRC_SIZE_MASK		0x00000006
#define	SRC_SIZE_1K		0x00000000
#define	SRC_SIZE_4K		0x00000002
#define	SRC_SIZE_16K		0x00000004
#define	SRC_SIZE_SHIFT		1
#define	SRC_PRESENT		0x00000001


#define	PCTL_ILP_DIV_MASK	0xffff0000
#define	PCTL_ILP_DIV_SHIFT	16
#define PCTL_PLL_PLLCTL_UPD	0x00000400	
#define PCTL_NOILP_ON_WAIT	0x00000200	
#define	PCTL_HT_REQ_EN		0x00000100
#define	PCTL_ALP_REQ_EN		0x00000080
#define	PCTL_XTALFREQ_MASK	0x0000007c
#define	PCTL_XTALFREQ_SHIFT	2
#define	PCTL_ILP_DIV_EN		0x00000002
#define	PCTL_LPO_SEL		0x00000001


#define CSTRETCH_HT		0xffff0000
#define CSTRETCH_ALP		0x0000ffff


#define GPIO_ONTIME_SHIFT	16


#define	CN_N1_MASK		0x3f		
#define	CN_N2_MASK		0x3f00		
#define	CN_N2_SHIFT		8
#define	CN_PLLC_MASK		0xf0000		
#define	CN_PLLC_SHIFT		16


#define	CC_M1_MASK		0x3f		
#define	CC_M2_MASK		0x3f00		
#define	CC_M2_SHIFT		8
#define	CC_M3_MASK		0x3f0000	
#define	CC_M3_SHIFT		16
#define	CC_MC_MASK		0x1f000000	
#define	CC_MC_SHIFT		24


#define	CC_F6_2			0x02		
#define	CC_F6_3			0x03		
#define	CC_F6_4			0x05		
#define	CC_F6_5			0x09
#define	CC_F6_6			0x11
#define	CC_F6_7			0x21

#define	CC_F5_BIAS		5		

#define	CC_MC_BYPASS		0x08
#define	CC_MC_M1		0x04
#define	CC_MC_M1M2		0x02
#define	CC_MC_M1M2M3		0x01
#define	CC_MC_M1M3		0x11


#define	CC_T2_BIAS		2		
#define	CC_T2M2_BIAS		3		

#define	CC_T2MC_M1BYP		1
#define	CC_T2MC_M2BYP		2
#define	CC_T2MC_M3BYP		4


#define	CC_T6_MMASK		1		
#define	CC_T6_M0		120000000	
#define	CC_T6_M1		100000000	
#define	SB2MIPS_T6(sb)		(2 * (sb))


#define	CC_CLOCK_BASE1		24000000	
#define CC_CLOCK_BASE2		12500000	


#define	CLKC_5350_N		0x0311
#define	CLKC_5350_M		0x04020009


#define FLASH_NONE		0x000		
#define SFLASH_ST		0x100		
#define SFLASH_AT		0x200		
#define NFLASH			0x300
#define	PFLASH			0x700		


#define	CC_CFG_EN		0x0001		
#define	CC_CFG_EM_MASK		0x000e		
#define	CC_CFG_EM_ASYNC		0x0000		
#define	CC_CFG_EM_SYNC		0x0002		
#define	CC_CFG_EM_PCMCIA	0x0004		
#define	CC_CFG_EM_IDE		0x0006		
#define	CC_CFG_DS		0x0010		
#define	CC_CFG_CD_MASK		0x00e0		
#define	CC_CFG_CE		0x0100		
#define	CC_CFG_SB		0x0200		
#define	CC_CFG_IS		0x0400		


#define	CC_EB_BASE		0x1a000000	
#define	CC_EB_PCMCIA_MEM	0x1a000000	
#define	CC_EB_PCMCIA_IO		0x1a200000	
#define	CC_EB_PCMCIA_CFG	0x1a400000	
#define	CC_EB_IDE		0x1a800000	
#define	CC_EB_PCMCIA1_MEM	0x1a800000	
#define	CC_EB_PCMCIA1_IO	0x1aa00000	
#define	CC_EB_PCMCIA1_CFG	0x1ac00000	
#define	CC_EB_PROGIF		0x1b000000	



#define SFLASH_OPCODE		0x000000ff
#define SFLASH_ACTION		0x00000700
#define	SFLASH_CS_ACTIVE	0x00001000	
#define SFLASH_START		0x80000000
#define SFLASH_BUSY		SFLASH_START


#define	SFLASH_ACT_OPONLY	0x0000		
#define	SFLASH_ACT_OP1D		0x0100		
#define	SFLASH_ACT_OP3A		0x0200		
#define	SFLASH_ACT_OP3A1D	0x0300		
#define	SFLASH_ACT_OP3A4D	0x0400		
#define	SFLASH_ACT_OP3A4X4D	0x0500		
#define	SFLASH_ACT_OP3A1X4D	0x0700		


#define SFLASH_ST_WREN		0x0006		
#define SFLASH_ST_WRDIS		0x0004		
#define SFLASH_ST_RDSR		0x0105		
#define SFLASH_ST_WRSR		0x0101		
#define SFLASH_ST_READ		0x0303		
#define SFLASH_ST_PP		0x0302		
#define SFLASH_ST_SE		0x02d8		
#define SFLASH_ST_BE		0x00c7		
#define SFLASH_ST_DP		0x00b9		
#define SFLASH_ST_RES		0x03ab		
#define SFLASH_ST_CSA		0x1000		
#define SFLASH_ST_SSE		0x0220		

#define SFLASH_MXIC_RDID	0x0390		
#define SFLASH_MXIC_MFID	0xc2		


#define SFLASH_ST_WIP		0x01		
#define SFLASH_ST_WEL		0x02		
#define SFLASH_ST_BP_MASK	0x1c		
#define SFLASH_ST_BP_SHIFT	2
#define SFLASH_ST_SRWD		0x80		


#define SFLASH_AT_READ				0x07e8
#define SFLASH_AT_PAGE_READ			0x07d2
#define SFLASH_AT_BUF1_READ
#define SFLASH_AT_BUF2_READ
#define SFLASH_AT_STATUS			0x01d7
#define SFLASH_AT_BUF1_WRITE			0x0384
#define SFLASH_AT_BUF2_WRITE			0x0387
#define SFLASH_AT_BUF1_ERASE_PROGRAM		0x0283
#define SFLASH_AT_BUF2_ERASE_PROGRAM		0x0286
#define SFLASH_AT_BUF1_PROGRAM			0x0288
#define SFLASH_AT_BUF2_PROGRAM			0x0289
#define SFLASH_AT_PAGE_ERASE			0x0281
#define SFLASH_AT_BLOCK_ERASE			0x0250
#define SFLASH_AT_BUF1_WRITE_ERASE_PROGRAM	0x0382
#define SFLASH_AT_BUF2_WRITE_ERASE_PROGRAM	0x0385
#define SFLASH_AT_BUF1_LOAD			0x0253
#define SFLASH_AT_BUF2_LOAD			0x0255
#define SFLASH_AT_BUF1_COMPARE			0x0260
#define SFLASH_AT_BUF2_COMPARE			0x0261
#define SFLASH_AT_BUF1_REPROGRAM		0x0258
#define SFLASH_AT_BUF2_REPROGRAM		0x0259


#define SFLASH_AT_READY				0x80
#define SFLASH_AT_MISMATCH			0x40
#define SFLASH_AT_ID_MASK			0x38
#define SFLASH_AT_ID_SHIFT			3


#define GSIO_START			0x80000000
#define GSIO_BUSY			GSIO_START



#define UART_RX		0	
#define UART_TX		0	
#define UART_DLL	0	
#define UART_IER	1	
#define UART_DLM	1	
#define UART_IIR	2	
#define UART_FCR	2	
#define UART_LCR	3	
#define UART_MCR	4	
#define UART_LSR	5	
#define UART_MSR	6	
#define UART_SCR	7	
#define UART_LCR_DLAB	0x80	
#define UART_LCR_WLEN8	0x03	
#define UART_MCR_OUT2	0x08	
#define UART_MCR_LOOP	0x10	
#define UART_LSR_RX_FIFO 	0x80	
#define UART_LSR_TDHR		0x40	
#define UART_LSR_THRE		0x20	
#define UART_LSR_BREAK		0x10	
#define UART_LSR_FRAMING	0x08	
#define UART_LSR_PARITY		0x04	
#define UART_LSR_OVERRUN	0x02	
#define UART_LSR_RXRDY		0x01	
#define UART_FCR_FIFO_ENABLE 1	


#define UART_IIR_FIFO_MASK	0xc0	
#define UART_IIR_INT_MASK	0xf	
#define UART_IIR_MDM_CHG	0x0	
#define UART_IIR_NOINT		0x1	
#define UART_IIR_THRE		0x2	
#define UART_IIR_RCVD_DATA	0x4	
#define UART_IIR_RCVR_STATUS 	0x6	
#define UART_IIR_CHAR_TIME 	0xc	


#define UART_IER_EDSSI	8	
#define UART_IER_ELSI	4	
#define UART_IER_ETBEI  2	
#define UART_IER_ERBFI	1	


#define PST_EXTLPOAVAIL	0x0100
#define PST_WDRESET	0x0080
#define	PST_INTPEND	0x0040
#define	PST_SBCLKST	0x0030
#define	PST_SBCLKST_ILP	0x0010
#define	PST_SBCLKST_ALP	0x0020
#define	PST_SBCLKST_HT	0x0030
#define	PST_ALPAVAIL	0x0008
#define	PST_HTAVAIL	0x0004
#define	PST_RESINIT	0x0003


#define PCAP_REV_MASK	0x000000ff
#define PCAP_RC_MASK	0x00001f00
#define PCAP_RC_SHIFT	8
#define PCAP_TC_MASK	0x0001e000
#define PCAP_TC_SHIFT	13
#define PCAP_PC_MASK	0x001e0000
#define PCAP_PC_SHIFT	17
#define PCAP_VC_MASK	0x01e00000
#define PCAP_VC_SHIFT	21
#define PCAP_CC_MASK	0x1e000000
#define PCAP_CC_SHIFT	25
#define PCAP5_PC_MASK	0x003e0000	
#define PCAP5_PC_SHIFT	17
#define PCAP5_VC_MASK	0x07c00000
#define PCAP5_VC_SHIFT	22
#define PCAP5_CC_MASK	0xf8000000
#define PCAP5_CC_SHIFT	27



#define	PRRT_TIME_MASK	0x03ff
#define	PRRT_INTEN	0x0400
#define	PRRT_REQ_ACTIVE	0x0800
#define	PRRT_ALP_REQ	0x1000
#define	PRRT_HT_REQ	0x2000
#define PRRT_HQ_REQ 0x4000


#define PMURES_BIT(bit)	(1 << (bit))


#define PMURES_MAX_RESNUM	30


#define	PMU_CHIPCTL0		0


#define PMU_CC1_CLKREQ_TYPE_SHIFT	19
#define PMU_CC1_CLKREQ_TYPE_MASK	(1 << PMU_CC1_CLKREQ_TYPE_SHIFT)

#define CLKREQ_TYPE_CONFIG_OPENDRAIN		0
#define CLKREQ_TYPE_CONFIG_PUSHPULL		1


#define	PMU_CHIPCTL1			1
#define	PMU_CC1_RXC_DLL_BYPASS		0x00010000

#define PMU_CC1_IF_TYPE_MASK   		0x00000030
#define PMU_CC1_IF_TYPE_RMII    	0x00000000
#define PMU_CC1_IF_TYPE_MII     	0x00000010
#define PMU_CC1_IF_TYPE_RGMII   	0x00000020

#define PMU_CC1_SW_TYPE_MASK    	0x000000c0
#define PMU_CC1_SW_TYPE_EPHY    	0x00000000
#define PMU_CC1_SW_TYPE_EPHYMII 	0x00000040
#define PMU_CC1_SW_TYPE_EPHYRMII	0x00000080
#define PMU_CC1_SW_TYPE_RGMII   	0x000000c0


#define	PMU_CHIPCTL2		2


#define	PMU_CHIPCTL3		3

#define PMU_CC3_ENABLE_SDIO_WAKEUP_SHIFT  19
#define PMU_CC3_ENABLE_RF_SHIFT           22
#define PMU_CC3_RF_DISABLE_IVALUE_SHIFT   23





#define	PMU0_PLL0_PLLCTL0		0
#define	PMU0_PLL0_PC0_PDIV_MASK		1
#define	PMU0_PLL0_PC0_PDIV_FREQ		25000
#define PMU0_PLL0_PC0_DIV_ARM_MASK	0x00000038
#define PMU0_PLL0_PC0_DIV_ARM_SHIFT	3
#define PMU0_PLL0_PC0_DIV_ARM_BASE	8


#define PMU0_PLL0_PC0_DIV_ARM_110MHZ	0
#define PMU0_PLL0_PC0_DIV_ARM_97_7MHZ	1
#define PMU0_PLL0_PC0_DIV_ARM_88MHZ	2
#define PMU0_PLL0_PC0_DIV_ARM_80MHZ	3 
#define PMU0_PLL0_PC0_DIV_ARM_73_3MHZ	4
#define PMU0_PLL0_PC0_DIV_ARM_67_7MHZ	5
#define PMU0_PLL0_PC0_DIV_ARM_62_9MHZ	6
#define PMU0_PLL0_PC0_DIV_ARM_58_6MHZ	7


#define	PMU0_PLL0_PLLCTL1		1
#define	PMU0_PLL0_PC1_WILD_INT_MASK	0xf0000000
#define	PMU0_PLL0_PC1_WILD_INT_SHIFT	28
#define	PMU0_PLL0_PC1_WILD_FRAC_MASK	0x0fffff00
#define	PMU0_PLL0_PC1_WILD_FRAC_SHIFT	8
#define	PMU0_PLL0_PC1_STOP_MOD		0x00000040


#define	PMU0_PLL0_PLLCTL2		2
#define	PMU0_PLL0_PC2_WILD_INT_MASK	0xf
#define	PMU0_PLL0_PC2_WILD_INT_SHIFT	4



#define PMU1_PLL0_PLLCTL0		0
#define PMU1_PLL0_PC0_P1DIV_MASK	0x00f00000
#define PMU1_PLL0_PC0_P1DIV_SHIFT	20
#define PMU1_PLL0_PC0_P2DIV_MASK	0x0f000000
#define PMU1_PLL0_PC0_P2DIV_SHIFT	24


#define PMU1_PLL0_PLLCTL1		1
#define PMU1_PLL0_PC1_M1DIV_MASK	0x000000ff
#define PMU1_PLL0_PC1_M1DIV_SHIFT	0
#define PMU1_PLL0_PC1_M2DIV_MASK	0x0000ff00
#define PMU1_PLL0_PC1_M2DIV_SHIFT	8
#define PMU1_PLL0_PC1_M3DIV_MASK	0x00ff0000
#define PMU1_PLL0_PC1_M3DIV_SHIFT	16
#define PMU1_PLL0_PC1_M4DIV_MASK	0xff000000
#define PMU1_PLL0_PC1_M4DIV_SHIFT	24
#define PMU1_PLL0_PC1_M4DIV_BY_9	9
#define PMU1_PLL0_PC1_M4DIV_BY_18	0x12
#define PMU1_PLL0_PC1_M4DIV_BY_36	0x24

#define DOT11MAC_880MHZ_CLK_DIVISOR_SHIFT 8
#define DOT11MAC_880MHZ_CLK_DIVISOR_MASK (0xFF << DOT11MAC_880MHZ_CLK_DIVISOR_SHIFT)
#define DOT11MAC_880MHZ_CLK_DIVISOR_VAL  (0xE << DOT11MAC_880MHZ_CLK_DIVISOR_SHIFT)


#define PMU1_PLL0_PLLCTL2		2
#define PMU1_PLL0_PC2_M5DIV_MASK	0x000000ff
#define PMU1_PLL0_PC2_M5DIV_SHIFT	0
#define PMU1_PLL0_PC2_M5DIV_BY_12	0xc
#define PMU1_PLL0_PC2_M5DIV_BY_18	0x12
#define PMU1_PLL0_PC2_M5DIV_BY_36	0x24
#define PMU1_PLL0_PC2_M6DIV_MASK	0x0000ff00
#define PMU1_PLL0_PC2_M6DIV_SHIFT	8
#define PMU1_PLL0_PC2_M6DIV_BY_18	0x12
#define PMU1_PLL0_PC2_M6DIV_BY_36	0x24
#define PMU1_PLL0_PC2_NDIV_MODE_MASK	0x000e0000
#define PMU1_PLL0_PC2_NDIV_MODE_SHIFT	17
#define PMU1_PLL0_PC2_NDIV_MODE_MASH	1
#define PMU1_PLL0_PC2_NDIV_MODE_MFB	2	
#define PMU1_PLL0_PC2_NDIV_INT_MASK	0x1ff00000
#define PMU1_PLL0_PC2_NDIV_INT_SHIFT	20


#define PMU1_PLL0_PLLCTL3		3
#define PMU1_PLL0_PC3_NDIV_FRAC_MASK	0x00ffffff
#define PMU1_PLL0_PC3_NDIV_FRAC_SHIFT	0


#define PMU1_PLL0_PLLCTL4		4


#define PMU1_PLL0_PLLCTL5		5
#define PMU1_PLL0_PC5_CLK_DRV_MASK 0xffffff00
#define PMU1_PLL0_PC5_CLK_DRV_SHIFT 8


#define PMU2_PHY_PLL_PLLCTL		4
#define PMU2_SI_PLL_PLLCTL		10




#define PMU2_PLL_PLLCTL0		0
#define PMU2_PLL_PC0_P1DIV_MASK 	0x00f00000
#define PMU2_PLL_PC0_P1DIV_SHIFT	20
#define PMU2_PLL_PC0_P2DIV_MASK 	0x0f000000
#define PMU2_PLL_PC0_P2DIV_SHIFT	24


#define PMU2_PLL_PLLCTL1		1
#define PMU2_PLL_PC1_M1DIV_MASK 	0x000000ff
#define PMU2_PLL_PC1_M1DIV_SHIFT	0
#define PMU2_PLL_PC1_M2DIV_MASK 	0x0000ff00
#define PMU2_PLL_PC1_M2DIV_SHIFT	8
#define PMU2_PLL_PC1_M3DIV_MASK 	0x00ff0000
#define PMU2_PLL_PC1_M3DIV_SHIFT	16
#define PMU2_PLL_PC1_M4DIV_MASK 	0xff000000
#define PMU2_PLL_PC1_M4DIV_SHIFT	24


#define PMU2_PLL_PLLCTL2		2
#define PMU2_PLL_PC2_M5DIV_MASK 	0x000000ff
#define PMU2_PLL_PC2_M5DIV_SHIFT	0
#define PMU2_PLL_PC2_M6DIV_MASK 	0x0000ff00
#define PMU2_PLL_PC2_M6DIV_SHIFT	8
#define PMU2_PLL_PC2_NDIV_MODE_MASK	0x000e0000
#define PMU2_PLL_PC2_NDIV_MODE_SHIFT	17
#define PMU2_PLL_PC2_NDIV_INT_MASK	0x1ff00000
#define PMU2_PLL_PC2_NDIV_INT_SHIFT	20


#define PMU2_PLL_PLLCTL3		3
#define PMU2_PLL_PC3_NDIV_FRAC_MASK	0x00ffffff
#define PMU2_PLL_PC3_NDIV_FRAC_SHIFT	0


#define PMU2_PLL_PLLCTL4		4


#define PMU2_PLL_PLLCTL5		5
#define PMU2_PLL_PC5_CLKDRIVE_CH1_MASK	0x00000f00
#define PMU2_PLL_PC5_CLKDRIVE_CH1_SHIFT	8
#define PMU2_PLL_PC5_CLKDRIVE_CH2_MASK	0x0000f000
#define PMU2_PLL_PC5_CLKDRIVE_CH2_SHIFT	12
#define PMU2_PLL_PC5_CLKDRIVE_CH3_MASK	0x000f0000
#define PMU2_PLL_PC5_CLKDRIVE_CH3_SHIFT	16
#define PMU2_PLL_PC5_CLKDRIVE_CH4_MASK	0x00f00000
#define PMU2_PLL_PC5_CLKDRIVE_CH4_SHIFT	20
#define PMU2_PLL_PC5_CLKDRIVE_CH5_MASK	0x0f000000
#define PMU2_PLL_PC5_CLKDRIVE_CH5_SHIFT	24
#define PMU2_PLL_PC5_CLKDRIVE_CH6_MASK	0xf0000000
#define PMU2_PLL_PC5_CLKDRIVE_CH6_SHIFT	28


#define	PMU5_PLL_P1P2_OFF		0
#define	PMU5_PLL_P1_MASK		0x0f000000
#define	PMU5_PLL_P1_SHIFT		24
#define	PMU5_PLL_P2_MASK		0x00f00000
#define	PMU5_PLL_P2_SHIFT		20
#define	PMU5_PLL_M14_OFF		1
#define	PMU5_PLL_MDIV_MASK		0x000000ff
#define	PMU5_PLL_MDIV_WIDTH		8
#define	PMU5_PLL_NM5_OFF		2
#define	PMU5_PLL_NDIV_MASK		0xfff00000
#define	PMU5_PLL_NDIV_SHIFT		20
#define	PMU5_PLL_NDIV_MODE_MASK		0x000e0000
#define	PMU5_PLL_NDIV_MODE_SHIFT	17
#define	PMU5_PLL_FMAB_OFF		3
#define	PMU5_PLL_MRAT_MASK		0xf0000000
#define	PMU5_PLL_MRAT_SHIFT		28
#define	PMU5_PLL_ABRAT_MASK		0x08000000
#define	PMU5_PLL_ABRAT_SHIFT		27
#define	PMU5_PLL_FDIV_MASK		0x07ffffff
#define	PMU5_PLL_PLLCTL_OFF		4
#define	PMU5_PLL_PCHI_OFF		5
#define	PMU5_PLL_PCHI_MASK		0x0000003f


#define	PMU_XTALFREQ_REG_ILPCTR_MASK	0x00001FFF
#define	PMU_XTALFREQ_REG_MEASURE_MASK	0x80000000
#define	PMU_XTALFREQ_REG_MEASURE_SHIFT	31


#define	PMU5_MAINPLL_CPU		1
#define	PMU5_MAINPLL_MEM		2
#define	PMU5_MAINPLL_SI			3


#define PMU4706_MAINPLL_PLL0	0
#define PMU6_4706_PROCPLL_OFF	4	
#define PMU6_4706_PROC_P2DIV_MASK		0x000f0000
#define PMU6_4706_PROC_P2DIV_SHIFT	16
#define PMU6_4706_PROC_P1DIV_MASK		0x0000f000
#define PMU6_4706_PROC_P1DIV_SHIFT	12
#define PMU6_4706_PROC_NDIV_INT_MASK	0x00000ff8
#define PMU6_4706_PROC_NDIV_INT_SHIFT	3
#define PMU6_4706_PROC_NDIV_MODE_MASK		0x00000007
#define PMU6_4706_PROC_NDIV_MODE_SHIFT	0

#define PMU7_PLL_PLLCTL7                7
#define PMU7_PLL_CTL7_M4DIV_MASK	0xff000000
#define PMU7_PLL_CTL7_M4DIV_SHIFT 	24
#define PMU7_PLL_CTL7_M4DIV_BY_6	6
#define PMU7_PLL_CTL7_M4DIV_BY_12	0xc
#define PMU7_PLL_CTL7_M4DIV_BY_24	0x18
#define PMU7_PLL_PLLCTL8                8
#define PMU7_PLL_CTL8_M5DIV_MASK	0x000000ff
#define PMU7_PLL_CTL8_M5DIV_SHIFT	0
#define PMU7_PLL_CTL8_M5DIV_BY_8	8
#define PMU7_PLL_CTL8_M5DIV_BY_12	0xc
#define PMU7_PLL_CTL8_M5DIV_BY_24	0x18
#define PMU7_PLL_CTL8_M6DIV_MASK	0x0000ff00
#define PMU7_PLL_CTL8_M6DIV_SHIFT	8
#define PMU7_PLL_CTL8_M6DIV_BY_12	0xc
#define PMU7_PLL_CTL8_M6DIV_BY_24	0x18
#define PMU7_PLL_PLLCTL11		11
#define PMU7_PLL_PLLCTL11_MASK		0xffffff00
#define PMU7_PLL_PLLCTL11_VAL		0x22222200


#define PMU15_PLL_PLLCTL0		0
#define PMU15_PLL_PC0_CLKSEL_MASK	0x00000003
#define PMU15_PLL_PC0_CLKSEL_SHIFT	0
#define PMU15_PLL_PC0_FREQTGT_MASK	0x003FFFFC
#define PMU15_PLL_PC0_FREQTGT_SHIFT	2
#define PMU15_PLL_PC0_PRESCALE_MASK	0x00C00000
#define PMU15_PLL_PC0_PRESCALE_SHIFT	22
#define PMU15_PLL_PC0_KPCTRL_MASK	0x07000000
#define PMU15_PLL_PC0_KPCTRL_SHIFT	24
#define PMU15_PLL_PC0_FCNTCTRL_MASK	0x38000000
#define PMU15_PLL_PC0_FCNTCTRL_SHIFT	27
#define PMU15_PLL_PC0_FDCMODE_MASK	0x40000000
#define PMU15_PLL_PC0_FDCMODE_SHIFT	30
#define PMU15_PLL_PC0_CTRLBIAS_MASK	0x80000000
#define PMU15_PLL_PC0_CTRLBIAS_SHIFT	31

#define PMU15_PLL_PLLCTL1			1
#define PMU15_PLL_PC1_BIAS_CTLM_MASK		0x00000060
#define PMU15_PLL_PC1_BIAS_CTLM_SHIFT		5
#define PMU15_PLL_PC1_BIAS_CTLM_RST_MASK	0x00000040
#define PMU15_PLL_PC1_BIAS_CTLM_RST_SHIFT	6
#define PMU15_PLL_PC1_BIAS_SS_DIVR_MASK		0x0001FF80
#define PMU15_PLL_PC1_BIAS_SS_DIVR_SHIFT	7
#define PMU15_PLL_PC1_BIAS_SS_RSTVAL_MASK	0x03FE0000
#define PMU15_PLL_PC1_BIAS_SS_RSTVAL_SHIFT	17
#define PMU15_PLL_PC1_BIAS_INTG_BW_MASK		0x0C000000
#define PMU15_PLL_PC1_BIAS_INTG_BW_SHIFT	26
#define PMU15_PLL_PC1_BIAS_INTG_BYP_MASK	0x10000000
#define PMU15_PLL_PC1_BIAS_INTG_BYP_SHIFT	28
#define PMU15_PLL_PC1_OPENLP_EN_MASK		0x40000000
#define PMU15_PLL_PC1_OPENLP_EN_SHIFT		30

#define PMU15_PLL_PLLCTL2			2
#define PMU15_PLL_PC2_CTEN_MASK			0x00000001
#define PMU15_PLL_PC2_CTEN_SHIFT		0

#define PMU15_PLL_PLLCTL3			3
#define PMU15_PLL_PC3_DITHER_EN_MASK		0x00000001
#define PMU15_PLL_PC3_DITHER_EN_SHIFT		0
#define PMU15_PLL_PC3_DCOCTLSP_MASK		0xFE000000
#define PMU15_PLL_PC3_DCOCTLSP_SHIFT		25
#define PMU15_PLL_PC3_DCOCTLSP_DIV2EN_MASK	0x01
#define PMU15_PLL_PC3_DCOCTLSP_DIV2EN_SHIFT	0
#define PMU15_PLL_PC3_DCOCTLSP_CH0EN_MASK	0x02
#define PMU15_PLL_PC3_DCOCTLSP_CH0EN_SHIFT	1
#define PMU15_PLL_PC3_DCOCTLSP_CH1EN_MASK	0x04
#define PMU15_PLL_PC3_DCOCTLSP_CH1EN_SHIFT	2
#define PMU15_PLL_PC3_DCOCTLSP_CH0SEL_MASK	0x18
#define PMU15_PLL_PC3_DCOCTLSP_CH0SEL_SHIFT	3
#define PMU15_PLL_PC3_DCOCTLSP_CH1SEL_MASK	0x60
#define PMU15_PLL_PC3_DCOCTLSP_CH1SEL_SHIFT	5
#define PMU15_PLL_PC3_DCOCTLSP_CHSEL_OUTP_DIV1	0
#define PMU15_PLL_PC3_DCOCTLSP_CHSEL_OUTP_DIV2	1
#define PMU15_PLL_PC3_DCOCTLSP_CHSEL_OUTP_DIV3	2
#define PMU15_PLL_PC3_DCOCTLSP_CHSEL_OUTP_DIV5	3

#define PMU15_PLL_PLLCTL4			4
#define PMU15_PLL_PC4_FLLCLK1_DIV_MASK		0x00000007
#define PMU15_PLL_PC4_FLLCLK1_DIV_SHIFT		0
#define PMU15_PLL_PC4_FLLCLK2_DIV_MASK		0x00000038
#define PMU15_PLL_PC4_FLLCLK2_DIV_SHIFT		3
#define PMU15_PLL_PC4_FLLCLK3_DIV_MASK		0x000001C0
#define PMU15_PLL_PC4_FLLCLK3_DIV_SHIFT		6
#define PMU15_PLL_PC4_DBGMODE_MASK		0x00000E00
#define PMU15_PLL_PC4_DBGMODE_SHIFT		9
#define PMU15_PLL_PC4_FLL480_CTLSP_LK_MASK	0x00001000
#define PMU15_PLL_PC4_FLL480_CTLSP_LK_SHIFT	12
#define PMU15_PLL_PC4_FLL480_CTLSP_MASK		0x000FE000
#define PMU15_PLL_PC4_FLL480_CTLSP_SHIFT	13
#define PMU15_PLL_PC4_DINPOL_MASK		0x00100000
#define PMU15_PLL_PC4_DINPOL_SHIFT		20
#define PMU15_PLL_PC4_CLKOUT_PD_MASK		0x00200000
#define PMU15_PLL_PC4_CLKOUT_PD_SHIFT		21
#define PMU15_PLL_PC4_CLKDIV2_PD_MASK		0x00400000
#define PMU15_PLL_PC4_CLKDIV2_PD_SHIFT		22
#define PMU15_PLL_PC4_CLKDIV4_PD_MASK		0x00800000
#define PMU15_PLL_PC4_CLKDIV4_PD_SHIFT		23
#define PMU15_PLL_PC4_CLKDIV8_PD_MASK		0x01000000
#define PMU15_PLL_PC4_CLKDIV8_PD_SHIFT		24
#define PMU15_PLL_PC4_CLKDIV16_PD_MASK		0x02000000
#define PMU15_PLL_PC4_CLKDIV16_PD_SHIFT		25
#define PMU15_PLL_PC4_TEST_EN_MASK		0x04000000
#define PMU15_PLL_PC4_TEST_EN_SHIFT		26

#define PMU15_PLL_PLLCTL5			5
#define PMU15_PLL_PC5_FREQTGT_MASK		0x000FFFFF
#define PMU15_PLL_PC5_FREQTGT_SHIFT		0
#define PMU15_PLL_PC5_DCOCTLSP_MASK		0x07F00000
#define PMU15_PLL_PC5_DCOCTLSP_SHIFT		20
#define PMU15_PLL_PC5_PRESCALE_MASK		0x18000000
#define PMU15_PLL_PC5_PRESCALE_SHIFT		27

#define PMU15_PLL_PLLCTL6		6
#define PMU15_PLL_PC6_FREQTGT_MASK	0x000FFFFF
#define PMU15_PLL_PC6_FREQTGT_SHIFT	0
#define PMU15_PLL_PC6_DCOCTLSP_MASK	0x07F00000
#define PMU15_PLL_PC6_DCOCTLSP_SHIFT	20
#define PMU15_PLL_PC6_PRESCALE_MASK	0x18000000
#define PMU15_PLL_PC6_PRESCALE_SHIFT	27

#define PMU15_FREQTGT_480_DEFAULT	0x19AB1
#define PMU15_FREQTGT_492_DEFAULT	0x1A4F5
#define PMU15_ARM_96MHZ			96000000	
#define PMU15_ARM_98MHZ			98400000	
#define PMU15_ARM_97MHZ			97000000	


#define PMU17_PLLCTL2_NDIVTYPE_MASK		0x00000070
#define PMU17_PLLCTL2_NDIVTYPE_SHIFT		4

#define PMU17_PLLCTL2_NDIV_MODE_INT		0
#define PMU17_PLLCTL2_NDIV_MODE_INT1B8		1
#define PMU17_PLLCTL2_NDIV_MODE_MASH111		2
#define PMU17_PLLCTL2_NDIV_MODE_MASH111B8	3

#define PMU17_PLLCTL0_BBPLL_PWRDWN		0
#define PMU17_PLLCTL0_BBPLL_DRST		3
#define PMU17_PLLCTL0_BBPLL_DISBL_CLK		8


#define	PMU4716_MAINPLL_PLL0		12


#define	PMU5356_MAINPLL_PLL0		0
#define	PMU5357_MAINPLL_PLL0		0


#define RES4716_PROC_PLL_ON		0x00000040
#define RES4716_PROC_HT_AVAIL		0x00000080


#define CCTRL_471X_I2S_PINS_ENABLE	0x0080 



#define CCTRL_5357_I2S_PINS_ENABLE	0x00040000 
#define CCTRL_5357_I2CSPI_PINS_ENABLE	0x00080000 


#define RES5354_EXT_SWITCHER_PWM	0	
#define RES5354_BB_SWITCHER_PWM		1	
#define RES5354_BB_SWITCHER_BURST	2	
#define RES5354_BB_EXT_SWITCHER_BURST	3	
#define RES5354_ILP_REQUEST		4	
#define RES5354_RADIO_SWITCHER_PWM	5	
#define RES5354_RADIO_SWITCHER_BURST	6	
#define RES5354_ROM_SWITCH		7	
#define RES5354_PA_REF_LDO		8	
#define RES5354_RADIO_LDO		9	
#define RES5354_AFE_LDO			10	
#define RES5354_PLL_LDO			11	
#define RES5354_BG_FILTBYP		12	
#define RES5354_TX_FILTBYP		13	
#define RES5354_RX_FILTBYP		14	
#define RES5354_XTAL_PU			15	
#define RES5354_XTAL_EN			16	
#define RES5354_BB_PLL_FILTBYP		17	
#define RES5354_RF_PLL_FILTBYP		18	
#define RES5354_BB_PLL_PU		19	


#define CCTRL5357_EXTPA                 (1<<14) 
#define CCTRL5357_ANT_MUX_2o3		(1<<15) 
#define CCTRL5357_NFLASH		(1<<16) 


#define CCTRL43217_EXTPA_C0             (1<<13) 
#define CCTRL43217_EXTPA_C1             (1<<8)  


#define RES4328_EXT_SWITCHER_PWM	0	
#define RES4328_BB_SWITCHER_PWM		1	
#define RES4328_BB_SWITCHER_BURST	2	
#define RES4328_BB_EXT_SWITCHER_BURST	3	
#define RES4328_ILP_REQUEST		4	
#define RES4328_RADIO_SWITCHER_PWM	5	
#define RES4328_RADIO_SWITCHER_BURST	6	
#define RES4328_ROM_SWITCH		7	
#define RES4328_PA_REF_LDO		8	
#define RES4328_RADIO_LDO		9	
#define RES4328_AFE_LDO			10	
#define RES4328_PLL_LDO			11	
#define RES4328_BG_FILTBYP		12	
#define RES4328_TX_FILTBYP		13	
#define RES4328_RX_FILTBYP		14	
#define RES4328_XTAL_PU			15	
#define RES4328_XTAL_EN			16	
#define RES4328_BB_PLL_FILTBYP		17	
#define RES4328_RF_PLL_FILTBYP		18	
#define RES4328_BB_PLL_PU		19	


#define RES4325_BUCK_BOOST_BURST	0	
#define RES4325_CBUCK_BURST		1	
#define RES4325_CBUCK_PWM		2	
#define RES4325_CLDO_CBUCK_BURST	3	
#define RES4325_CLDO_CBUCK_PWM		4	
#define RES4325_BUCK_BOOST_PWM		5	
#define RES4325_ILP_REQUEST		6	
#define RES4325_ABUCK_BURST		7	
#define RES4325_ABUCK_PWM		8	
#define RES4325_LNLDO1_PU		9	
#define RES4325_OTP_PU			10	
#define RES4325_LNLDO3_PU		11	
#define RES4325_LNLDO4_PU		12	
#define RES4325_XTAL_PU			13	
#define RES4325_ALP_AVAIL		14	
#define RES4325_RX_PWRSW_PU		15	
#define RES4325_TX_PWRSW_PU		16	
#define RES4325_RFPLL_PWRSW_PU		17	
#define RES4325_LOGEN_PWRSW_PU		18	
#define RES4325_AFE_PWRSW_PU		19	
#define RES4325_BBPLL_PWRSW_PU		20	
#define RES4325_HT_AVAIL		21	


#define RES4325B0_CBUCK_LPOM		1	
#define RES4325B0_CBUCK_BURST		2	
#define RES4325B0_CBUCK_PWM		3	
#define RES4325B0_CLDO_PU		4	


#define RES4325C1_LNLDO2_PU		12	


#define CST4325_SPROM_OTP_SEL_MASK	0x00000003
#define CST4325_DEFCIS_SEL		0	
#define CST4325_SPROM_SEL		1	
#define CST4325_OTP_SEL			2	
#define CST4325_OTP_PWRDN		3	
#define CST4325_SDIO_USB_MODE_MASK	0x00000004
#define CST4325_SDIO_USB_MODE_SHIFT	2
#define CST4325_RCAL_VALID_MASK		0x00000008
#define CST4325_RCAL_VALID_SHIFT	3
#define CST4325_RCAL_VALUE_MASK		0x000001f0
#define CST4325_RCAL_VALUE_SHIFT	4
#define CST4325_PMUTOP_2B_MASK 		0x00000200	
#define CST4325_PMUTOP_2B_SHIFT   	9

#define RES4329_RESERVED0		0	
#define RES4329_CBUCK_LPOM		1	
#define RES4329_CBUCK_BURST		2	
#define RES4329_CBUCK_PWM		3	
#define RES4329_CLDO_PU			4	
#define RES4329_PALDO_PU		5	
#define RES4329_ILP_REQUEST		6	
#define RES4329_RESERVED7		7	
#define RES4329_RESERVED8		8	
#define RES4329_LNLDO1_PU		9	
#define RES4329_OTP_PU			10	
#define RES4329_RESERVED11		11	
#define RES4329_LNLDO2_PU		12	
#define RES4329_XTAL_PU			13	
#define RES4329_ALP_AVAIL		14	
#define RES4329_RX_PWRSW_PU		15	
#define RES4329_TX_PWRSW_PU		16	
#define RES4329_RFPLL_PWRSW_PU		17	
#define RES4329_LOGEN_PWRSW_PU		18	
#define RES4329_AFE_PWRSW_PU		19	
#define RES4329_BBPLL_PWRSW_PU		20	
#define RES4329_HT_AVAIL		21	

#define CST4329_SPROM_OTP_SEL_MASK	0x00000003
#define CST4329_DEFCIS_SEL		0	
#define CST4329_SPROM_SEL		1	
#define CST4329_OTP_SEL			2	
#define CST4329_OTP_PWRDN		3	
#define CST4329_SPI_SDIO_MODE_MASK	0x00000004
#define CST4329_SPI_SDIO_MODE_SHIFT	2


#define CST4312_SPROM_OTP_SEL_MASK	0x00000003
#define CST4312_DEFCIS_SEL		0	
#define CST4312_SPROM_SEL		1	
#define CST4312_OTP_SEL			2	
#define CST4312_OTP_BAD			3	


#define RES4312_SWITCHER_BURST		0	
#define RES4312_SWITCHER_PWM    	1	
#define RES4312_PA_REF_LDO		2	
#define RES4312_CORE_LDO_BURST		3	
#define RES4312_CORE_LDO_PWM		4	
#define RES4312_RADIO_LDO		5	
#define RES4312_ILP_REQUEST		6	
#define RES4312_BG_FILTBYP		7	
#define RES4312_TX_FILTBYP		8	
#define RES4312_RX_FILTBYP		9	
#define RES4312_XTAL_PU			10	
#define RES4312_ALP_AVAIL		11	
#define RES4312_BB_PLL_FILTBYP		12	
#define RES4312_RF_PLL_FILTBYP		13	
#define RES4312_HT_AVAIL		14	


#define RES4322_RF_LDO			0
#define RES4322_ILP_REQUEST		1
#define RES4322_XTAL_PU			2
#define RES4322_ALP_AVAIL		3
#define RES4322_SI_PLL_ON		4
#define RES4322_HT_SI_AVAIL		5
#define RES4322_PHY_PLL_ON		6
#define RES4322_HT_PHY_AVAIL		7
#define RES4322_OTP_PU			8


#define CST4322_XTAL_FREQ_20_40MHZ	0x00000020
#define CST4322_SPROM_OTP_SEL_MASK	0x000000c0
#define CST4322_SPROM_OTP_SEL_SHIFT	6
#define CST4322_NO_SPROM_OTP		0	
#define CST4322_SPROM_PRESENT		1	
#define CST4322_OTP_PRESENT		2	
#define CST4322_PCI_OR_USB		0x00000100
#define CST4322_BOOT_MASK		0x00000600
#define CST4322_BOOT_SHIFT		9
#define CST4322_BOOT_FROM_SRAM		0	
#define CST4322_BOOT_FROM_ROM		1	
#define CST4322_BOOT_FROM_FLASH		2	
#define CST4322_BOOT_FROM_INVALID	3
#define CST4322_ILP_DIV_EN		0x00000800
#define CST4322_FLASH_TYPE_MASK		0x00001000
#define CST4322_FLASH_TYPE_SHIFT	12
#define CST4322_FLASH_TYPE_SHIFT_ST	0	
#define CST4322_FLASH_TYPE_SHIFT_ATMEL	1	
#define CST4322_ARM_TAP_SEL		0x00002000
#define CST4322_RES_INIT_MODE_MASK	0x0000c000
#define CST4322_RES_INIT_MODE_SHIFT	14
#define CST4322_RES_INIT_MODE_ILPAVAIL	0	
#define CST4322_RES_INIT_MODE_ILPREQ	1	
#define CST4322_RES_INIT_MODE_ALPAVAIL	2	
#define CST4322_RES_INIT_MODE_HTAVAIL	3	
#define CST4322_PCIPLLCLK_GATING	0x00010000
#define CST4322_CLK_SWITCH_PCI_TO_ALP	0x00020000
#define CST4322_PCI_CARDBUS_MODE	0x00040000


#define CCTRL43224_GPIO_TOGGLE          0x8000 
#define CCTRL_43224A0_12MA_LED_DRIVE    0x00F000F0 
#define CCTRL_43224B0_12MA_LED_DRIVE    0xF0    


#define RES43236_REGULATOR		0
#define RES43236_ILP_REQUEST		1
#define RES43236_XTAL_PU		2
#define RES43236_ALP_AVAIL		3
#define RES43236_SI_PLL_ON		4
#define RES43236_HT_SI_AVAIL		5


#define CCTRL43236_BT_COEXIST		(1<<0)	
#define CCTRL43236_SECI			(1<<1)	
#define CCTRL43236_EXT_LNA		(1<<2)	
#define CCTRL43236_ANT_MUX_2o3          (1<<3)	
#define CCTRL43236_GSIO			(1<<4)	


#define CST43236_SFLASH_MASK		0x00000040
#define CST43236_OTP_SEL_MASK		0x00000080
#define CST43236_OTP_SEL_SHIFT		7
#define CST43236_HSIC_MASK		0x00000100	
#define CST43236_BP_CLK			0x00000200	
#define CST43236_BOOT_MASK		0x00001800
#define CST43236_BOOT_SHIFT		11
#define CST43236_BOOT_FROM_SRAM		0	
#define CST43236_BOOT_FROM_ROM		1	
#define CST43236_BOOT_FROM_FLASH	2	
#define CST43236_BOOT_FROM_INVALID	3


#define RES43237_REGULATOR		0
#define RES43237_ILP_REQUEST		1
#define RES43237_XTAL_PU		2
#define RES43237_ALP_AVAIL		3
#define RES43237_SI_PLL_ON		4
#define RES43237_HT_SI_AVAIL		5


#define CCTRL43237_BT_COEXIST		(1<<0)	
#define CCTRL43237_SECI			(1<<1)	
#define CCTRL43237_EXT_LNA		(1<<2)	
#define CCTRL43237_ANT_MUX_2o3          (1<<3)	
#define CCTRL43237_GSIO			(1<<4)	


#define CST43237_SFLASH_MASK		0x00000040
#define CST43237_OTP_SEL_MASK		0x00000080
#define CST43237_OTP_SEL_SHIFT		7
#define CST43237_HSIC_MASK		0x00000100	
#define CST43237_BP_CLK			0x00000200	
#define CST43237_BOOT_MASK		0x00001800
#define CST43237_BOOT_SHIFT		11
#define CST43237_BOOT_FROM_SRAM		0	
#define CST43237_BOOT_FROM_ROM		1	
#define CST43237_BOOT_FROM_FLASH	2	
#define CST43237_BOOT_FROM_INVALID	3


#define RES43239_OTP_PU			9
#define RES43239_MACPHY_CLKAVAIL	23
#define RES43239_HT_AVAIL		24


#define CST43239_SPROM_MASK			0x00000002
#define CST43239_SFLASH_MASK		0x00000004
#define	CST43239_RES_INIT_MODE_SHIFT	7
#define	CST43239_RES_INIT_MODE_MASK		0x000001f0
#define CST43239_CHIPMODE_SDIOD(cs)	((cs) & (1 << 15))	
#define CST43239_CHIPMODE_USB20D(cs)	(~(cs) & (1 << 15))	
#define CST43239_CHIPMODE_SDIO(cs)	(((cs) & (1 << 0)) == 0)	
#define CST43239_CHIPMODE_GSPI(cs)	(((cs) & (1 << 0)) == (1 << 0))	


#define RES4324_OTP_PU				10
#define RES4324_HT_AVAIL			29
#define RES4324_MACPHY_CLKAVAIL		30


#define CST4324_SPROM_MASK			0x00000080
#define CST4324_SFLASH_MASK			0x00400000
#define	CST4324_RES_INIT_MODE_SHIFT	10
#define	CST4324_RES_INIT_MODE_MASK	0x00000c00
#define CST4324_CHIPMODE_MASK		0x7
#define CST4324_CHIPMODE_SDIOD(cs)	((~(cs)) & (1 << 2))	
#define CST4324_CHIPMODE_USB20D(cs)	(((cs) & CST4324_CHIPMODE_MASK) == 0x6)	


#define RES4331_REGULATOR		0
#define RES4331_ILP_REQUEST		1
#define RES4331_XTAL_PU			2
#define RES4331_ALP_AVAIL		3
#define RES4331_SI_PLL_ON		4
#define RES4331_HT_SI_AVAIL		5


#define CCTRL4331_BT_COEXIST		(1<<0)	
#define CCTRL4331_SECI			(1<<1)	
#define CCTRL4331_EXT_LNA_G		(1<<2)	
#define CCTRL4331_SPROM_GPIO13_15       (1<<3)  
#define CCTRL4331_EXTPA_EN		(1<<4)	
#define CCTRL4331_GPIOCLK_ON_SPROMCS	(1<<5)	
#define CCTRL4331_PCIE_MDIO_ON_SPROMCS	(1<<6)	
#define CCTRL4331_EXTPA_ON_GPIO2_5	(1<<7)	
#define CCTRL4331_OVR_PIPEAUXCLKEN	(1<<8)	
#define CCTRL4331_OVR_PIPEAUXPWRDOWN	(1<<9)	
#define CCTRL4331_PCIE_AUXCLKEN		(1<<10)	
#define CCTRL4331_PCIE_PIPE_PLLDOWN	(1<<11)	
#define CCTRL4331_EXTPA_EN2		(1<<12)	
#define CCTRL4331_EXT_LNA_A		(1<<13)	
#define CCTRL4331_BT_SHD0_ON_GPIO4	(1<<16)	
#define CCTRL4331_BT_SHD1_ON_GPIO5	(1<<17)	
#define CCTRL4331_EXTPA_ANA_EN		(1<<24)	


#define	CST4331_XTAL_FREQ		0x00000001	
#define	CST4331_SPROM_OTP_SEL_MASK	0x00000006
#define	CST4331_SPROM_OTP_SEL_SHIFT	1
#define	CST4331_SPROM_PRESENT		0x00000002
#define	CST4331_OTP_PRESENT		0x00000004
#define	CST4331_LDO_RF			0x00000008
#define	CST4331_LDO_PAR			0x00000010


#define RES4315_CBUCK_LPOM		1	
#define RES4315_CBUCK_BURST		2	
#define RES4315_CBUCK_PWM		3	
#define RES4315_CLDO_PU			4	
#define RES4315_PALDO_PU		5	
#define RES4315_ILP_REQUEST		6	
#define RES4315_LNLDO1_PU		9	
#define RES4315_OTP_PU			10	
#define RES4315_LNLDO2_PU		12	
#define RES4315_XTAL_PU			13	
#define RES4315_ALP_AVAIL		14	
#define RES4315_RX_PWRSW_PU		15	
#define RES4315_TX_PWRSW_PU		16	
#define RES4315_RFPLL_PWRSW_PU		17	
#define RES4315_LOGEN_PWRSW_PU		18	
#define RES4315_AFE_PWRSW_PU		19	
#define RES4315_BBPLL_PWRSW_PU		20	
#define RES4315_HT_AVAIL		21	


#define CST4315_SPROM_OTP_SEL_MASK	0x00000003	
#define CST4315_DEFCIS_SEL		0x00000000	
#define CST4315_SPROM_SEL		0x00000001	
#define CST4315_OTP_SEL			0x00000002	
#define CST4315_OTP_PWRDN		0x00000003	
#define CST4315_SDIO_MODE		0x00000004	
#define CST4315_RCAL_VALID		0x00000008
#define CST4315_RCAL_VALUE_MASK		0x000001f0
#define CST4315_RCAL_VALUE_SHIFT	4
#define CST4315_PALDO_EXTPNP		0x00000200	
#define CST4315_CBUCK_MODE_MASK		0x00000c00
#define CST4315_CBUCK_MODE_BURST	0x00000400
#define CST4315_CBUCK_MODE_LPBURST	0x00000c00


#define RES4319_CBUCK_LPOM		1	
#define RES4319_CBUCK_BURST		2	
#define RES4319_CBUCK_PWM		3	
#define RES4319_CLDO_PU			4	
#define RES4319_PALDO_PU		5	
#define RES4319_ILP_REQUEST		6	
#define RES4319_LNLDO1_PU		9	
#define RES4319_OTP_PU			10	
#define RES4319_LNLDO2_PU		12	
#define RES4319_XTAL_PU			13	
#define RES4319_ALP_AVAIL		14	
#define RES4319_RX_PWRSW_PU		15	
#define RES4319_TX_PWRSW_PU		16	
#define RES4319_RFPLL_PWRSW_PU		17	
#define RES4319_LOGEN_PWRSW_PU		18	
#define RES4319_AFE_PWRSW_PU		19	
#define RES4319_BBPLL_PWRSW_PU		20	
#define RES4319_HT_AVAIL		21	


#define	CST4319_SPI_CPULESSUSB		0x00000001
#define	CST4319_SPI_CLK_POL		0x00000002
#define	CST4319_SPI_CLK_PH		0x00000008
#define	CST4319_SPROM_OTP_SEL_MASK	0x000000c0	
#define	CST4319_SPROM_OTP_SEL_SHIFT	6
#define	CST4319_DEFCIS_SEL		0x00000000	
#define	CST4319_SPROM_SEL		0x00000040	
#define	CST4319_OTP_SEL			0x00000080      
#define	CST4319_OTP_PWRDN		0x000000c0      
#define	CST4319_SDIO_USB_MODE		0x00000100	
#define	CST4319_REMAP_SEL_MASK		0x00000600
#define	CST4319_ILPDIV_EN		0x00000800
#define	CST4319_XTAL_PD_POL		0x00001000
#define	CST4319_LPO_SEL			0x00002000
#define	CST4319_RES_INIT_MODE		0x0000c000
#define	CST4319_PALDO_EXTPNP		0x00010000	
#define	CST4319_CBUCK_MODE_MASK		0x00060000
#define CST4319_CBUCK_MODE_BURST	0x00020000
#define CST4319_CBUCK_MODE_LPBURST	0x00060000
#define	CST4319_RCAL_VALID		0x01000000
#define	CST4319_RCAL_VALUE_MASK		0x3e000000
#define	CST4319_RCAL_VALUE_SHIFT	25

#define PMU1_PLL0_CHIPCTL0		0
#define PMU1_PLL0_CHIPCTL1		1
#define PMU1_PLL0_CHIPCTL2		2
#define CCTL_4319USB_XTAL_SEL_MASK	0x00180000
#define CCTL_4319USB_XTAL_SEL_SHIFT	19
#define CCTL_4319USB_48MHZ_PLL_SEL	1
#define CCTL_4319USB_24MHZ_PLL_SEL	2


#define	RES4336_CBUCK_LPOM		0
#define	RES4336_CBUCK_BURST		1
#define	RES4336_CBUCK_LP_PWM		2
#define	RES4336_CBUCK_PWM		3
#define	RES4336_CLDO_PU			4
#define	RES4336_DIS_INT_RESET_PD	5
#define	RES4336_ILP_REQUEST		6
#define	RES4336_LNLDO_PU		7
#define	RES4336_LDO3P3_PU		8
#define	RES4336_OTP_PU			9
#define	RES4336_XTAL_PU			10
#define	RES4336_ALP_AVAIL		11
#define	RES4336_RADIO_PU		12
#define	RES4336_BG_PU			13
#define	RES4336_VREG1p4_PU_PU		14
#define	RES4336_AFE_PWRSW_PU		15
#define	RES4336_RX_PWRSW_PU		16
#define	RES4336_TX_PWRSW_PU		17
#define	RES4336_BB_PWRSW_PU		18
#define	RES4336_SYNTH_PWRSW_PU		19
#define	RES4336_MISC_PWRSW_PU		20
#define	RES4336_LOGEN_PWRSW_PU		21
#define	RES4336_BBPLL_PWRSW_PU		22
#define	RES4336_MACPHY_CLKAVAIL		23
#define	RES4336_HT_AVAIL		24
#define	RES4336_RSVD			25


#define	CST4336_SPI_MODE_MASK		0x00000001
#define	CST4336_SPROM_PRESENT		0x00000002
#define	CST4336_OTP_PRESENT		0x00000004
#define	CST4336_ARMREMAP_0		0x00000008
#define	CST4336_ILPDIV_EN_MASK		0x00000010
#define	CST4336_ILPDIV_EN_SHIFT		4
#define	CST4336_XTAL_PD_POL_MASK	0x00000020
#define	CST4336_XTAL_PD_POL_SHIFT	5
#define	CST4336_LPO_SEL_MASK		0x00000040
#define	CST4336_LPO_SEL_SHIFT		6
#define	CST4336_RES_INIT_MODE_MASK	0x00000180
#define	CST4336_RES_INIT_MODE_SHIFT	7
#define	CST4336_CBUCK_MODE_MASK		0x00000600
#define	CST4336_CBUCK_MODE_SHIFT	9


#define PCTL_4336_SERIAL_ENAB	(1  << 24)


#define	RES4330_CBUCK_LPOM		0
#define	RES4330_CBUCK_BURST		1
#define	RES4330_CBUCK_LP_PWM		2
#define	RES4330_CBUCK_PWM		3
#define	RES4330_CLDO_PU			4
#define	RES4330_DIS_INT_RESET_PD	5
#define	RES4330_ILP_REQUEST		6
#define	RES4330_LNLDO_PU		7
#define	RES4330_LDO3P3_PU		8
#define	RES4330_OTP_PU			9
#define	RES4330_XTAL_PU			10
#define	RES4330_ALP_AVAIL		11
#define	RES4330_RADIO_PU		12
#define	RES4330_BG_PU			13
#define	RES4330_VREG1p4_PU_PU		14
#define	RES4330_AFE_PWRSW_PU		15
#define	RES4330_RX_PWRSW_PU		16
#define	RES4330_TX_PWRSW_PU		17
#define	RES4330_BB_PWRSW_PU		18
#define	RES4330_SYNTH_PWRSW_PU		19
#define	RES4330_MISC_PWRSW_PU		20
#define	RES4330_LOGEN_PWRSW_PU		21
#define	RES4330_BBPLL_PWRSW_PU		22
#define	RES4330_MACPHY_CLKAVAIL		23
#define	RES4330_HT_AVAIL		24
#define	RES4330_5gRX_PWRSW_PU		25
#define	RES4330_5gTX_PWRSW_PU		26
#define	RES4330_5g_LOGEN_PWRSW_PU	27


#define CST4330_CHIPMODE_SDIOD(cs)	(((cs) & 0x7) < 6)	
#define CST4330_CHIPMODE_USB20D(cs)	(((cs) & 0x7) >= 6)	
#define CST4330_CHIPMODE_SDIO(cs)	(((cs) & 0x4) == 0)	
#define CST4330_CHIPMODE_GSPI(cs)	(((cs) & 0x6) == 4)	
#define CST4330_CHIPMODE_USB(cs)	(((cs) & 0x7) == 6)	
#define CST4330_CHIPMODE_USBDA(cs)	(((cs) & 0x7) == 7)	
#define	CST4330_OTP_PRESENT		0x00000010
#define	CST4330_LPO_AUTODET_EN		0x00000020
#define	CST4330_ARMREMAP_0		0x00000040
#define	CST4330_SPROM_PRESENT		0x00000080	
#define	CST4330_ILPDIV_EN		0x00000100
#define	CST4330_LPO_SEL			0x00000200
#define	CST4330_RES_INIT_MODE_SHIFT	10
#define	CST4330_RES_INIT_MODE_MASK	0x00000c00
#define CST4330_CBUCK_MODE_SHIFT	12
#define CST4330_CBUCK_MODE_MASK		0x00003000
#define	CST4330_CBUCK_POWER_OK		0x00004000
#define	CST4330_BB_PLL_LOCKED		0x00008000
#define SOCDEVRAM_BP_ADDR		0x1E000000
#define SOCDEVRAM_ARM_ADDR		0x00800000


#define PCTL_4330_SERIAL_ENAB	(1  << 24)


#define CCTRL_4330_GPIO_SEL		0x00000001    
#define CCTRL_4330_ERCX_SEL		0x00000002    
#define CCTRL_4330_SDIO_HOST_WAKE	0x00000004    
#define CCTRL_4330_JTAG_DISABLE	0x00000008    

#define PMU_VREG0_ADDR				0
#define PMU_VREG0_DISABLE_PULLD_BT_SHIFT	2
#define PMU_VREG0_DISABLE_PULLD_WL_SHIFT	3


#define RES4334_LPLDO_PU		0
#define RES4334_RESET_PULLDN_DIS	1
#define RES4334_PMU_BG_PU		2
#define RES4334_HSIC_LDO_PU		3
#define RES4334_CBUCK_LPOM_PU		4
#define RES4334_CBUCK_PFM_PU		5
#define RES4334_CLDO_PU			6
#define RES4334_LPLDO2_LVM		7
#define RES4334_LNLDO_PU		8
#define RES4334_LDO3P3_PU		9
#define RES4334_OTP_PU			10
#define RES4334_XTAL_PU			11
#define RES4334_WL_PWRSW_PU		12
#define RES4334_LQ_AVAIL		13
#define RES4334_LOGIC_RET		14
#define RES4334_MEM_SLEEP		15
#define RES4334_MACPHY_RET		16
#define RES4334_WL_CORE_READY		17
#define RES4334_ILP_REQ			18
#define RES4334_ALP_AVAIL		19
#define RES4334_MISC_PWRSW_PU		20
#define RES4334_SYNTH_PWRSW_PU		21
#define RES4334_RX_PWRSW_PU		22
#define RES4334_RADIO_PU		23
#define RES4334_WL_PMU_PU		24
#define RES4334_VCO_LDO_PU		25
#define RES4334_AFE_LDO_PU		26
#define RES4334_RX_LDO_PU		27
#define RES4334_TX_LDO_PU		28
#define RES4334_HT_AVAIL		29
#define RES4334_MACPHY_CLK_AVAIL	30


#define CST4334_CHIPMODE_MASK		7
#define CST4334_SDIO_MODE		0x00000000
#define CST4334_SPI_MODE		0x00000004
#define CST4334_HSIC_MODE		0x00000006
#define CST4334_BLUSB_MODE		0x00000007
#define CST4334_CHIPMODE_HSIC(cs)	(((cs) & CST4334_CHIPMODE_MASK) == CST4334_HSIC_MODE)
#define CST4334_OTP_PRESENT		0x00000010
#define CST4334_LPO_AUTODET_EN		0x00000020
#define CST4334_ARMREMAP_0		0x00000040
#define CST4334_SPROM_PRESENT		0x00000080
#define CST4334_ILPDIV_EN_MASK		0x00000100
#define CST4334_ILPDIV_EN_SHIFT		8
#define CST4334_LPO_SEL_MASK		0x00000200
#define CST4334_LPO_SEL_SHIFT		9
#define CST4334_RES_INIT_MODE_MASK	0x00000C00
#define CST4334_RES_INIT_MODE_SHIFT	10


#define PCTL_4334_GPIO3_ENAB    (1  << 3)


#define CCTRL4334_HSIC_LDO_PU		(1  << 23)


#define CCTRL1_4324_GPIO_SEL            (1 << 0)    
#define CCTRL1_4324_SDIO_HOST_WAKE (1 << 2)  



#define	RES4313_BB_PU_RSRC		0
#define	RES4313_ILP_REQ_RSRC		1
#define	RES4313_XTAL_PU_RSRC		2
#define	RES4313_ALP_AVAIL_RSRC		3
#define	RES4313_RADIO_PU_RSRC		4
#define	RES4313_BG_PU_RSRC		5
#define	RES4313_VREG1P4_PU_RSRC		6
#define	RES4313_AFE_PWRSW_RSRC		7
#define	RES4313_RX_PWRSW_RSRC		8
#define	RES4313_TX_PWRSW_RSRC		9
#define	RES4313_BB_PWRSW_RSRC		10
#define	RES4313_SYNTH_PWRSW_RSRC	11
#define	RES4313_MISC_PWRSW_RSRC		12
#define	RES4313_BB_PLL_PWRSW_RSRC	13
#define	RES4313_HT_AVAIL_RSRC		14
#define	RES4313_MACPHY_CLK_AVAIL_RSRC	15


#define	CST4313_SPROM_PRESENT			1
#define	CST4313_OTP_PRESENT			2
#define	CST4313_SPROM_OTP_SEL_MASK		0x00000002
#define	CST4313_SPROM_OTP_SEL_SHIFT		0


#define CCTRL_4313_12MA_LED_DRIVE    0x00000007    


#define RES4314_LPLDO_PU		0
#define RES4314_PMU_SLEEP_DIS		1
#define RES4314_PMU_BG_PU		2
#define RES4314_CBUCK_LPOM_PU		3
#define RES4314_CBUCK_PFM_PU		4
#define RES4314_CLDO_PU			5
#define RES4314_LPLDO2_LVM		6
#define RES4314_WL_PMU_PU		7
#define RES4314_LNLDO_PU		8
#define RES4314_LDO3P3_PU		9
#define RES4314_OTP_PU			10
#define RES4314_XTAL_PU			11
#define RES4314_WL_PWRSW_PU		12
#define RES4314_LQ_AVAIL		13
#define RES4314_LOGIC_RET		14
#define RES4314_MEM_SLEEP		15
#define RES4314_MACPHY_RET		16
#define RES4314_WL_CORE_READY		17
#define RES4314_ILP_REQ			18
#define RES4314_ALP_AVAIL		19
#define RES4314_MISC_PWRSW_PU		20
#define RES4314_SYNTH_PWRSW_PU		21
#define RES4314_RX_PWRSW_PU		22
#define RES4314_RADIO_PU		23
#define RES4314_VCO_LDO_PU		24
#define RES4314_AFE_LDO_PU		25
#define RES4314_RX_LDO_PU		26
#define RES4314_TX_LDO_PU		27
#define RES4314_HT_AVAIL		28
#define RES4314_MACPHY_CLK_AVAIL	29


#define CST4314_OTP_ENABLED		0x00200000


#define RES43228_NOT_USED		0
#define RES43228_ILP_REQUEST		1
#define RES43228_XTAL_PU		2
#define RES43228_ALP_AVAIL		3
#define RES43228_PLL_EN			4
#define RES43228_HT_PHY_AVAIL		5


#define CST43228_ILP_DIV_EN		0x1
#define	CST43228_OTP_PRESENT		0x2
#define	CST43228_SERDES_REFCLK_PADSEL	0x4
#define	CST43228_SDIO_MODE		0x8
#define	CST43228_SDIO_OTP_PRESENT	0x10
#define	CST43228_SDIO_RESET		0x20


#define	CST4706_PKG_OPTION		(1<<0) 
#define	CST4706_SFLASH_PRESENT	(1<<1) 
#define	CST4706_SFLASH_TYPE		(1<<2) 
#define	CST4706_MIPS_BENDIAN	(1<<3) 
#define	CST4706_PCIE1_DISABLE	(1<<5) 


#define FLSTRCF4706_MASK		0x000000ff
#define FLSTRCF4706_SF1			0x00000001	
#define FLSTRCF4706_PF1			0x00000002	
#define FLSTRCF4706_SF1_TYPE	0x00000004	
#define FLSTRCF4706_NF1			0x00000008	
#define FLSTRCF4706_1ST_MADDR_SEG_MASK		0x000000f0	
#define FLSTRCF4706_1ST_MADDR_SEG_4MB		0x00000010	
#define FLSTRCF4706_1ST_MADDR_SEG_8MB		0x00000020	
#define FLSTRCF4706_1ST_MADDR_SEG_16MB		0x00000030	
#define FLSTRCF4706_1ST_MADDR_SEG_32MB		0x00000040	
#define FLSTRCF4706_1ST_MADDR_SEG_64MB		0x00000050	
#define FLSTRCF4706_1ST_MADDR_SEG_128MB		0x00000060	
#define FLSTRCF4706_1ST_MADDR_SEG_256MB		0x00000070	


#define CCTRL4360_SECI_MODE			(1 << 2)
#define CCTRL4360_BTSWCTRL_MODE			(1 << 3)
#define CCTRL4360_EXTRA_FEMCTRL_MODE		(1 << 8)
#define CCTRL4360_BT_LGCY_MODE			(1 << 9)
#define CCTRL4360_CORE2FEMCTRL4_ON		(1 << 21)


#define RES4360_REGULATOR          0
#define RES4360_ILP_AVAIL          1
#define RES4360_ILP_REQ            2
#define RES4360_XTAL_LDO_PU        3
#define RES4360_XTAL_PU            4
#define RES4360_ALP_AVAIL          5
#define RES4360_BBPLLPWRSW_PU      6
#define RES4360_HT_AVAIL           7
#define RES4360_OTP_PU             8

#define CST4360_XTAL_40MZ                  0x00000001
#define CST4360_SFLASH                     0x00000002
#define CST4360_SPROM_PRESENT              0x00000004
#define CST4360_SFLASH_TYPE                0x00000004
#define CST4360_OTP_ENABLED                0x00000008
#define CST4360_REMAP_ROM                  0x00000010
#define CST4360_RSRC_INIT_MODE_MASK        0x00000060
#define CST4360_RSRC_INIT_MODE_SHIFT       5
#define CST4360_ILP_DIVEN                  0x00000080
#define CST4360_MODE_USB                   0x00000100
#define CST4360_SPROM_SIZE_MASK            0x00000600
#define CST4360_SPROM_SIZE_SHIFT           9
#define CST4360_BBPLL_LOCK                 0x00000800
#define CST4360_AVBBPLL_LOCK               0x00001000
#define CST4360_USBBBPLL_LOCK              0x00002000

#define CCTRL_4360_UART_SEL	0x2


#define RES4335_LPLDO_PO           0
#define RES4335_PMU_BG_PU          1
#define RES4335_PMU_SLEEP          2
#define RES4335_RSVD_3             3
#define RES4335_CBUCK_LPOM_PU		4
#define RES4335_CBUCK_PFM_PU		5
#define RES4335_RSVD_6             6
#define RES4335_RSVD_7             7
#define RES4335_LNLDO_PU           8
#define RES4335_XTALLDO_PU         9
#define RES4335_LDO3P3_PU			10
#define RES4335_OTP_PU				11
#define RES4335_XTAL_PU				12
#define RES4335_SR_CLK_START       13
#define RES4335_LQ_AVAIL			14
#define RES4335_LQ_START           15
#define RES4335_RSVD_16            16
#define RES4335_WL_CORE_RDY        17
#define RES4335_ILP_REQ				18
#define RES4335_ALP_AVAIL			19
#define RES4335_MINI_PMU           20
#define RES4335_RADIO_PU			21
#define RES4335_SR_CLK_STABLE		22
#define RES4335_SR_SAVE_RESTORE		23
#define RES4335_SR_PHY_PWRSW		24
#define RES4335_SR_VDDM_PWRSW      25
#define RES4335_SR_SUBCORE_PWRSW	26
#define RES4335_SR_SLEEP           27
#define RES4335_HT_START           28
#define RES4335_HT_AVAIL			29
#define RES4335_MACPHY_CLKAVAIL		30


#define CST4335_SPROM_MASK			0x00000020
#define CST4335_SFLASH_MASK			0x00000040
#define	CST4335_RES_INIT_MODE_SHIFT	7
#define	CST4335_RES_INIT_MODE_MASK	0x00000180
#define CST4335_CHIPMODE_MASK		0xF
#define CST4335_CHIPMODE_SDIOD(cs)	(((cs) & (1 << 0)) != 0)	
#define CST4335_CHIPMODE_GSPI(cs)	(((cs) & (1 << 1)) != 0)	
#define CST4335_CHIPMODE_USB20D(cs)	(((cs) & (1 << 2)) != 0)	
#define CST4335_CHIPMODE_PCIE(cs)	(((cs) & (1 << 3)) != 0)	


#define CCTRL1_4335_GPIO_SEL		(1 << 0)    
#define CCTRL1_4335_SDIO_HOST_WAKE (1 << 2)  


#define CR4_RAM_BASE                    (0x180000)




#define CC_GCI_CHIPCTRL_00	(0)
#define CC_GCI_CHIPCTRL_01	(1)
#define CC_GCI_CHIPCTRL_02	(2)
#define CC_GCI_CHIPCTRL_03	(3)
#define CC_GCI_CHIPCTRL_04	(4)
#define CC_GCI_CHIPCTRL_05	(5)
#define CC_GCI_CHIPCTRL_06	(6)
#define CC_GCI_CHIPCTRL_07	(7)
#define CC_GCI_CHIPCTRL_08	(8)

#define CC_GCI_NUMCHIPCTRLREGS(cap1)	((cap1 & 0xF00) >> 8)


#define CC4335_PIN_GPIO_00		(0)
#define CC4335_PIN_GPIO_01		(1)
#define CC4335_PIN_GPIO_02		(2)
#define CC4335_PIN_GPIO_03		(3)
#define CC4335_PIN_GPIO_04		(4)
#define CC4335_PIN_GPIO_05		(5)
#define CC4335_PIN_GPIO_06		(6)
#define CC4335_PIN_GPIO_07		(7)
#define CC4335_PIN_GPIO_08		(8)
#define CC4335_PIN_GPIO_09		(9)
#define CC4335_PIN_GPIO_10		(10)
#define CC4335_PIN_GPIO_11		(11)
#define CC4335_PIN_GPIO_12		(12)
#define CC4335_PIN_GPIO_13		(13)
#define CC4335_PIN_GPIO_14		(14)
#define CC4335_PIN_GPIO_15		(15)
#define CC4335_PIN_SDIO_CLK		(16)
#define CC4335_PIN_SDIO_CMD		(17)
#define CC4335_PIN_SDIO_DATA0	(18)
#define CC4335_PIN_SDIO_DATA1	(19)
#define CC4335_PIN_SDIO_DATA2	(20)
#define CC4335_PIN_SDIO_DATA3	(21)
#define CC4335_PIN_RF_SW_CTRL_0	(22)
#define CC4335_PIN_RF_SW_CTRL_1	(23)
#define CC4335_PIN_RF_SW_CTRL_2	(24)
#define CC4335_PIN_RF_SW_CTRL_3	(25)
#define CC4335_PIN_RF_SW_CTRL_4	(26)
#define CC4335_PIN_RF_SW_CTRL_5	(27)
#define CC4335_PIN_RF_SW_CTRL_6	(28)
#define CC4335_PIN_RF_SW_CTRL_7	(29)
#define CC4335_PIN_RF_SW_CTRL_8	(30)
#define CC4335_PIN_RF_SW_CTRL_9	(31)


#define CC4335_FNSEL_HWDEF		(0)
#define CC4335_FNSEL_SAMEASPIN	(1)
#define CC4335_FNSEL_GPIO0		(2)
#define CC4335_FNSEL_GPIO1		(3)
#define CC4335_FNSEL_GCI0		(4)
#define CC4335_FNSEL_GCI1		(5)
#define CC4335_FNSEL_UART		(6)
#define CC4335_FNSEL_SFLASH		(7)
#define CC4335_FNSEL_SPROM		(8)
#define CC4335_FNSEL_MISC0		(9)
#define CC4335_FNSEL_MISC1		(10)
#define CC4335_FNSEL_MISC2		(11)
#define CC4335_FNSEL_IND		(12)
#define CC4335_FNSEL_PDN		(13)
#define CC4335_FNSEL_PUP		(14)
#define CC4335_FNSEL_TRI		(15)


#define GCIMASK(pos)  (((uint32)0xF) << pos)


#define GCIPOSVAL(val, pos)  ((((uint32)val) << pos) & GCIMASK(pos))


#define MUXENAB4335_UART_MASK		(0x0000000f)



#define CHIP_HOSTIF_USB(sih)	(si_chip_hostif(sih) & CST4360_MODE_USB)


#define PMU_MAX_TRANSITION_DLY	15000


#define PMURES_UP_TRANSITION	2



#define SECI_MODE_UART			0x0
#define SECI_MODE_SECI			0x1
#define SECI_MODE_LEGACY_3WIRE_BT	0x2
#define SECI_MODE_LEGACY_3WIRE_WLAN	0x3
#define SECI_MODE_HALF_SECI		0x4

#define SECI_RESET		(1 << 0)
#define SECI_RESET_BAR_UART	(1 << 1)
#define SECI_ENAB_SECI_ECI	(1 << 2)
#define SECI_ENAB_SECIOUT_DIS	(1 << 3)
#define SECI_MODE_MASK		0x7
#define SECI_MODE_SHIFT		4 
#define SECI_UPD_SECI		(1 << 7)

#define SECI_SIGNOFF_0     0xDB
#define SECI_SIGNOFF_1     0


#define CLKCTL_STS_SECI_CLK_REQ		(1 << 8)
#define CLKCTL_STS_SECI_CLK_AVAIL	(1 << 24)

#define SECI_UART_MSR_CTS_STATE		(1 << 0)
#define SECI_UART_MSR_RTS_STATE		(1 << 1)
#define SECI_UART_SECI_IN_STATE		(1 << 2)
#define SECI_UART_SECI_IN2_STATE	(1 << 3)


#define SECI_UART_LCR_STOP_BITS		(1 << 0) 
#define SECI_UART_LCR_PARITY_EN		(1 << 1)
#define SECI_UART_LCR_PARITY		(1 << 2) 
#define SECI_UART_LCR_RX_EN		(1 << 3)
#define SECI_UART_LCR_LBRK_CTRL		(1 << 4) 
#define SECI_UART_LCR_TXO_EN		(1 << 5)
#define SECI_UART_LCR_RTSO_EN		(1 << 6)
#define SECI_UART_LCR_SLIPMODE_EN	(1 << 7)
#define SECI_UART_LCR_RXCRC_CHK		(1 << 8)
#define SECI_UART_LCR_TXCRC_INV		(1 << 9)
#define SECI_UART_LCR_TXCRC_LSBF	(1 << 10)
#define SECI_UART_LCR_TXCRC_EN		(1 << 11)

#define SECI_UART_MCR_TX_EN		(1 << 0)
#define SECI_UART_MCR_PRTS		(1 << 1)
#define SECI_UART_MCR_SWFLCTRL_EN	(1 << 2)
#define SECI_UART_MCR_HIGHRATE_EN	(1 << 3)
#define SECI_UART_MCR_LOOPBK_EN		(1 << 4)
#define SECI_UART_MCR_AUTO_RTS		(1 << 5)
#define SECI_UART_MCR_AUTO_TX_DIS	(1 << 6)
#define SECI_UART_MCR_BAUD_ADJ_EN	(1 << 7)
#define SECI_UART_MCR_XONOFF_RPT	(1 << 9)




#define ECI_BW_20   0x0
#define ECI_BW_25   0x1
#define ECI_BW_30   0x2
#define ECI_BW_35   0x3
#define ECI_BW_40   0x4
#define ECI_BW_45   0x5
#define ECI_BW_50   0x6
#define ECI_BW_ALL  0x7


#define WLAN_NUM_ANT1 TXANT_0
#define WLAN_NUM_ANT2 TXANT_1

#endif	<|MERGE_RESOLUTION|>--- conflicted
+++ resolved
@@ -5,11 +5,7 @@
  * JTAG, 0/1/2 UARTs, clock frequency control, a watchdog interrupt timer,
  * GPIO interface, extbus, and support for serial and parallel flashes.
  *
-<<<<<<< HEAD
- * $Id: sbchipc.h 325465 2012-04-03 11:16:11Z $
-=======
  * $Id: sbchipc.h 347614 2012-07-27 10:24:51Z $
->>>>>>> 344bd536
  *
  * Copyright (C) 1999-2012, Broadcom Corporation
  * 
