--- conflicted
+++ resolved
@@ -5,11 +5,7 @@
  * JTAG, 0/1/2 UARTs, clock frequency control, a watchdog interrupt timer,
  * GPIO interface, extbus, and support for serial and parallel flashes.
  *
-<<<<<<< HEAD
- * $Id: sbchipc.h 275703 2011-08-04 20:20:27Z $
-=======
  * $Id: sbchipc.h 325465 2012-04-03 11:16:11Z $
->>>>>>> 53143fd3
  *
  * Copyright (C) 1999-2012, Broadcom Corporation
  * 
