/*
* Copyright (C) 1999-2012, Broadcom Corporation
* 
*      Unless you and Broadcom execute a separate written software license
* agreement governing use of this software, this software is licensed to you
* under the terms of the GNU General Public License version 2 (the "GPL"),
* available at http://www.broadcom.com/licenses/GPLv2.php, with the
* following added to such license:
* 
*      As a special exception, the copyright holders of this software give you
* permission to link this software with independent modules, and to copy and
* distribute the resulting executable under terms of your choice, provided that
* you also meet, for each linked independent module, the terms and conditions of
* the license of that module.  An independent module is a module which is not
* derived from this software.  The special exception does not apply to any
* modifications of the software.
* 
*      Notwithstanding the above, under no circumstances may you combine this
* software in any way with any other Broadcom software provided under a license
* other than the GPL, without Broadcom's express prior written consent.
* $Id: wlfc_proto.h 322519 2012-03-21 01:15:45Z $
*
*/
#ifndef __wlfc_proto_definitions_h__
#define __wlfc_proto_definitions_h__

	/* Use TLV to convey WLFC information.
	 ---------------------------------------------------------------------------
	| Type |  Len | value                    | Description
	 ---------------------------------------------------------------------------
	|  1   |   1  | (handle)                 | MAC OPEN
	 ---------------------------------------------------------------------------
	|  2   |   1  | (handle)                 | MAC CLOSE
	 ---------------------------------------------------------------------------
	|  3   |   2  | (count, handle, prec_bmp)| Set the credit depth for a MAC dstn
	 ---------------------------------------------------------------------------
	|  4   |   4  | see pkttag comments      | TXSTATUS
	 ---------------------------------------------------------------------------
	|  5   |   4  | see pkttag comments      | PKKTTAG [host->firmware]
	 ---------------------------------------------------------------------------
	|  6   |   8  | (handle, ifid, MAC)      | MAC ADD
	 ---------------------------------------------------------------------------
	|  7   |   8  | (handle, ifid, MAC)      | MAC DEL
	 ---------------------------------------------------------------------------
	|  8   |   1  | (rssi)                   | RSSI - RSSI value for the packet.
	 ---------------------------------------------------------------------------
	|  9   |   1  | (interface ID)           | Interface OPEN
	 ---------------------------------------------------------------------------
	|  10  |   1  | (interface ID)           | Interface CLOSE
	 ---------------------------------------------------------------------------
	|  11  |   8  | fifo credit returns map  | FIFO credits back to the host
	|      |      |                          |
	|      |      |                          | --------------------------------------
	|      |      |                          | | ac0 | ac1 | ac2 | ac3 | bcmc | atim |
	|      |      |                          | --------------------------------------
	|      |      |                          |
	 ---------------------------------------------------------------------------
	|  12  |   2  | MAC handle,              | Host provides a bitmap of pending
	|      |      | AC[0-3] traffic bitmap   | unicast traffic for MAC-handle dstn.
	|      |      |                          | [host->firmware]
	 ---------------------------------------------------------------------------
	|  13  |   3  | (count, handle, prec_bmp)| One time request for packet to a specific
	|      |      |                          | MAC destination.
	 ---------------------------------------------------------------------------
	|  15  |   1  | interface ID             | NIC period start
	 ---------------------------------------------------------------------------
<<<<<<< HEAD
	|  16  |   1  | interface ID             | NIC period end
	 ---------------------------------------------------------------------------
	|  17  |   3  | (ifid, txs)              | Action frame tx status
=======
	|  16  |   7  | interface ID             | NIC period end
>>>>>>> c21fd2a0
	 ---------------------------------------------------------------------------
	| 255  |  N/A |  N/A                     | FILLER - This is a special type
	|      |      |                          | that has no length or value.
	|      |      |                          | Typically used for padding.
	 ---------------------------------------------------------------------------
	*/

#define WLFC_CTL_TYPE_MAC_OPEN			1
#define WLFC_CTL_TYPE_MAC_CLOSE			2
#define WLFC_CTL_TYPE_MAC_REQUEST_CREDIT	3
#define WLFC_CTL_TYPE_TXSTATUS			4
#define WLFC_CTL_TYPE_PKTTAG			5

#define WLFC_CTL_TYPE_MACDESC_ADD		6
#define WLFC_CTL_TYPE_MACDESC_DEL		7
#define WLFC_CTL_TYPE_RSSI					8

#define WLFC_CTL_TYPE_INTERFACE_OPEN		9
#define WLFC_CTL_TYPE_INTERFACE_CLOSE		10

#define WLFC_CTL_TYPE_FIFO_CREDITBACK		11

#define WLFC_CTL_TYPE_PENDING_TRAFFIC_BMP	12
#define WLFC_CTL_TYPE_MAC_REQUEST_PACKET	13
#define WLFC_CTL_TYPE_HOST_REORDER_RXPKTS	14

#define WLFC_CTL_TYPE_NIC_PRD_START		15
#define WLFC_CTL_TYPE_NIC_PRD_END		16
<<<<<<< HEAD
#define WLFC_CTL_TYPE_AF_TXS			17
=======
>>>>>>> c21fd2a0

#define WLFC_CTL_TYPE_FILLER			255

#define WLFC_CTL_VALUE_LEN_MACDESC		8	/* handle, interface, MAC */

#define WLFC_CTL_VALUE_LEN_MAC			1	/* MAC-handle */
#define WLFC_CTL_VALUE_LEN_RSSI			1

#define WLFC_CTL_VALUE_LEN_INTERFACE		1
#define WLFC_CTL_VALUE_LEN_PENDING_TRAFFIC_BMP	2

#define WLFC_CTL_VALUE_LEN_TXSTATUS		4
#define WLFC_CTL_VALUE_LEN_PKTTAG		4

/* enough space to host all 4 ACs, bc/mc and atim fifo credit */
#define WLFC_CTL_VALUE_LEN_FIFO_CREDITBACK	6

#define WLFC_CTL_VALUE_LEN_REQUEST_CREDIT	3	/* credit, MAC-handle, prec_bitmap */
#define WLFC_CTL_VALUE_LEN_REQUEST_PACKET	3	/* credit, MAC-handle, prec_bitmap */

#define WLFC_CTL_VALUE_LEN_NIC_PRD_START	1
<<<<<<< HEAD
#define WLFC_CTL_VALUE_LEN_NIC_PRD_END		1
#define WLFC_CTL_VALUE_LEN_AF_TXS		3
=======
#define WLFC_CTL_VALUE_LEN_NIC_PRD_END		7
>>>>>>> c21fd2a0


#define WLFC_PKTID_GEN_MASK		0x80000000
#define WLFC_PKTID_GEN_SHIFT	31

#define WLFC_PKTID_GEN(x)	(((x) & WLFC_PKTID_GEN_MASK) >> WLFC_PKTID_GEN_SHIFT)
#define WLFC_PKTID_SETGEN(x, gen)	(x) = ((x) & ~WLFC_PKTID_GEN_MASK) | \
	(((gen) << WLFC_PKTID_GEN_SHIFT) & WLFC_PKTID_GEN_MASK)

#define WLFC_PKTFLAG_PKTFROMHOST	0x01
#define WLFC_PKTFLAG_PKT_REQUESTED	0x02

#define WL_TXSTATUS_FLAGS_MASK			0xf /* allow 4 bits only */
#define WL_TXSTATUS_FLAGS_SHIFT			27

#define WL_TXSTATUS_SET_FLAGS(x, flags)	((x)  = \
	((x) & ~(WL_TXSTATUS_FLAGS_MASK << WL_TXSTATUS_FLAGS_SHIFT)) | \
	(((flags) & WL_TXSTATUS_FLAGS_MASK) << WL_TXSTATUS_FLAGS_SHIFT))
#define WL_TXSTATUS_GET_FLAGS(x)		(((x) >> WL_TXSTATUS_FLAGS_SHIFT) & \
	WL_TXSTATUS_FLAGS_MASK)

#define WL_TXSTATUS_FIFO_MASK			0x7 /* allow 3 bits for FIFO ID */
#define WL_TXSTATUS_FIFO_SHIFT			24

#define WL_TXSTATUS_SET_FIFO(x, flags)	((x)  = \
	((x) & ~(WL_TXSTATUS_FIFO_MASK << WL_TXSTATUS_FIFO_SHIFT)) | \
	(((flags) & WL_TXSTATUS_FIFO_MASK) << WL_TXSTATUS_FIFO_SHIFT))
#define WL_TXSTATUS_GET_FIFO(x)		(((x) >> WL_TXSTATUS_FIFO_SHIFT) & WL_TXSTATUS_FIFO_MASK)

#define WL_TXSTATUS_PKTID_MASK			0xffffff /* allow 24 bits */
#define WL_TXSTATUS_SET_PKTID(x, num)	((x) = \
	((x) & ~WL_TXSTATUS_PKTID_MASK) | (num))
#define WL_TXSTATUS_GET_PKTID(x)		((x) & WL_TXSTATUS_PKTID_MASK)

/* 32 STA should be enough??, 6 bits; Must be power of 2 */
#define WLFC_MAC_DESC_TABLE_SIZE	32
#define WLFC_MAX_IFNUM				16
#define WLFC_MAC_DESC_ID_INVALID	0xff

/* b[7:5] -reuse guard, b[4:0] -value */
#define WLFC_MAC_DESC_GET_LOOKUP_INDEX(x) ((x) & 0x1f)

#define WLFC_PKTFLAG_SET_PKTREQUESTED(x)	(x) |= \
	(WLFC_PKTFLAG_PKT_REQUESTED << WL_TXSTATUS_FLAGS_SHIFT)

#define WLFC_PKTFLAG_CLR_PKTREQUESTED(x)	(x) &= \
	~(WLFC_PKTFLAG_PKT_REQUESTED << WL_TXSTATUS_FLAGS_SHIFT)

#define WL_TXSTATUS_GENERATION_MASK			1
#define WL_TXSTATUS_GENERATION_SHIFT		31

#define WLFC_PKTFLAG_SET_GENERATION(x, gen)	((x) = \
	((x) & ~(WL_TXSTATUS_GENERATION_MASK << WL_TXSTATUS_GENERATION_SHIFT)) | \
	(((gen) & WL_TXSTATUS_GENERATION_MASK) << WL_TXSTATUS_GENERATION_SHIFT))

#define WLFC_PKTFLAG_GENERATION(x)	(((x) >> WL_TXSTATUS_GENERATION_SHIFT) & \
	WL_TXSTATUS_GENERATION_MASK)

#define WLFC_MAX_PENDING_DATALEN	120

/* host is free to discard the packet */
#define WLFC_CTL_PKTFLAG_DISCARD		0
/* D11 suppressed a packet */
#define WLFC_CTL_PKTFLAG_D11SUPPRESS	1
/* WL firmware suppressed a packet because MAC is
	already in PSMode (short time window)
*/
#define WLFC_CTL_PKTFLAG_WLSUPPRESS		2
/* Firmware tossed this packet */
#define WLFC_CTL_PKTFLAG_TOSSED_BYWLC	3

#define WLFC_D11_STATUS_INTERPRET(txs)	\
	(((txs)->status.suppr_ind != 0) ? WLFC_CTL_PKTFLAG_D11SUPPRESS : WLFC_CTL_PKTFLAG_DISCARD)

#ifdef PROP_TXSTATUS_DEBUG
#define WLFC_DBGMESG(x) printf x
/* wlfc-breadcrumb */
#define WLFC_BREADCRUMB(x) do {if ((x) == NULL) \
	{printf("WLFC: %s():%d:caller:%p\n", \
	__FUNCTION__, __LINE__, __builtin_return_address(0));}} while (0)
#define WLFC_PRINTMAC(banner, ea) do {printf("%s MAC: [%02x:%02x:%02x:%02x:%02x:%02x]\n", \
	banner, ea[0], 	ea[1], 	ea[2], 	ea[3], 	ea[4], 	ea[5]); } while (0)
#define WLFC_WHEREIS(s) printf("WLFC: at %s():%d, %s\n", __FUNCTION__, __LINE__, (s))
#else
#define WLFC_DBGMESG(x)
#define WLFC_BREADCRUMB(x)
#define WLFC_PRINTMAC(banner, ea)
#define WLFC_WHEREIS(s)
#endif

/* AMPDU host reorder packet flags */
#define WLHOST_REORDERDATA_MAXFLOWS		256
#define WLHOST_REORDERDATA_LEN		 10
#define WLHOST_REORDERDATA_TOTLEN	(WLHOST_REORDERDATA_LEN + 1 + 1) /* +tag +len */

#define WLHOST_REORDERDATA_FLOWID_OFFSET		0
#define WLHOST_REORDERDATA_MAXIDX_OFFSET		2
#define WLHOST_REORDERDATA_FLAGS_OFFSET			4
#define WLHOST_REORDERDATA_CURIDX_OFFSET		6
#define WLHOST_REORDERDATA_EXPIDX_OFFSET		8

#define WLHOST_REORDERDATA_DEL_FLOW		0x01
#define WLHOST_REORDERDATA_FLUSH_ALL		0x02
#define WLHOST_REORDERDATA_CURIDX_VALID		0x04
#define WLHOST_REORDERDATA_EXPIDX_VALID		0x08
#define WLHOST_REORDERDATA_NEW_HOLE		0x10

#endif /* __wlfc_proto_definitions_h__ */<|MERGE_RESOLUTION|>--- conflicted
+++ resolved
@@ -64,13 +64,9 @@
 	 ---------------------------------------------------------------------------
 	|  15  |   1  | interface ID             | NIC period start
 	 ---------------------------------------------------------------------------
-<<<<<<< HEAD
 	|  16  |   1  | interface ID             | NIC period end
 	 ---------------------------------------------------------------------------
 	|  17  |   3  | (ifid, txs)              | Action frame tx status
-=======
-	|  16  |   7  | interface ID             | NIC period end
->>>>>>> c21fd2a0
 	 ---------------------------------------------------------------------------
 	| 255  |  N/A |  N/A                     | FILLER - This is a special type
 	|      |      |                          | that has no length or value.
@@ -99,10 +95,7 @@
 
 #define WLFC_CTL_TYPE_NIC_PRD_START		15
 #define WLFC_CTL_TYPE_NIC_PRD_END		16
-<<<<<<< HEAD
 #define WLFC_CTL_TYPE_AF_TXS			17
-=======
->>>>>>> c21fd2a0
 
 #define WLFC_CTL_TYPE_FILLER			255
 
@@ -124,12 +117,7 @@
 #define WLFC_CTL_VALUE_LEN_REQUEST_PACKET	3	/* credit, MAC-handle, prec_bitmap */
 
 #define WLFC_CTL_VALUE_LEN_NIC_PRD_START	1
-<<<<<<< HEAD
-#define WLFC_CTL_VALUE_LEN_NIC_PRD_END		1
-#define WLFC_CTL_VALUE_LEN_AF_TXS		3
-=======
 #define WLFC_CTL_VALUE_LEN_NIC_PRD_END		7
->>>>>>> c21fd2a0
 
 
 #define WLFC_PKTID_GEN_MASK		0x80000000
