--- conflicted
+++ resolved
@@ -24,11 +24,7 @@
  * software in any way with any other Broadcom software provided under a license
  * other than the GPL, without Broadcom's express prior written consent.
  *
-<<<<<<< HEAD
- * $Id: wlioctl.h 320200 2012-03-09 20:09:47Z $
-=======
  * $Id: wlioctl.h 326733 2012-04-10 18:54:41Z $
->>>>>>> 53143fd3
  */
 
 #ifndef _wlioctl_h_
@@ -638,50 +634,8 @@
 #define MAX_STREAMS_SUPPORTED	4	/* max number of streams supported */
 
 typedef struct {
-<<<<<<< HEAD
-	uint32 num;
-	chanspec_t list[1];
-} chanspec_list_t;
-
-
-#define NRATE_MCS_INUSE 0x00000080  
-#define NRATE_RATE_MASK 0x0000007f  
-#define NRATE_STF_MASK  0x0000ff00  
-#define NRATE_STF_SHIFT 8       
-#define NRATE_OVERRIDE  0x80000000  
-#define NRATE_OVERRIDE_MCS_ONLY 0x40000000 
-#define NRATE_SGI_MASK  0x00800000      
-#define NRATE_SGI_SHIFT 23              
-#define NRATE_LDPC_CODING 0x00400000    
-#define NRATE_LDPC_SHIFT 22             
-
-#define NRATE_STF_SISO  0       
-#define NRATE_STF_CDD   1       
-#define NRATE_STF_STBC  2       
-#define NRATE_STF_SDM   3       
-
-#define ANTENNA_NUM_1   1       
-#define ANTENNA_NUM_2   2
-#define ANTENNA_NUM_3   3
-#define ANTENNA_NUM_4   4
-
-#define ANT_SELCFG_AUTO     0x80    
-#define ANT_SELCFG_MASK     0x33    
-#define ANT_SELCFG_MAX      4   
-#define ANT_SELCFG_TX_UNICAST   0   
-#define ANT_SELCFG_RX_UNICAST   1   
-#define ANT_SELCFG_TX_DEF   2   
-#define ANT_SELCFG_RX_DEF   3   
-
-#define MAX_STREAMS_SUPPORTED   4   
-
-typedef struct {
-	uint8 ant_config[ANT_SELCFG_MAX];   
-	uint8 num_antcfg;   
-=======
 	uint8 ant_config[ANT_SELCFG_MAX];	/* antenna configuration */
 	uint8 num_antcfg;	/* number of available antenna configurations */
->>>>>>> 53143fd3
 } wlc_antselcfg_t;
 
 #define HIGHEST_SINGLE_STREAM_MCS	7 /* MCS values greater than this enable multiple streams */
@@ -868,32 +822,6 @@
 	WLC_SUP_KEYXCHANGE_PREP_G2	/* Preparing to send handshake msg G2 */
 } sup_auth_status_t;
 
-<<<<<<< HEAD
-
-#define CRYPTO_ALGO_OFF         0
-#define CRYPTO_ALGO_WEP1        1
-#define CRYPTO_ALGO_TKIP        2
-#define CRYPTO_ALGO_WEP128      3
-#define CRYPTO_ALGO_AES_CCM     4
-#define CRYPTO_ALGO_AES_OCB_MSDU    5
-#define CRYPTO_ALGO_AES_OCB_MPDU    6
-#define CRYPTO_ALGO_NALG        7
-
-#ifdef BCMWAPI_WPI
-#define CRYPTO_ALGO_SMS4        11
-#endif /* BCMWAPI_WPI */
-#define CRYPTO_ALGO_PMK			12	
-
-#define WSEC_GEN_MIC_ERROR  0x0001
-#define WSEC_GEN_REPLAY     0x0002
-#define WSEC_GEN_ICV_ERROR  0x0004
-
-#define WL_SOFT_KEY (1 << 0)    
-#define WL_PRIMARY_KEY  (1 << 1)    
-#define WL_KF_RES_4 (1 << 4)    
-#define WL_KF_RES_5 (1 << 5)    
-#define WL_IBSS_PEER_GROUP_KEY  (1 << 6)    
-=======
 /* Enumerate crypto algorithms */
 #define	CRYPTO_ALGO_OFF			0
 #define	CRYPTO_ALGO_WEP1		1
@@ -920,7 +848,6 @@
 #define WL_KF_RES_4	(1 << 4)	/* Reserved for backward compat */
 #define WL_KF_RES_5	(1 << 5)	/* Reserved for backward compat */
 #define WL_IBSS_PEER_GROUP_KEY	(1 << 6)	/* Indicates a group key for a IBSS PEER */
->>>>>>> 53143fd3
 
 typedef struct wl_wsec_key {
 	uint32		index;		/* key index */
@@ -955,42 +882,6 @@
 	uint8	key[WSEC_MAX_PSK_LEN];	/* PMK material */
 } wsec_pmk_t;
 
-<<<<<<< HEAD
-
-#define WEP_ENABLED     0x0001
-#define TKIP_ENABLED        0x0002
-#define AES_ENABLED     0x0004
-#define WSEC_SWFLAG     0x0008
-#define SES_OW_ENABLED      0x0040  
-
-#ifdef BCMWAPI_WPI
-#define SMS4_ENABLED        0x0100
-#endif /* BCMWAPI_WPI */
-
-#define WPA_AUTH_DISABLED   0x0000  
-#define WPA_AUTH_NONE       0x0001  
-#define WPA_AUTH_UNSPECIFIED    0x0002  
-#define WPA_AUTH_PSK        0x0004  
- 
-#define WPA2_AUTH_UNSPECIFIED   0x0040  
-#define WPA2_AUTH_PSK       0x0080  
-#define BRCM_AUTH_PSK           0x0100  
-#define BRCM_AUTH_DPT       0x0200  
-
-#ifdef BCMWAPI_WAI
-#define WPA_AUTH_WAPI           0x0400
-#define WAPI_AUTH_NONE      WPA_AUTH_NONE   /* none (IBSS) */
-#define WAPI_AUTH_UNSPECIFIED   0x0400  /* over AS */
-#define WAPI_AUTH_PSK       0x0800  /* Pre-shared key */
-#endif /* BCMWAPI_WAI */
-
-#define WPA2_AUTH_MFP           0x1000  
-#define WPA2_AUTH_TPK		0x2000 	
-#define WPA2_AUTH_FT		0x4000 	
-
-
-#define MAXPMKID        16
-=======
 /* wireless security bitvec */
 #define WEP_ENABLED		0x0001
 #define TKIP_ENABLED		0x0002
@@ -1045,7 +936,6 @@
 
 /* pmkid */
 #define	MAXPMKID		16
->>>>>>> 53143fd3
 
 typedef struct _pmkid {
 	struct ether_addr	BSSID;
@@ -1370,344 +1260,6 @@
 /* check this magic number */
 #define WLC_IOCTL_MAGIC		0x14e46c77
 
-<<<<<<< HEAD
-#define WLC_IOCTL_MAGIC     0x14e46c77
-
-
-#define WLC_IOCTL_VERSION   1
-
-#define WLC_IOCTL_MAXLEN        8192    
-#define WLC_IOCTL_SMLEN         256 
-#define WLC_IOCTL_MEDLEN        1536    
-#ifdef WLC_HIGH_ONLY
-#define WLC_SAMPLECOLLECT_MAXLEN    1024    
-#else
-#define WLC_SAMPLECOLLECT_MAXLEN    10240   
-#endif 
-
-
-#define WLC_GET_MAGIC               0
-#define WLC_GET_VERSION             1
-#define WLC_UP                  2
-#define WLC_DOWN                3
-#define WLC_GET_LOOP                4
-#define WLC_SET_LOOP                5
-#define WLC_DUMP                6
-#define WLC_GET_MSGLEVEL            7
-#define WLC_SET_MSGLEVEL            8
-#define WLC_GET_PROMISC             9
-#define WLC_SET_PROMISC             10
-#define WLC_OVERLAY_IOCTL           11
-#define WLC_GET_RATE                12
- 
-#define WLC_GET_INSTANCE            14
- 
- 
- 
- 
-#define WLC_GET_INFRA               19
-#define WLC_SET_INFRA               20
-#define WLC_GET_AUTH                21
-#define WLC_SET_AUTH                22
-#define WLC_GET_BSSID               23
-#define WLC_SET_BSSID               24
-#define WLC_GET_SSID                25
-#define WLC_SET_SSID                26
-#define WLC_RESTART             27
- 
-#define WLC_GET_CHANNEL             29
-#define WLC_SET_CHANNEL             30
-#define WLC_GET_SRL             31
-#define WLC_SET_SRL             32
-#define WLC_GET_LRL             33
-#define WLC_SET_LRL             34
-#define WLC_GET_PLCPHDR             35
-#define WLC_SET_PLCPHDR             36
-#define WLC_GET_RADIO               37
-#define WLC_SET_RADIO               38
-#define WLC_GET_PHYTYPE             39
-#define WLC_DUMP_RATE               40
-#define WLC_SET_RATE_PARAMS         41
-#define WLC_GET_FIXRATE             42
-#define WLC_SET_FIXRATE             43
- 
- 
-#define WLC_GET_KEY             44
-#define WLC_SET_KEY             45
-#define WLC_GET_REGULATORY          46
-#define WLC_SET_REGULATORY          47
-#define WLC_GET_PASSIVE_SCAN            48
-#define WLC_SET_PASSIVE_SCAN            49
-#define WLC_SCAN                50
-#define WLC_SCAN_RESULTS            51
-#define WLC_DISASSOC                52
-#define WLC_REASSOC             53
-#define WLC_GET_ROAM_TRIGGER            54
-#define WLC_SET_ROAM_TRIGGER            55
-#define WLC_GET_ROAM_DELTA          56
-#define WLC_SET_ROAM_DELTA          57
-#define WLC_GET_ROAM_SCAN_PERIOD        58
-#define WLC_SET_ROAM_SCAN_PERIOD        59
-#define WLC_EVM                 60  
-#define WLC_GET_TXANT               61
-#define WLC_SET_TXANT               62
-#define WLC_GET_ANTDIV              63
-#define WLC_SET_ANTDIV              64
- 
- 
-#define WLC_GET_CLOSED              67
-#define WLC_SET_CLOSED              68
-#define WLC_GET_MACLIST             69
-#define WLC_SET_MACLIST             70
-#define WLC_GET_RATESET             71
-#define WLC_SET_RATESET             72
- 
-#define WLC_LONGTRAIN               74
-#define WLC_GET_BCNPRD              75
-#define WLC_SET_BCNPRD              76
-#define WLC_GET_DTIMPRD             77
-#define WLC_SET_DTIMPRD             78
-#define WLC_GET_SROM                79
-#define WLC_SET_SROM                80
-#define WLC_GET_WEP_RESTRICT            81
-#define WLC_SET_WEP_RESTRICT            82
-#define WLC_GET_COUNTRY             83
-#define WLC_SET_COUNTRY             84
-#define WLC_GET_PM              85
-#define WLC_SET_PM              86
-#define WLC_GET_WAKE                87
-#define WLC_SET_WAKE                88
- 
-#define WLC_GET_FORCELINK           90  
-#define WLC_SET_FORCELINK           91  
-#define WLC_FREQ_ACCURACY           92  
-#define WLC_CARRIER_SUPPRESS            93  
-#define WLC_GET_PHYREG              94
-#define WLC_SET_PHYREG              95
-#define WLC_GET_RADIOREG            96
-#define WLC_SET_RADIOREG            97
-#define WLC_GET_REVINFO             98
-#define WLC_GET_UCANTDIV            99
-#define WLC_SET_UCANTDIV            100
-#define WLC_R_REG               101
-#define WLC_W_REG               102
-
- 
-#define WLC_GET_MACMODE             105
-#define WLC_SET_MACMODE             106
-#define WLC_GET_MONITOR             107
-#define WLC_SET_MONITOR             108
-#define WLC_GET_GMODE               109
-#define WLC_SET_GMODE               110
-#define WLC_GET_LEGACY_ERP          111
-#define WLC_SET_LEGACY_ERP          112
-#define WLC_GET_RX_ANT              113
-#define WLC_GET_CURR_RATESET            114 
-#define WLC_GET_SCANSUPPRESS            115
-#define WLC_SET_SCANSUPPRESS            116
-#define WLC_GET_AP              117
-#define WLC_SET_AP              118
-#define WLC_GET_EAP_RESTRICT            119
-#define WLC_SET_EAP_RESTRICT            120
-#define WLC_SCB_AUTHORIZE           121
-#define WLC_SCB_DEAUTHORIZE         122
-#define WLC_GET_WDSLIST             123
-#define WLC_SET_WDSLIST             124
-#define WLC_GET_ATIM                125
-#define WLC_SET_ATIM                126
-#define WLC_GET_RSSI                127
-#define WLC_GET_PHYANTDIV           128
-#define WLC_SET_PHYANTDIV           129
-#define WLC_AP_RX_ONLY              130
-#define WLC_GET_TX_PATH_PWR         131
-#define WLC_SET_TX_PATH_PWR         132
-#define WLC_GET_WSEC                133
-#define WLC_SET_WSEC                134
-#define WLC_GET_PHY_NOISE           135
-#define WLC_GET_BSS_INFO            136
-#define WLC_GET_PKTCNTS             137
-#define WLC_GET_LAZYWDS             138
-#define WLC_SET_LAZYWDS             139
-#define WLC_GET_BANDLIST            140
-#define WLC_GET_BAND                141
-#define WLC_SET_BAND                142
-#define WLC_SCB_DEAUTHENTICATE          143
-#define WLC_GET_SHORTSLOT           144
-#define WLC_GET_SHORTSLOT_OVERRIDE      145
-#define WLC_SET_SHORTSLOT_OVERRIDE      146
-#define WLC_GET_SHORTSLOT_RESTRICT      147
-#define WLC_SET_SHORTSLOT_RESTRICT      148
-#define WLC_GET_GMODE_PROTECTION        149
-#define WLC_GET_GMODE_PROTECTION_OVERRIDE   150
-#define WLC_SET_GMODE_PROTECTION_OVERRIDE   151
-#define WLC_UPGRADE             152
- 
- 
-#define WLC_GET_IGNORE_BCNS         155
-#define WLC_SET_IGNORE_BCNS         156
-#define WLC_GET_SCB_TIMEOUT         157
-#define WLC_SET_SCB_TIMEOUT         158
-#define WLC_GET_ASSOCLIST           159
-#define WLC_GET_CLK             160
-#define WLC_SET_CLK             161
-#define WLC_GET_UP              162
-#define WLC_OUT                 163
-#define WLC_GET_WPA_AUTH            164
-#define WLC_SET_WPA_AUTH            165
-#define WLC_GET_UCFLAGS             166
-#define WLC_SET_UCFLAGS             167
-#define WLC_GET_PWRIDX              168
-#define WLC_SET_PWRIDX              169
-#define WLC_GET_TSSI                170
-#define WLC_GET_SUP_RATESET_OVERRIDE        171
-#define WLC_SET_SUP_RATESET_OVERRIDE        172
- 
- 
- 
- 
- 
-#define WLC_GET_PROTECTION_CONTROL      178
-#define WLC_SET_PROTECTION_CONTROL      179
-#define WLC_GET_PHYLIST             180
-#define WLC_ENCRYPT_STRENGTH            181 
-#define WLC_DECRYPT_STATUS          182 
-#define WLC_GET_KEY_SEQ             183
-#define WLC_GET_SCAN_CHANNEL_TIME       184
-#define WLC_SET_SCAN_CHANNEL_TIME       185
-#define WLC_GET_SCAN_UNASSOC_TIME       186
-#define WLC_SET_SCAN_UNASSOC_TIME       187
-#define WLC_GET_SCAN_HOME_TIME          188
-#define WLC_SET_SCAN_HOME_TIME          189
-#define WLC_GET_SCAN_NPROBES            190
-#define WLC_SET_SCAN_NPROBES            191
-#define WLC_GET_PRB_RESP_TIMEOUT        192
-#define WLC_SET_PRB_RESP_TIMEOUT        193
-#define WLC_GET_ATTEN               194
-#define WLC_SET_ATTEN               195
-#define WLC_GET_SHMEM               196 
-#define WLC_SET_SHMEM               197 
- 
- 
-#define WLC_SET_WSEC_TEST           200
-#define WLC_SCB_DEAUTHENTICATE_FOR_REASON   201
-#define WLC_TKIP_COUNTERMEASURES        202
-#define WLC_GET_PIOMODE             203
-#define WLC_SET_PIOMODE             204
-#define WLC_SET_ASSOC_PREFER            205
-#define WLC_GET_ASSOC_PREFER            206
-#define WLC_SET_ROAM_PREFER         207
-#define WLC_GET_ROAM_PREFER         208
-#define WLC_SET_LED             209
-#define WLC_GET_LED             210
-#define WLC_GET_INTERFERENCE_MODE       211
-#define WLC_SET_INTERFERENCE_MODE       212
-#define WLC_GET_CHANNEL_QA          213
-#define WLC_START_CHANNEL_QA            214
-#define WLC_GET_CHANNEL_SEL         215
-#define WLC_START_CHANNEL_SEL           216
-#define WLC_GET_VALID_CHANNELS          217
-#define WLC_GET_FAKEFRAG            218
-#define WLC_SET_FAKEFRAG            219
-#define WLC_GET_PWROUT_PERCENTAGE       220
-#define WLC_SET_PWROUT_PERCENTAGE       221
-#define WLC_SET_BAD_FRAME_PREEMPT       222
-#define WLC_GET_BAD_FRAME_PREEMPT       223
-#define WLC_SET_LEAP_LIST           224
-#define WLC_GET_LEAP_LIST           225
-#define WLC_GET_CWMIN               226
-#define WLC_SET_CWMIN               227
-#define WLC_GET_CWMAX               228
-#define WLC_SET_CWMAX               229
-#define WLC_GET_WET             230
-#define WLC_SET_WET             231
-#define WLC_GET_PUB             232
- 
- 
-#define WLC_GET_KEY_PRIMARY         235
-#define WLC_SET_KEY_PRIMARY         236
- 
-#define WLC_GET_ACI_ARGS            238
-#define WLC_SET_ACI_ARGS            239
-#define WLC_UNSET_CALLBACK          240
-#define WLC_SET_CALLBACK            241
-#define WLC_GET_RADAR               242
-#define WLC_SET_RADAR               243
-#define WLC_SET_SPECT_MANAGMENT         244
-#define WLC_GET_SPECT_MANAGMENT         245
-#define WLC_WDS_GET_REMOTE_HWADDR       246 
-#define WLC_WDS_GET_WPA_SUP         247
-#define WLC_SET_CS_SCAN_TIMER           248
-#define WLC_GET_CS_SCAN_TIMER           249
-#define WLC_MEASURE_REQUEST         250
-#define WLC_INIT                251
-#define WLC_SEND_QUIET              252
-#define WLC_KEEPALIVE           253
-#define WLC_SEND_PWR_CONSTRAINT         254
-#define WLC_UPGRADE_STATUS          255
-#define WLC_CURRENT_PWR             256
-#define WLC_GET_SCAN_PASSIVE_TIME       257
-#define WLC_SET_SCAN_PASSIVE_TIME       258
-#define WLC_LEGACY_LINK_BEHAVIOR        259
-#define WLC_GET_CHANNELS_IN_COUNTRY     260
-#define WLC_GET_COUNTRY_LIST            261
-#define WLC_GET_VAR             262 
-#define WLC_SET_VAR             263 
-#define WLC_NVRAM_GET               264 
-#define WLC_NVRAM_SET               265
-#define WLC_NVRAM_DUMP              266
-#define WLC_REBOOT              267
-#define WLC_SET_WSEC_PMK            268
-#define WLC_GET_AUTH_MODE           269
-#define WLC_SET_AUTH_MODE           270
-#define WLC_GET_WAKEENTRY           271
-#define WLC_SET_WAKEENTRY           272
-#define WLC_NDCONFIG_ITEM           273 
-#define WLC_NVOTPW              274
-#define WLC_OTPW                275
-#define WLC_IOV_BLOCK_GET           276
-#define WLC_IOV_MODULES_GET         277
-#define WLC_SOFT_RESET              278
-#define WLC_GET_ALLOW_MODE          279
-#define WLC_SET_ALLOW_MODE          280
-#define WLC_GET_DESIRED_BSSID           281
-#define WLC_SET_DESIRED_BSSID           282
-#define WLC_DISASSOC_MYAP           283
-#define WLC_GET_NBANDS              284 
-#define WLC_GET_BANDSTATES          285 
-#define WLC_GET_WLC_BSS_INFO            286 
-#define WLC_GET_ASSOC_INFO          287 
-#define WLC_GET_OID_PHY             288 
-#define WLC_SET_OID_PHY             289 
-#define WLC_SET_ASSOC_TIME          290 
-#define WLC_GET_DESIRED_SSID            291 
-#define WLC_GET_CHANSPEC            292 
-#define WLC_GET_ASSOC_STATE         293 
-#define WLC_SET_PHY_STATE           294 
-#define WLC_GET_SCAN_PENDING            295 
-#define WLC_GET_SCANREQ_PENDING         296 
-#define WLC_GET_PREV_ROAM_REASON        297 
-#define WLC_SET_PREV_ROAM_REASON        298 
-#define WLC_GET_BANDSTATES_PI           299 
-#define WLC_GET_PHY_STATE           300 
-#define WLC_GET_BSS_WPA_RSN         301 
-#define WLC_GET_BSS_WPA2_RSN            302 
-#define WLC_GET_BSS_BCN_TS          303 
-#define WLC_GET_INT_DISASSOC            304 
-#define WLC_SET_NUM_PEERS           305     
-#define WLC_GET_NUM_BSS             306 
-#define WLC_NPHY_SAMPLE_COLLECT         307 
-#define WLC_UM_PRIV             308 
-#define WLC_GET_CMD             309
-  
-#define WLC_SET_INTERFERENCE_OVERRIDE_MODE  311 
-#define WLC_GET_INTERFERENCE_OVERRIDE_MODE  312 
-#define WLC_GET_WAI_RESTRICT            313 
-#define WLC_SET_WAI_RESTRICT            314 
-#define WLC_SET_WAI_REKEY           315 
-#define WLC_SET_PEAKRATE            316 
-#define WLC_GET_PEAKRATE            317
-#define WLC_LAST                318
-=======
 /* bump this number if you change the ioctl interface */
 #ifdef D11AC_IOTYPES
 #define WLC_IOCTL_VERSION	2
@@ -2048,7 +1600,6 @@
 #define WLC_SET_NAT_CONFIG			316	/* for configuring NAT filter driver */
 #define WLC_GET_NAT_STATE			317
 #define WLC_LAST				318
->>>>>>> 53143fd3
 
 #ifndef EPICTRL_COOKIE
 #define EPICTRL_COOKIE		0xABADCEDE
@@ -2121,18 +1672,11 @@
 #define WL_AUTH_SHARED_KEY		1	/* d11 shared authentication */
 #define WL_AUTH_OPEN_SHARED     	2   /* try open, then shared if open failed w/rc 13 */
 
-<<<<<<< HEAD
-#define WL_AUTH_OPEN_SYSTEM     0   
-#define WL_AUTH_SHARED_KEY      1   
-#define WL_AUTH_OPEN_SHARED     2   
-
-=======
 /* Bit masks for radio disabled status - returned by WL_GET_RADIO */
 #define WL_RADIO_SW_DISABLE		(1<<0)
 #define WL_RADIO_HW_DISABLE		(1<<1)
 #define WL_RADIO_MPC_DISABLE		(1<<2)
 #define WL_RADIO_COUNTRY_DISABLE	(1<<3)	/* some countries don't support any channel */
->>>>>>> 53143fd3
 
 #define	WL_SPURAVOID_OFF	0
 #define	WL_SPURAVOID_ON1	1
@@ -2196,21 +1740,6 @@
 #define WL_CHAN_FREQ_RANGE_5GM     2
 #define WL_CHAN_FREQ_RANGE_5GH     3
 
-<<<<<<< HEAD
-#define WL_CHAN_FREQ_RANGE_5GLL_VER2    4
-#define WL_CHAN_FREQ_RANGE_5GLH_VER2    5
-#define WL_CHAN_FREQ_RANGE_5GML_VER2    6
-#define WL_CHAN_FREQ_RANGE_5GMH_VER2    7
-#define WL_CHAN_FREQ_RANGE_5GH_VER2     8
-
-#define WL_CHAN_FREQ_RANGE_5GLL_5BAND    4
-#define WL_CHAN_FREQ_RANGE_5GLH_5BAND    5
-#define WL_CHAN_FREQ_RANGE_5GML_5BAND    6
-#define WL_CHAN_FREQ_RANGE_5GMH_5BAND    7
-#define WL_CHAN_FREQ_RANGE_5GH_5BAND     8
-
-=======
->>>>>>> 53143fd3
 #define WL_CHAN_FREQ_RANGE_5G_BAND0     1
 #define WL_CHAN_FREQ_RANGE_5G_BAND1     2
 #define WL_CHAN_FREQ_RANGE_5G_BAND2     3
@@ -2372,17 +1901,6 @@
 	uint16 nphy_noise_crsidx_decr;
 } wl_aci_args_t;
 
-<<<<<<< HEAD
-#define TRIGGER_NOW             0
-#define TRIGGER_CRS             0x01
-#define TRIGGER_CRSDEASSERT         0x02
-#define TRIGGER_GOODFCS             0x04
-#define TRIGGER_BADFCS              0x08
-#define TRIGGER_BADPLCP             0x10
-#define TRIGGER_CRSGLITCH           0x20
-#define WL_ACI_ARGS_LEGACY_LENGTH   16  
-#define WL_SAMPLECOLLECT_T_VERSION  1   
-=======
 #define TRIGGER_NOW				0
 #define TRIGGER_CRS				0x01
 #define TRIGGER_CRSDEASSERT			0x02
@@ -2392,22 +1910,14 @@
 #define TRIGGER_CRSGLITCH			0x20
 #define WL_ACI_ARGS_LEGACY_LENGTH	16	/* bytes of pre NPHY aci args */
 #define	WL_SAMPLECOLLECT_T_VERSION	2	/* version of wl_samplecollect_args_t struct */
->>>>>>> 53143fd3
 typedef struct wl_samplecollect_args {
 	/* version 0 fields */
 	uint8 coll_us;
 	int cores;
-<<<<<<< HEAD
-	
-	uint16 version;     
-	uint16 length;      
-	uint8 trigger;
-=======
 	/* add'l version 1 fields */
 	uint16 version;     /* see definition of WL_SAMPLECOLLECT_T_VERSION */
 	uint16 length;      /* length of entire structure */
 	int8 trigger;
->>>>>>> 53143fd3
 	uint16 timeout;
 	uint16 mode;
 	uint32 pre_dur;
@@ -2415,10 +1925,6 @@
 	uint8 gpio_sel;
 	bool downsamp;
 	bool be_deaf;
-<<<<<<< HEAD
-	bool agc;       
-	bool filter;        
-=======
 	bool agc;		/* loop from init gain and going down */
 	bool filter;		/* override high pass corners to lowest */
 	/* add'l version 2 fields */
@@ -2426,7 +1932,6 @@
 	uint8 module_sel1;
 	uint8 module_sel2;
 	uint16 nsamps;
->>>>>>> 53143fd3
 } wl_samplecollect_args_t;
 
 #define	WL_SAMPLEDATA_HEADER_TYPE	1
@@ -2524,95 +2029,12 @@
 #error "WL_RSSI_ANT_MAX does not match"
 #endif
 
-<<<<<<< HEAD
-#define WL_ERROR_VAL        0x00000001
-#define WL_TRACE_VAL        0x00000002
-#define WL_PRHDRS_VAL       0x00000004
-#define WL_PRPKT_VAL        0x00000008
-#define WL_INFORM_VAL       0x00000010
-#define WL_TMP_VAL      0x00000020
-#define WL_OID_VAL      0x00000040
-#define WL_RATE_VAL     0x00000080
-#define WL_ASSOC_VAL        0x00000100
-#define WL_PRUSR_VAL        0x00000200
-#define WL_PS_VAL       0x00000400
-#define WL_TXPWR_VAL        0x00000800  
-#define WL_PORT_VAL     0x00001000
-#define WL_DUAL_VAL     0x00002000
-#define WL_WSEC_VAL     0x00004000
-#define WL_WSEC_DUMP_VAL    0x00008000
-#define WL_LOG_VAL      0x00010000
-#define WL_NRSSI_VAL        0x00020000  
-#define WL_LOFT_VAL     0x00040000  
-#define WL_REGULATORY_VAL   0x00080000
-#define WL_PHYCAL_VAL       0x00100000  
-#define WL_RADAR_VAL        0x00200000  
-#define WL_MPC_VAL      0x00400000
-#define WL_APSTA_VAL        0x00800000
-#define WL_DFS_VAL      0x01000000
-#define WL_BA_VAL       0x02000000
-#define WL_ACI_VAL      0x04000000
-#define WL_MBSS_VAL     0x04000000
-#define WL_CAC_VAL      0x08000000
-#define WL_AMSDU_VAL        0x10000000
-#define WL_AMPDU_VAL        0x20000000
-#define WL_FFPLD_VAL        0x40000000
-
-
-#define WL_DPT_VAL      0x00000001
-#define WL_SCAN_VAL     0x00000002
-#define WL_WOWL_VAL     0x00000004
-#define WL_COEX_VAL     0x00000008
-#define WL_RTDC_VAL     0x00000010
-#define WL_PROTO_VAL        0x00000020
-#define WL_BTA_VAL      0x00000040
-#define WL_CHANINT_VAL      0x00000080
-#define WL_THERMAL_VAL      0x00000100  
-#define WL_P2P_VAL      0x00000200
-#define WL_TXRX_VAL		0x00000400
-#define WL_MCHAN_VAL            0x00000800
-
-
-#define WL_LED_NUMGPIO      16  
-
-
-#define WL_LED_OFF      0       
-#define WL_LED_ON       1       
-#define WL_LED_ACTIVITY     2       
-#define WL_LED_RADIO        3       
-#define WL_LED_ARADIO       4       
-#define WL_LED_BRADIO       5       
-#define WL_LED_BGMODE       6       
-#define WL_LED_WI1      7
-#define WL_LED_WI2      8
-#define WL_LED_WI3      9
-#define WL_LED_ASSOC        10      
-#define WL_LED_INACTIVE     11      
-#define WL_LED_ASSOCACT     12      
-#define WL_LED_WI4      13
-#define WL_LED_WI5      14
-#define WL_LED_BLINKSLOW    15      
-#define WL_LED_BLINKMED     16      
-#define WL_LED_BLINKFAST    17      
-#define WL_LED_BLINKCUSTOM  18      
-#define WL_LED_BLINKPERIODIC    19      
-#define WL_LED_ASSOC_WITH_SEC   20      
-						
-#define WL_LED_START_OFF    21      
-#define WL_LED_NUMBEHAVIOR  22
-
-
-#define WL_LED_BEH_MASK     0x7f        
-#define WL_LED_AL_MASK      0x80        
-
-=======
 /* RSSI per antenna */
 typedef struct {
 	uint32	version;		/* version field */
 	uint32	count;			/* number of valid antenna rssi */
 	int8 rssi_ant[WL_RSSI_ANT_MAX];	/* rssi per antenna */
 } wl_rssi_ant_t;
->>>>>>> 53143fd3
 
 /* dfs_status iovar-related defines */
 
@@ -4415,15 +3837,6 @@
 				 */
 } wl_keep_alive_pkt_t;
 
-<<<<<<< HEAD
-#define WL_KEEP_ALIVE_FIXED_LEN     OFFSETOF(wl_keep_alive_pkt_t, data)
-
-
-
-
-typedef enum wl_pkt_filter_type {
-	WL_PKT_FILTER_TYPE_PATTERN_MATCH    
-=======
 #define WL_KEEP_ALIVE_FIXED_LEN		OFFSETOF(wl_keep_alive_pkt_t, data)
 
 /*
@@ -4433,7 +3846,6 @@
 /* Packet filter types. Currently, only pattern matching is supported. */
 typedef enum wl_pkt_filter_type {
 	WL_PKT_FILTER_TYPE_PATTERN_MATCH	/* Pattern matching filter */
->>>>>>> 53143fd3
 } wl_pkt_filter_type_t;
 
 #define WL_PKT_FILTER_TYPE wl_pkt_filter_type_t
@@ -4965,40 +4377,6 @@
 #define IOBUF_ALLOWED_NUM_OF_LOGREC(type, len) ((len - LOGRRC_FIX_LEN)/sizeof(type))
 
 #ifdef BCMWAPI_WAI
-<<<<<<< HEAD
-#define IV_LEN 16 /* XXX, same as SMS4_WPI_PN_LEN */
-struct wapi_sta_msg_t
-{
-	uint16  msg_type;
-	uint16  datalen;
-	uint8   vap_mac[6];
-	uint8   reserve_data1[2];
-	uint8   sta_mac[6];
-	uint8   reserve_data2[2];
-	uint8   gsn[IV_LEN];
-	uint8   wie[256];
-};
-#endif /* BCMWAPI_WAI */
-
-
-
-
-#define CHANIM_DISABLE  0   
-#define CHANIM_DETECT   1   
-#define CHANIM_ACT  2   
-#define CHANIM_MODE_MAX 2
-
-
-#define APCS_IOCTL      1
-#define APCS_CHANIM     2
-#define APCS_CSTIMER    3
-#define APCS_BTA        4
-
-
-#define CHANIM_ACS_RECORD           10
-
-
-=======
 #define IV_LEN 16
 struct wapi_sta_msg_t
 {
@@ -5045,7 +4423,6 @@
 #define CCASTATS_MAX    9
 
 /* chanim acs record */
->>>>>>> 53143fd3
 typedef struct {
 	bool valid;
 	uint8 trigger;
@@ -5198,13 +4575,7 @@
 } wl_phycal_state_t;
 
 #define WL_PHYCAL_STAT_FIXED_LEN OFFSETOF(wl_phycal_state_t, phycal_core)
-<<<<<<< HEAD
-#endif 
-
-#ifdef WLP2P
-=======
 #endif /* PHYMON */
->>>>>>> 53143fd3
 
 /* discovery state */
 typedef struct wl_p2p_disc_st {
