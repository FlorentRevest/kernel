/*
 * TRX image file header format.
 *
 * Copyright (C) 1999-2011, Broadcom Corporation
 * 
 *         Unless you and Broadcom execute a separate written software license
 * agreement governing use of this software, this software is licensed to you
 * under the terms of the GNU General Public License version 2 (the "GPL"),
 * available at http://www.broadcom.com/licenses/GPLv2.php, with the
 * following added to such license:
 * 
 *      As a special exception, the copyright holders of this software give you
 * permission to link this software with independent modules, and to copy and
 * distribute the resulting executable under terms of your choice, provided that
 * you also meet, for each linked independent module, the terms and conditions of
 * the license of that module.  An independent module is a module which is not
 * derived from this software.  The special exception does not apply to any
 * modifications of the software.
 * 
 *      Notwithstanding the above, under no circumstances may you combine this
 * software in any way with any other Broadcom software provided under a license
 * other than the GPL, without Broadcom's express prior written consent.
 *
<<<<<<< HEAD
 * $Id: trxhdr.h 275703 2011-08-04 20:20:27Z $
=======
 * $Id: trxhdr.h 286295 2011-09-27 06:39:43Z $
>>>>>>> 1b7fd678
 */

#ifndef	_TRX_HDR_H_
#define	_TRX_HDR_H_

#include <typedefs.h>

#define TRX_MAGIC	0x30524448	/* "HDR0" */
#define TRX_VERSION	1		/* Version 1 */
#define TRX_MAX_LEN	0x3B0000	/* Max length */
#define TRX_NO_HEADER	1		/* Do not write TRX header */
#define TRX_GZ_FILES	0x2     /* Contains up to TRX_MAX_OFFSET individual gzip files */
#define TRX_OVERLAYS	0x4     /* Contains an overlay header after the trx header */
#define TRX_MAX_OFFSET	3		/* Max number of individual files */
#define TRX_UNCOMP_IMAGE	0x20	/* Trx contains uncompressed rtecdc.bin image */
#define TRX_ROMSIM_IMAGE	0x10	/* Trx contains ROM simulation image */

struct trx_header {
	uint32 magic;		/* "HDR0" */
	uint32 len;		/* Length of file including header */
	uint32 crc32;		/* 32-bit CRC from flag_version to end of file */
	uint32 flag_version;	/* 0:15 flags, 16:31 version */
	uint32 offsets[TRX_MAX_OFFSET];	/* Offsets of partitions from start of header */
};

/* Compatibility */
typedef struct trx_header TRXHDR, *PTRXHDR;

#endif /* _TRX_HDR_H_ */<|MERGE_RESOLUTION|>--- conflicted
+++ resolved
@@ -21,11 +21,7 @@
  * software in any way with any other Broadcom software provided under a license
  * other than the GPL, without Broadcom's express prior written consent.
  *
-<<<<<<< HEAD
- * $Id: trxhdr.h 275703 2011-08-04 20:20:27Z $
-=======
  * $Id: trxhdr.h 286295 2011-09-27 06:39:43Z $
->>>>>>> 1b7fd678
  */
 
 #ifndef	_TRX_HDR_H_
