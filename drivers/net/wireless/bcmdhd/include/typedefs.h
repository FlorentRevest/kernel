--- conflicted
+++ resolved
@@ -18,11 +18,7 @@
  *      Notwithstanding the above, under no circumstances may you combine this
  * software in any way with any other Broadcom software provided under a license
  * other than the GPL, without Broadcom's express prior written consent.
-<<<<<<< HEAD
- * $Id: typedefs.h 275703 2011-08-04 20:20:27Z $
-=======
  * $Id: typedefs.h 286783 2011-09-29 06:18:57Z $
->>>>>>> 53143fd3
  */
 
 #ifndef _TYPEDEFS_H_
@@ -307,5 +303,8 @@
 #define UNUSED_PARAMETER(x) (void)(x)
 
 
+#define DISCARD_QUAL(ptr, type) ((type *)(uintptr)(ptr))
+
+
 #include <bcmdefs.h>
 #endif 