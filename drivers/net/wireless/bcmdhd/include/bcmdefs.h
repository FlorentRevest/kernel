--- conflicted
+++ resolved
@@ -21,11 +21,7 @@
  * software in any way with any other Broadcom software provided under a license
  * other than the GPL, without Broadcom's express prior written consent.
  *
-<<<<<<< HEAD
  * $Id: bcmdefs.h 279291 2011-08-23 23:10:02Z $
-=======
- * $Id: bcmdefs.h 316830 2012-02-23 20:29:22Z $
->>>>>>> 90adfd2b
  */
 
 #ifndef	_bcmdefs_h_
