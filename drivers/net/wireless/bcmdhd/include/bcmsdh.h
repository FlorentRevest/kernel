--- conflicted
+++ resolved
@@ -23,15 +23,7 @@
  * software in any way with any other Broadcom software provided under a license
  * other than the GPL, without Broadcom's express prior written consent.
  *
-<<<<<<< HEAD
  * $Id: bcmsdh.h 300018 2011-12-01 20:31:37Z $
-=======
- * $Id: bcmsdh.h 327460 2012-04-13 18:38:41Z $
- */
-
-/**
- * @file bcmsdh.h
->>>>>>> 90adfd2b
  */
 
 #ifndef	_bcmsdh_h_
