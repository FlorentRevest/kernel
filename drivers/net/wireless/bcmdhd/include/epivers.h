--- conflicted
+++ resolved
@@ -28,11 +28,7 @@
 
 #define	EPI_MAJOR_VERSION	1
 
-<<<<<<< HEAD
-#define	EPI_MINOR_VERSION	27
-=======
 #define	EPI_MINOR_VERSION	26
->>>>>>> c21fd2a0
 
 #define	EPI_RC_NUMBER		0
 
