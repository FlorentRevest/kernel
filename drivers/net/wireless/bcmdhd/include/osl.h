--- conflicted
+++ resolved
@@ -21,11 +21,7 @@
  * software in any way with any other Broadcom software provided under a license
  * other than the GPL, without Broadcom's express prior written consent.
  *
-<<<<<<< HEAD
  * $Id: osl.h 275703 2011-08-04 20:20:27Z $
-=======
- * $Id: osl.h 320905 2012-03-13 15:33:25Z $
->>>>>>> 90adfd2b
  */
 
 #ifndef _osl_h_
