/*
 *  'Standard' SDIO HOST CONTROLLER driver
 *
 * Copyright (C) 1999-2012, Broadcom Corporation
 * 
 *      Unless you and Broadcom execute a separate written software license
 * agreement governing use of this software, this software is licensed to you
 * under the terms of the GNU General Public License version 2 (the "GPL"),
 * available at http://www.broadcom.com/licenses/GPLv2.php, with the
 * following added to such license:
 * 
 *      As a special exception, the copyright holders of this software give you
 * permission to link this software with independent modules, and to copy and
 * distribute the resulting executable under terms of your choice, provided that
 * you also meet, for each linked independent module, the terms and conditions of
 * the license of that module.  An independent module is a module which is not
 * derived from this software.  The special exception does not apply to any
 * modifications of the software.
 * 
 *      Notwithstanding the above, under no circumstances may you combine this
 * software in any way with any other Broadcom software provided under a license
 * other than the GPL, without Broadcom's express prior written consent.
 *
<<<<<<< HEAD
 * $Id: bcmsdstd.h 281610 2011-09-02 19:06:11Z $
=======
 * $Id: bcmsdstd.h 324797 2012-03-30 11:02:00Z $
>>>>>>> 53143fd3
 */
#ifndef	_BCM_SD_STD_H
#define	_BCM_SD_STD_H

/* global msglevel for debug messages - bitvals come from sdiovar.h */
#define sd_err(x)	do { if (sd_msglevel & SDH_ERROR_VAL) printf x; } while (0)
#define sd_trace(x)
#define sd_info(x)
#define sd_debug(x)
#define sd_data(x)
#define sd_ctrl(x)
#define sd_dma(x)

#define sd_sync_dma(sd, read, nbytes)
#define sd_init_dma(sd)
#define sd_ack_intr(sd)
#define sd_wakeup(sd);
/* Allocate/init/free per-OS private data */
extern int sdstd_osinit(sdioh_info_t *sd);
extern void sdstd_osfree(sdioh_info_t *sd);

#define sd_log(x)

#define SDIOH_ASSERT(exp) \
	do { if (!(exp)) \
		printf("!!!ASSERT fail: file %s lines %d", __FILE__, __LINE__); \
	} while (0)

#define BLOCK_SIZE_4318 64
#define BLOCK_SIZE_4328 512

/* internal return code */
#define SUCCESS	0
#define ERROR	1

/* private bus modes */
#define SDIOH_MODE_SPI		0
#define SDIOH_MODE_SD1		1
#define SDIOH_MODE_SD4		2

#define MAX_SLOTS 6 	/* For PCI: Only 6 BAR entries => 6 slots */
#define SDIOH_REG_WINSZ	0x100 /* Number of registers in Standard Host Controller */

#define SDIOH_TYPE_ARASAN_HDK	1
#define SDIOH_TYPE_BCM27XX	2
#define SDIOH_TYPE_TI_PCIXX21	4	/* TI PCIxx21 Standard Host Controller */
#define SDIOH_TYPE_RICOH_R5C822	5	/* Ricoh Co Ltd R5C822 SD/SDIO/MMC/MS/MSPro Host Adapter */
#define SDIOH_TYPE_JMICRON	6	/* JMicron Standard SDIO Host Controller */

/* For linux, allow yielding for dongle */
#define BCMSDYIELD

/* Expected card status value for CMD7 */
#define SDIOH_CMD7_EXP_STATUS   0x00001E00

#define RETRIES_LARGE 100000
#define sdstd_os_yield(sd)	do {} while (0)
#define RETRIES_SMALL 100


#define USE_BLOCKMODE		0x2	/* Block mode can be single block or multi */
#define USE_MULTIBLOCK		0x4

#define USE_FIFO		0x8	/* Fifo vs non-fifo */

#define CLIENT_INTR 		0x100	/* Get rid of this! */

#define HC_INTR_RETUNING	0x1000


struct sdioh_info {
	uint cfg_bar;                   	/* pci cfg address for bar */
	uint32 caps;                    	/* cached value of capabilities reg */
	uint32 curr_caps;                    	/* max current capabilities reg */

	osl_t 		*osh;			/* osh handler */
	volatile char 	*mem_space;		/* pci device memory va */
	uint		lockcount; 		/* nest count of sdstd_lock() calls */
	bool		client_intr_enabled;	/* interrupt connnected flag */
	bool		intr_handler_valid;	/* client driver interrupt handler valid */
	sdioh_cb_fn_t	intr_handler;		/* registered interrupt handler */
	void		*intr_handler_arg;	/* argument to call interrupt handler */
	bool		initialized;		/* card initialized */
	uint		target_dev;		/* Target device ID */
	uint16		intmask;		/* Current active interrupts */
	void		*sdos_info;		/* Pointer to per-OS private data */

	uint32		controller_type;	/* Host controller type */
	uint8		version;		/* Host Controller Spec Compliance Version */
	uint 		irq;			/* Client irq */
	int 		intrcount;		/* Client interrupts */
	int 		local_intrcount;	/* Controller interrupts */
	bool 		host_init_done;		/* Controller initted */
	bool 		card_init_done;		/* Client SDIO interface initted */
	bool 		polled_mode;		/* polling for command completion */

	bool 		sd_blockmode;		/* sd_blockmode == FALSE => 64 Byte Cmd 53s. */
						/*  Must be on for sd_multiblock to be effective */
	bool 		use_client_ints;	/* If this is false, make sure to restore */
						/*  polling hack in wl_linux.c:wl_timer() */
	int 		adapter_slot;		/* Maybe dealing with multiple slots/controllers */
	int 		sd_mode;		/* SD1/SD4/SPI */
	int 		client_block_size[SDIOD_MAX_IOFUNCS];		/* Blocksize */
	uint32 		data_xfer_count;	/* Current transfer */
	uint16 		card_rca;		/* Current Address */
	int8		sd_dma_mode;		/* DMA Mode (PIO, SDMA, ... ADMA2) on CMD53 */
	uint8 		num_funcs;		/* Supported funcs on client */
	uint32 		com_cis_ptr;
	uint32 		func_cis_ptr[SDIOD_MAX_IOFUNCS];
	void		*dma_buf;		/* DMA Buffer virtual address */
	ulong		dma_phys;		/* DMA Buffer physical address */
	void		*adma2_dscr_buf;	/* ADMA2 Descriptor Buffer virtual address */
	ulong		adma2_dscr_phys;	/* ADMA2 Descriptor Buffer physical address */

	/* adjustments needed to make the dma align properly */
	void		*dma_start_buf;
	ulong		dma_start_phys;
	uint		alloced_dma_size;
	void		*adma2_dscr_start_buf;
	ulong		adma2_dscr_start_phys;
	uint		alloced_adma2_dscr_size;

	int 		r_cnt;			/* rx count */
	int 		t_cnt;			/* tx_count */
	bool		got_hcint;		/* local interrupt flag */
	uint16		last_intrstatus;	/* to cache intrstatus */
	int 	host_UHSISupported;		/* whether UHSI is supported for HC. */
	int 	card_UHSI_voltage_Supported; 	/* whether UHSI is supported for
						 * Card in terms of Voltage [1.8 or 3.3].
						 */
	int	global_UHSI_Supp;	/* type of UHSI support in both host and card.
					 * HOST_SDR_UNSUPP: capabilities not supported/matched
					 * HOST_SDR_12_25: SDR12 and SDR25 supported
					 * HOST_SDR_50_104_DDR: one of SDR50/SDR104 or DDR50 supptd
					 */
	volatile int	sd3_dat_state; 		/* data transfer state used for retuning check */
	volatile int	sd3_tun_state; 		/* tuning state used for retuning check */
	bool	sd3_tuning_reqd; 	/* tuning requirement parameter */
	uint32	caps3;			/* cached value of 32 MSbits capabilities reg (SDIO 3.0) */
};

#define DMA_MODE_NONE	0
#define DMA_MODE_SDMA	1
#define DMA_MODE_ADMA1	2
#define DMA_MODE_ADMA2	3
#define DMA_MODE_ADMA2_64 4
#define DMA_MODE_AUTO	-1

#define USE_DMA(sd)		((bool)((sd->sd_dma_mode > 0) ? TRUE : FALSE))

/* States for Tuning and corr data */
#define TUNING_IDLE 			0
#define TUNING_START 			1
#define TUNING_START_AFTER_DAT 	2
#define TUNING_ONGOING 			3

#define DATA_TRANSFER_IDLE 		0
#define DATA_TRANSFER_ONGOING	1

#define CHECK_TUNING_PRE_DATA	1
#define CHECK_TUNING_POST_DATA	2

/************************************************************
 * Internal interfaces: per-port references into bcmsdstd.c
 */

/* Global message bits */
extern uint sd_msglevel;

/* OS-independent interrupt handler */
extern bool check_client_intr(sdioh_info_t *sd);

/* Core interrupt enable/disable of device interrupts */
extern void sdstd_devintr_on(sdioh_info_t *sd);
extern void sdstd_devintr_off(sdioh_info_t *sd);

/* Enable/disable interrupts for local controller events */
extern void sdstd_intrs_on(sdioh_info_t *sd, uint16 norm, uint16 err);
extern void sdstd_intrs_off(sdioh_info_t *sd, uint16 norm, uint16 err);

/* Wait for specified interrupt and error bits to be set */
extern void sdstd_spinbits(sdioh_info_t *sd, uint16 norm, uint16 err);


/**************************************************************
 * Internal interfaces: bcmsdstd.c references to per-port code
 */

/* Register mapping routines */
extern uint32 *sdstd_reg_map(osl_t *osh, int32 addr, int size);
extern void sdstd_reg_unmap(osl_t *osh, int32 addr, int size);

/* Interrupt (de)registration routines */
extern int sdstd_register_irq(sdioh_info_t *sd, uint irq);
extern void sdstd_free_irq(uint irq, sdioh_info_t *sd);

/* OS-specific interrupt wrappers (atomic interrupt enable/disable) */
extern void sdstd_lock(sdioh_info_t *sd);
extern void sdstd_unlock(sdioh_info_t *sd);
extern void sdstd_waitlockfree(sdioh_info_t *sd);

/* OS-specific wait-for-interrupt-or-status */
extern int sdstd_waitbits(sdioh_info_t *sd, uint16 norm, uint16 err, bool yield, uint16 *bits);

/* used by bcmsdstd_linux [implemented in sdstd] */
extern void sdstd_3_enable_retuning_int(sdioh_info_t *sd);
extern void sdstd_3_disable_retuning_int(sdioh_info_t *sd);
extern bool sdstd_3_is_retuning_int_set(sdioh_info_t *sd);
extern void sdstd_3_check_and_do_tuning(sdioh_info_t *sd, int tuning_param);
extern bool sdstd_3_check_and_set_retuning(sdioh_info_t *sd);
extern int sdstd_3_get_tune_state(sdioh_info_t *sd);
extern int sdstd_3_get_data_state(sdioh_info_t *sd);
extern void sdstd_3_set_tune_state(sdioh_info_t *sd, int state);
extern void sdstd_3_set_data_state(sdioh_info_t *sd, int state);
extern uint8 sdstd_3_get_tuning_exp(sdioh_info_t *sd);
extern uint32 sdstd_3_get_uhsi_clkmode(sdioh_info_t *sd);
extern int sdstd_3_clk_tuning(sdioh_info_t *sd, uint32 sd3ClkMode);

/* used by sdstd [implemented in bcmsdstd_linux/ndis] */
extern void sdstd_3_start_tuning(sdioh_info_t *sd);
extern void sdstd_3_osinit_tuning(sdioh_info_t *sd);
extern void sdstd_3_osclean_tuning(sdioh_info_t *sd);

#endif /* _BCM_SD_STD_H */<|MERGE_RESOLUTION|>--- conflicted
+++ resolved
@@ -21,11 +21,7 @@
  * software in any way with any other Broadcom software provided under a license
  * other than the GPL, without Broadcom's express prior written consent.
  *
-<<<<<<< HEAD
- * $Id: bcmsdstd.h 281610 2011-09-02 19:06:11Z $
-=======
  * $Id: bcmsdstd.h 324797 2012-03-30 11:02:00Z $
->>>>>>> 53143fd3
  */
 #ifndef	_BCM_SD_STD_H
 #define	_BCM_SD_STD_H
