--- conflicted
+++ resolved
@@ -21,11 +21,7 @@
  * software in any way with any other Broadcom software provided under a license
  * other than the GPL, without Broadcom's express prior written consent.
  *
-<<<<<<< HEAD
- * $Id: msgtrace.h 275703 2011-08-04 20:20:27Z $
-=======
  * $Id: msgtrace.h 281527 2011-09-02 17:12:53Z $
->>>>>>> 53143fd3
  */
 
 #ifndef	_MSGTRACE_H
