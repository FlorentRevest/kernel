--- conflicted
+++ resolved
@@ -21,11 +21,7 @@
  * software in any way with any other Broadcom software provided under a license
  * other than the GPL, without Broadcom's express prior written consent.
  *
-<<<<<<< HEAD
  * $Id: bcmperf.h 275703 2011-08-04 20:20:27Z $
-=======
- * $Id: bcmperf.h 241182 2011-02-17 21:50:03Z $
->>>>>>> 90adfd2b
  */
 /* essai */
 #ifndef _BCMPERF_H_
