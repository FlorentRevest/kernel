/*
 * SDIO device core hardware definitions.
 * sdio is a portion of the pcmcia core in core rev 3 - rev 8
 *
 * SDIO core support 1bit, 4 bit SDIO mode as well as SPI mode.
 *
 * Copyright (C) 1999-2012, Broadcom Corporation
 * 
 *      Unless you and Broadcom execute a separate written software license
 * agreement governing use of this software, this software is licensed to you
 * under the terms of the GNU General Public License version 2 (the "GPL"),
 * available at http://www.broadcom.com/licenses/GPLv2.php, with the
 * following added to such license:
 * 
 *      As a special exception, the copyright holders of this software give you
 * permission to link this software with independent modules, and to copy and
 * distribute the resulting executable under terms of your choice, provided that
 * you also meet, for each linked independent module, the terms and conditions of
 * the license of that module.  An independent module is a module which is not
 * derived from this software.  The special exception does not apply to any
 * modifications of the software.
 * 
 *      Notwithstanding the above, under no circumstances may you combine this
 * software in any way with any other Broadcom software provided under a license
 * other than the GPL, without Broadcom's express prior written consent.
 *
<<<<<<< HEAD
 * $Id: sbsdio.h 275703 2011-08-04 20:20:27Z $
=======
 * $Id: sbsdio.h 308945 2012-01-18 02:15:27Z $
>>>>>>> 53143fd3
 */

#ifndef	_SBSDIO_H
#define	_SBSDIO_H

#define SBSDIO_NUM_FUNCTION		3	/* as of sdiod rev 0, supports 3 functions */

/* function 1 miscellaneous registers */
#define SBSDIO_SPROM_CS			0x10000		/* sprom command and status */
#define SBSDIO_SPROM_INFO		0x10001		/* sprom info register */
#define SBSDIO_SPROM_DATA_LOW		0x10002		/* sprom indirect access data byte 0 */
#define SBSDIO_SPROM_DATA_HIGH		0x10003 	/* sprom indirect access data byte 1 */
#define SBSDIO_SPROM_ADDR_LOW		0x10004		/* sprom indirect access addr byte 0 */
#define SBSDIO_SPROM_ADDR_HIGH		0x10005		/* sprom indirect access addr byte 0 */
#define SBSDIO_CHIP_CTRL_DATA		0x10006		/* xtal_pu (gpio) output */
#define SBSDIO_CHIP_CTRL_EN		0x10007		/* xtal_pu (gpio) enable */
#define SBSDIO_WATERMARK		0x10008		/* rev < 7, watermark for sdio device */
#define SBSDIO_DEVICE_CTL		0x10009		/* control busy signal generation */

/* registers introduced in rev 8, some content (mask/bits) defs in sbsdpcmdev.h */
#define SBSDIO_FUNC1_SBADDRLOW		0x1000A		/* SB Address Window Low (b15) */
#define SBSDIO_FUNC1_SBADDRMID		0x1000B		/* SB Address Window Mid (b23:b16) */
#define SBSDIO_FUNC1_SBADDRHIGH		0x1000C		/* SB Address Window High (b31:b24)    */
#define SBSDIO_FUNC1_FRAMECTRL		0x1000D		/* Frame Control (frame term/abort) */
#define SBSDIO_FUNC1_CHIPCLKCSR		0x1000E		/* ChipClockCSR (ALP/HT ctl/status) */
#define SBSDIO_FUNC1_SDIOPULLUP 	0x1000F		/* SdioPullUp (on cmd, d0-d2) */
#define SBSDIO_FUNC1_WFRAMEBCLO		0x10019		/* Write Frame Byte Count Low */
#define SBSDIO_FUNC1_WFRAMEBCHI		0x1001A		/* Write Frame Byte Count High */
#define SBSDIO_FUNC1_RFRAMEBCLO		0x1001B		/* Read Frame Byte Count Low */
#define SBSDIO_FUNC1_RFRAMEBCHI		0x1001C		/* Read Frame Byte Count High */
#define SBSDIO_FUNC1_MESBUSYCTRL	0x1001D		/* MesBusyCtl at 0x1001D (rev 11) */

#define SBSDIO_FUNC1_MISC_REG_START	0x10000 	/* f1 misc register start */
#define SBSDIO_FUNC1_MISC_REG_LIMIT	0x1001C 	/* f1 misc register end */

/* Sdio Core Rev 12 */
#define SBSDIO_FUNC1_WAKEUPCTRL			0x1001E
#define SBSDIO_FUNC1_WCTRL_ALPWAIT_MASK		0x1
#define SBSDIO_FUNC1_WCTRL_ALPWAIT_SHIFT	0
#define SBSDIO_FUNC1_WCTRL_HTWAIT_MASK		0x2
#define SBSDIO_FUNC1_WCTRL_HTWAIT_SHIFT		1
#define SBSDIO_FUNC1_SLEEPCSR			0x1001F
#define SBSDIO_FUNC1_SLEEPCSR_KSO_MASK		0x1
#define SBSDIO_FUNC1_SLEEPCSR_KSO_SHIFT		0
#define SBSDIO_FUNC1_SLEEPCSR_KSO_EN		1
#define SBSDIO_FUNC1_SLEEPCSR_DEVON_MASK	0x2
#define SBSDIO_FUNC1_SLEEPCSR_DEVON_SHIFT	1

/* SBSDIO_SPROM_CS */
#define SBSDIO_SPROM_IDLE		0
#define SBSDIO_SPROM_WRITE		1
#define SBSDIO_SPROM_READ		2
#define SBSDIO_SPROM_WEN		4
#define SBSDIO_SPROM_WDS		7
#define SBSDIO_SPROM_DONE		8

/* SBSDIO_SPROM_INFO */
#define SROM_SZ_MASK			0x03		/* SROM size, 1: 4k, 2: 16k */
#define SROM_BLANK			0x04		/* depreciated in corerev 6 */
#define	SROM_OTP			0x80		/* OTP present */

/* SBSDIO_CHIP_CTRL */
#define SBSDIO_CHIP_CTRL_XTAL		0x01		/* or'd with onchip xtal_pu,
							 * 1: power on oscillator
							 * (for 4318 only)
							 */
/* SBSDIO_WATERMARK */
#define SBSDIO_WATERMARK_MASK		0x7f		/* number of words - 1 for sd device
							 * to wait before sending data to host
							 */

/* SBSDIO_MESBUSYCTRL */
/* When RX FIFO has less entries than this & MBE is set
 * => busy signal is asserted between data blocks.
*/
#define SBSDIO_MESBUSYCTRL_MASK		0x7f

/* SBSDIO_DEVICE_CTL */
#define SBSDIO_DEVCTL_SETBUSY		0x01		/* 1: device will assert busy signal when
							 * receiving CMD53
							 */
#define SBSDIO_DEVCTL_SPI_INTR_SYNC	0x02		/* 1: assertion of sdio interrupt is
							 * synchronous to the sdio clock
							 */
#define SBSDIO_DEVCTL_CA_INT_ONLY	0x04		/* 1: mask all interrupts to host
							 * except the chipActive (rev 8)
							 */
#define SBSDIO_DEVCTL_PADS_ISO		0x08		/* 1: isolate internal sdio signals, put
							 * external pads in tri-state; requires
							 * sdio bus power cycle to clear (rev 9)
							 */
#define SBSDIO_DEVCTL_SB_RST_CTL	0x30		/* Force SD->SB reset mapping (rev 11) */
#define SBSDIO_DEVCTL_RST_CORECTL	0x00		/*   Determined by CoreControl bit */
#define SBSDIO_DEVCTL_RST_BPRESET	0x10		/*   Force backplane reset */
#define SBSDIO_DEVCTL_RST_NOBPRESET	0x20		/*   Force no backplane reset */


/* SBSDIO_FUNC1_CHIPCLKCSR */
#define SBSDIO_FORCE_ALP		0x01		/* Force ALP request to backplane */
#define SBSDIO_FORCE_HT			0x02		/* Force HT request to backplane */
#define SBSDIO_FORCE_ILP		0x04		/* Force ILP request to backplane */
#define SBSDIO_ALP_AVAIL_REQ		0x08		/* Make ALP ready (power up xtal) */
#define SBSDIO_HT_AVAIL_REQ		0x10		/* Make HT ready (power up PLL) */
#define SBSDIO_FORCE_HW_CLKREQ_OFF	0x20		/* Squelch clock requests from HW */
#define SBSDIO_ALP_AVAIL		0x40		/* Status: ALP is ready */
#define SBSDIO_HT_AVAIL			0x80		/* Status: HT is ready */
/* In rev8, actual avail bits followed original docs */
#define SBSDIO_Rev8_HT_AVAIL		0x40
#define SBSDIO_Rev8_ALP_AVAIL		0x80
#define SBSDIO_CSR_MASK			0x1F

#define SBSDIO_AVBITS			(SBSDIO_HT_AVAIL | SBSDIO_ALP_AVAIL)
#define SBSDIO_ALPAV(regval)		((regval) & SBSDIO_AVBITS)
#define SBSDIO_HTAV(regval)		(((regval) & SBSDIO_AVBITS) == SBSDIO_AVBITS)
#define SBSDIO_ALPONLY(regval)		(SBSDIO_ALPAV(regval) && !SBSDIO_HTAV(regval))
#define SBSDIO_CLKAV(regval, alponly)	(SBSDIO_ALPAV(regval) && \
					(alponly ? 1 : SBSDIO_HTAV(regval)))

/* SBSDIO_FUNC1_SDIOPULLUP */
#define SBSDIO_PULLUP_D0		0x01		/* Enable D0/MISO pullup */
#define SBSDIO_PULLUP_D1		0x02		/* Enable D1/INT# pullup */
#define SBSDIO_PULLUP_D2		0x04		/* Enable D2 pullup */
#define SBSDIO_PULLUP_CMD		0x08		/* Enable CMD/MOSI pullup */
#define SBSDIO_PULLUP_ALL		0x0f		/* All valid bits */

/* function 1 OCP space */
#define SBSDIO_SB_OFT_ADDR_MASK		0x07FFF		/* sb offset addr is <= 15 bits, 32k */
#define SBSDIO_SB_OFT_ADDR_LIMIT	0x08000
#define SBSDIO_SB_ACCESS_2_4B_FLAG	0x08000		/* with b15, maps to 32-bit SB access */

/* some duplication with sbsdpcmdev.h here */
/* valid bits in SBSDIO_FUNC1_SBADDRxxx regs */
#define SBSDIO_SBADDRLOW_MASK		0x80		/* Valid bits in SBADDRLOW */
#define SBSDIO_SBADDRMID_MASK		0xff		/* Valid bits in SBADDRMID */
#define SBSDIO_SBADDRHIGH_MASK		0xffU		/* Valid bits in SBADDRHIGH */
#define SBSDIO_SBWINDOW_MASK		0xffff8000	/* Address bits from SBADDR regs */

/* direct(mapped) cis space */
#define SBSDIO_CIS_BASE_COMMON		0x1000		/* MAPPED common CIS address */
#define SBSDIO_CIS_SIZE_LIMIT		0x200		/* maximum bytes in one CIS */
#define SBSDIO_OTP_CIS_SIZE_LIMIT       0x078           /* maximum bytes OTP CIS */

#define SBSDIO_CIS_OFT_ADDR_MASK	0x1FFFF		/* cis offset addr is < 17 bits */

#define SBSDIO_CIS_MANFID_TUPLE_LEN	6		/* manfid tuple length, include tuple,
							 * link bytes
							 */

/* indirect cis access (in sprom) */
#define SBSDIO_SPROM_CIS_OFFSET		0x8		/* 8 control bytes first, CIS starts from
							 * 8th byte
							 */

#define SBSDIO_BYTEMODE_DATALEN_MAX	64		/* sdio byte mode: maximum length of one
							 * data comamnd
							 */

#define SBSDIO_CORE_ADDR_MASK		0x1FFFF		/* sdio core function one address mask */

#endif	/* _SBSDIO_H */<|MERGE_RESOLUTION|>--- conflicted
+++ resolved
@@ -24,11 +24,7 @@
  * software in any way with any other Broadcom software provided under a license
  * other than the GPL, without Broadcom's express prior written consent.
  *
-<<<<<<< HEAD
- * $Id: sbsdio.h 275703 2011-08-04 20:20:27Z $
-=======
  * $Id: sbsdio.h 308945 2012-01-18 02:15:27Z $
->>>>>>> 53143fd3
  */
 
 #ifndef	_SBSDIO_H
