--- conflicted
+++ resolved
@@ -21,11 +21,7 @@
  *
  * Fundamental types and constants relating to 802.11
  *
-<<<<<<< HEAD
  * $Id: 802.11.h,v 9.260.2.6 2010-12-15 21:41:14 $
-=======
- * $Id: 802.11.h 328824 2012-04-20 22:51:46Z $
->>>>>>> 90adfd2b
  */
 
 #ifndef _802_11_H_
@@ -441,32 +437,7 @@
 	uint8 cap;
 } BWL_POST_PACKED_STRUCT;
 typedef struct dot11_extcap_ie dot11_extcap_ie_t;
-<<<<<<< HEAD
 #define DOT11_EXTCAP_LEN    1
-=======
-
-#define DOT11_EXTCAP_LEN_MAX	7
-#define DOT11_EXTCAP_LEN_COEX	1
-#define DOT11_EXTCAP_LEN_BT	3
-#define DOT11_EXTCAP_LEN_IW	4
-#define DOT11_EXTCAP_LEN_SI	6
-
-#define DOT11_EXTCAP_LEN_TDLS	5
-BWL_PRE_PACKED_STRUCT struct dot11_extcap {
-	uint8 extcap[DOT11_EXTCAP_LEN_TDLS];
-} BWL_POST_PACKED_STRUCT;
-typedef struct dot11_extcap dot11_extcap_t;
-
-
-#define TDLS_CAP_TDLS			37		
-#define TDLS_CAP_PU_BUFFER_STA	28		
-#define TDLS_CAP_PEER_PSM		20		
-#define TDLS_CAP_CH_SW			30		
-#define TDLS_CAP_PROH			38		
-#define TDLS_CAP_CH_SW_PROH		39		
-
-#define TDLS_CAP_MAX_BIT		39		
->>>>>>> 90adfd2b
 
 
 
@@ -571,7 +542,6 @@
 typedef struct dot11_ibss_dfs dot11_ibss_dfs_t;
 
 
-<<<<<<< HEAD
 #define WME_OUI         "\x00\x50\xf2"  
 #define WME_OUI_LEN     3
 #define WME_OUI_TYPE        2   
@@ -580,16 +550,6 @@
 #define WME_SUBTYPE_IE      0   
 #define WME_SUBTYPE_PARAM_IE    1   
 #define WME_SUBTYPE_TSPEC   2   
-=======
-#define WME_OUI			"\x00\x50\xf2"	
-#define WME_OUI_LEN		3
-#define WME_OUI_TYPE		2	
-#define WME_TYPE		2	
-#define WME_SUBTYPE_IE		0	
-#define WME_SUBTYPE_PARAM_IE	1	
-#define WME_SUBTYPE_TSPEC	2	
-#define WME_VER			1	
->>>>>>> 90adfd2b
 
 
 #define AC_BE			0	
@@ -755,24 +715,9 @@
 #define DOT11_MGMT_NOTIFICATION_LEN 4	
 
 
-<<<<<<< HEAD
 #define WME_ADDTS_REQUEST   0   
 #define WME_ADDTS_RESPONSE  1   
 #define WME_DELTS_REQUEST   2   
-=======
-BWL_PRE_PACKED_STRUCT struct ti_ie {
-	uint8 ti_type;
-	uint32 ti_val;
-} BWL_POST_PACKED_STRUCT;
-typedef struct ti_ie ti_ie_t;
-#define TI_TYPE_REASSOC_DEADLINE	1
-#define TI_TYPE_KEY_LIFETIME		2
-
-
-#define WME_ADDTS_REQUEST	0	
-#define WME_ADDTS_RESPONSE	1	
-#define WME_DELTS_REQUEST	2	
->>>>>>> 90adfd2b
 
 
 #define WME_ADMISSION_ACCEPTED		0	
@@ -783,7 +728,6 @@
 #define BCN_PRB_SSID(body) ((char*)(body) + DOT11_BCN_PRB_LEN)
 
 
-<<<<<<< HEAD
 #define DOT11_OPEN_SYSTEM   0   
 #define DOT11_SHARED_KEY    1   
 #define DOT11_FAST_BSS		3	
@@ -851,74 +795,6 @@
 #define FC_SUBTYPE_ACK          13  
 #define FC_SUBTYPE_CF_END       14  
 #define FC_SUBTYPE_CF_END_ACK       15  
-=======
-#define DOT11_OPEN_SYSTEM	0	
-#define DOT11_SHARED_KEY	1	
-#define DOT11_FAST_BSS		2	
-#define DOT11_CHALLENGE_LEN	128	
-
-
-#define FC_PVER_MASK		0x3	
-#define FC_PVER_SHIFT		0	
-#define FC_TYPE_MASK		0xC	
-#define FC_TYPE_SHIFT		2	
-#define FC_SUBTYPE_MASK		0xF0	
-#define FC_SUBTYPE_SHIFT	4	
-#define FC_TODS			0x100	
-#define FC_TODS_SHIFT		8	
-#define FC_FROMDS		0x200	
-#define FC_FROMDS_SHIFT		9	
-#define FC_MOREFRAG		0x400	
-#define FC_MOREFRAG_SHIFT	10	
-#define FC_RETRY		0x800	
-#define FC_RETRY_SHIFT		11	
-#define FC_PM			0x1000	
-#define FC_PM_SHIFT		12	
-#define FC_MOREDATA		0x2000	
-#define FC_MOREDATA_SHIFT	13	
-#define FC_WEP			0x4000	
-#define FC_WEP_SHIFT		14	
-#define FC_ORDER		0x8000	
-#define FC_ORDER_SHIFT		15	
-
-
-#define SEQNUM_SHIFT		4	
-#define SEQNUM_MAX		0x1000	
-#define FRAGNUM_MASK		0xF	
-
-
-
-
-#define FC_TYPE_MNG		0	
-#define FC_TYPE_CTL		1	
-#define FC_TYPE_DATA		2	
-
-
-#define FC_SUBTYPE_ASSOC_REQ		0	
-#define FC_SUBTYPE_ASSOC_RESP		1	
-#define FC_SUBTYPE_REASSOC_REQ		2	
-#define FC_SUBTYPE_REASSOC_RESP		3	
-#define FC_SUBTYPE_PROBE_REQ		4	
-#define FC_SUBTYPE_PROBE_RESP		5	
-#define FC_SUBTYPE_BEACON		8	
-#define FC_SUBTYPE_ATIM			9	
-#define FC_SUBTYPE_DISASSOC		10	
-#define FC_SUBTYPE_AUTH			11	
-#define FC_SUBTYPE_DEAUTH		12	
-#define FC_SUBTYPE_ACTION		13	
-#define FC_SUBTYPE_ACTION_NOACK		14	
-
-
-#define FC_SUBTYPE_CTL_WRAPPER		7	
-#define FC_SUBTYPE_BLOCKACK_REQ		8	
-#define FC_SUBTYPE_BLOCKACK		9	
-#define FC_SUBTYPE_PS_POLL		10	
-#define FC_SUBTYPE_RTS			11	
-#define FC_SUBTYPE_CTS			12	
-#define FC_SUBTYPE_ACK			13	
-#define FC_SUBTYPE_CF_END		14	
-#define FC_SUBTYPE_CF_END_ACK		15	
->>>>>>> 90adfd2b
 
 
 #define FC_SUBTYPE_DATA			0	
@@ -1057,7 +933,6 @@
 #define DOT11_RC_MAX			23	
 
 
-<<<<<<< HEAD
 #define DOT11_SC_SUCCESS        0   
 #define DOT11_SC_FAILURE        1   
 #define DOT11_SC_CAP_MISMATCH       10  
@@ -1078,34 +953,6 @@
 #define DOT11_SC_ASSOC_SHORTSLOT_REQUIRED   25  
 #define DOT11_SC_ASSOC_ERPBCC_REQUIRED  26  
 #define DOT11_SC_ASSOC_DSSOFDM_REQUIRED 27  
-=======
-#define DOT11_SC_SUCCESS		0	
-#define DOT11_SC_FAILURE		1	
-#define DOT11_SC_TDLS_WAKEUP_SCH_ALT 2	
-					
-#define DOT11_SC_TDLS_WAKEUP_SCH_REJ 3	
-#define DOT11_SC_TDLS_SEC_DISABLED	5	
-#define DOT11_SC_LIFETIME_REJ		6	
-#define DOT11_SC_NOT_SAME_BSS		7	
-#define DOT11_SC_CAP_MISMATCH		10	
-#define DOT11_SC_REASSOC_FAIL		11	
-#define DOT11_SC_ASSOC_FAIL		12	
-#define DOT11_SC_AUTH_MISMATCH		13	
-#define DOT11_SC_AUTH_SEQ		14	
-#define DOT11_SC_AUTH_CHALLENGE_FAIL	15	
-#define DOT11_SC_AUTH_TIMEOUT		16	
-#define DOT11_SC_ASSOC_BUSY_FAIL	17	
-#define DOT11_SC_ASSOC_RATE_MISMATCH	18	
-#define DOT11_SC_ASSOC_SHORT_REQUIRED	19	
-#define DOT11_SC_ASSOC_PBCC_REQUIRED	20	
-#define DOT11_SC_ASSOC_AGILITY_REQUIRED	21	
-#define DOT11_SC_ASSOC_SPECTRUM_REQUIRED	22	
-#define DOT11_SC_ASSOC_BAD_POWER_CAP	23	
-#define DOT11_SC_ASSOC_BAD_SUP_CHANNELS	24	
-#define DOT11_SC_ASSOC_SHORTSLOT_REQUIRED	25	
-#define DOT11_SC_ASSOC_ERPBCC_REQUIRED	26	
-#define DOT11_SC_ASSOC_DSSOFDM_REQUIRED	27	
->>>>>>> 90adfd2b
 #define DOT11_SC_ASSOC_R0KH_UNREACHABLE	28	
 #define DOT11_SC_ASSOC_TRY_LATER	30	
 #define DOT11_SC_ASSOC_MFP_VIOLATION	31	
@@ -1124,7 +971,6 @@
 #define DOT11_SC_INVALID_SNONCE		71	
 #define DOT11_SC_INVALID_RSNIE		72	
 
-<<<<<<< HEAD
 #define DOT11_MNG_DS_PARAM_LEN          1   
 #define DOT11_MNG_IBSS_PARAM_LEN        2   
 
@@ -1195,93 +1041,6 @@
 #define DOT11_MNG_EXT_CAP_ID           127 
 #define DOT11_MNG_WPA_ID            221 
 #define DOT11_MNG_PROPR_ID          221 
-=======
-
-#define DOT11_MNG_DS_PARAM_LEN			1	
-#define DOT11_MNG_IBSS_PARAM_LEN		2	
-
-
-#define DOT11_MNG_TIM_FIXED_LEN			3	
-#define DOT11_MNG_TIM_DTIM_COUNT		0	
-#define DOT11_MNG_TIM_DTIM_PERIOD		1	
-#define DOT11_MNG_TIM_BITMAP_CTL		2	
-#define DOT11_MNG_TIM_PVB			3	
-
-
-#define TLV_TAG_OFF		0	
-#define TLV_LEN_OFF		1	
-#define TLV_HDR_LEN		2	
-#define TLV_BODY_OFF		2	
-
-
-#define DOT11_MNG_SSID_ID			0	
-#define DOT11_MNG_RATES_ID			1	
-#define DOT11_MNG_FH_PARMS_ID			2	
-#define DOT11_MNG_DS_PARMS_ID			3	
-#define DOT11_MNG_CF_PARMS_ID			4	
-#define DOT11_MNG_TIM_ID			5	
-#define DOT11_MNG_IBSS_PARMS_ID			6	
-#define DOT11_MNG_COUNTRY_ID			7	
-#define DOT11_MNG_HOPPING_PARMS_ID		8	
-#define DOT11_MNG_HOPPING_TABLE_ID		9	
-#define DOT11_MNG_REQUEST_ID			10	
-#define DOT11_MNG_QBSS_LOAD_ID 			11	
-#define DOT11_MNG_EDCA_PARAM_ID			12	
-#define DOT11_MNG_CHALLENGE_ID			16	
-#define DOT11_MNG_PWR_CONSTRAINT_ID		32	
-#define DOT11_MNG_PWR_CAP_ID			33	
-#define DOT11_MNG_TPC_REQUEST_ID 		34	
-#define DOT11_MNG_TPC_REPORT_ID			35	
-#define DOT11_MNG_SUPP_CHANNELS_ID		36	
-#define DOT11_MNG_CHANNEL_SWITCH_ID		37	
-#define DOT11_MNG_MEASURE_REQUEST_ID		38	
-#define DOT11_MNG_MEASURE_REPORT_ID		39	
-#define DOT11_MNG_QUIET_ID			40	
-#define DOT11_MNG_IBSS_DFS_ID			41	
-#define DOT11_MNG_ERP_ID			42	
-#define DOT11_MNG_TS_DELAY_ID			43	
-#define	DOT11_MNG_HT_CAP			45	
-#define DOT11_MNG_QOS_CAP_ID			46	
-#define DOT11_MNG_NONERP_ID			47	
-#define DOT11_MNG_RSN_ID			48	
-#define DOT11_MNG_EXT_RATES_ID			50	
-#define DOT11_MNG_AP_CHREP_ID		51	
-#define DOT11_MNG_NBR_REP_ID		52	
-#define DOT11_MNG_MDIE_ID		54	
-#define DOT11_MNG_FTIE_ID		55	
-#define DOT11_MNG_FT_TI_ID		56	
-#define	DOT11_MNG_REGCLASS_ID			59	
-#define DOT11_MNG_EXT_CSA_ID			60	
-#define	DOT11_MNG_HT_ADD			61	
-#define	DOT11_MNG_EXT_CHANNEL_OFFSET		62	
-#define DOT11_MNG_WAPI_ID			68	
-#define DOT11_MNG_TIME_ADVERTISE_ID	69	
-#define DOT11_MNG_RRM_CAP_ID		70	
-#define	DOT11_MNG_HT_BSS_COEXINFO_ID		72	
-#define	DOT11_MNG_HT_BSS_CHANNEL_REPORT_ID	73	
-#define	DOT11_MNG_HT_OBSS_ID			74	
-#define DOT11_MNG_CHANNEL_USAGE			97 
-#define DOT11_MNG_TIME_ZONE_ID			98	
-#define DOT11_MNG_LINK_IDENTIFIER_ID	101	
-#define DOT11_MNG_WAKEUP_SCHEDULE_ID	102 
-#define DOT11_MNG_CHANNEL_SWITCH_TIMING_ID	104 
-#define DOT11_MNG_PTI_CONTROL_ID		105	
-#define DOT11_MNG_PU_BUFFER_STATUS_ID	106	
-#define DOT11_MNG_INTERWORKING_ID		107	
-#define DOT11_MNG_ADVERTISEMENT_ID		108	
-#define DOT11_MNG_EXP_BW_REQ_ID			109	
-#define DOT11_MNG_QOS_MAP_ID			110	
-#define DOT11_MNG_ROAM_CONSORT_ID		111	
-#define DOT11_MNG_EMERGCY_ALERT_ID		112	
-#define	DOT11_MNG_EXT_CAP_ID		127	
-#define	DOT11_MNG_VHT_CAP_ID		191	
-#define	DOT11_MNG_VHT_OPERATION_ID	192	
-
-#define DOT11_MNG_WPA_ID			221	
-#define DOT11_MNG_PROPR_ID			221	
-
-#define DOT11_MNG_VS_ID				221	
->>>>>>> 90adfd2b
 
 
 #define DOT11_RATE_BASIC			0x80	
@@ -1619,10 +1378,6 @@
 
 #define DOT11_OP_CLASS_NONE			255
 
-<<<<<<< HEAD
-=======
-
->>>>>>> 90adfd2b
 
 #define DOT11_RM_ACTION_RM_REQ		0	
 #define DOT11_RM_ACTION_RM_REP		1	
@@ -1709,19 +1464,11 @@
 #define DOT11_RMREQ_BCN_TABLE	2
 
 
-<<<<<<< HEAD
 #define DOT11_RMREQ_BCN_SSID_ID 0
 #define DOT11_RMREQ_BCN_REPINFO_ID  1
 #define DOT11_RMREQ_BCN_REPDET_ID   2
 #define DOT11_RMREQ_BCN_REQUEST_ID  10
 #define DOT11_RMREQ_BCN_APCHREP_ID  51
-=======
-#define DOT11_RMREQ_BCN_SSID_ID	0
-#define DOT11_RMREQ_BCN_REPINFO_ID	1
-#define DOT11_RMREQ_BCN_REPDET_ID	2
-#define DOT11_RMREQ_BCN_REQUEST_ID	10
-#define DOT11_RMREQ_BCN_APCHREP_ID	51
->>>>>>> 90adfd2b
 
 
 #define DOT11_RMREQ_BCN_REPDET_FIXED	0	
@@ -2114,7 +1861,6 @@
 	obss_params_t obss_params;
 } BWL_POST_PACKED_STRUCT;
 typedef struct dot11_obss_ie dot11_obss_ie_t;
-<<<<<<< HEAD
 #define DOT11_OBSS_SCAN_IE_LEN  sizeof(obss_params_t)   
 
 
@@ -2179,178 +1925,6 @@
 #define RSN_AKM_PSK     2   
 #define RSN_AKM_FBT_1X      3   
 #define RSN_AKM_FBT_PSK     4   
-=======
-#define DOT11_OBSS_SCAN_IE_LEN	sizeof(obss_params_t)	
-
-
-#define HT_CTRL_LA_TRQ		0x00000002	
-#define HT_CTRL_LA_MAI		0x0000003C	
-#define HT_CTRL_LA_MAI_SHIFT	2
-#define HT_CTRL_LA_MAI_MRQ	0x00000004	
-#define HT_CTRL_LA_MAI_MSI	0x00000038	
-#define HT_CTRL_LA_MFSI		0x000001C0	
-#define HT_CTRL_LA_MFSI_SHIFT	6
-#define HT_CTRL_LA_MFB_ASELC	0x0000FE00	
-#define HT_CTRL_LA_MFB_ASELC_SH	9
-#define HT_CTRL_LA_ASELC_CMD	0x00000C00	
-#define HT_CTRL_LA_ASELC_DATA	0x0000F000	
-#define HT_CTRL_CAL_POS		0x00030000	
-#define HT_CTRL_CAL_SEQ		0x000C0000	
-#define HT_CTRL_CSI_STEERING	0x00C00000	
-#define HT_CTRL_CSI_STEER_SHIFT	22
-#define HT_CTRL_CSI_STEER_NFB	0		
-#define HT_CTRL_CSI_STEER_CSI	1		
-#define HT_CTRL_CSI_STEER_NCOM	2		
-#define HT_CTRL_CSI_STEER_COM	3		
-#define HT_CTRL_NDP_ANNOUNCE	0x01000000	
-#define HT_CTRL_AC_CONSTRAINT	0x40000000	
-#define HT_CTRL_RDG_MOREPPDU	0x80000000	
-
-#define HT_OPMODE_OPTIONAL	0x0001	
-#define HT_OPMODE_HT20IN40	0x0002	
-#define HT_OPMODE_MIXED	0x0003	
-#define HT_OPMODE_NONGF	0x0004	
-#define DOT11N_TXBURST		0x0008	
-#define DOT11N_OBSS_NONHT	0x0010	
-
-
-
-BWL_PRE_PACKED_STRUCT struct vht_cap_ie {
-	uint32  vht_cap_info;
-	
-	uint16	rx_mcs_map;
-	uint16  rx_max_rate;
-	uint16  tx_mcs_map;
-	uint16	tx_max_rate;
-} BWL_POST_PACKED_STRUCT;
-typedef struct vht_cap_ie vht_cap_ie_t;
-
-#define VHT_CAP_IE_LEN 12
-
-#define VHT_CAP_INFO_MAX_MPDU_LEN_MASK			0x00000003
-#define VHT_CAP_INFO_SUPP_CHAN_WIDTH_MASK       0x0000000c
-#define VHT_CAP_INFO_LDPC                       0x00000010
-#define VHT_CAP_INFO_SGI_80MHZ                  0x00000020
-
-#define VHT_CAP_INFO_SGI_160MHZ                 0x00000040
-#define VHT_CAP_INFO_TX_STBC                    0x00000080
-
-#define VHT_CAP_INFO_RX_STBC_MASK               0x00000700
-#define VHT_CAP_INFO_RX_STBC_SHIFT              8
-#define VHT_CAP_INFO_SU_BEAMFMR                 0x00000800
-#define VHT_CAP_INFO_SU_BEAMFMEE                0x00001000
-#define VHT_CAP_INFO_NUM_BMFMR_ANT_MASK         0x0000e000
-#define VHT_CAP_INFO_NUM_BMFMR_ANT_SHIFT        13
-
-#define VHT_CAP_INFO_NUM_SOUNDING_DIM_MASK      0x00070000
-#define VHT_CAP_INFO_NUM_SOUNDING_DIM_SHIFT     16
-#define VHT_CAP_INFO_MU_BEAMFMR                 0x00080000
-#define VHT_CAP_INFO_MU_BEAMFMEE                0x00100000
-#define VHT_CAP_INFO_TXOPPS                     0x00200000
-#define VHT_CAP_INFO_HTCVHT                     0x00400000
-#define VHT_CAP_INFO_AMPDU_MAXLEN_EXP_MASK      0x03800000
-#define VHT_CAP_INFO_AMPDU_MAXLEN_EXP_SHIFT     23
-
-#define VHT_CAP_INFO_LINK_ADAPT_CAP_MASK        0x0c000000
-#define VHT_CAP_INFO_LINK_ADAPT_CAP_SHIFT       26
-
-
-#define VHT_CAP_SUPP_MCS_RX_HIGHEST_RATE_MASK	0x1fff
-#define VHT_CAP_SUPP_MCS_RX_HIGHEST_RATE_SHIFT	0
-
-#define VHT_CAP_SUPP_MCS_TX_HIGHEST_RATE_MASK	0x1fff
-#define VHT_CAP_SUPP_MCS_TX_HIGHEST_RATE_SHIFT	0
-
-#define VHT_CAP_MCS_MAP_0_7						0
-#define VHT_CAP_MCS_MAP_0_8						1
-#define VHT_CAP_MCS_MAP_0_9						2
-#define VHT_CAP_MCS_MAP_NONE					3
-
-#define VHT_CAP_MCS_MAP_NSS_MAX					8
-
-
-typedef enum vht_cap_chan_width {
-	VHT_CAP_CHAN_WIDTH_20_40  = 0x00,
-	VHT_CAP_CHAN_WIDTH_80	  = 0x04,
-	VHT_CAP_CHAN_WIDTH_160	  = 0x08
-} vht_cap_chan_width_t;
-
-
-typedef enum vht_cap_max_mpdu_len {
-	VHT_CAP_MPDU_MAX_4K		= 0x00,
-	VHT_CAP_MPDU_MAX_8K		= 0x01,
-	VHT_CAP_MPDU_MAX_11K	= 0x02
-} vht_cap_max_mpdu_len_t;
-
-
-BWL_PRE_PACKED_STRUCT struct vht_op_ie {
-	uint8	chan_width;
-	uint8	chan1;
-	uint8	chan2;
-	uint16	supp_mcs;  
-} BWL_POST_PACKED_STRUCT;
-typedef struct vht_op_ie vht_op_ie_t;
-
-#define VHT_OP_IE_LEN 5
-
-typedef enum vht_op_chan_width {
-	VHT_OP_CHAN_WIDTH_20_40	= 0,
-	VHT_OP_CHAN_WIDTH_80	= 1,
-	VHT_OP_CHAN_WIDTH_160	= 2,
-	VHT_OP_CHAN_WIDTH_80_80	= 3
-} vht_op_chan_width_t;
-
-
-#define VHT_MCS_MAP_GET_SS_IDX(numSpatialStreams) ((numSpatialStreams-1)*2)
-#define VHT_MCS_MAP_GET_MCS_PER_SS(numSpatialStreams, mcsMap) \
-			((mcsMap >> VHT_MCS_MAP_GET_SS_IDX(numSpatialStreams)) & 0x3)
-#define VHT_MCS_MAP_SET_MCS_PER_SS(numSpatialStreams, numMcs, mcsMap) \
-			(mcsMap |= ((numMcs & 0x3) << VHT_MCS_MAP_GET_SS_IDX(numSpatialStreams)))
-
-
-#define WPA_OUI			"\x00\x50\xF2"	
-#define WPA_OUI_LEN		3		
-#define WPA_OUI_TYPE		1
-#define WPA_VERSION		1		
-#define WPA2_OUI		"\x00\x0F\xAC"	
-#define WPA2_OUI_LEN		3		
-#define WPA2_VERSION		1		
-#define WPA2_VERSION_LEN	2		
-
-
-#define WPS_OUI			"\x00\x50\xF2"	
-#define WPS_OUI_LEN		3		
-#define WPS_OUI_TYPE		4
-
-
-
-#ifdef P2P_IE_OVRD
-#define WFA_OUI			MAC_OUI
-#else
-#define WFA_OUI			"\x50\x6F\x9A"	
-#endif 
-#define WFA_OUI_LEN		3		
-#ifdef P2P_IE_OVRD
-#define WFA_OUI_TYPE_P2P	MAC_OUI_TYPE_P2P
-#else
-#define WFA_OUI_TYPE_P2P	9
-#endif
-
-#define WFA_OUI_TYPE_TPC	8
-#ifdef WLTDLS
-#define WFA_OUI_TYPE_WFD	10
-#endif 
-
-
-#define RSN_AKM_NONE		0	
-#define RSN_AKM_UNSPECIFIED	1	
-#define RSN_AKM_PSK		2	
-#define RSN_AKM_FBT_1X		3	
-#define RSN_AKM_FBT_PSK		4	
-#define RSN_AKM_MFP_1X		5	
-#define RSN_AKM_MFP_PSK		6	
-#define RSN_AKM_TPK			7	
->>>>>>> 90adfd2b
 
 
 #define DOT11_MAX_DEFAULT_KEYS	4	
@@ -2359,7 +1933,6 @@
 #define DOT11_EXT_IV_FLAG	(1<<5)	
 #define DOT11_WPA_KEY_RSC_LEN   8       
 
-<<<<<<< HEAD
 #define WEP1_KEY_SIZE       5   
 #define WEP1_KEY_HEX_SIZE   10  
 #define WEP128_KEY_SIZE     13  
@@ -2384,32 +1957,6 @@
 #define SMS4_WPI_CBC_MAC_LEN    16
 #endif
 
-=======
-#define WEP1_KEY_SIZE		5	
-#define WEP1_KEY_HEX_SIZE	10	
-#define WEP128_KEY_SIZE		13	
-#define WEP128_KEY_HEX_SIZE	26	
-#define TKIP_MIC_SIZE		8	
-#define TKIP_EOM_SIZE		7	
-#define TKIP_EOM_FLAG		0x5a	
-#define TKIP_KEY_SIZE		32	
-#define TKIP_MIC_AUTH_TX	16	
-#define TKIP_MIC_AUTH_RX	24	
-#define TKIP_MIC_SUP_RX		TKIP_MIC_AUTH_TX	
-#define TKIP_MIC_SUP_TX		TKIP_MIC_AUTH_RX	
-#define AES_KEY_SIZE		16	
-#define AES_MIC_SIZE		8	
-#define BIP_KEY_SIZE		16	
-
-
-#define WCN_OUI			"\x00\x50\xf2"	
-#define WCN_TYPE		4	
-
-#ifdef BCMWAPI_WPI
-#define SMS4_KEY_LEN		16
-#define SMS4_WPI_CBC_MAC_LEN	16
-#endif
->>>>>>> 90adfd2b
 
 
 
