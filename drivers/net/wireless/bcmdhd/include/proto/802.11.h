/*
 * Copyright (C) 1999-2011, Broadcom Corporation
 * 
 *         Unless you and Broadcom execute a separate written software license
 * agreement governing use of this software, this software is licensed to you
 * under the terms of the GNU General Public License version 2 (the "GPL"),
 * available at http://www.broadcom.com/licenses/GPLv2.php, with the
 * following added to such license:
 * 
 *      As a special exception, the copyright holders of this software give you
 * permission to link this software with independent modules, and to copy and
 * distribute the resulting executable under terms of your choice, provided that
 * you also meet, for each linked independent module, the terms and conditions of
 * the license of that module.  An independent module is a module which is not
 * derived from this software.  The special exception does not apply to any
 * modifications of the software.
 * 
 *      Notwithstanding the above, under no circumstances may you combine this
 * software in any way with any other Broadcom software provided under a license
 * other than the GPL, without Broadcom's express prior written consent.
 *
 * Fundamental types and constants relating to 802.11
 *
<<<<<<< HEAD
 * $Id: 802.11.h,v 9.260.2.6 2010-12-15 21:41:14 $
=======
 * $Id: 802.11.h 304058 2011-12-21 00:39:12Z $
>>>>>>> 1b7fd678
 */


#ifndef _802_11_H_
#define _802_11_H_

#ifndef _TYPEDEFS_H_
#include <typedefs.h>
#endif

#ifndef _NET_ETHERNET_H_
#include <proto/ethernet.h>
#endif

#include <proto/wpa.h>


#include <packed_section_start.h>


#define DOT11_TU_TO_US          1024    


#define DOT11_A3_HDR_LEN        24  
#define DOT11_A4_HDR_LEN        30  
#define DOT11_MAC_HDR_LEN       DOT11_A3_HDR_LEN    
#define DOT11_FCS_LEN           4   
#define DOT11_ICV_LEN           4   
#define DOT11_ICV_AES_LEN       8   
#define DOT11_QOS_LEN           2   
#define DOT11_HTC_LEN           4   

#define DOT11_KEY_INDEX_SHIFT       6   
#define DOT11_IV_LEN            4   
#define DOT11_IV_TKIP_LEN       8   
#define DOT11_IV_AES_OCB_LEN        4   
#define DOT11_IV_AES_CCM_LEN        8   
#define DOT11_IV_MAX_LEN        8   


#define DOT11_MAX_MPDU_BODY_LEN     2304    

#define DOT11_MAX_MPDU_LEN      (DOT11_A4_HDR_LEN + \
					 DOT11_QOS_LEN + \
					 DOT11_IV_AES_CCM_LEN + \
					 DOT11_MAX_MPDU_BODY_LEN + \
					 DOT11_ICV_LEN + \
					 DOT11_FCS_LEN) 

#define DOT11_MAX_SSID_LEN      32  


#define DOT11_DEFAULT_RTS_LEN       2347    
#define DOT11_MAX_RTS_LEN       2347    


#define DOT11_MIN_FRAG_LEN      256 
#define DOT11_MAX_FRAG_LEN      2346    
#define DOT11_DEFAULT_FRAG_LEN      2346    


#define DOT11_MIN_BEACON_PERIOD     1   
#define DOT11_MAX_BEACON_PERIOD     0xFFFF  


#define DOT11_MIN_DTIM_PERIOD       1   
#define DOT11_MAX_DTIM_PERIOD       0xFF    


#define DOT11_LLC_SNAP_HDR_LEN      8   
#define DOT11_OUI_LEN           3   
BWL_PRE_PACKED_STRUCT struct dot11_llc_snap_header {
	uint8   dsap;               
	uint8   ssap;               
	uint8   ctl;                
	uint8   oui[DOT11_OUI_LEN];     
	uint16  type;               
} BWL_POST_PACKED_STRUCT;


#define RFC1042_HDR_LEN (ETHER_HDR_LEN + DOT11_LLC_SNAP_HDR_LEN)    



BWL_PRE_PACKED_STRUCT struct dot11_header {
	uint16          fc;     
	uint16          durid;      
	struct ether_addr   a1;     
	struct ether_addr   a2;     
	struct ether_addr   a3;     
	uint16          seq;        
	struct ether_addr   a4;     
} BWL_POST_PACKED_STRUCT;



BWL_PRE_PACKED_STRUCT struct dot11_rts_frame {
	uint16          fc;     
	uint16          durid;      
	struct ether_addr   ra;     
	struct ether_addr   ta;     
} BWL_POST_PACKED_STRUCT;
#define DOT11_RTS_LEN       16      

BWL_PRE_PACKED_STRUCT struct dot11_cts_frame {
	uint16          fc;     
	uint16          durid;      
	struct ether_addr   ra;     
} BWL_POST_PACKED_STRUCT;
#define DOT11_CTS_LEN       10      

BWL_PRE_PACKED_STRUCT struct dot11_ack_frame {
	uint16          fc;     
	uint16          durid;      
	struct ether_addr   ra;     
} BWL_POST_PACKED_STRUCT;
#define DOT11_ACK_LEN       10      

BWL_PRE_PACKED_STRUCT struct dot11_ps_poll_frame {
	uint16          fc;     
	uint16          durid;      
	struct ether_addr   bssid;      
	struct ether_addr   ta;     
} BWL_POST_PACKED_STRUCT;
#define DOT11_PS_POLL_LEN   16      

BWL_PRE_PACKED_STRUCT struct dot11_cf_end_frame {
	uint16          fc;     
	uint16          durid;      
	struct ether_addr   ra;     
	struct ether_addr   bssid;      
} BWL_POST_PACKED_STRUCT;
#define DOT11_CS_END_LEN    16      


BWL_PRE_PACKED_STRUCT struct dot11_action_wifi_vendor_specific {
	uint8   category;
	uint8   OUI[3];
	uint8   type;
	uint8   subtype;
	uint8   data[1040];
} BWL_POST_PACKED_STRUCT;
typedef struct dot11_action_wifi_vendor_specific dot11_action_wifi_vendor_specific_t;


BWL_PRE_PACKED_STRUCT struct dot11_action_vs_frmhdr {
	uint8   category;
	uint8   OUI[3];
	uint8   type;
	uint8   subtype;
	uint8   data[1];
} BWL_POST_PACKED_STRUCT;
typedef struct dot11_action_vs_frmhdr dot11_action_vs_frmhdr_t;
#define DOT11_ACTION_VS_HDR_LEN 6

#define BCM_ACTION_OUI_BYTE0    0x00
#define BCM_ACTION_OUI_BYTE1    0x90
#define BCM_ACTION_OUI_BYTE2    0x4c


#define DOT11_BA_CTL_POLICY_NORMAL  0x0000  
#define DOT11_BA_CTL_POLICY_NOACK   0x0001  
#define DOT11_BA_CTL_POLICY_MASK    0x0001  

#define DOT11_BA_CTL_MTID       0x0002  
#define DOT11_BA_CTL_COMPRESSED     0x0004  

#define DOT11_BA_CTL_NUMMSDU_MASK   0x0FC0  
#define DOT11_BA_CTL_NUMMSDU_SHIFT  6   

#define DOT11_BA_CTL_TID_MASK       0xF000  
#define DOT11_BA_CTL_TID_SHIFT      12  


BWL_PRE_PACKED_STRUCT struct dot11_ctl_header {
	uint16          fc;     
	uint16          durid;      
	struct ether_addr   ra;     
	struct ether_addr   ta;     
} BWL_POST_PACKED_STRUCT;
#define DOT11_CTL_HDR_LEN   16      


BWL_PRE_PACKED_STRUCT struct dot11_bar {
	uint16          bar_control;    
	uint16          seqnum;     
} BWL_POST_PACKED_STRUCT;
#define DOT11_BAR_LEN       4       

#define DOT11_BA_BITMAP_LEN 128     
#define DOT11_BA_CMP_BITMAP_LEN 8       

BWL_PRE_PACKED_STRUCT struct dot11_ba {
	uint16          ba_control; 
	uint16          seqnum;     
	uint8           bitmap[DOT11_BA_BITMAP_LEN];    
} BWL_POST_PACKED_STRUCT;
#define DOT11_BA_LEN        4       


BWL_PRE_PACKED_STRUCT struct dot11_management_header {
	uint16          fc;     
	uint16          durid;      
	struct ether_addr   da;     
	struct ether_addr   sa;     
	struct ether_addr   bssid;      
	uint16          seq;        
} BWL_POST_PACKED_STRUCT;
#define DOT11_MGMT_HDR_LEN  24      



BWL_PRE_PACKED_STRUCT struct dot11_bcn_prb {
	uint32          timestamp[2];
	uint16          beacon_interval;
	uint16          capability;
} BWL_POST_PACKED_STRUCT;
#define DOT11_BCN_PRB_LEN   12      
#define DOT11_BCN_PRB_FIXED_LEN 12      

BWL_PRE_PACKED_STRUCT struct dot11_auth {
	uint16          alg;        
	uint16          seq;        
	uint16          status;     
} BWL_POST_PACKED_STRUCT;
#define DOT11_AUTH_FIXED_LEN    6       

BWL_PRE_PACKED_STRUCT struct dot11_assoc_req {
	uint16          capability; 
	uint16          listen;     
} BWL_POST_PACKED_STRUCT;
#define DOT11_ASSOC_REQ_FIXED_LEN   4   

BWL_PRE_PACKED_STRUCT struct dot11_reassoc_req {
	uint16          capability; 
	uint16          listen;     
	struct ether_addr   ap;     
} BWL_POST_PACKED_STRUCT;
#define DOT11_REASSOC_REQ_FIXED_LEN 10  

BWL_PRE_PACKED_STRUCT struct dot11_assoc_resp {
	uint16          capability; 
	uint16          status;     
	uint16          aid;        
} BWL_POST_PACKED_STRUCT;
#define DOT11_ASSOC_RESP_FIXED_LEN  6   

BWL_PRE_PACKED_STRUCT struct dot11_action_measure {
	uint8   category;
	uint8   action;
	uint8   token;
	uint8   data[1];
} BWL_POST_PACKED_STRUCT;
#define DOT11_ACTION_MEASURE_LEN    3   

BWL_PRE_PACKED_STRUCT struct dot11_action_ht_ch_width {
	uint8   category;
	uint8   action;
	uint8   ch_width;
} BWL_POST_PACKED_STRUCT;

BWL_PRE_PACKED_STRUCT struct dot11_action_ht_mimops {
	uint8   category;
	uint8   action;
	uint8   control;
} BWL_POST_PACKED_STRUCT;

#define SM_PWRSAVE_ENABLE   1
#define SM_PWRSAVE_MODE     2


BWL_PRE_PACKED_STRUCT struct dot11_power_cnst {
	uint8 id;
	uint8 len;
	uint8 power;
} BWL_POST_PACKED_STRUCT;
typedef struct dot11_power_cnst dot11_power_cnst_t;

BWL_PRE_PACKED_STRUCT struct dot11_power_cap {
	uint8 min;
	uint8 max;
} BWL_POST_PACKED_STRUCT;
typedef struct dot11_power_cap dot11_power_cap_t;

BWL_PRE_PACKED_STRUCT struct dot11_tpc_rep {
	uint8 id;
	uint8 len;
	uint8 tx_pwr;
	uint8 margin;
} BWL_POST_PACKED_STRUCT;
typedef struct dot11_tpc_rep dot11_tpc_rep_t;
#define DOT11_MNG_IE_TPC_REPORT_LEN 2   

BWL_PRE_PACKED_STRUCT struct dot11_supp_channels {
	uint8 id;
	uint8 len;
	uint8 first_channel;
	uint8 num_channels;
} BWL_POST_PACKED_STRUCT;
typedef struct dot11_supp_channels dot11_supp_channels_t;


BWL_PRE_PACKED_STRUCT struct dot11_extch {
	uint8   id;     
	uint8   len;        
	uint8   extch;
} BWL_POST_PACKED_STRUCT;
typedef struct dot11_extch dot11_extch_ie_t;

BWL_PRE_PACKED_STRUCT struct dot11_brcm_extch {
	uint8   id;     
	uint8   len;        
	uint8   oui[3];     
	uint8   type;           
	uint8   extch;
} BWL_POST_PACKED_STRUCT;
typedef struct dot11_brcm_extch dot11_brcm_extch_ie_t;

#define BRCM_EXTCH_IE_LEN   5
#define BRCM_EXTCH_IE_TYPE  53  
#define DOT11_EXTCH_IE_LEN  1
#define DOT11_EXT_CH_MASK   0x03    
#define DOT11_EXT_CH_UPPER  0x01    
#define DOT11_EXT_CH_LOWER  0x03    
#define DOT11_EXT_CH_NONE   0x00    

BWL_PRE_PACKED_STRUCT struct dot11_action_frmhdr {
	uint8   category;
	uint8   action;
	uint8   data[1];
} BWL_POST_PACKED_STRUCT;
#define DOT11_ACTION_FRMHDR_LEN 2


BWL_PRE_PACKED_STRUCT struct dot11_channel_switch {
	uint8 id;   
	uint8 len;  
	uint8 mode; 
	uint8 channel;  
	uint8 count;    
} BWL_POST_PACKED_STRUCT;
typedef struct dot11_channel_switch dot11_chan_switch_ie_t;

#define DOT11_SWITCH_IE_LEN 3   

#define DOT11_CSA_MODE_ADVISORY     0   
#define DOT11_CSA_MODE_NO_TX        1   

BWL_PRE_PACKED_STRUCT struct dot11_action_switch_channel {
	uint8   category;
	uint8   action;
	dot11_chan_switch_ie_t chan_switch_ie;  
	dot11_brcm_extch_ie_t extch_ie;     
} BWL_POST_PACKED_STRUCT;

BWL_PRE_PACKED_STRUCT struct dot11_csa_body {
	uint8 mode; 
	uint8 reg;  
	uint8 channel;  
	uint8 count;    
} BWL_POST_PACKED_STRUCT;


BWL_PRE_PACKED_STRUCT struct dot11_ext_csa {
	uint8 id;   
	uint8 len;  
	struct dot11_csa_body b;    
} BWL_POST_PACKED_STRUCT;
typedef struct dot11_ext_csa dot11_ext_csa_ie_t;
#define DOT11_EXT_CSA_IE_LEN    4   

BWL_PRE_PACKED_STRUCT struct dot11_action_ext_csa {
	uint8   category;
	uint8   action;
	dot11_ext_csa_ie_t chan_switch_ie;  
} BWL_POST_PACKED_STRUCT;

BWL_PRE_PACKED_STRUCT struct dot11y_action_ext_csa {
	uint8   category;
	uint8   action;
	struct dot11_csa_body b;    
} BWL_POST_PACKED_STRUCT;

BWL_PRE_PACKED_STRUCT struct dot11_obss_coex {
	uint8   id;
	uint8   len;
	uint8   info;
} BWL_POST_PACKED_STRUCT;
typedef struct dot11_obss_coex dot11_obss_coex_t;
#define DOT11_OBSS_COEXINFO_LEN 1   

#define DOT11_OBSS_COEX_INFO_REQ        0x01
#define DOT11_OBSS_COEX_40MHZ_INTOLERANT    0x02
#define DOT11_OBSS_COEX_20MHZ_WIDTH_REQ 0x04

BWL_PRE_PACKED_STRUCT struct dot11_obss_chanlist {
	uint8   id;
	uint8   len;
	uint8   regclass;
	uint8   chanlist[1];
} BWL_POST_PACKED_STRUCT;
typedef struct dot11_obss_chanlist dot11_obss_chanlist_t;
#define DOT11_OBSS_CHANLIST_FIXED_LEN   1   

BWL_PRE_PACKED_STRUCT struct dot11_extcap_ie {
	uint8 id;
	uint8 len;
	uint8 cap[1];
} BWL_POST_PACKED_STRUCT;
typedef struct dot11_extcap_ie dot11_extcap_ie_t;
#define DOT11_EXTCAP_LEN    1
#define DOT11_EXTCAP_LEN_TDLS	5

BWL_PRE_PACKED_STRUCT struct dot11_extcap {
	uint8 extcap[DOT11_EXTCAP_LEN_TDLS];
} BWL_POST_PACKED_STRUCT;
typedef struct dot11_extcap dot11_extcap_t;


#define TDLS_CAP_TDLS			37		
#define TDLS_CAP_PU_BUFFER_STA	28		
#define TDLS_CAP_PEER_PSM		20		
#define TDLS_CAP_CH_SW			30		
#define TDLS_CAP_PROH			38		
#define TDLS_CAP_CH_SW_PROH		39		

#define TDLS_CAP_MAX_BIT		39		



#define DOT11_MEASURE_TYPE_BASIC    0   
#define DOT11_MEASURE_TYPE_CCA      1   
#define DOT11_MEASURE_TYPE_RPI      2   
#define DOT11_MEASURE_TYPE_CHLOAD       3   
#define DOT11_MEASURE_TYPE_NOISE        4   
#define DOT11_MEASURE_TYPE_BEACON       5   
#define DOT11_MEASURE_TYPE_FRAME    6   
#define DOT11_MEASURE_TYPE_STATS        7   
#define DOT11_MEASURE_TYPE_LCI      8   
#define DOT11_MEASURE_TYPE_TXSTREAM     9   
#define DOT11_MEASURE_TYPE_PAUSE        255 


#define DOT11_MEASURE_MODE_PARALLEL     (1<<0)  
#define DOT11_MEASURE_MODE_ENABLE   (1<<1)  
#define DOT11_MEASURE_MODE_REQUEST  (1<<2)  
#define DOT11_MEASURE_MODE_REPORT   (1<<3)  
#define DOT11_MEASURE_MODE_DUR  (1<<4)  

#define DOT11_MEASURE_MODE_LATE     (1<<0)  
#define DOT11_MEASURE_MODE_INCAPABLE    (1<<1)  
#define DOT11_MEASURE_MODE_REFUSED  (1<<2)  

#define DOT11_MEASURE_BASIC_MAP_BSS ((uint8)(1<<0)) 
#define DOT11_MEASURE_BASIC_MAP_OFDM    ((uint8)(1<<1)) 
#define DOT11_MEASURE_BASIC_MAP_UKNOWN  ((uint8)(1<<2)) 
#define DOT11_MEASURE_BASIC_MAP_RADAR   ((uint8)(1<<3)) 
#define DOT11_MEASURE_BASIC_MAP_UNMEAS  ((uint8)(1<<4)) 

BWL_PRE_PACKED_STRUCT struct dot11_meas_req {
	uint8 id;
	uint8 len;
	uint8 token;
	uint8 mode;
	uint8 type;
	uint8 channel;
	uint8 start_time[8];
	uint16 duration;
} BWL_POST_PACKED_STRUCT;
typedef struct dot11_meas_req dot11_meas_req_t;
#define DOT11_MNG_IE_MREQ_LEN 14    

#define DOT11_MNG_IE_MREQ_FIXED_LEN 3   

BWL_PRE_PACKED_STRUCT struct dot11_meas_rep {
	uint8 id;
	uint8 len;
	uint8 token;
	uint8 mode;
	uint8 type;
	BWL_PRE_PACKED_STRUCT union
	{
		BWL_PRE_PACKED_STRUCT struct {
			uint8 channel;
			uint8 start_time[8];
			uint16 duration;
			uint8 map;
		} BWL_POST_PACKED_STRUCT basic;
		uint8 data[1];
	} BWL_POST_PACKED_STRUCT rep;
} BWL_POST_PACKED_STRUCT;
typedef struct dot11_meas_rep dot11_meas_rep_t;


#define DOT11_MNG_IE_MREP_FIXED_LEN 3   

BWL_PRE_PACKED_STRUCT struct dot11_meas_rep_basic {
	uint8 channel;
	uint8 start_time[8];
	uint16 duration;
	uint8 map;
} BWL_POST_PACKED_STRUCT;
typedef struct dot11_meas_rep_basic dot11_meas_rep_basic_t;
#define DOT11_MEASURE_BASIC_REP_LEN 12  

BWL_PRE_PACKED_STRUCT struct dot11_quiet {
	uint8 id;
	uint8 len;
	uint8 count;    
	uint8 period;   
	uint16 duration;    
	uint16 offset;  
} BWL_POST_PACKED_STRUCT;
typedef struct dot11_quiet dot11_quiet_t;

BWL_PRE_PACKED_STRUCT struct chan_map_tuple {
	uint8 channel;
	uint8 map;
} BWL_POST_PACKED_STRUCT;
typedef struct chan_map_tuple chan_map_tuple_t;

BWL_PRE_PACKED_STRUCT struct dot11_ibss_dfs {
	uint8 id;
	uint8 len;
	uint8 eaddr[ETHER_ADDR_LEN];
	uint8 interval;
	chan_map_tuple_t map[1];
} BWL_POST_PACKED_STRUCT;
typedef struct dot11_ibss_dfs dot11_ibss_dfs_t;


#define WME_OUI         "\x00\x50\xf2"  
#define WME_OUI_LEN     3
#define WME_OUI_TYPE        2   
#define WME_VER         1   
#define WME_TYPE        2   
#define WME_SUBTYPE_IE      0   
#define WME_SUBTYPE_PARAM_IE    1   
#define WME_SUBTYPE_TSPEC   2   
#define WME_VERSION_LEN	1
#define WME_PARAMETER_IE_LEN		24



#define AC_BE           0   
#define AC_BK           1   
#define AC_VI           2   
#define AC_VO           3   
#define AC_COUNT        4   

typedef uint8 ac_bitmap_t;  

#define AC_BITMAP_NONE      0x0 
#define AC_BITMAP_ALL       0xf 
#define AC_BITMAP_TST(ab, ac)   (((ab) & (1 << (ac))) != 0)
#define AC_BITMAP_SET(ab, ac)   (((ab) |= (1 << (ac))))
#define AC_BITMAP_RESET(ab, ac) (((ab) &= ~(1 << (ac))))


BWL_PRE_PACKED_STRUCT struct wme_ie {
	uint8 oui[3];
	uint8 type;
	uint8 subtype;
	uint8 version;
	uint8 qosinfo;
} BWL_POST_PACKED_STRUCT;
typedef struct wme_ie wme_ie_t;
#define WME_IE_LEN 7    

BWL_PRE_PACKED_STRUCT struct edcf_acparam {
	uint8   ACI;
	uint8   ECW;
	uint16  TXOP;       
} BWL_POST_PACKED_STRUCT;
typedef struct edcf_acparam edcf_acparam_t;


BWL_PRE_PACKED_STRUCT struct wme_param_ie {
	uint8 oui[3];
	uint8 type;
	uint8 subtype;
	uint8 version;
	uint8 qosinfo;
	uint8 rsvd;
	edcf_acparam_t acparam[AC_COUNT];
} BWL_POST_PACKED_STRUCT;
typedef struct wme_param_ie wme_param_ie_t;
#define WME_PARAM_IE_LEN            24          


#define WME_QI_AP_APSD_MASK         0x80        
#define WME_QI_AP_APSD_SHIFT        7           
#define WME_QI_AP_COUNT_MASK        0x0f        
#define WME_QI_AP_COUNT_SHIFT       0           


#define WME_QI_STA_MAXSPLEN_MASK    0x60        
#define WME_QI_STA_MAXSPLEN_SHIFT   5           
#define WME_QI_STA_APSD_ALL_MASK    0xf         
#define WME_QI_STA_APSD_ALL_SHIFT   0           
#define WME_QI_STA_APSD_BE_MASK     0x8         
#define WME_QI_STA_APSD_BE_SHIFT    3           
#define WME_QI_STA_APSD_BK_MASK     0x4         
#define WME_QI_STA_APSD_BK_SHIFT    2           
#define WME_QI_STA_APSD_VI_MASK     0x2         
#define WME_QI_STA_APSD_VI_SHIFT    1           
#define WME_QI_STA_APSD_VO_MASK     0x1         
#define WME_QI_STA_APSD_VO_SHIFT    0           


#define EDCF_AIFSN_MIN               1           
#define EDCF_AIFSN_MAX               15          
#define EDCF_AIFSN_MASK              0x0f        
#define EDCF_ACM_MASK                0x10        
#define EDCF_ACI_MASK                0x60        
#define EDCF_ACI_SHIFT               5           
#define EDCF_AIFSN_SHIFT             12          


#define EDCF_ECW_MIN                 0           
#define EDCF_ECW_MAX                 15          
#define EDCF_ECW2CW(exp)             ((1 << (exp)) - 1)
#define EDCF_ECWMIN_MASK             0x0f        
#define EDCF_ECWMAX_MASK             0xf0        
#define EDCF_ECWMAX_SHIFT            4           


#define EDCF_TXOP_MIN                0           
#define EDCF_TXOP_MAX                65535       
#define EDCF_TXOP2USEC(txop)         ((txop) << 5)


#define NON_EDCF_AC_BE_ACI_STA          0x02


#define EDCF_AC_BE_ACI_STA           0x03   
#define EDCF_AC_BE_ECW_STA           0xA4   
#define EDCF_AC_BE_TXOP_STA          0x0000 
#define EDCF_AC_BK_ACI_STA           0x27   
#define EDCF_AC_BK_ECW_STA           0xA4   
#define EDCF_AC_BK_TXOP_STA          0x0000 
#define EDCF_AC_VI_ACI_STA           0x42   
#define EDCF_AC_VI_ECW_STA           0x43   
#define EDCF_AC_VI_TXOP_STA          0x005e 
#define EDCF_AC_VO_ACI_STA           0x62   
#define EDCF_AC_VO_ECW_STA           0x32   
#define EDCF_AC_VO_TXOP_STA          0x002f 


#define EDCF_AC_BE_ACI_AP            0x03   
#define EDCF_AC_BE_ECW_AP            0x64   
#define EDCF_AC_BE_TXOP_AP           0x0000 
#define EDCF_AC_BK_ACI_AP            0x27   
#define EDCF_AC_BK_ECW_AP            0xA4   
#define EDCF_AC_BK_TXOP_AP           0x0000 
#define EDCF_AC_VI_ACI_AP            0x41   
#define EDCF_AC_VI_ECW_AP            0x43   
#define EDCF_AC_VI_TXOP_AP           0x005e 
#define EDCF_AC_VO_ACI_AP            0x61   
#define EDCF_AC_VO_ECW_AP            0x32   
#define EDCF_AC_VO_TXOP_AP           0x002f 


BWL_PRE_PACKED_STRUCT struct edca_param_ie {
	uint8 qosinfo;
	uint8 rsvd;
	edcf_acparam_t acparam[AC_COUNT];
} BWL_POST_PACKED_STRUCT;
typedef struct edca_param_ie edca_param_ie_t;
#define EDCA_PARAM_IE_LEN            18          


BWL_PRE_PACKED_STRUCT struct qos_cap_ie {
	uint8 qosinfo;
} BWL_POST_PACKED_STRUCT;
typedef struct qos_cap_ie qos_cap_ie_t;

BWL_PRE_PACKED_STRUCT struct dot11_qbss_load_ie {
	uint8 id;           
	uint8 length;
	uint16 station_count;       
	uint8 channel_utilization;  
	uint16 aac;             
} BWL_POST_PACKED_STRUCT;
typedef struct dot11_qbss_load_ie dot11_qbss_load_ie_t;


#define FIXED_MSDU_SIZE 0x8000      
#define MSDU_SIZE_MASK  0x7fff      



#define INTEGER_SHIFT   13  
#define FRACTION_MASK   0x1FFF  


BWL_PRE_PACKED_STRUCT struct dot11_management_notification {
	uint8 category;         
	uint8 action;
	uint8 token;
	uint8 status;
	uint8 data[1];          
} BWL_POST_PACKED_STRUCT;
#define DOT11_MGMT_NOTIFICATION_LEN 4   


BWL_PRE_PACKED_STRUCT struct ti_ie {
	uint8 ti_type;
	uint32 ti_val;
} BWL_POST_PACKED_STRUCT;
typedef struct ti_ie ti_ie_t;
#define TI_TYPE_REASSOC_DEADLINE	1
#define TI_TYPE_KEY_LIFETIME		2


#define WME_ADDTS_REQUEST   0   
#define WME_ADDTS_RESPONSE  1   
#define WME_DELTS_REQUEST   2   


#define WME_ADMISSION_ACCEPTED      0   
#define WME_INVALID_PARAMETERS      1   
#define WME_ADMISSION_REFUSED       3   


#define BCN_PRB_SSID(body) ((char*)(body) + DOT11_BCN_PRB_LEN)


#define DOT11_OPEN_SYSTEM   0   
#define DOT11_SHARED_KEY    1   
<<<<<<< HEAD
#define DOT11_FAST_BSS		3	
#define DOT11_OPEN_SHARED	2	
=======
#define DOT11_FAST_BSS		2	
>>>>>>> 1b7fd678
#define DOT11_CHALLENGE_LEN 128 


#define FC_PVER_MASK        0x3 
#define FC_PVER_SHIFT       0   
#define FC_TYPE_MASK        0xC 
#define FC_TYPE_SHIFT       2   
#define FC_SUBTYPE_MASK     0xF0    
#define FC_SUBTYPE_SHIFT    4   
#define FC_TODS         0x100   
#define FC_TODS_SHIFT       8   
#define FC_FROMDS       0x200   
#define FC_FROMDS_SHIFT     9   
#define FC_MOREFRAG     0x400   
#define FC_MOREFRAG_SHIFT   10  
#define FC_RETRY        0x800   
#define FC_RETRY_SHIFT      11  
#define FC_PM           0x1000  
#define FC_PM_SHIFT     12  
#define FC_MOREDATA     0x2000  
#define FC_MOREDATA_SHIFT   13  
#define FC_WEP          0x4000  
#define FC_WEP_SHIFT        14  
#define FC_ORDER        0x8000  
#define FC_ORDER_SHIFT      15  


#define SEQNUM_SHIFT        4   
#define SEQNUM_MAX      0x1000  
#define FRAGNUM_MASK        0xF 




#define FC_TYPE_MNG     0   
#define FC_TYPE_CTL     1   
#define FC_TYPE_DATA        2   


#define FC_SUBTYPE_ASSOC_REQ        0   
#define FC_SUBTYPE_ASSOC_RESP       1   
#define FC_SUBTYPE_REASSOC_REQ      2   
#define FC_SUBTYPE_REASSOC_RESP     3   
#define FC_SUBTYPE_PROBE_REQ        4   
#define FC_SUBTYPE_PROBE_RESP       5   
#define FC_SUBTYPE_BEACON       8   
#define FC_SUBTYPE_ATIM         9   
#define FC_SUBTYPE_DISASSOC     10  
#define FC_SUBTYPE_AUTH         11  
#define FC_SUBTYPE_DEAUTH       12  
#define FC_SUBTYPE_ACTION       13  
#define FC_SUBTYPE_ACTION_NOACK     14  


#define FC_SUBTYPE_CTL_WRAPPER      7   
#define FC_SUBTYPE_BLOCKACK_REQ     8   
#define FC_SUBTYPE_BLOCKACK     9   
#define FC_SUBTYPE_PS_POLL      10  
#define FC_SUBTYPE_RTS          11  
#define FC_SUBTYPE_CTS          12  
#define FC_SUBTYPE_ACK          13  
#define FC_SUBTYPE_CF_END       14  
#define FC_SUBTYPE_CF_END_ACK       15  


#define FC_SUBTYPE_DATA         0   
#define FC_SUBTYPE_DATA_CF_ACK      1   
#define FC_SUBTYPE_DATA_CF_POLL     2   
#define FC_SUBTYPE_DATA_CF_ACK_POLL 3   
#define FC_SUBTYPE_NULL         4   
#define FC_SUBTYPE_CF_ACK       5   
#define FC_SUBTYPE_CF_POLL      6   
#define FC_SUBTYPE_CF_ACK_POLL      7   
#define FC_SUBTYPE_QOS_DATA     8   
#define FC_SUBTYPE_QOS_DATA_CF_ACK  9   
#define FC_SUBTYPE_QOS_DATA_CF_POLL 10  
#define FC_SUBTYPE_QOS_DATA_CF_ACK_POLL 11  
#define FC_SUBTYPE_QOS_NULL     12  
#define FC_SUBTYPE_QOS_CF_POLL      14  
#define FC_SUBTYPE_QOS_CF_ACK_POLL  15  


#define FC_SUBTYPE_ANY_QOS(s)       (((s) & 8) != 0)
#define FC_SUBTYPE_ANY_NULL(s)      (((s) & 4) != 0)
#define FC_SUBTYPE_ANY_CF_POLL(s)   (((s) & 2) != 0)
#define FC_SUBTYPE_ANY_CF_ACK(s)    (((s) & 1) != 0)


#define FC_KIND_MASK        (FC_TYPE_MASK | FC_SUBTYPE_MASK)    

#define FC_KIND(t, s)   (((t) << FC_TYPE_SHIFT) | ((s) << FC_SUBTYPE_SHIFT))    

#define FC_SUBTYPE(fc)  (((fc) & FC_SUBTYPE_MASK) >> FC_SUBTYPE_SHIFT)  
#define FC_TYPE(fc) (((fc) & FC_TYPE_MASK) >> FC_TYPE_SHIFT)    

#define FC_ASSOC_REQ    FC_KIND(FC_TYPE_MNG, FC_SUBTYPE_ASSOC_REQ)  
#define FC_ASSOC_RESP   FC_KIND(FC_TYPE_MNG, FC_SUBTYPE_ASSOC_RESP) 
#define FC_REASSOC_REQ  FC_KIND(FC_TYPE_MNG, FC_SUBTYPE_REASSOC_REQ)    
#define FC_REASSOC_RESP FC_KIND(FC_TYPE_MNG, FC_SUBTYPE_REASSOC_RESP)   
#define FC_PROBE_REQ    FC_KIND(FC_TYPE_MNG, FC_SUBTYPE_PROBE_REQ)  
#define FC_PROBE_RESP   FC_KIND(FC_TYPE_MNG, FC_SUBTYPE_PROBE_RESP) 
#define FC_BEACON   FC_KIND(FC_TYPE_MNG, FC_SUBTYPE_BEACON)     
#define FC_DISASSOC FC_KIND(FC_TYPE_MNG, FC_SUBTYPE_DISASSOC)   
#define FC_AUTH     FC_KIND(FC_TYPE_MNG, FC_SUBTYPE_AUTH)       
#define FC_DEAUTH   FC_KIND(FC_TYPE_MNG, FC_SUBTYPE_DEAUTH)     
#define FC_ACTION   FC_KIND(FC_TYPE_MNG, FC_SUBTYPE_ACTION)     
#define FC_ACTION_NOACK FC_KIND(FC_TYPE_MNG, FC_SUBTYPE_ACTION_NOACK)   

#define FC_CTL_WRAPPER  FC_KIND(FC_TYPE_CTL, FC_SUBTYPE_CTL_WRAPPER)    
#define FC_BLOCKACK_REQ FC_KIND(FC_TYPE_CTL, FC_SUBTYPE_BLOCKACK_REQ)   
#define FC_BLOCKACK FC_KIND(FC_TYPE_CTL, FC_SUBTYPE_BLOCKACK)   
#define FC_PS_POLL  FC_KIND(FC_TYPE_CTL, FC_SUBTYPE_PS_POLL)    
#define FC_RTS      FC_KIND(FC_TYPE_CTL, FC_SUBTYPE_RTS)        
#define FC_CTS      FC_KIND(FC_TYPE_CTL, FC_SUBTYPE_CTS)        
#define FC_ACK      FC_KIND(FC_TYPE_CTL, FC_SUBTYPE_ACK)        
#define FC_CF_END   FC_KIND(FC_TYPE_CTL, FC_SUBTYPE_CF_END)     
#define FC_CF_END_ACK   FC_KIND(FC_TYPE_CTL, FC_SUBTYPE_CF_END_ACK) 

#define FC_DATA     FC_KIND(FC_TYPE_DATA, FC_SUBTYPE_DATA)      
#define FC_NULL_DATA    FC_KIND(FC_TYPE_DATA, FC_SUBTYPE_NULL)      
#define FC_DATA_CF_ACK  FC_KIND(FC_TYPE_DATA, FC_SUBTYPE_DATA_CF_ACK)   
#define FC_QOS_DATA FC_KIND(FC_TYPE_DATA, FC_SUBTYPE_QOS_DATA)  
#define FC_QOS_NULL FC_KIND(FC_TYPE_DATA, FC_SUBTYPE_QOS_NULL)  




#define QOS_PRIO_SHIFT      0   
#define QOS_PRIO_MASK       0x0007  
#define QOS_PRIO(qos)       (((qos) & QOS_PRIO_MASK) >> QOS_PRIO_SHIFT) 


#define QOS_TID_SHIFT       0   
#define QOS_TID_MASK        0x000f  
#define QOS_TID(qos)        (((qos) & QOS_TID_MASK) >> QOS_TID_SHIFT)   


#define QOS_EOSP_SHIFT      4   
#define QOS_EOSP_MASK       0x0010  
#define QOS_EOSP(qos)       (((qos) & QOS_EOSP_MASK) >> QOS_EOSP_SHIFT) 


#define QOS_ACK_NORMAL_ACK  0   
#define QOS_ACK_NO_ACK      1   
#define QOS_ACK_NO_EXP_ACK  2   
#define QOS_ACK_BLOCK_ACK   3   
#define QOS_ACK_SHIFT       5   
#define QOS_ACK_MASK        0x0060  
#define QOS_ACK(qos)        (((qos) & QOS_ACK_MASK) >> QOS_ACK_SHIFT)   


#define QOS_AMSDU_SHIFT     7   
#define QOS_AMSDU_MASK      0x0080  






#define DOT11_MNG_AUTH_ALGO_LEN     2   
#define DOT11_MNG_AUTH_SEQ_LEN      2   
#define DOT11_MNG_BEACON_INT_LEN    2   
#define DOT11_MNG_CAP_LEN       2   
#define DOT11_MNG_AP_ADDR_LEN       6   
#define DOT11_MNG_LISTEN_INT_LEN    2   
#define DOT11_MNG_REASON_LEN        2   
#define DOT11_MNG_AID_LEN       2   
#define DOT11_MNG_STATUS_LEN        2   
#define DOT11_MNG_TIMESTAMP_LEN     8   


#define DOT11_AID_MASK          0x3fff  


#define DOT11_RC_RESERVED       0   
#define DOT11_RC_UNSPECIFIED        1   
#define DOT11_RC_AUTH_INVAL     2   
#define DOT11_RC_DEAUTH_LEAVING     3   
#define DOT11_RC_INACTIVITY     4   
#define DOT11_RC_BUSY           5   
#define DOT11_RC_INVAL_CLASS_2      6   
#define DOT11_RC_INVAL_CLASS_3      7   
#define DOT11_RC_DISASSOC_LEAVING   8   
#define DOT11_RC_NOT_AUTH       9   
#define DOT11_RC_BAD_PC         10  
#define DOT11_RC_BAD_CHANNELS       11  



#define DOT11_RC_UNSPECIFIED_QOS    32  
#define DOT11_RC_INSUFFCIENT_BW     33  
#define DOT11_RC_EXCESSIVE_FRAMES   34  
#define DOT11_RC_TX_OUTSIDE_TXOP    35  
#define DOT11_RC_LEAVING_QBSS       36  
#define DOT11_RC_BAD_MECHANISM      37  
#define DOT11_RC_SETUP_NEEDED       38  
#define DOT11_RC_TIMEOUT        39  

#define DOT11_RC_MAX            23  

#define DOT11_RC_TDLS_PEER_UNREACH	25
#define DOT11_RC_TDLS_DOWN_UNSPECIFIED	26


#define DOT11_SC_SUCCESS        0   
#define DOT11_SC_FAILURE        1   
#define DOT11_SC_TDLS_WAKEUP_SCH_ALT 2	
					
#define DOT11_SC_TDLS_WAKEUP_SCH_REJ 3	
#define DOT11_SC_TDLS_SEC_DISABLED	5	
#define DOT11_SC_LIFETIME_REJ		6	
#define DOT11_SC_NOT_SAME_BSS		7	
#define DOT11_SC_CAP_MISMATCH       10  
#define DOT11_SC_REASSOC_FAIL       11  
#define DOT11_SC_ASSOC_FAIL     12  
#define DOT11_SC_AUTH_MISMATCH      13  
#define DOT11_SC_AUTH_SEQ       14  
#define DOT11_SC_AUTH_CHALLENGE_FAIL    15  
#define DOT11_SC_AUTH_TIMEOUT       16  
#define DOT11_SC_ASSOC_BUSY_FAIL    17  
#define DOT11_SC_ASSOC_RATE_MISMATCH    18  
#define DOT11_SC_ASSOC_SHORT_REQUIRED   19  
#define DOT11_SC_ASSOC_PBCC_REQUIRED    20  
#define DOT11_SC_ASSOC_AGILITY_REQUIRED 21  
#define DOT11_SC_ASSOC_SPECTRUM_REQUIRED    22  
#define DOT11_SC_ASSOC_BAD_POWER_CAP    23  
#define DOT11_SC_ASSOC_BAD_SUP_CHANNELS 24  
#define DOT11_SC_ASSOC_SHORTSLOT_REQUIRED   25  
#define DOT11_SC_ASSOC_ERPBCC_REQUIRED  26  
#define DOT11_SC_ASSOC_DSSOFDM_REQUIRED 27  
#define DOT11_SC_ASSOC_R0KH_UNREACHABLE	28	
#define DOT11_SC_ASSOC_TRY_LATER	30	
#define DOT11_SC_ASSOC_MFP_VIOLATION	31	

<<<<<<< HEAD
#define DOT11_SC_DECLINED       37  
#define DOT11_SC_INVALID_PARAMS     38  
#define DOT11_SC_INVALID_PAIRWISE_CIPHER	42 
#define DOT11_SC_INVALID_AKMP       43  
#define DOT11_SC_INVALID_RSNIE_CAP	45	
#define	DOT11_SC_INVALID_PMKID		53	
#define DOT11_SC_INVALID_MDID       54  
#define DOT11_SC_INVALID_FTIE       55  
=======
#define	DOT11_SC_DECLINED		37	
#define	DOT11_SC_INVALID_PARAMS		38	
#define DOT11_SC_INVALID_PAIRWISE_CIPHER	42 
#define	DOT11_SC_INVALID_AKMP		43	
#define DOT11_SC_INVALID_RSNIE_CAP	45	
#define	DOT11_SC_INVALID_PMKID		53	
#define	DOT11_SC_INVALID_MDID		54	
#define	DOT11_SC_INVALID_FTIE		55	
>>>>>>> 1b7fd678

#define DOT11_SC_UNEXP_MSG			70	
#define DOT11_SC_INVALID_SNONCE		71	
#define DOT11_SC_INVALID_RSNIE		72	

#define DOT11_MNG_DS_PARAM_LEN          1   
#define DOT11_MNG_IBSS_PARAM_LEN        2   


#define DOT11_MNG_TIM_FIXED_LEN         3   
#define DOT11_MNG_TIM_DTIM_COUNT        0   
#define DOT11_MNG_TIM_DTIM_PERIOD       1   
#define DOT11_MNG_TIM_BITMAP_CTL        2   
#define DOT11_MNG_TIM_PVB           3   


#define TLV_TAG_OFF     0   
#define TLV_LEN_OFF     1   
#define TLV_HDR_LEN     2   
#define TLV_BODY_OFF        2   


#define DOT11_MNG_SSID_ID           0   
#define DOT11_MNG_RATES_ID          1   
#define DOT11_MNG_FH_PARMS_ID           2   
#define DOT11_MNG_DS_PARMS_ID           3   
#define DOT11_MNG_CF_PARMS_ID           4   
#define DOT11_MNG_TIM_ID            5   
#define DOT11_MNG_IBSS_PARMS_ID         6   
#define DOT11_MNG_COUNTRY_ID            7   
#define DOT11_MNG_HOPPING_PARMS_ID      8   
#define DOT11_MNG_HOPPING_TABLE_ID      9   
#define DOT11_MNG_REQUEST_ID            10  
#define DOT11_MNG_QBSS_LOAD_ID          11  
#define DOT11_MNG_EDCA_PARAM_ID         12  
#define DOT11_MNG_CHALLENGE_ID          16  
#define DOT11_MNG_PWR_CONSTRAINT_ID     32  
#define DOT11_MNG_PWR_CAP_ID            33  
#define DOT11_MNG_TPC_REQUEST_ID        34  
#define DOT11_MNG_TPC_REPORT_ID         35  
#define DOT11_MNG_SUPP_CHANNELS_ID      36  
#define DOT11_MNG_CHANNEL_SWITCH_ID     37  
#define DOT11_MNG_MEASURE_REQUEST_ID        38  
#define DOT11_MNG_MEASURE_REPORT_ID     39  
#define DOT11_MNG_QUIET_ID          40  
#define DOT11_MNG_IBSS_DFS_ID           41  
#define DOT11_MNG_ERP_ID            42  
#define DOT11_MNG_TS_DELAY_ID           43  
#define DOT11_MNG_HT_CAP            45  
#define DOT11_MNG_QOS_CAP_ID            46  
#define DOT11_MNG_NONERP_ID         47  
#define DOT11_MNG_RSN_ID            48  
#define DOT11_MNG_EXT_RATES_ID          50  
#define DOT11_MNG_AP_CHREP_ID       51  
#define DOT11_MNG_NBR_REP_ID        52  
#define DOT11_MNG_MDIE_ID       54  
#define DOT11_MNG_FTIE_ID       55  
#define DOT11_MNG_FT_TI_ID      56  
#define DOT11_MNG_RDE_ID			57	
#define DOT11_MNG_REGCLASS_ID           59  
#define DOT11_MNG_EXT_CSA_ID            60  
#define DOT11_MNG_HT_ADD            61  
#define DOT11_MNG_EXT_CHANNEL_OFFSET        62  


#define DOT11_MNG_RRM_CAP_ID        70  
#define DOT11_MNG_HT_BSS_COEXINFO_ID        72  
#define DOT11_MNG_HT_BSS_CHANNEL_REPORT_ID  73  
#define DOT11_MNG_HT_OBSS_ID            74  
<<<<<<< HEAD
=======
#define DOT11_MNG_CHANNEL_USAGE			97 
#define DOT11_MNG_LINK_IDENTIFIER_ID	101	
#define DOT11_MNG_WAKEUP_SCHEDULE_ID	102 
#define DOT11_MNG_CHANNEL_SWITCH_TIMING_ID	104 
#define DOT11_MNG_PTI_CONTROL_ID		105	
#define DOT11_MNG_PU_BUFFER_STATUS_ID	106	
>>>>>>> 1b7fd678
#define DOT11_MNG_EXT_CAP_ID           127 
#define DOT11_MNG_WPA_ID            221 
#define DOT11_MNG_PROPR_ID          221 

#define DOT11_MNG_VS_ID             221 


#define DOT11_RATE_BASIC            0x80    
#define DOT11_RATE_MASK             0x7F    


#define DOT11_MNG_ERP_LEN           1   
#define DOT11_MNG_NONERP_PRESENT        0x01    
#define DOT11_MNG_USE_PROTECTION        0x02    
#define DOT11_MNG_BARKER_PREAMBLE       0x04    

#define DOT11_MGN_TS_DELAY_LEN      4   
#define TS_DELAY_FIELD_SIZE         4   


#define DOT11_CAP_ESS               0x0001  
#define DOT11_CAP_IBSS              0x0002  
#define DOT11_CAP_POLLABLE          0x0004  
#define DOT11_CAP_POLL_RQ           0x0008  
#define DOT11_CAP_PRIVACY           0x0010  
#define DOT11_CAP_SHORT             0x0020  
#define DOT11_CAP_PBCC              0x0040  
#define DOT11_CAP_AGILITY           0x0080  
#define DOT11_CAP_SPECTRUM          0x0100  
#define DOT11_CAP_SHORTSLOT         0x0400  
#define DOT11_CAP_RRM           0x1000  
#define DOT11_CAP_CCK_OFDM          0x2000  


#define DOT11_OBSS_COEX_MNG_SUPPORT 0x01    


#define DOT11_ACTION_HDR_LEN        2   
#define DOT11_ACTION_CAT_OFF        0   
#define DOT11_ACTION_ACT_OFF        1   


#define DOT11_ACTION_CAT_ERR_MASK   0x80    
#define DOT11_ACTION_CAT_MASK       0x7F    
#define DOT11_ACTION_CAT_SPECT_MNG  0   
#define DOT11_ACTION_CAT_QOS        1   
#define DOT11_ACTION_CAT_DLS        2   
#define DOT11_ACTION_CAT_BLOCKACK   3   
#define DOT11_ACTION_CAT_PUBLIC     4   
#define DOT11_ACTION_CAT_RRM        5   
#define DOT11_ACTION_CAT_FBT    6   
#define DOT11_ACTION_CAT_HT     7   
#if defined(MFP) || defined(WLFBT) || defined(WLWNM)
#define	DOT11_ACTION_CAT_SA_QUERY	8	
#define	DOT11_ACTION_CAT_PDPA		9	
#define DOT11_ACTION_CAT_BSSMGMT    10  
#define DOT11_ACTION_NOTIFICATION   17
#define DOT11_ACTION_CAT_VSP		126	
#endif 
#define DOT11_ACTION_NOTIFICATION	17
#define DOT11_ACTION_CAT_VS     127 


#define DOT11_SM_ACTION_M_REQ       0   
#define DOT11_SM_ACTION_M_REP       1   
#define DOT11_SM_ACTION_TPC_REQ     2   
#define DOT11_SM_ACTION_TPC_REP     3   
#define DOT11_SM_ACTION_CHANNEL_SWITCH  4   
#define DOT11_SM_ACTION_EXT_CSA     5   


#define DOT11_ACTION_ID_HT_CH_WIDTH 0   
#define DOT11_ACTION_ID_HT_MIMO_PS  1   


#define DOT11_PUB_ACTION_BSS_COEX_MNG   0   
#define DOT11_PUB_ACTION_CHANNEL_SWITCH 4   


#define DOT11_BA_ACTION_ADDBA_REQ   0   
#define DOT11_BA_ACTION_ADDBA_RESP  1   
#define DOT11_BA_ACTION_DELBA       2   


#define DOT11_ADDBA_PARAM_AMSDU_SUP 0x0001  
#define DOT11_ADDBA_PARAM_POLICY_MASK   0x0002  
#define DOT11_ADDBA_PARAM_POLICY_SHIFT  1   
#define DOT11_ADDBA_PARAM_TID_MASK  0x003c  
#define DOT11_ADDBA_PARAM_TID_SHIFT 2   
#define DOT11_ADDBA_PARAM_BSIZE_MASK    0xffc0  
#define DOT11_ADDBA_PARAM_BSIZE_SHIFT   6   

#define DOT11_ADDBA_POLICY_DELAYED  0   
#define DOT11_ADDBA_POLICY_IMMEDIATE    1   


#define DOT11_FT_ACTION_FT_RESERVED		0
#define DOT11_FT_ACTION_FT_REQ			1	
#define DOT11_FT_ACTION_FT_RES			2	
#define DOT11_FT_ACTION_FT_CON			3	
#define DOT11_FT_ACTION_FT_ACK			4	



#define DOT11_WNM_ACTION_EVENT_REQ			0
#define DOT11_WNM_ACTION_EVENT_REP			1
#define DOT11_WNM_ACTION_DIAG_REQ			2
#define DOT11_WNM_ACTION_DIAG_REP			3
#define DOT11_WNM_ACTION_LOC_CFG_REQ		4
#define DOT11_WNM_ACTION_LOC_RFG_RESP		5
#define DOT11_WNM_ACTION_BSS_TRANS_QURY		6
#define DOT11_WNM_ACTION_BSS_TRANS_REQ		7
#define DOT11_WNM_ACTION_BSS_TRANS_RESP		8
#define DOT11_WNM_ACTION_FMS_REQ			9
#define DOT11_WNM_ACTION_FMS_RESP			10
#define DOT11_WNM_ACTION_COL_INTRFRNCE_REQ	11
#define DOT11_WNM_ACTION_COL_INTRFRNCE_REP	12
#define DOT11_WNM_ACTION_TFS_REQ			13
#define DOT11_WNM_ACTION_TFS_RESP			14
#define DOT11_WNM_ACTION_TFS_NOTIFY			15
#define DOT11_WNM_ACTION_WNM_SLEEP_REQ		16
#define DOT11_WNM_ACTION_WNM_SLEEP_RESP		17
#define DOT11_WNM_ACTION_TIM_BCAST_REQ		18
#define DOT11_WNM_ACTION_TIM_BCAST_RESP		19
#define DOT11_WNM_ACTION_QOS_TRFC_CAP_UPD	20
#define DOT11_WNM_ACTION_CHAN_USAGE_REQ		21
#define DOT11_WNM_ACTION_CHAN_USAGE_RESP	22
#define DOT11_WNM_ACTION_DMS_REQ			23
#define DOT11_WNM_ACTION_DMS_RESP			24
#define DOT11_WNM_ACTION_TMNG_MEASUR_REQ	25
#define DOT11_WNM_ACTION_NOTFCTN_REQ		26
#define DOT11_WNM_ACTION_NOTFCTN_RES		27



BWL_PRE_PACKED_STRUCT struct dot11_bss_trans_query {
	uint8 category;				
	uint8 action;				
	uint8 token;				
	uint8 reason;				
	uint8 data[1];				
} BWL_POST_PACKED_STRUCT;
typedef struct dot11_bss_trans_query dot11_bss_trans_query_t;
#define DOT11_BSS_TRANS_QUERY_LEN 4	


BWL_PRE_PACKED_STRUCT struct dot11_bss_trans_req {
	uint8 category;				
	uint8 action;				
	uint8 token;				
	uint8 reqmode;				
	uint16 disassoc_tmr;		
	uint8 validity_intrvl;		
	uint8 data[1];				
								
} BWL_POST_PACKED_STRUCT;
typedef struct dot11_bss_trans_req dot11_bss_trans_req_t;
#define DOT11_BSS_TRANS_REQ_LEN 7	

#define DOT11_BSS_TERM_DUR_LEN 12	



#define DOT11_BSS_TRNS_REQMODE_PREF_LIST_INCL		0x01
#define DOT11_BSS_TRNS_REQMODE_ABRIDGED				0x02
#define DOT11_BSS_TRNS_REQMODE_DISASSOC_IMMINENT	0x04
#define DOT11_BSS_TRNS_REQMODE_BSS_TERM_INCL		0x08
#define DOT11_BSS_TRNS_REQMODE_ESS_DISASSOC_IMNT	0x10



BWL_PRE_PACKED_STRUCT struct dot11_bss_trans_res {
	uint8 category;				
	uint8 action;				
	uint8 token;				
	uint8 status;				
	uint8 term_delay;			
	uint8 data[1];				
								
} BWL_POST_PACKED_STRUCT;
typedef struct dot11_bss_trans_res dot11_bss_trans_res_t;
#define DOT11_BSS_TRANS_RES_LEN 5	


#define DOT11_BSS_TRNS_RES_STATUS_ACCEPT				0
#define DOT11_BSS_TRNS_RES_STATUS_REJECT				1
#define DOT11_BSS_TRNS_RES_STATUS_REJ_INSUFF_BCN		2
#define DOT11_BSS_TRNS_RES_STATUS_REJ_INSUFF_CAP		3
#define DOT11_BSS_TRNS_RES_STATUS_REJ_TERM_UNDESIRED	4
#define DOT11_BSS_TRNS_RES_STATUS_REJ_TERM_DELAY_REQ	5
#define DOT11_BSS_TRNS_RES_STATUS_REJ_BSS_LIST_PROVIDED	6
#define DOT11_BSS_TRNS_RES_STATUS_REJ_NO_SUITABLE_BSS	7
#define DOT11_BSS_TRNS_RES_STATUS_REJ_LEAVING_ESS		8



#define DOT11_NBR_RPRT_BSSID_INFO_REACHABILTY		0x0003
#define DOT11_NBR_RPRT_BSSID_INFO_SEC				0x0004
#define DOT11_NBR_RPRT_BSSID_INFO_KEY_SCOPE			0x0008
#define DOT11_NBR_RPRT_BSSID_INFO_CAP				0x03f0

#define DOT11_NBR_RPRT_BSSID_INFO_CAP_SPEC_MGMT		0x0010
#define DOT11_NBR_RPRT_BSSID_INFO_CAP_QOS			0x0020
#define DOT11_NBR_RPRT_BSSID_INFO_CAP_APSD			0x0040
#define DOT11_NBR_RPRT_BSSID_INFO_CAP_RDIO_MSMT		0x0080
#define DOT11_NBR_RPRT_BSSID_INFO_CAP_DEL_BA		0x0100
#define DOT11_NBR_RPRT_BSSID_INFO_CAP_IMM_BA		0x0200


#define DOT11_NBR_RPRT_SUBELEM_BSS_CANDDT_PREF_ID	3
BWL_PRE_PACKED_STRUCT struct dot11_addba_req {
	uint8 category;             
	uint8 action;               
	uint8 token;                
	uint16 addba_param_set;         
	uint16 timeout;             
	uint16 start_seqnum;            
} BWL_POST_PACKED_STRUCT;
typedef struct dot11_addba_req dot11_addba_req_t;
#define DOT11_ADDBA_REQ_LEN     9   

BWL_PRE_PACKED_STRUCT struct dot11_addba_resp {
	uint8 category;             
	uint8 action;               
	uint8 token;                
	uint16 status;              
	uint16 addba_param_set;         
	uint16 timeout;             
} BWL_POST_PACKED_STRUCT;
typedef struct dot11_addba_resp dot11_addba_resp_t;
#define DOT11_ADDBA_RESP_LEN        9   


#define DOT11_DELBA_PARAM_INIT_MASK 0x0800  
#define DOT11_DELBA_PARAM_INIT_SHIFT    11  
#define DOT11_DELBA_PARAM_TID_MASK  0xf000  
#define DOT11_DELBA_PARAM_TID_SHIFT 12  

BWL_PRE_PACKED_STRUCT struct dot11_delba {
	uint8 category;             
	uint8 action;               
	uint16 delba_param_set;         
	uint16 reason;              
} BWL_POST_PACKED_STRUCT;
typedef struct dot11_delba dot11_delba_t;
#define DOT11_DELBA_LEN         6   


#define SA_QUERY_REQUEST		0
#define SA_QUERY_RESPONSE		1




BWL_PRE_PACKED_STRUCT struct dot11_ft_req {
	uint8 category;			
	uint8 action;			
	uint8 sta_addr[ETHER_ADDR_LEN];
	uint8 tgt_ap_addr[ETHER_ADDR_LEN];
	uint8 data[1];			
} BWL_POST_PACKED_STRUCT;
typedef struct dot11_ft_req dot11_ft_req_t;
#define DOT11_FT_REQ_FIXED_LEN 14


BWL_PRE_PACKED_STRUCT struct dot11_ft_res {
	uint8 category;			
	uint8 action;			
	uint8 sta_addr[ETHER_ADDR_LEN];
	uint8 tgt_ap_addr[ETHER_ADDR_LEN];
	uint16 status;			
	uint8 data[1];			
} BWL_POST_PACKED_STRUCT;
typedef struct dot11_ft_res dot11_ft_res_t;
#define DOT11_FT_RES_FIXED_LEN 16


BWL_PRE_PACKED_STRUCT struct dot11_rde_ie {
	uint8 id; 			
	uint8 length;
	uint8 rde_id;			
	uint8 rd_count;			
	uint16 status;			
} BWL_POST_PACKED_STRUCT;
typedef struct dot11_rde_ie dot11_rde_ie_t;


#define DOT11_MNG_RDE_IE_LEN sizeof(dot11_rde_ie_t)





#define DOT11_RRM_CAP_LEN       5   
BWL_PRE_PACKED_STRUCT struct dot11_rrm_cap_ie {
	uint8 cap[DOT11_RRM_CAP_LEN];
} BWL_POST_PACKED_STRUCT;
typedef struct dot11_rrm_cap_ie dot11_rrm_cap_ie_t;


#define DOT11_RRM_CAP_LINK          0
#define DOT11_RRM_CAP_NEIGHBOR_REPORT   1
#define DOT11_RRM_CAP_PARALLEL      2
#define DOT11_RRM_CAP_REPEATED      3
#define DOT11_RRM_CAP_BCN_PASSIVE   4
#define DOT11_RRM_CAP_BCN_ACTIVE    5
#define DOT11_RRM_CAP_BCN_TABLE     6
#define DOT11_RRM_CAP_BCN_REP_COND  7
#define DOT11_RRM_CAP_AP_CHANREP    16



#define DOT11_EXT_CAP_LEN		4	
BWL_PRE_PACKED_STRUCT struct dot11_ext_cap_ie {
	uint8 cap[DOT11_EXT_CAP_LEN];
} BWL_POST_PACKED_STRUCT;
typedef struct dot11_ext_cap_ie dot11_ext_cap_ie_t;


#define DOT11_EXT_CAP_BSS_TRANSITION_MGMT	19


#define DOT11_OP_CLASS_NONE			255

<<<<<<< HEAD
=======
BWL_PRE_PACKED_STRUCT struct do11_ap_chrep {
	uint8 id;
	uint8 len;
	uint8 reg;
	uint8 chanlist[1];
} BWL_POST_PACKED_STRUCT;
typedef struct do11_ap_chrep dot11_ap_chrep_t;

>>>>>>> 1b7fd678

#define DOT11_RM_ACTION_RM_REQ      0   
#define DOT11_RM_ACTION_RM_REP      1   
#define DOT11_RM_ACTION_LM_REQ      2   
#define DOT11_RM_ACTION_LM_REP      3   
#define DOT11_RM_ACTION_NR_REQ      4   
#define DOT11_RM_ACTION_NR_REP      5   


BWL_PRE_PACKED_STRUCT struct dot11_rm_action {
	uint8 category;             
	uint8 action;               
	uint8 token;                
	uint8 data[1];
} BWL_POST_PACKED_STRUCT;
typedef struct dot11_rm_action dot11_rm_action_t;
#define DOT11_RM_ACTION_LEN 3

BWL_PRE_PACKED_STRUCT struct dot11_rmreq {
	uint8 category;             
	uint8 action;               
	uint8 token;                
	uint16 reps;                
} BWL_POST_PACKED_STRUCT;
typedef struct dot11_rmreq dot11_rmreq_t;
#define DOT11_RMREQ_LEN 5

BWL_PRE_PACKED_STRUCT struct dot11_rm_ie {
	uint8 id;
	uint8 len;
	uint8 token;
	uint8 mode;
	uint8 type;
} BWL_POST_PACKED_STRUCT;
typedef struct dot11_rm_ie dot11_rm_ie_t;
#define DOT11_RM_IE_LEN 5


#define DOT11_RMREQ_MODE_PARALLEL   1
#define DOT11_RMREQ_MODE_ENABLE     2
#define DOT11_RMREQ_MODE_REQUEST    4
#define DOT11_RMREQ_MODE_REPORT     8
#define DOT11_RMREQ_MODE_DURMAND    0x10    


#define DOT11_RMREP_MODE_LATE       1
#define DOT11_RMREP_MODE_INCAPABLE  2
#define DOT11_RMREP_MODE_REFUSED    4

BWL_PRE_PACKED_STRUCT struct dot11_rmreq_bcn {
	uint8 id;
	uint8 len;
	uint8 token;
	uint8 mode;
	uint8 type;
	uint8 reg;
	uint8 channel;
	uint16 interval;
	uint16 duration;
	uint8 bcn_mode;
	struct ether_addr   bssid;
} BWL_POST_PACKED_STRUCT;
typedef struct dot11_rmreq_bcn dot11_rmreq_bcn_t;
#define DOT11_RMREQ_BCN_LEN 18

BWL_PRE_PACKED_STRUCT struct dot11_rmrep_bcn {
	uint8 reg;
	uint8 channel;
	uint32 starttime[2];
	uint16 duration;
	uint8 frame_info;
	uint8 rcpi;
	uint8 rsni;
	struct ether_addr   bssid;
	uint8 antenna_id;
	uint32 parent_tsf;
} BWL_POST_PACKED_STRUCT;
typedef struct dot11_rmrep_bcn dot11_rmrep_bcn_t;
#define DOT11_RMREP_BCN_LEN 26


#define DOT11_RMREQ_BCN_PASSIVE 0
#define DOT11_RMREQ_BCN_ACTIVE  1
#define DOT11_RMREQ_BCN_TABLE   2


#define DOT11_RMREQ_BCN_SSID_ID 0
#define DOT11_RMREQ_BCN_REPINFO_ID  1
#define DOT11_RMREQ_BCN_REPDET_ID   2
#define DOT11_RMREQ_BCN_REQUEST_ID  10
#define DOT11_RMREQ_BCN_APCHREP_ID  DOT11_MNG_AP_CHREP_ID


#define DOT11_RMREQ_BCN_REPDET_FIXED    0   
#define DOT11_RMREQ_BCN_REPDET_REQUEST  1   
#define DOT11_RMREQ_BCN_REPDET_ALL  2   


#define DOT11_RMREP_BCN_FRM_BODY    1


BWL_PRE_PACKED_STRUCT struct dot11_rmrep_nbr {
	struct ether_addr   bssid;
	uint32  bssid_info;
	uint8 reg;
	uint8 channel;
	uint8 phytype;
	uchar sub_elements[1]; 	
} BWL_POST_PACKED_STRUCT;
typedef struct dot11_rmrep_nbr dot11_rmrep_nbr_t;
#define DOT11_RMREP_NBR_LEN 13


#define DOT11_BSSTYPE_INFRASTRUCTURE        0   
#define DOT11_BSSTYPE_INDEPENDENT       1   
#define DOT11_BSSTYPE_ANY           2   
#define DOT11_SCANTYPE_ACTIVE           0   
#define DOT11_SCANTYPE_PASSIVE          1   


BWL_PRE_PACKED_STRUCT struct dot11_lmreq {
	uint8 category;             
	uint8 action;               
	uint8 token;                
	uint8 txpwr;                
	uint8 maxtxpwr;             
} BWL_POST_PACKED_STRUCT;
typedef struct dot11_lmreq dot11_lmreq_t;
#define DOT11_LMREQ_LEN 5

BWL_PRE_PACKED_STRUCT struct dot11_lmrep {
	uint8 category;             
	uint8 action;               
	uint8 token;                
	dot11_tpc_rep_t tpc;            
	uint8 rxant;                
	uint8 txant;                
	uint8 rcpi;             
	uint8 rsni;             
} BWL_POST_PACKED_STRUCT;
typedef struct dot11_lmrep dot11_lmrep_t;
#define DOT11_LMREP_LEN 11


#define PREN_PREAMBLE       24  
#define PREN_MM_EXT     12  
#define PREN_PREAMBLE_EXT   4   


#define RIFS_11N_TIME       2   



#define HT_SIG1_MCS_MASK        0x00007F
#define HT_SIG1_CBW             0x000080
#define HT_SIG1_HT_LENGTH       0xFFFF00


#define HT_SIG2_SMOOTHING       0x000001
#define HT_SIG2_NOT_SOUNDING    0x000002
#define HT_SIG2_RESERVED        0x000004
#define HT_SIG2_AGGREGATION     0x000008
#define HT_SIG2_STBC_MASK       0x000030
#define HT_SIG2_STBC_SHIFT      4
#define HT_SIG2_FEC_CODING      0x000040
#define HT_SIG2_SHORT_GI        0x000080
#define HT_SIG2_ESS_MASK        0x000300
#define HT_SIG2_ESS_SHIFT       8
#define HT_SIG2_CRC             0x03FC00
#define HT_SIG2_TAIL            0x1C0000


#define APHY_SLOT_TIME      9   
#define APHY_SIFS_TIME      16  
#define APHY_DIFS_TIME      (APHY_SIFS_TIME + (2 * APHY_SLOT_TIME)) 
#define APHY_PREAMBLE_TIME  16  
#define APHY_SIGNAL_TIME    4   
#define APHY_SYMBOL_TIME    4   
#define APHY_SERVICE_NBITS  16  
#define APHY_TAIL_NBITS     6   
#define APHY_CWMIN      15  


#define BPHY_SLOT_TIME      20  
#define BPHY_SIFS_TIME      10  
#define BPHY_DIFS_TIME      50  
#define BPHY_PLCP_TIME      192 
#define BPHY_PLCP_SHORT_TIME    96  
#define BPHY_CWMIN      31  


#define DOT11_OFDM_SIGNAL_EXTENSION 6   

#define PHY_CWMAX       1023    

#define DOT11_MAXNUMFRAGS   16  


typedef struct d11cnt {
	uint32      txfrag;     
	uint32      txmulti;    
	uint32      txfail;     
	uint32      txretry;    
	uint32      txretrie;   
	uint32      rxdup;      
	uint32      txrts;      
	uint32      txnocts;    
	uint32      txnoack;    
	uint32      rxfrag;     
	uint32      rxmulti;    
	uint32      rxcrc;      
	uint32      txfrmsnt;   
	uint32      rxundec;    
} d11cnt_t;


#define BRCM_PROP_OUI       "\x00\x90\x4C"  



#define BRCM_OUI        "\x00\x10\x18"  


BWL_PRE_PACKED_STRUCT struct brcm_ie {
	uint8   id;     
	uint8   len;        
	uint8   oui[3];     
	uint8   ver;        
	uint8   assoc;      
	uint8   flags;      
	uint8   flags1;     
	uint16  amsdu_mtu_pref; 
} BWL_POST_PACKED_STRUCT;
typedef struct brcm_ie brcm_ie_t;
#define BRCM_IE_LEN     11  
#define BRCM_IE_VER     2   
#define BRCM_IE_LEGACY_AES_VER  1   


#ifdef WLAFTERBURNER
#define BRF_ABCAP       0x1 
#define BRF_ABRQRD      0x2 
#define BRF_ABCOUNTER_MASK  0xf0    
#define BRF_ABCOUNTER_SHIFT 4   
#endif 
#define BRF_LZWDS       0x4 
#define BRF_BLOCKACK        0x8 


#define BRF1_AMSDU      0x1 
#define BRF1_WMEPS      0x4 
#define BRF1_PSOFIX     0x8 
#define BRF1_RX_LARGE_AGG   0x10    
#define BRF1_SOFTAP             0x40    

#ifdef WLAFTERBURNER
#define AB_WDS_TIMEOUT_MAX  15  
#define AB_WDS_TIMEOUT_MIN  1   
#endif

#define AB_GUARDCOUNT   10      


BWL_PRE_PACKED_STRUCT struct vndr_ie {
	uchar id;
	uchar len;
	uchar oui [3];
	uchar data [1];     
} BWL_POST_PACKED_STRUCT;
typedef struct vndr_ie vndr_ie_t;

#define VNDR_IE_HDR_LEN     2   
#define VNDR_IE_MIN_LEN     3   
#define VNDR_IE_MAX_LEN     256 


#define MCSSET_LEN  16  
#define MAX_MCS_NUM (128)   

BWL_PRE_PACKED_STRUCT struct ht_cap_ie {
	uint16  cap;
	uint8   params;
	uint8   supp_mcs[MCSSET_LEN];
	uint16  ext_htcap;
	uint32  txbf_cap;
	uint8   as_cap;
} BWL_POST_PACKED_STRUCT;
typedef struct ht_cap_ie ht_cap_ie_t;



BWL_PRE_PACKED_STRUCT struct ht_prop_cap_ie {
	uint8   id;     
	uint8   len;        
	uint8   oui[3];     
	uint8   type;           
	ht_cap_ie_t cap_ie;
} BWL_POST_PACKED_STRUCT;
typedef struct ht_prop_cap_ie ht_prop_cap_ie_t;

#define HT_PROP_IE_OVERHEAD 4   
#define HT_CAP_IE_LEN       26  
#define HT_CAP_IE_TYPE      51

#define HT_CAP_LDPC_CODING  0x0001  
#define HT_CAP_40MHZ        0x0002  
#define HT_CAP_MIMO_PS_MASK 0x000C  
#define HT_CAP_MIMO_PS_SHIFT    0x0002  
#define HT_CAP_MIMO_PS_OFF  0x0003  
#define HT_CAP_MIMO_PS_RTS  0x0001  
#define HT_CAP_MIMO_PS_ON   0x0000  
#define HT_CAP_GF       0x0010  
#define HT_CAP_SHORT_GI_20  0x0020  
#define HT_CAP_SHORT_GI_40  0x0040  
#define HT_CAP_TX_STBC      0x0080  
#define HT_CAP_RX_STBC_MASK 0x0300  
#define HT_CAP_RX_STBC_SHIFT    8   
#define HT_CAP_DELAYED_BA   0x0400  
#define HT_CAP_MAX_AMSDU    0x0800  
#define HT_CAP_DSSS_CCK 0x1000  
#define HT_CAP_PSMP     0x2000  
#define HT_CAP_40MHZ_INTOLERANT 0x4000  
#define HT_CAP_LSIG_TXOP    0x8000  

#define HT_CAP_RX_STBC_NO       0x0 
#define HT_CAP_RX_STBC_ONE_STREAM   0x1 
#define HT_CAP_RX_STBC_TWO_STREAM   0x2 
#define HT_CAP_RX_STBC_THREE_STREAM 0x3 

#define HT_MAX_AMSDU        7935    
#define HT_MIN_AMSDU        3835    

#define HT_PARAMS_RX_FACTOR_MASK    0x03    
#define HT_PARAMS_DENSITY_MASK      0x1C    
#define HT_PARAMS_DENSITY_SHIFT 2   


#define AMPDU_MAX_MPDU_DENSITY  7   
#define AMPDU_RX_FACTOR_8K  0   
#define AMPDU_RX_FACTOR_16K 1   
#define AMPDU_RX_FACTOR_32K 2   
#define AMPDU_RX_FACTOR_64K 3   
#define AMPDU_RX_FACTOR_BASE    8*1024  

#define AMPDU_DELIMITER_LEN 4   
#define AMPDU_DELIMITER_LEN_MAX 63  

BWL_PRE_PACKED_STRUCT struct ht_add_ie {
	uint8   ctl_ch;         
	uint8   byte1;          
	uint16  opmode;         
	uint16  misc_bits;      
	uint8   basic_mcs[MCSSET_LEN];  
} BWL_POST_PACKED_STRUCT;
typedef struct ht_add_ie ht_add_ie_t;



BWL_PRE_PACKED_STRUCT struct ht_prop_add_ie {
	uint8   id;     
	uint8   len;        
	uint8   oui[3];     
	uint8   type;       
	ht_add_ie_t add_ie;
} BWL_POST_PACKED_STRUCT;
typedef struct ht_prop_add_ie ht_prop_add_ie_t;

#define HT_ADD_IE_LEN   22
#define HT_ADD_IE_TYPE  52


#define HT_BW_ANY       0x04    
#define HT_RIFS_PERMITTED       0x08    


#define HT_OPMODE_MASK          0x0003  
#define HT_OPMODE_SHIFT     0   
#define HT_OPMODE_PURE      0x0000  
#define HT_OPMODE_OPTIONAL  0x0001  
#define HT_OPMODE_HT20IN40  0x0002  
#define HT_OPMODE_MIXED 0x0003  
#define HT_OPMODE_NONGF 0x0004  
#define DOT11N_TXBURST      0x0008  
#define DOT11N_OBSS_NONHT   0x0010  


#define HT_BASIC_STBC_MCS   0x007f  
#define HT_DUAL_STBC_PROT   0x0080  
#define HT_SECOND_BCN       0x0100  
#define HT_LSIG_TXOP        0x0200  
#define HT_PCO_ACTIVE       0x0400  
#define HT_PCO_PHASE        0x0800  


#define DOT11N_2G_TXBURST_LIMIT 6160    
#define DOT11N_5G_TXBURST_LIMIT 3080    


#define GET_HT_OPMODE(add_ie)       ((ltoh16_ua(&add_ie->opmode) & HT_OPMODE_MASK) \
					>> HT_OPMODE_SHIFT)
#define HT_MIXEDMODE_PRESENT(add_ie)    ((ltoh16_ua(&add_ie->opmode) & HT_OPMODE_MASK) \
					== HT_OPMODE_MIXED) 
#define HT_HT20_PRESENT(add_ie) ((ltoh16_ua(&add_ie->opmode) & HT_OPMODE_MASK) \
					== HT_OPMODE_HT20IN40)  
#define HT_OPTIONAL_PRESENT(add_ie) ((ltoh16_ua(&add_ie->opmode) & HT_OPMODE_MASK) \
					== HT_OPMODE_OPTIONAL)  
#define HT_USE_PROTECTION(add_ie)   (HT_HT20_PRESENT((add_ie)) || \
					HT_MIXEDMODE_PRESENT((add_ie))) 
#define HT_NONGF_PRESENT(add_ie)    ((ltoh16_ua(&add_ie->opmode) & HT_OPMODE_NONGF) \
					== HT_OPMODE_NONGF) 
#define DOT11N_TXBURST_PRESENT(add_ie)  ((ltoh16_ua(&add_ie->opmode) & DOT11N_TXBURST) \
					== DOT11N_TXBURST)  
#define DOT11N_OBSS_NONHT_PRESENT(add_ie)   ((ltoh16_ua(&add_ie->opmode) & DOT11N_OBSS_NONHT) \
					== DOT11N_OBSS_NONHT)   

BWL_PRE_PACKED_STRUCT struct obss_params {
	uint16  passive_dwell;
	uint16  active_dwell;
	uint16  bss_widthscan_interval;
	uint16  passive_total;
	uint16  active_total;
	uint16  chanwidth_transition_dly;
	uint16  activity_threshold;
} BWL_POST_PACKED_STRUCT;
typedef struct obss_params obss_params_t;

BWL_PRE_PACKED_STRUCT struct dot11_obss_ie {
	uint8   id;
	uint8   len;
	obss_params_t obss_params;
} BWL_POST_PACKED_STRUCT;
typedef struct dot11_obss_ie dot11_obss_ie_t;
#define DOT11_OBSS_SCAN_IE_LEN  sizeof(obss_params_t)   


#define HT_CTRL_LA_TRQ      0x00000002  
#define HT_CTRL_LA_MAI      0x0000003C  
#define HT_CTRL_LA_MAI_SHIFT    2
#define HT_CTRL_LA_MAI_MRQ  0x00000004  
#define HT_CTRL_LA_MAI_MSI  0x00000038  
#define HT_CTRL_LA_MFSI     0x000001C0  
#define HT_CTRL_LA_MFSI_SHIFT   6
#define HT_CTRL_LA_MFB_ASELC    0x0000FE00  
#define HT_CTRL_LA_MFB_ASELC_SH 9
#define HT_CTRL_LA_ASELC_CMD    0x00000C00  
#define HT_CTRL_LA_ASELC_DATA   0x0000F000  
#define HT_CTRL_CAL_POS     0x00030000  
#define HT_CTRL_CAL_SEQ     0x000C0000  
#define HT_CTRL_CSI_STEERING    0x00C00000  
#define HT_CTRL_CSI_STEER_SHIFT 22
#define HT_CTRL_CSI_STEER_NFB   0       
#define HT_CTRL_CSI_STEER_CSI   1       
#define HT_CTRL_CSI_STEER_NCOM  2       
#define HT_CTRL_CSI_STEER_COM   3       
#define HT_CTRL_NDP_ANNOUNCE    0x01000000  
#define HT_CTRL_AC_CONSTRAINT   0x40000000  
#define HT_CTRL_RDG_MOREPPDU    0x80000000  

#define HT_OPMODE_OPTIONAL  0x0001  
#define HT_OPMODE_HT20IN40  0x0002  
#define HT_OPMODE_MIXED 0x0003  
#define HT_OPMODE_NONGF 0x0004  
#define DOT11N_TXBURST      0x0008  
#define DOT11N_OBSS_NONHT   0x0010  



#define WPA_OUI         "\x00\x50\xF2"  
#define WPA_OUI_LEN     3       
#define WPA_OUI_TYPE        1
#define WPA_VERSION     1   
#define WPA2_OUI        "\x00\x0F\xAC"  
#define WPA2_OUI_LEN        3       
#define WPA2_VERSION        1   
#define WPA2_VERSION_LEN    2   


#define WPS_OUI         "\x00\x50\xF2"  
#define WPS_OUI_LEN     3       
#define WPS_OUI_TYPE        4


#define WFA_OUI         "\x50\x6F\x9A"  
#define WFA_OUI_LEN 3   

#define WFA_OUI_TYPE_WPA    1
#define WFA_OUI_TYPE_WPS    4
#define WFA_OUI_TYPE_TPC    8
#define WFA_OUI_TYPE_P2P    9


#define RSN_AKM_NONE        0   
#define RSN_AKM_UNSPECIFIED 1   
#define RSN_AKM_PSK     2   
#define RSN_AKM_FBT_1X      3   
#define RSN_AKM_FBT_PSK     4   
#define RSN_AKM_MFP_1X		5	
#define RSN_AKM_MFP_PSK		6	
#define RSN_AKM_TPK			7	


#define DOT11_MAX_DEFAULT_KEYS  4   
#define DOT11_MAX_KEY_SIZE  32  
#define DOT11_MAX_IV_SIZE   16  
#define DOT11_EXT_IV_FLAG   (1<<5)  
#define DOT11_WPA_KEY_RSC_LEN   8       

#define WEP1_KEY_SIZE       5   
#define WEP1_KEY_HEX_SIZE   10  
#define WEP128_KEY_SIZE     13  
#define WEP128_KEY_HEX_SIZE 26  
#define TKIP_MIC_SIZE       8   
#define TKIP_EOM_SIZE       7   
#define TKIP_EOM_FLAG       0x5a    
#define TKIP_KEY_SIZE       32  
#define TKIP_MIC_AUTH_TX    16  
#define TKIP_MIC_AUTH_RX    24  
#define TKIP_MIC_SUP_RX     TKIP_MIC_AUTH_TX    
#define TKIP_MIC_SUP_TX     TKIP_MIC_AUTH_RX    
#define AES_KEY_SIZE        16  
#define AES_MIC_SIZE        8   


#define WCN_OUI         "\x00\x50\xf2"  
#define WCN_TYPE        4   





BWL_PRE_PACKED_STRUCT struct dot11_mdid_ie {
	uint8 id;
	uint8 len;
	uint16 mdid;        
	uint8 cap;
} BWL_POST_PACKED_STRUCT;
typedef struct dot11_mdid_ie dot11_mdid_ie_t;

#define FBT_MDID_CAP_OVERDS 0x01    
#define FBT_MDID_CAP_RRP    0x02    


BWL_PRE_PACKED_STRUCT struct dot11_ft_ie {
	uint8 id;
	uint8 len;
	uint16 mic_control;     
	uint8 mic[16];
	uint8 anonce[32];
	uint8 snonce[32];
} BWL_POST_PACKED_STRUCT;
typedef struct dot11_ft_ie dot11_ft_ie_t;


BWL_PRE_PACKED_STRUCT struct dot11_gtk_ie {
	uint8 id;
	uint8 len;
	uint16 key_info;
	uint8 key_len;
	uint8 rsc[8];
	uint8 data[1];
} BWL_POST_PACKED_STRUCT;
typedef struct dot11_gtk_ie dot11_gtk_ie_t;

#define BSSID_INVALID           "\x00\x00\x00\x00\x00\x00"
#define BSSID_BROADCAST         "\xFF\xFF\xFF\xFF\xFF\xFF"

<<<<<<< HEAD
=======


BWL_PRE_PACKED_STRUCT struct link_id_ie {
	uint8 id;
	uint8 len;
	struct ether_addr	bssid;
	struct ether_addr	tdls_init_mac;
	struct ether_addr	tdls_resp_mac;
} BWL_POST_PACKED_STRUCT;
typedef struct link_id_ie link_id_ie_t;
#define TDLS_LINK_ID_IE_LEN		18


BWL_PRE_PACKED_STRUCT struct wakeup_sch_ie {
	uint8 id;
	uint8 len;
	uint32 offset;			
	uint32 interval;		
	uint32 awake_win_slots;	
	uint32 max_wake_win;	
	uint16 idle_cnt;		
} BWL_POST_PACKED_STRUCT;
typedef struct wakeup_sch_ie wakeup_sch_ie_t;
#define TDLS_WAKEUP_SCH_IE_LEN		18


BWL_PRE_PACKED_STRUCT struct channel_switch_timing_ie {
	uint8 id;
	uint8 len;
	uint16 switch_time;		
	uint16 switch_timeout;	
} BWL_POST_PACKED_STRUCT;
typedef struct channel_switch_timing_ie channel_switch_timing_ie_t;
#define TDLS_CHANNEL_SWITCH_TIMING_IE_LEN		4


BWL_PRE_PACKED_STRUCT struct pti_control_ie {
	uint8 id;
	uint8 len;
	uint8 tid;
	uint16 seq_control;
} BWL_POST_PACKED_STRUCT;
typedef struct pti_control_ie pti_control_ie_t;
#define TDLS_PTI_CONTROL_IE_LEN		3


BWL_PRE_PACKED_STRUCT struct pu_buffer_status_ie {
	uint8 id;
	uint8 len;
	uint8 status;
} BWL_POST_PACKED_STRUCT;
typedef struct pu_buffer_status_ie pu_buffer_status_ie_t;
#define TDLS_PU_BUFFER_STATUS_IE_LEN	1
#define TDLS_PU_BUFFER_STATUS_AC_BK		1
#define TDLS_PU_BUFFER_STATUS_AC_BE		2
#define TDLS_PU_BUFFER_STATUS_AC_VI		4
#define TDLS_PU_BUFFER_STATUS_AC_VO		8
>>>>>>> 1b7fd678


#include <packed_section_end.h>

#endif <|MERGE_RESOLUTION|>--- conflicted
+++ resolved
@@ -21,11 +21,7 @@
  *
  * Fundamental types and constants relating to 802.11
  *
-<<<<<<< HEAD
- * $Id: 802.11.h,v 9.260.2.6 2010-12-15 21:41:14 $
-=======
  * $Id: 802.11.h 304058 2011-12-21 00:39:12Z $
->>>>>>> 1b7fd678
  */
 
 
@@ -756,12 +752,7 @@
 
 #define DOT11_OPEN_SYSTEM   0   
 #define DOT11_SHARED_KEY    1   
-<<<<<<< HEAD
-#define DOT11_FAST_BSS		3	
-#define DOT11_OPEN_SHARED	2	
-=======
 #define DOT11_FAST_BSS		2	
->>>>>>> 1b7fd678
 #define DOT11_CHALLENGE_LEN 128 
 
 
@@ -996,16 +987,6 @@
 #define DOT11_SC_ASSOC_TRY_LATER	30	
 #define DOT11_SC_ASSOC_MFP_VIOLATION	31	
 
-<<<<<<< HEAD
-#define DOT11_SC_DECLINED       37  
-#define DOT11_SC_INVALID_PARAMS     38  
-#define DOT11_SC_INVALID_PAIRWISE_CIPHER	42 
-#define DOT11_SC_INVALID_AKMP       43  
-#define DOT11_SC_INVALID_RSNIE_CAP	45	
-#define	DOT11_SC_INVALID_PMKID		53	
-#define DOT11_SC_INVALID_MDID       54  
-#define DOT11_SC_INVALID_FTIE       55  
-=======
 #define	DOT11_SC_DECLINED		37	
 #define	DOT11_SC_INVALID_PARAMS		38	
 #define DOT11_SC_INVALID_PAIRWISE_CIPHER	42 
@@ -1014,7 +995,6 @@
 #define	DOT11_SC_INVALID_PMKID		53	
 #define	DOT11_SC_INVALID_MDID		54	
 #define	DOT11_SC_INVALID_FTIE		55	
->>>>>>> 1b7fd678
 
 #define DOT11_SC_UNEXP_MSG			70	
 #define DOT11_SC_INVALID_SNONCE		71	
@@ -1084,15 +1064,12 @@
 #define DOT11_MNG_HT_BSS_COEXINFO_ID        72  
 #define DOT11_MNG_HT_BSS_CHANNEL_REPORT_ID  73  
 #define DOT11_MNG_HT_OBSS_ID            74  
-<<<<<<< HEAD
-=======
 #define DOT11_MNG_CHANNEL_USAGE			97 
 #define DOT11_MNG_LINK_IDENTIFIER_ID	101	
 #define DOT11_MNG_WAKEUP_SCHEDULE_ID	102 
 #define DOT11_MNG_CHANNEL_SWITCH_TIMING_ID	104 
 #define DOT11_MNG_PTI_CONTROL_ID		105	
 #define DOT11_MNG_PU_BUFFER_STATUS_ID	106	
->>>>>>> 1b7fd678
 #define DOT11_MNG_EXT_CAP_ID           127 
 #define DOT11_MNG_WPA_ID            221 
 #define DOT11_MNG_PROPR_ID          221 
@@ -1417,8 +1394,6 @@
 
 #define DOT11_OP_CLASS_NONE			255
 
-<<<<<<< HEAD
-=======
 BWL_PRE_PACKED_STRUCT struct do11_ap_chrep {
 	uint8 id;
 	uint8 len;
@@ -1427,7 +1402,6 @@
 } BWL_POST_PACKED_STRUCT;
 typedef struct do11_ap_chrep dot11_ap_chrep_t;
 
->>>>>>> 1b7fd678
 
 #define DOT11_RM_ACTION_RM_REQ      0   
 #define DOT11_RM_ACTION_RM_REP      1   
@@ -1994,10 +1968,6 @@
 #define BSSID_INVALID           "\x00\x00\x00\x00\x00\x00"
 #define BSSID_BROADCAST         "\xFF\xFF\xFF\xFF\xFF\xFF"
 
-<<<<<<< HEAD
-=======
-
-
 BWL_PRE_PACKED_STRUCT struct link_id_ie {
 	uint8 id;
 	uint8 len;
@@ -2053,7 +2023,6 @@
 #define TDLS_PU_BUFFER_STATUS_AC_BE		2
 #define TDLS_PU_BUFFER_STATUS_AC_VI		4
 #define TDLS_PU_BUFFER_STATUS_AC_VO		8
->>>>>>> 1b7fd678
 
 
 #include <packed_section_end.h>
