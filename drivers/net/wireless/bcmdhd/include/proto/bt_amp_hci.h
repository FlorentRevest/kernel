/*
 * BT-AMP (BlueTooth Alternate Mac and Phy) HCI (Host/Controller Interface)
 *
 * Copyright (C) 1999-2012, Broadcom Corporation
 * 
 *      Unless you and Broadcom execute a separate written software license
 * agreement governing use of this software, this software is licensed to you
 * under the terms of the GNU General Public License version 2 (the "GPL"),
 * available at http://www.broadcom.com/licenses/GPLv2.php, with the
 * following added to such license:
 * 
 *      As a special exception, the copyright holders of this software give you
 * permission to link this software with independent modules, and to copy and
 * distribute the resulting executable under terms of your choice, provided that
 * you also meet, for each linked independent module, the terms and conditions of
 * the license of that module.  An independent module is a module which is not
 * derived from this software.  The special exception does not apply to any
 * modifications of the software.
 * 
 *      Notwithstanding the above, under no circumstances may you combine this
 * software in any way with any other Broadcom software provided under a license
 * other than the GPL, without Broadcom's express prior written consent.
 *
<<<<<<< HEAD
 * $Id: bt_amp_hci.h,v 9.14.8.2 2010-09-10 18:37:47 $
=======
 * $Id: bt_amp_hci.h 294267 2011-11-04 23:41:52Z $
>>>>>>> 90adfd2b
*/

#ifndef _bt_amp_hci_h
#define _bt_amp_hci_h

/* This marks the start of a packed structure section. */
#include <packed_section_start.h>


/* AMP HCI CMD packet format */
typedef BWL_PRE_PACKED_STRUCT struct amp_hci_cmd {
	uint16 opcode;
	uint8 plen;
	uint8 parms[1];
} BWL_POST_PACKED_STRUCT amp_hci_cmd_t;

#define HCI_CMD_PREAMBLE_SIZE		OFFSETOF(amp_hci_cmd_t, parms)
#define HCI_CMD_DATA_SIZE		255

/* AMP HCI CMD opcode layout */
#define HCI_CMD_OPCODE(ogf, ocf)	((((ogf) & 0x3F) << 10) | ((ocf) & 0x03FF))
#define HCI_CMD_OGF(opcode)		((uint8)(((opcode) >> 10) & 0x3F))
#define HCI_CMD_OCF(opcode)		((opcode) & 0x03FF)

/* AMP HCI command opcodes */
#define HCI_Read_Failed_Contact_Counter		HCI_CMD_OPCODE(0x05, 0x0001)
#define HCI_Reset_Failed_Contact_Counter	HCI_CMD_OPCODE(0x05, 0x0002)
#define HCI_Read_Link_Quality			HCI_CMD_OPCODE(0x05, 0x0003)
#define HCI_Read_Local_AMP_Info			HCI_CMD_OPCODE(0x05, 0x0009)
#define HCI_Read_Local_AMP_ASSOC		HCI_CMD_OPCODE(0x05, 0x000A)
#define HCI_Write_Remote_AMP_ASSOC		HCI_CMD_OPCODE(0x05, 0x000B)
#define HCI_Create_Physical_Link		HCI_CMD_OPCODE(0x01, 0x0035)
#define HCI_Accept_Physical_Link_Request	HCI_CMD_OPCODE(0x01, 0x0036)
#define HCI_Disconnect_Physical_Link		HCI_CMD_OPCODE(0x01, 0x0037)
#define HCI_Create_Logical_Link			HCI_CMD_OPCODE(0x01, 0x0038)
#define HCI_Accept_Logical_Link			HCI_CMD_OPCODE(0x01, 0x0039)
#define HCI_Disconnect_Logical_Link		HCI_CMD_OPCODE(0x01, 0x003A)
#define HCI_Logical_Link_Cancel			HCI_CMD_OPCODE(0x01, 0x003B)
#define HCI_Flow_Spec_Modify			HCI_CMD_OPCODE(0x01, 0x003C)
#define HCI_Write_Flow_Control_Mode		HCI_CMD_OPCODE(0x01, 0x0067)
#define HCI_Read_Best_Effort_Flush_Timeout	HCI_CMD_OPCODE(0x01, 0x0069)
#define HCI_Write_Best_Effort_Flush_Timeout	HCI_CMD_OPCODE(0x01, 0x006A)
#define HCI_Short_Range_Mode			HCI_CMD_OPCODE(0x01, 0x006B)
#define HCI_Reset				HCI_CMD_OPCODE(0x03, 0x0003)
#define HCI_Read_Connection_Accept_Timeout	HCI_CMD_OPCODE(0x03, 0x0015)
#define HCI_Write_Connection_Accept_Timeout	HCI_CMD_OPCODE(0x03, 0x0016)
#define HCI_Read_Link_Supervision_Timeout	HCI_CMD_OPCODE(0x03, 0x0036)
#define HCI_Write_Link_Supervision_Timeout	HCI_CMD_OPCODE(0x03, 0x0037)
#define HCI_Enhanced_Flush			HCI_CMD_OPCODE(0x03, 0x005F)
#define HCI_Read_Logical_Link_Accept_Timeout	HCI_CMD_OPCODE(0x03, 0x0061)
#define HCI_Write_Logical_Link_Accept_Timeout	HCI_CMD_OPCODE(0x03, 0x0062)
#define HCI_Set_Event_Mask_Page_2		HCI_CMD_OPCODE(0x03, 0x0063)
#define HCI_Read_Location_Data_Command		HCI_CMD_OPCODE(0x03, 0x0064)
#define HCI_Write_Location_Data_Command		HCI_CMD_OPCODE(0x03, 0x0065)
#define HCI_Read_Local_Version_Info		HCI_CMD_OPCODE(0x04, 0x0001)
#define HCI_Read_Local_Supported_Commands	HCI_CMD_OPCODE(0x04, 0x0002)
#define HCI_Read_Buffer_Size			HCI_CMD_OPCODE(0x04, 0x0005)
#define HCI_Read_Data_Block_Size		HCI_CMD_OPCODE(0x04, 0x000A)

/* AMP HCI command parameters */
typedef BWL_PRE_PACKED_STRUCT struct read_local_cmd_parms {
	uint8 plh;
	uint8 offset[2];			/* length so far */
	uint8 max_remote[2];
} BWL_POST_PACKED_STRUCT read_local_cmd_parms_t;

typedef BWL_PRE_PACKED_STRUCT struct write_remote_cmd_parms {
	uint8 plh;
	uint8 offset[2];
	uint8 len[2];
	uint8 frag[1];
} BWL_POST_PACKED_STRUCT write_remote_cmd_parms_t;

typedef BWL_PRE_PACKED_STRUCT struct phy_link_cmd_parms {
	uint8 plh;
	uint8 key_length;
	uint8 key_type;
	uint8 key[1];
} BWL_POST_PACKED_STRUCT phy_link_cmd_parms_t;

typedef BWL_PRE_PACKED_STRUCT struct dis_phy_link_cmd_parms {
	uint8 plh;
	uint8 reason;
} BWL_POST_PACKED_STRUCT dis_phy_link_cmd_parms_t;

typedef BWL_PRE_PACKED_STRUCT struct log_link_cmd_parms {
	uint8 plh;
	uint8 txflow[16];
	uint8 rxflow[16];
} BWL_POST_PACKED_STRUCT log_link_cmd_parms_t;

typedef BWL_PRE_PACKED_STRUCT struct ext_flow_spec {
	uint8 id;
	uint8 service_type;
	uint8 max_sdu[2];
	uint8 sdu_ia_time[4];
	uint8 access_latency[4];
	uint8 flush_timeout[4];
} BWL_POST_PACKED_STRUCT ext_flow_spec_t;

typedef BWL_PRE_PACKED_STRUCT struct log_link_cancel_cmd_parms {
	uint8 plh;
	uint8 tx_fs_ID;
} BWL_POST_PACKED_STRUCT log_link_cancel_cmd_parms_t;

typedef BWL_PRE_PACKED_STRUCT struct flow_spec_mod_cmd_parms {
	uint8 llh[2];
	uint8 txflow[16];
	uint8 rxflow[16];
} BWL_POST_PACKED_STRUCT flow_spec_mod_cmd_parms_t;

typedef BWL_PRE_PACKED_STRUCT struct plh_pad {
	uint8 plh;
	uint8 pad;
} BWL_POST_PACKED_STRUCT plh_pad_t;

typedef BWL_PRE_PACKED_STRUCT union hci_handle {
	uint16 bredr;
	plh_pad_t amp;
} BWL_POST_PACKED_STRUCT hci_handle_t;

typedef BWL_PRE_PACKED_STRUCT struct ls_to_cmd_parms {
	hci_handle_t handle;
	uint8 timeout[2];
} BWL_POST_PACKED_STRUCT ls_to_cmd_parms_t;

typedef BWL_PRE_PACKED_STRUCT struct befto_cmd_parms {
	uint8 llh[2];
	uint8 befto[4];
} BWL_POST_PACKED_STRUCT befto_cmd_parms_t;

typedef BWL_PRE_PACKED_STRUCT struct srm_cmd_parms {
	uint8 plh;
	uint8 srm;
} BWL_POST_PACKED_STRUCT srm_cmd_parms_t;

typedef BWL_PRE_PACKED_STRUCT struct ld_cmd_parms {
	uint8 ld_aware;
	uint8 ld[2];
	uint8 ld_opts;
	uint8 l_opts;
} BWL_POST_PACKED_STRUCT ld_cmd_parms_t;

typedef BWL_PRE_PACKED_STRUCT struct eflush_cmd_parms {
	uint8 llh[2];
	uint8 packet_type;
} BWL_POST_PACKED_STRUCT eflush_cmd_parms_t;

/* Generic AMP extended flow spec service types */
#define EFS_SVCTYPE_NO_TRAFFIC		0
#define EFS_SVCTYPE_BEST_EFFORT		1
#define EFS_SVCTYPE_GUARANTEED		2

/* AMP HCI event packet format */
typedef BWL_PRE_PACKED_STRUCT struct amp_hci_event {
	uint8 ecode;
	uint8 plen;
	uint8 parms[1];
} BWL_POST_PACKED_STRUCT amp_hci_event_t;

#define HCI_EVT_PREAMBLE_SIZE			OFFSETOF(amp_hci_event_t, parms)

/* AMP HCI event codes */
#define HCI_Command_Complete			0x0E
#define HCI_Command_Status			0x0F
#define HCI_Flush_Occurred			0x11
#define HCI_Enhanced_Flush_Complete		0x39
#define HCI_Physical_Link_Complete		0x40
#define HCI_Channel_Select			0x41
#define HCI_Disconnect_Physical_Link_Complete	0x42
#define HCI_Logical_Link_Complete		0x45
#define HCI_Disconnect_Logical_Link_Complete	0x46
#define HCI_Flow_Spec_Modify_Complete		0x47
#define HCI_Number_of_Completed_Data_Blocks	0x48
#define HCI_Short_Range_Mode_Change_Complete	0x4C
#define HCI_Status_Change_Event			0x4D
#define HCI_Vendor_Specific			0xFF

/* AMP HCI event mask bit positions */
#define HCI_Physical_Link_Complete_Event_Mask			0x0001
#define HCI_Channel_Select_Event_Mask				0x0002
#define HCI_Disconnect_Physical_Link_Complete_Event_Mask	0x0004
#define HCI_Logical_Link_Complete_Event_Mask			0x0020
#define HCI_Disconnect_Logical_Link_Complete_Event_Mask		0x0040
#define HCI_Flow_Spec_Modify_Complete_Event_Mask		0x0080
#define HCI_Number_of_Completed_Data_Blocks_Event_Mask		0x0100
#define HCI_Short_Range_Mode_Change_Complete_Event_Mask		0x1000
#define HCI_Status_Change_Event_Mask				0x2000
#define HCI_All_Event_Mask					0x31e7
/* AMP HCI event parameters */
typedef BWL_PRE_PACKED_STRUCT struct cmd_status_parms {
	uint8 status;
	uint8 cmdpkts;
	uint16 opcode;
} BWL_POST_PACKED_STRUCT cmd_status_parms_t;

typedef BWL_PRE_PACKED_STRUCT struct cmd_complete_parms {
	uint8 cmdpkts;
	uint16 opcode;
	uint8 parms[1];
} BWL_POST_PACKED_STRUCT cmd_complete_parms_t;

typedef BWL_PRE_PACKED_STRUCT struct flush_occurred_evt_parms {
	uint16 handle;
} BWL_POST_PACKED_STRUCT flush_occurred_evt_parms_t;

typedef BWL_PRE_PACKED_STRUCT struct write_remote_evt_parms {
	uint8 status;
	uint8 plh;
} BWL_POST_PACKED_STRUCT write_remote_evt_parms_t;

typedef BWL_PRE_PACKED_STRUCT struct read_local_evt_parms {
	uint8 status;
	uint8 plh;
	uint16 len;
	uint8 frag[1];
} BWL_POST_PACKED_STRUCT read_local_evt_parms_t;

typedef BWL_PRE_PACKED_STRUCT struct read_local_info_evt_parms {
	uint8 status;
	uint8 AMP_status;
	uint32 bandwidth;
	uint32 gbandwidth;
	uint32 latency;
	uint32 PDU_size;
	uint8 ctrl_type;
	uint16 PAL_cap;
	uint16 AMP_ASSOC_len;
	uint32 max_flush_timeout;
	uint32 be_flush_timeout;
} BWL_POST_PACKED_STRUCT read_local_info_evt_parms_t;

typedef BWL_PRE_PACKED_STRUCT struct log_link_evt_parms {
	uint8 status;
	uint16 llh;
	uint8 plh;
	uint8 tx_fs_ID;
} BWL_POST_PACKED_STRUCT log_link_evt_parms_t;

typedef BWL_PRE_PACKED_STRUCT struct disc_log_link_evt_parms {
	uint8 status;
	uint16 llh;
	uint8 reason;
} BWL_POST_PACKED_STRUCT disc_log_link_evt_parms_t;

typedef BWL_PRE_PACKED_STRUCT struct log_link_cancel_evt_parms {
	uint8 status;
	uint8 plh;
	uint8 tx_fs_ID;
} BWL_POST_PACKED_STRUCT log_link_cancel_evt_parms_t;

typedef BWL_PRE_PACKED_STRUCT struct flow_spec_mod_evt_parms {
	uint8 status;
	uint16 llh;
} BWL_POST_PACKED_STRUCT flow_spec_mod_evt_parms_t;

typedef BWL_PRE_PACKED_STRUCT struct phy_link_evt_parms {
	uint8 status;
	uint8 plh;
} BWL_POST_PACKED_STRUCT phy_link_evt_parms_t;

typedef BWL_PRE_PACKED_STRUCT struct dis_phy_link_evt_parms {
	uint8 status;
	uint8 plh;
	uint8 reason;
} BWL_POST_PACKED_STRUCT dis_phy_link_evt_parms_t;

typedef BWL_PRE_PACKED_STRUCT struct read_ls_to_evt_parms {
	uint8 status;
	hci_handle_t handle;
	uint16 timeout;
} BWL_POST_PACKED_STRUCT read_ls_to_evt_parms_t;

typedef BWL_PRE_PACKED_STRUCT struct read_lla_ca_to_evt_parms {
	uint8 status;
	uint16 timeout;
} BWL_POST_PACKED_STRUCT read_lla_ca_to_evt_parms_t;

typedef BWL_PRE_PACKED_STRUCT struct read_data_block_size_evt_parms {
	uint8 status;
	uint16 ACL_pkt_len;
	uint16 data_block_len;
	uint16 data_block_num;
} BWL_POST_PACKED_STRUCT read_data_block_size_evt_parms_t;

typedef BWL_PRE_PACKED_STRUCT struct data_blocks {
	uint16 handle;
	uint16 pkts;
	uint16 blocks;
} BWL_POST_PACKED_STRUCT data_blocks_t;

typedef BWL_PRE_PACKED_STRUCT struct num_completed_data_blocks_evt_parms {
	uint16 num_blocks;
	uint8 num_handles;
	data_blocks_t completed[1];
} BWL_POST_PACKED_STRUCT num_completed_data_blocks_evt_parms_t;

typedef BWL_PRE_PACKED_STRUCT struct befto_evt_parms {
	uint8 status;
	uint32 befto;
} BWL_POST_PACKED_STRUCT befto_evt_parms_t;

typedef BWL_PRE_PACKED_STRUCT struct srm_evt_parms {
	uint8 status;
	uint8 plh;
	uint8 srm;
} BWL_POST_PACKED_STRUCT srm_evt_parms_t;

typedef BWL_PRE_PACKED_STRUCT struct contact_counter_evt_parms {
	uint8 status;
	uint8 llh[2];
	uint16 counter;
} BWL_POST_PACKED_STRUCT contact_counter_evt_parms_t;

typedef BWL_PRE_PACKED_STRUCT struct contact_counter_reset_evt_parms {
	uint8 status;
	uint8 llh[2];
} BWL_POST_PACKED_STRUCT contact_counter_reset_evt_parms_t;

typedef BWL_PRE_PACKED_STRUCT struct read_linkq_evt_parms {
	uint8 status;
	hci_handle_t handle;
	uint8 link_quality;
} BWL_POST_PACKED_STRUCT read_linkq_evt_parms_t;

typedef BWL_PRE_PACKED_STRUCT struct ld_evt_parms {
	uint8 status;
	uint8 ld_aware;
	uint8 ld[2];
	uint8 ld_opts;
	uint8 l_opts;
} BWL_POST_PACKED_STRUCT ld_evt_parms_t;

typedef BWL_PRE_PACKED_STRUCT struct eflush_complete_evt_parms {
	uint16 handle;
} BWL_POST_PACKED_STRUCT eflush_complete_evt_parms_t;

typedef BWL_PRE_PACKED_STRUCT struct vendor_specific_evt_parms {
	uint8 len;
	uint8 parms[1];
} BWL_POST_PACKED_STRUCT vendor_specific_evt_parms_t;

typedef BWL_PRE_PACKED_STRUCT struct local_version_info_evt_parms {
	uint8 status;
	uint8 hci_version;
	uint16 hci_revision;
	uint8 pal_version;
	uint16 mfg_name;
	uint16 pal_subversion;
} BWL_POST_PACKED_STRUCT local_version_info_evt_parms_t;

#define MAX_SUPPORTED_CMD_BYTE	64
typedef BWL_PRE_PACKED_STRUCT struct local_supported_cmd_evt_parms {
	uint8 status;
	uint8 cmd[MAX_SUPPORTED_CMD_BYTE];
} BWL_POST_PACKED_STRUCT local_supported_cmd_evt_parms_t;

typedef BWL_PRE_PACKED_STRUCT struct status_change_evt_parms {
	uint8 status;
	uint8 amp_status;
} BWL_POST_PACKED_STRUCT status_change_evt_parms_t;

/* AMP HCI error codes */
#define HCI_SUCCESS				0x00
#define HCI_ERR_ILLEGAL_COMMAND			0x01
#define HCI_ERR_NO_CONNECTION			0x02
#define HCI_ERR_MEMORY_FULL			0x07
#define HCI_ERR_CONNECTION_TIMEOUT		0x08
#define HCI_ERR_MAX_NUM_OF_CONNECTIONS		0x09
#define HCI_ERR_CONNECTION_EXISTS		0x0B
#define HCI_ERR_CONNECTION_DISALLOWED		0x0C
#define HCI_ERR_CONNECTION_ACCEPT_TIMEOUT	0x10
#define HCI_ERR_UNSUPPORTED_VALUE		0x11
#define HCI_ERR_ILLEGAL_PARAMETER_FMT		0x12
#define HCI_ERR_CONN_TERM_BY_LOCAL_HOST		0x16
#define HCI_ERR_UNSPECIFIED			0x1F
#define HCI_ERR_UNIT_KEY_USED			0x26
#define HCI_ERR_QOS_REJECTED			0x2D
#define HCI_ERR_PARAM_OUT_OF_RANGE		0x30
#define HCI_ERR_NO_SUITABLE_CHANNEL		0x39
#define HCI_ERR_CHANNEL_MOVE			0xFF

/* AMP HCI ACL Data packet format */
typedef BWL_PRE_PACKED_STRUCT struct amp_hci_ACL_data {
	uint16	handle;			/* 12-bit connection handle + 2-bit PB and 2-bit BC flags */
	uint16	dlen;			/* data total length */
	uint8 data[1];
} BWL_POST_PACKED_STRUCT amp_hci_ACL_data_t;

#define HCI_ACL_DATA_PREAMBLE_SIZE	OFFSETOF(amp_hci_ACL_data_t, data)

#define HCI_ACL_DATA_BC_FLAGS		(0x0 << 14)
#define HCI_ACL_DATA_PB_FLAGS		(0x3 << 12)

#define HCI_ACL_DATA_HANDLE(handle)	((handle) & 0x0fff)
#define HCI_ACL_DATA_FLAGS(handle)	((handle) >> 12)

/* AMP Activity Report packet formats */
typedef BWL_PRE_PACKED_STRUCT struct amp_hci_activity_report {
	uint8	ScheduleKnown;
	uint8	NumReports;
	uint8	data[1];
} BWL_POST_PACKED_STRUCT amp_hci_activity_report_t;

typedef BWL_PRE_PACKED_STRUCT struct amp_hci_activity_report_triple {
	uint32	StartTime;
	uint32	Duration;
	uint32	Periodicity;
} BWL_POST_PACKED_STRUCT amp_hci_activity_report_triple_t;

#define HCI_AR_SCHEDULE_KNOWN		0x01


/* This marks the end of a packed structure section. */
#include <packed_section_end.h>

#endif /* _bt_amp_hci_h_ */<|MERGE_RESOLUTION|>--- conflicted
+++ resolved
@@ -21,11 +21,7 @@
  * software in any way with any other Broadcom software provided under a license
  * other than the GPL, without Broadcom's express prior written consent.
  *
-<<<<<<< HEAD
  * $Id: bt_amp_hci.h,v 9.14.8.2 2010-09-10 18:37:47 $
-=======
- * $Id: bt_amp_hci.h 294267 2011-11-04 23:41:52Z $
->>>>>>> 90adfd2b
 */
 
 #ifndef _bt_amp_hci_h
