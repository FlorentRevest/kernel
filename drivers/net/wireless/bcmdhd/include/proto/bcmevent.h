/*
 * Broadcom Event  protocol definitions
 *
 * Copyright (C) 1999-2011, Broadcom Corporation
 * 
 *         Unless you and Broadcom execute a separate written software license
 * agreement governing use of this software, this software is licensed to you
 * under the terms of the GNU General Public License version 2 (the "GPL"),
 * available at http://www.broadcom.com/licenses/GPLv2.php, with the
 * following added to such license:
 * 
 *      As a special exception, the copyright holders of this software give you
 * permission to link this software with independent modules, and to copy and
 * distribute the resulting executable under terms of your choice, provided that
 * you also meet, for each linked independent module, the terms and conditions of
 * the license of that module.  An independent module is a module which is not
 * derived from this software.  The special exception does not apply to any
 * modifications of the software.
 * 
 *      Notwithstanding the above, under no circumstances may you combine this
 * software in any way with any other Broadcom software provided under a license
 * other than the GPL, without Broadcom's express prior written consent.
 *
 * Dependencies: proto/bcmeth.h
 *
<<<<<<< HEAD
 * $Id: bcmevent.h,v 9.64.2.9 2011-02-01 06:24:21 $
=======
 * $Id: bcmevent.h 288077 2011-10-06 00:08:47Z $
>>>>>>> 1b7fd678
 *
 */




#ifndef _BCMEVENT_H_
#define _BCMEVENT_H_

#ifndef _TYPEDEFS_H_
#include <typedefs.h>
#endif


#include <packed_section_start.h>

#define BCM_EVENT_MSG_VERSION		2	
#define BCM_MSG_IFNAME_MAX		16	


#define WLC_EVENT_MSG_LINK		0x01	
#define WLC_EVENT_MSG_FLUSHTXQ		0x02	
#define WLC_EVENT_MSG_GROUP		0x04	
#define WLC_EVENT_MSG_UNKBSS		0x08	
#define WLC_EVENT_MSG_UNKIF		0x10	




typedef BWL_PRE_PACKED_STRUCT struct
{
	uint16	version;
	uint16	flags;			
	uint32	event_type;		
	uint32	status;			
	uint32	reason;			
	uint32	auth_type;		
	uint32	datalen;		
	struct ether_addr	addr;	
	char	ifname[BCM_MSG_IFNAME_MAX]; 
} BWL_POST_PACKED_STRUCT wl_event_msg_v1_t;


typedef BWL_PRE_PACKED_STRUCT struct
{
	uint16	version;
	uint16	flags;			
	uint32	event_type;		
	uint32	status;			
	uint32	reason;			
	uint32	auth_type;		
	uint32	datalen;		
	struct ether_addr	addr;	
	char	ifname[BCM_MSG_IFNAME_MAX]; 
	uint8	ifidx;			
	uint8	bsscfgidx;		
} BWL_POST_PACKED_STRUCT wl_event_msg_t;


typedef BWL_PRE_PACKED_STRUCT struct bcm_event {
	struct ether_header eth;
	bcmeth_hdr_t		bcm_hdr;
	wl_event_msg_t		event;
	
} BWL_POST_PACKED_STRUCT bcm_event_t;

#define BCM_MSG_LEN	(sizeof(bcm_event_t) - sizeof(bcmeth_hdr_t) - sizeof(struct ether_header))


#define WLC_E_SET_SSID		0	
#define WLC_E_JOIN		1	
#define WLC_E_START		2	
#define WLC_E_AUTH		3	
#define WLC_E_AUTH_IND		4	
#define WLC_E_DEAUTH		5	
#define WLC_E_DEAUTH_IND	6	
#define WLC_E_ASSOC		7	
#define WLC_E_ASSOC_IND		8	
#define WLC_E_REASSOC		9	
#define WLC_E_REASSOC_IND	10	
#define WLC_E_DISASSOC		11	
#define WLC_E_DISASSOC_IND	12	
#define WLC_E_QUIET_START	13	
#define WLC_E_QUIET_END		14	
#define WLC_E_BEACON_RX		15	
#define WLC_E_LINK		16	
#define WLC_E_MIC_ERROR		17	
#define WLC_E_NDIS_LINK		18	
#define WLC_E_ROAM		19	
#define WLC_E_TXFAIL		20	
#define WLC_E_PMKID_CACHE	21	
#define WLC_E_RETROGRADE_TSF	22	
#define WLC_E_PRUNE		23	
#define WLC_E_AUTOAUTH		24	
#define WLC_E_EAPOL_MSG		25	
#define WLC_E_SCAN_COMPLETE	26	
#define WLC_E_ADDTS_IND		27	
#define WLC_E_DELTS_IND		28	
#define WLC_E_BCNSENT_IND	29	
#define WLC_E_BCNRX_MSG		30	
#define WLC_E_BCNLOST_MSG	31	
#define WLC_E_ROAM_PREP		32	
#define WLC_E_PFN_NET_FOUND	33	
#define WLC_E_PFN_NET_LOST	34	
#define WLC_E_RESET_COMPLETE	35
#define WLC_E_JOIN_START	36
#define WLC_E_ROAM_START	37
#define WLC_E_ASSOC_START	38
#define WLC_E_IBSS_ASSOC	39
#define WLC_E_RADIO		40
#define WLC_E_PSM_WATCHDOG	41	
#define WLC_E_PROBREQ_MSG       44      
#define WLC_E_SCAN_CONFIRM_IND  45
#define WLC_E_PSK_SUP		46	
#define WLC_E_COUNTRY_CODE_CHANGED 47
#define	WLC_E_EXCEEDED_MEDIUM_TIME 48	
#define WLC_E_ICV_ERROR		49	
#define WLC_E_UNICAST_DECODE_ERROR 50	
#define WLC_E_MULTICAST_DECODE_ERROR 51 
#define WLC_E_TRACE		52
#define WLC_E_BTA_HCI_EVENT	53	
#define WLC_E_IF		54	
#ifdef WLP2P
#define WLC_E_P2P_DISC_LISTEN_COMPLETE 	55	
#endif
#define WLC_E_RSSI		56	
#define WLC_E_PFN_SCAN_COMPLETE	57	
#define WLC_E_EXTLOG_MSG	58
#define WLC_E_ACTION_FRAME      59 	
#define WLC_E_ACTION_FRAME_COMPLETE 60	
#define WLC_E_PRE_ASSOC_IND	61	
#define WLC_E_PRE_REASSOC_IND	62	
#define WLC_E_CHANNEL_ADOPTED	63
#define WLC_E_AP_STARTED	64	
#define WLC_E_DFS_AP_STOP	65	
#define WLC_E_DFS_AP_RESUME	66	
#define WLC_E_WAI_STA_EVENT	67	
#define WLC_E_WAI_MSG 		68	
#define WLC_E_ESCAN_RESULT 	69	
#define WLC_E_ACTION_FRAME_OFF_CHAN_COMPLETE 	70	
#if defined(WLP2P)
#define WLC_E_PROBRESP_MSG	71	
#define WLC_E_P2P_PROBREQ_MSG	72	
#endif
#define WLC_E_DCS_REQUEST 73

#define WLC_E_FIFO_CREDIT_MAP	74 

#define WLC_E_ACTION_FRAME_RX	75	
#define WLC_E_WAKE_EVENT	76	
#define WLC_E_RM_COMPLETE	77	
#define WLC_E_HTSFSYNC		78	
#define WLC_E_OVERLAY_REQ	79	
#define WLC_E_CSA_COMPLETE_IND  80
#define WLC_E_EXCESS_PM_WAKE_EVENT	81	
#define WLC_E_PFN_SCAN_NONE		82	
#define WLC_E_PFN_SCAN_ALLGONE	83	
#define WLC_E_GTK_PLUMBED 84
<<<<<<< HEAD
#define WLC_E_LAST	85	
=======
#define WLC_E_ASSOC_REQ_IE 85
#define WLC_E_ASSOC_RESP_IE 86
#define WLC_E_LAST	87	
>>>>>>> 1b7fd678



typedef struct {
	uint event;
	const char *name;
} bcmevent_name_t;

extern const bcmevent_name_t	bcmevent_names[];
extern const int		bcmevent_names_size;


#define WLC_E_STATUS_SUCCESS		0	
#define WLC_E_STATUS_FAIL		1	
#define WLC_E_STATUS_TIMEOUT		2	
#define WLC_E_STATUS_NO_NETWORKS	3	
#define WLC_E_STATUS_ABORT		4	
#define WLC_E_STATUS_NO_ACK		5	
#define WLC_E_STATUS_UNSOLICITED	6	
#define WLC_E_STATUS_ATTEMPT		7	
#define WLC_E_STATUS_PARTIAL		8	
#define WLC_E_STATUS_NEWSCAN		9	
#define WLC_E_STATUS_NEWASSOC		10	
#define WLC_E_STATUS_11HQUIET		11	
#define WLC_E_STATUS_SUPPRESS		12	
#define WLC_E_STATUS_NOCHANS		13	
#define WLC_E_STATUS_CS_ABORT		15	
#define WLC_E_STATUS_ERROR		16	


#define WLC_E_REASON_INITIAL_ASSOC	0	
#define WLC_E_REASON_LOW_RSSI		1	
#define WLC_E_REASON_DEAUTH		2	
#define WLC_E_REASON_DISASSOC		3	
#define WLC_E_REASON_BCNS_LOST		4	
#define WLC_E_REASON_MINTXRATE		9	
#define WLC_E_REASON_TXFAIL		10	


#define WLC_E_REASON_FAST_ROAM_FAILED	5	
#define WLC_E_REASON_DIRECTED_ROAM	6	
#define WLC_E_REASON_TSPEC_REJECTED	7	
#define WLC_E_REASON_BETTER_AP		8	

#define WLC_E_REASON_REQUESTED_ROAM 11	


#define WLC_E_PRUNE_ENCR_MISMATCH	1	
#define WLC_E_PRUNE_BCAST_BSSID		2	
#define WLC_E_PRUNE_MAC_DENY		3	
#define WLC_E_PRUNE_MAC_NA		4	
#define WLC_E_PRUNE_REG_PASSV		5	
#define WLC_E_PRUNE_SPCT_MGMT		6	
#define WLC_E_PRUNE_RADAR		7	
#define WLC_E_RSN_MISMATCH		8	
#define WLC_E_PRUNE_NO_COMMON_RATES	9	
#define WLC_E_PRUNE_BASIC_RATES		10	
#define WLC_E_PRUNE_CIPHER_NA		12	
#define WLC_E_PRUNE_KNOWN_STA		13	
#define WLC_E_PRUNE_WDS_PEER		15	
#define WLC_E_PRUNE_QBSS_LOAD		16	
#define WLC_E_PRUNE_HOME_AP		17	


#define WLC_E_SUP_OTHER			0	
#define WLC_E_SUP_DECRYPT_KEY_DATA	1	
#define WLC_E_SUP_BAD_UCAST_WEP128	2	
#define WLC_E_SUP_BAD_UCAST_WEP40	3	
#define WLC_E_SUP_UNSUP_KEY_LEN		4	
#define WLC_E_SUP_PW_KEY_CIPHER		5	
#define WLC_E_SUP_MSG3_TOO_MANY_IE	6	
#define WLC_E_SUP_MSG3_IE_MISMATCH	7	
#define WLC_E_SUP_NO_INSTALL_FLAG	8	
#define WLC_E_SUP_MSG3_NO_GTK		9	
#define WLC_E_SUP_GRP_KEY_CIPHER	10	
#define WLC_E_SUP_GRP_MSG1_NO_GTK	11	
#define WLC_E_SUP_GTK_DECRYPT_FAIL	12	
#define WLC_E_SUP_SEND_FAIL		13	
#define WLC_E_SUP_DEAUTH		14	
#define WLC_E_SUP_WPA_PSK_TMO		15	



typedef BWL_PRE_PACKED_STRUCT struct wl_event_rx_frame_data {
	uint16	version;
	uint16	channel;	
	int32	rssi;
	uint32	mactime;
	uint32	rate;
} BWL_POST_PACKED_STRUCT wl_event_rx_frame_data_t;

#define BCM_RX_FRAME_DATA_VERSION 1


typedef struct wl_event_data_if {
	uint8 ifidx;
	uint8 opcode;		
	uint8 reserved;
	uint8 bssidx;		
	uint8 role;		
} wl_event_data_if_t;


#define WLC_E_IF_ADD		1	
#define WLC_E_IF_DEL		2	
#define WLC_E_IF_CHANGE		3	


#define WLC_E_IF_ROLE_STA		0	
#define WLC_E_IF_ROLE_AP		1	
#define WLC_E_IF_ROLE_WDS		2	
#define WLC_E_IF_ROLE_P2P_GO		3	
#define WLC_E_IF_ROLE_P2P_CLIENT	4	
#define WLC_E_IF_ROLE_BTA_CREATOR	5	
#define WLC_E_IF_ROLE_BTA_ACCEPTOR	6	


#define WLC_E_LINK_BCN_LOSS	1	
#define WLC_E_LINK_DISASSOC	2	
#define WLC_E_LINK_ASSOC_REC	3	
#define WLC_E_LINK_BSSCFG_DIS	4	


#define WLC_E_OVL_DOWNLOAD	0	
#define WLC_E_OVL_UPDATE_IND	1	


#include <packed_section_end.h>

#endif <|MERGE_RESOLUTION|>--- conflicted
+++ resolved
@@ -23,11 +23,7 @@
  *
  * Dependencies: proto/bcmeth.h
  *
-<<<<<<< HEAD
- * $Id: bcmevent.h,v 9.64.2.9 2011-02-01 06:24:21 $
-=======
  * $Id: bcmevent.h 288077 2011-10-06 00:08:47Z $
->>>>>>> 1b7fd678
  *
  */
 
@@ -186,13 +182,9 @@
 #define WLC_E_PFN_SCAN_NONE		82	
 #define WLC_E_PFN_SCAN_ALLGONE	83	
 #define WLC_E_GTK_PLUMBED 84
-<<<<<<< HEAD
-#define WLC_E_LAST	85	
-=======
 #define WLC_E_ASSOC_REQ_IE 85
 #define WLC_E_ASSOC_RESP_IE 86
 #define WLC_E_LAST	87	
->>>>>>> 1b7fd678
 
 
 
