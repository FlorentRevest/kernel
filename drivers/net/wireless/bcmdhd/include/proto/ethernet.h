/*
 * From FreeBSD 2.2.7: Fundamental constants relating to ethernet.
 *
 * Copyright (C) 1999-2012, Broadcom Corporation
 * 
 *      Unless you and Broadcom execute a separate written software license
 * agreement governing use of this software, this software is licensed to you
 * under the terms of the GNU General Public License version 2 (the "GPL"),
 * available at http://www.broadcom.com/licenses/GPLv2.php, with the
 * following added to such license:
 * 
 *      As a special exception, the copyright holders of this software give you
 * permission to link this software with independent modules, and to copy and
 * distribute the resulting executable under terms of your choice, provided that
 * you also meet, for each linked independent module, the terms and conditions of
 * the license of that module.  An independent module is a module which is not
 * derived from this software.  The special exception does not apply to any
 * modifications of the software.
 * 
 *      Notwithstanding the above, under no circumstances may you combine this
 * software in any way with any other Broadcom software provided under a license
 * other than the GPL, without Broadcom's express prior written consent.
 *
<<<<<<< HEAD
 * $Id: ethernet.h,v 9.56 2009-10-15 22:54:58 $
=======
 * $Id: ethernet.h 309193 2012-01-19 00:03:57Z $
>>>>>>> 90adfd2b
 */

#ifndef _NET_ETHERNET_H_	      
#define _NET_ETHERNET_H_

#ifndef _TYPEDEFS_H_
#include "typedefs.h"
#endif


#include <packed_section_start.h>



#define	ETHER_ADDR_LEN		6


#define	ETHER_TYPE_LEN		2


#define	ETHER_CRC_LEN		4


#define	ETHER_HDR_LEN		(ETHER_ADDR_LEN * 2 + ETHER_TYPE_LEN)


#define	ETHER_MIN_LEN		64


#define	ETHER_MIN_DATA		46


#define	ETHER_MAX_LEN		1518


#define	ETHER_MAX_DATA		1500


#define ETHER_TYPE_MIN		0x0600		
#define	ETHER_TYPE_IP		0x0800		
#define ETHER_TYPE_ARP		0x0806		
#define ETHER_TYPE_8021Q	0x8100		
#define	ETHER_TYPE_IPV6		0x86dd		
#define	ETHER_TYPE_BRCM		0x886c		
#define	ETHER_TYPE_802_1X	0x888e		
#define	ETHER_TYPE_802_1X_PREAUTH 0x88c7	
#ifdef BCMWAPI_WPI
#define ETHER_TYPE_WAI		0x88b4		
#endif

#define ETHER_TYPE_IPV6		0x86dd		


#define	ETHER_BRCM_SUBTYPE_LEN	4	


#define ETHER_DEST_OFFSET	(0 * ETHER_ADDR_LEN)	
#define ETHER_SRC_OFFSET	(1 * ETHER_ADDR_LEN)	
#define ETHER_TYPE_OFFSET	(2 * ETHER_ADDR_LEN)	


#define	ETHER_IS_VALID_LEN(foo)	\
	((foo) >= ETHER_MIN_LEN && (foo) <= ETHER_MAX_LEN)

#define ETHER_FILL_MCAST_ADDR_FROM_IP(ea, mgrp_ip) {		\
		((uint8 *)ea)[0] = 0x01;			\
		((uint8 *)ea)[1] = 0x00;			\
		((uint8 *)ea)[2] = 0x5e;			\
		((uint8 *)ea)[3] = ((mgrp_ip) >> 16) & 0x7f;	\
		((uint8 *)ea)[4] = ((mgrp_ip) >>  8) & 0xff;	\
		((uint8 *)ea)[5] = ((mgrp_ip) >>  0) & 0xff;	\
}

#ifndef __INCif_etherh       

BWL_PRE_PACKED_STRUCT struct ether_header {
	uint8	ether_dhost[ETHER_ADDR_LEN];
	uint8	ether_shost[ETHER_ADDR_LEN];
	uint16	ether_type;
} BWL_POST_PACKED_STRUCT;


BWL_PRE_PACKED_STRUCT struct	ether_addr {
	uint8 octet[ETHER_ADDR_LEN];
} BWL_POST_PACKED_STRUCT;
#endif	


#define ETHER_SET_LOCALADDR(ea)	(((uint8 *)(ea))[0] = (((uint8 *)(ea))[0] | 2))
#define ETHER_IS_LOCALADDR(ea) 	(((uint8 *)(ea))[0] & 2)
#define ETHER_CLR_LOCALADDR(ea)	(((uint8 *)(ea))[0] = (((uint8 *)(ea))[0] & 0xfd))
#define ETHER_TOGGLE_LOCALADDR(ea)	(((uint8 *)(ea))[0] = (((uint8 *)(ea))[0] ^ 2))


#define ETHER_SET_UNICAST(ea)	(((uint8 *)(ea))[0] = (((uint8 *)(ea))[0] & ~1))


#define ETHER_ISMULTI(ea) (((const uint8 *)(ea))[0] & 1)



#define	ether_cmp(a, b)	(!(((short*)(a))[0] == ((short*)(b))[0]) | \
			 !(((short*)(a))[1] == ((short*)(b))[1]) | \
			 !(((short*)(a))[2] == ((short*)(b))[2]))


#define	ether_copy(s, d) { \
		((short*)(d))[0] = ((const short*)(s))[0]; \
		((short*)(d))[1] = ((const short*)(s))[1]; \
		((short*)(d))[2] = ((const short*)(s))[2]; }


static const struct ether_addr ether_bcast = {{255, 255, 255, 255, 255, 255}};
static const struct ether_addr ether_null = {{0, 0, 0, 0, 0, 0}};

#define ETHER_ISBCAST(ea)	((((uint8 *)(ea))[0] &		\
	                          ((uint8 *)(ea))[1] &		\
				  ((uint8 *)(ea))[2] &		\
				  ((uint8 *)(ea))[3] &		\
				  ((uint8 *)(ea))[4] &		\
				  ((uint8 *)(ea))[5]) == 0xff)
#define ETHER_ISNULLADDR(ea)	((((uint8 *)(ea))[0] |		\
				  ((uint8 *)(ea))[1] |		\
				  ((uint8 *)(ea))[2] |		\
				  ((uint8 *)(ea))[3] |		\
				  ((uint8 *)(ea))[4] |		\
				  ((uint8 *)(ea))[5]) == 0)

#define ETHER_MOVE_HDR(d, s) \
do { \
	struct ether_header t; \
	t = *(struct ether_header *)(s); \
	*(struct ether_header *)(d) = t; \
} while (0)


#include <packed_section_end.h>

#endif <|MERGE_RESOLUTION|>--- conflicted
+++ resolved
@@ -21,11 +21,7 @@
  * software in any way with any other Broadcom software provided under a license
  * other than the GPL, without Broadcom's express prior written consent.
  *
-<<<<<<< HEAD
  * $Id: ethernet.h,v 9.56 2009-10-15 22:54:58 $
-=======
- * $Id: ethernet.h 309193 2012-01-19 00:03:57Z $
->>>>>>> 90adfd2b
  */
 
 #ifndef _NET_ETHERNET_H_	      
