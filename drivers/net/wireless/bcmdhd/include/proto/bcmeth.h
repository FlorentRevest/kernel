/*
 * Broadcom Ethernettype  protocol definitions
 *
 * Copyright (C) 1999-2012, Broadcom Corporation
 * 
 *      Unless you and Broadcom execute a separate written software license
 * agreement governing use of this software, this software is licensed to you
 * under the terms of the GNU General Public License version 2 (the "GPL"),
 * available at http://www.broadcom.com/licenses/GPLv2.php, with the
 * following added to such license:
 * 
 *      As a special exception, the copyright holders of this software give you
 * permission to link this software with independent modules, and to copy and
 * distribute the resulting executable under terms of your choice, provided that
 * you also meet, for each linked independent module, the terms and conditions of
 * the license of that module.  An independent module is a module which is not
 * derived from this software.  The special exception does not apply to any
 * modifications of the software.
 * 
 *      Notwithstanding the above, under no circumstances may you combine this
 * software in any way with any other Broadcom software provided under a license
 * other than the GPL, without Broadcom's express prior written consent.
 *
<<<<<<< HEAD
 * $Id: bcmeth.h,v 9.12 2009-12-29 19:57:18 $
=======
 * $Id: bcmeth.h 294352 2011-11-06 19:23:00Z $
>>>>>>> 90adfd2b
 */



#ifndef _BCMETH_H_
#define _BCMETH_H_

#ifndef _TYPEDEFS_H_
#include <typedefs.h>
#endif


#include <packed_section_start.h>







#define	BCMILCP_SUBTYPE_RATE		1
#define	BCMILCP_SUBTYPE_LINK		2
#define	BCMILCP_SUBTYPE_CSA		3
#define	BCMILCP_SUBTYPE_LARQ		4
#define BCMILCP_SUBTYPE_VENDOR		5
#define	BCMILCP_SUBTYPE_FLH		17

#define BCMILCP_SUBTYPE_VENDOR_LONG	32769
#define BCMILCP_SUBTYPE_CERT		32770
#define BCMILCP_SUBTYPE_SES		32771


#define BCMILCP_BCM_SUBTYPE_RESERVED		0
#define BCMILCP_BCM_SUBTYPE_EVENT		1
#define BCMILCP_BCM_SUBTYPE_SES			2


#define BCMILCP_BCM_SUBTYPE_DPT			4

#define BCMILCP_BCM_SUBTYPEHDR_MINLENGTH	8
#define BCMILCP_BCM_SUBTYPEHDR_VERSION		0


typedef BWL_PRE_PACKED_STRUCT struct bcmeth_hdr
{
	uint16	subtype;	
	uint16	length;
	uint8	version;	
	uint8	oui[3];		
	
	uint16	usr_subtype;
} BWL_POST_PACKED_STRUCT bcmeth_hdr_t;



#include <packed_section_end.h>

#endif	<|MERGE_RESOLUTION|>--- conflicted
+++ resolved
@@ -21,11 +21,7 @@
  * software in any way with any other Broadcom software provided under a license
  * other than the GPL, without Broadcom's express prior written consent.
  *
-<<<<<<< HEAD
  * $Id: bcmeth.h,v 9.12 2009-12-29 19:57:18 $
-=======
- * $Id: bcmeth.h 294352 2011-11-06 19:23:00Z $
->>>>>>> 90adfd2b
  */
 
 
