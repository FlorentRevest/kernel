/*
 * 802.1Q VLAN protocol definitions
 *
 * Copyright (C) 1999-2012, Broadcom Corporation
 * 
 *      Unless you and Broadcom execute a separate written software license
 * agreement governing use of this software, this software is licensed to you
 * under the terms of the GNU General Public License version 2 (the "GPL"),
 * available at http://www.broadcom.com/licenses/GPLv2.php, with the
 * following added to such license:
 * 
 *      As a special exception, the copyright holders of this software give you
 * permission to link this software with independent modules, and to copy and
 * distribute the resulting executable under terms of your choice, provided that
 * you also meet, for each linked independent module, the terms and conditions of
 * the license of that module.  An independent module is a module which is not
 * derived from this software.  The special exception does not apply to any
 * modifications of the software.
 * 
 *      Notwithstanding the above, under no circumstances may you combine this
 * software in any way with any other Broadcom software provided under a license
 * other than the GPL, without Broadcom's express prior written consent.
 *
<<<<<<< HEAD
 * $Id: vlan.h,v 9.7 2009-03-13 01:11:50 $
=======
 * $Id: vlan.h 241182 2011-02-17 21:50:03Z $
>>>>>>> 90adfd2b
 */

#ifndef _vlan_h_
#define _vlan_h_

#ifndef _TYPEDEFS_H_
#include <typedefs.h>
#endif


#include <packed_section_start.h>

#define VLAN_VID_MASK		0xfff	
#define	VLAN_CFI_SHIFT		12	
#define VLAN_PRI_SHIFT		13	

#define VLAN_PRI_MASK		7	

#define	VLAN_TAG_LEN		4
#define	VLAN_TAG_OFFSET		(2 * ETHER_ADDR_LEN)	

#define VLAN_TPID		0x8100	

struct ethervlan_header {
	uint8	ether_dhost[ETHER_ADDR_LEN];
	uint8	ether_shost[ETHER_ADDR_LEN];
	uint16	vlan_type;		
	uint16	vlan_tag;		
	uint16	ether_type;
};

#define	ETHERVLAN_HDR_LEN	(ETHER_HDR_LEN + VLAN_TAG_LEN)



#include <packed_section_end.h>

#define ETHERVLAN_MOVE_HDR(d, s) \
do { \
	struct ethervlan_header t; \
	t = *(struct ethervlan_header *)(s); \
	*(struct ethervlan_header *)(d) = t; \
} while (0)

#endif <|MERGE_RESOLUTION|>--- conflicted
+++ resolved
@@ -21,11 +21,7 @@
  * software in any way with any other Broadcom software provided under a license
  * other than the GPL, without Broadcom's express prior written consent.
  *
-<<<<<<< HEAD
  * $Id: vlan.h,v 9.7 2009-03-13 01:11:50 $
-=======
- * $Id: vlan.h 241182 2011-02-17 21:50:03Z $
->>>>>>> 90adfd2b
  */
 
 #ifndef _vlan_h_
