/*
 * 802.1x EAPOL definitions
 *
 * See
 * IEEE Std 802.1X-2001
 * IEEE 802.1X RADIUS Usage Guidelines
 *
 * Copyright (C) 2002 Broadcom Corporation
 *
<<<<<<< HEAD
 * $Id: eapol.h,v 9.23.86.1 2010-09-02 18:09:39 $
=======
 * $Id: eapol.h 241182 2011-02-17 21:50:03Z $
>>>>>>> 90adfd2b
 */

#ifndef _eapol_h_
#define _eapol_h_

#ifndef _TYPEDEFS_H_
#include <typedefs.h>
#endif

/* This marks the start of a packed structure section. */
#include <packed_section_start.h>

#include <bcmcrypto/aeskeywrap.h>

/* EAPOL for 802.3/Ethernet */
typedef BWL_PRE_PACKED_STRUCT struct {
	struct ether_header eth;	/* 802.3/Ethernet header */
	unsigned char version;		/* EAPOL protocol version */
	unsigned char type;		/* EAPOL type */
	unsigned short length;		/* Length of body */
	unsigned char body[1];		/* Body (optional) */
} BWL_POST_PACKED_STRUCT eapol_header_t;

#define EAPOL_HEADER_LEN 18

typedef struct {
	unsigned char version;		/* EAPOL protocol version */
	unsigned char type;		/* EAPOL type */
	unsigned short length;		/* Length of body */
} eapol_hdr_t;

#define EAPOL_HDR_LEN 4

/* EAPOL version */
#define WPA2_EAPOL_VERSION	2
#define WPA_EAPOL_VERSION	1
#define LEAP_EAPOL_VERSION	1
#define SES_EAPOL_VERSION	1

/* EAPOL types */
#define EAP_PACKET		0
#define EAPOL_START		1
#define EAPOL_LOGOFF		2
#define EAPOL_KEY		3
#define EAPOL_ASF		4

/* EAPOL-Key types */
#define EAPOL_RC4_KEY		1
#define EAPOL_WPA2_KEY		2	/* 802.11i/WPA2 */
#define EAPOL_WPA_KEY		254	/* WPA */

/* RC4 EAPOL-Key header field sizes */
#define EAPOL_KEY_REPLAY_LEN	8
#define EAPOL_KEY_IV_LEN	16
#define EAPOL_KEY_SIG_LEN	16

/* RC4 EAPOL-Key */
typedef BWL_PRE_PACKED_STRUCT struct {
	unsigned char type;			/* Key Descriptor Type */
	unsigned short length;			/* Key Length (unaligned) */
	unsigned char replay[EAPOL_KEY_REPLAY_LEN];	/* Replay Counter */
	unsigned char iv[EAPOL_KEY_IV_LEN];		/* Key IV */
	unsigned char index;				/* Key Flags & Index */
	unsigned char signature[EAPOL_KEY_SIG_LEN];	/* Key Signature */
	unsigned char key[1];				/* Key (optional) */
} BWL_POST_PACKED_STRUCT eapol_key_header_t;

#define EAPOL_KEY_HEADER_LEN 	44

/* RC4 EAPOL-Key flags */
#define EAPOL_KEY_FLAGS_MASK	0x80
#define EAPOL_KEY_BROADCAST	0
#define EAPOL_KEY_UNICAST	0x80

/* RC4 EAPOL-Key index */
#define EAPOL_KEY_INDEX_MASK	0x7f

/* WPA/802.11i/WPA2 EAPOL-Key header field sizes */
#define EAPOL_WPA_KEY_REPLAY_LEN	8
#define EAPOL_WPA_KEY_NONCE_LEN		32
#define EAPOL_WPA_KEY_IV_LEN		16
#define EAPOL_WPA_KEY_RSC_LEN		8
#define EAPOL_WPA_KEY_ID_LEN		8
#define EAPOL_WPA_KEY_MIC_LEN		16
#define EAPOL_WPA_KEY_DATA_LEN		(EAPOL_WPA_MAX_KEY_SIZE + AKW_BLOCK_LEN)
#define EAPOL_WPA_MAX_KEY_SIZE		32

/* WPA EAPOL-Key */
typedef BWL_PRE_PACKED_STRUCT struct {
	unsigned char type;		/* Key Descriptor Type */
	unsigned short key_info;	/* Key Information (unaligned) */
	unsigned short key_len;		/* Key Length (unaligned) */
	unsigned char replay[EAPOL_WPA_KEY_REPLAY_LEN];	/* Replay Counter */
	unsigned char nonce[EAPOL_WPA_KEY_NONCE_LEN];	/* Nonce */
	unsigned char iv[EAPOL_WPA_KEY_IV_LEN];		/* Key IV */
	unsigned char rsc[EAPOL_WPA_KEY_RSC_LEN];	/* Key RSC */
	unsigned char id[EAPOL_WPA_KEY_ID_LEN];		/* WPA:Key ID, 802.11i/WPA2: Reserved */
	unsigned char mic[EAPOL_WPA_KEY_MIC_LEN];	/* Key MIC */
	unsigned short data_len;			/* Key Data Length */
	unsigned char data[EAPOL_WPA_KEY_DATA_LEN];	/* Key data */
} BWL_POST_PACKED_STRUCT eapol_wpa_key_header_t;

#define EAPOL_WPA_KEY_LEN 		95

/* WPA/802.11i/WPA2 KEY KEY_INFO bits */
#define WPA_KEY_DESC_V1		0x01
#define WPA_KEY_DESC_V2		0x02
#define WPA_KEY_DESC_V3		0x03
#define WPA_KEY_PAIRWISE	0x08
#define WPA_KEY_INSTALL		0x40
#define WPA_KEY_ACK		0x80
#define WPA_KEY_MIC		0x100
#define WPA_KEY_SECURE		0x200
#define WPA_KEY_ERROR		0x400
#define WPA_KEY_REQ		0x800

#define WPA_KEY_DESC_V2_OR_V3 WPA_KEY_DESC_V2

/* WPA-only KEY KEY_INFO bits */
#define WPA_KEY_INDEX_0		0x00
#define WPA_KEY_INDEX_1		0x10
#define WPA_KEY_INDEX_2		0x20
#define WPA_KEY_INDEX_3		0x30
#define WPA_KEY_INDEX_MASK	0x30
#define WPA_KEY_INDEX_SHIFT	0x04

/* 802.11i/WPA2-only KEY KEY_INFO bits */
#define WPA_KEY_ENCRYPTED_DATA	0x1000

/* Key Data encapsulation */
typedef BWL_PRE_PACKED_STRUCT struct {
	uint8 type;
	uint8 length;
	uint8 oui[3];
	uint8 subtype;
	uint8 data[1];
} BWL_POST_PACKED_STRUCT eapol_wpa2_encap_data_t;

#define EAPOL_WPA2_ENCAP_DATA_HDR_LEN 	6

#define WPA2_KEY_DATA_SUBTYPE_GTK	1
#define WPA2_KEY_DATA_SUBTYPE_STAKEY	2
#define WPA2_KEY_DATA_SUBTYPE_MAC	3
#define WPA2_KEY_DATA_SUBTYPE_PMKID	4
#define WPA2_KEY_DATA_SUBTYPE_IGTK	9

/* GTK encapsulation */
typedef BWL_PRE_PACKED_STRUCT struct {
	uint8	flags;
	uint8	reserved;
	uint8	gtk[EAPOL_WPA_MAX_KEY_SIZE];
} BWL_POST_PACKED_STRUCT eapol_wpa2_key_gtk_encap_t;

#define EAPOL_WPA2_KEY_GTK_ENCAP_HDR_LEN 	2

#define WPA2_GTK_INDEX_MASK	0x03
#define WPA2_GTK_INDEX_SHIFT	0x00

#define WPA2_GTK_TRANSMIT	0x04

/* IGTK encapsulation */
typedef BWL_PRE_PACKED_STRUCT struct {
	uint16	key_id;
	uint8	ipn[6];
	uint8	key[EAPOL_WPA_MAX_KEY_SIZE];
} BWL_POST_PACKED_STRUCT eapol_wpa2_key_igtk_encap_t;

#define EAPOL_WPA2_KEY_IGTK_ENCAP_HDR_LEN 	8

/* STAKey encapsulation */
typedef BWL_PRE_PACKED_STRUCT struct {
	uint8	reserved[2];
	uint8	mac[ETHER_ADDR_LEN];
	uint8	stakey[EAPOL_WPA_MAX_KEY_SIZE];
} BWL_POST_PACKED_STRUCT eapol_wpa2_key_stakey_encap_t;

#define WPA2_KEY_DATA_PAD	0xdd


/* This marks the end of a packed structure section. */
#include <packed_section_end.h>

#endif /* _eapol_h_ */<|MERGE_RESOLUTION|>--- conflicted
+++ resolved
@@ -7,11 +7,7 @@
  *
  * Copyright (C) 2002 Broadcom Corporation
  *
-<<<<<<< HEAD
  * $Id: eapol.h,v 9.23.86.1 2010-09-02 18:09:39 $
-=======
- * $Id: eapol.h 241182 2011-02-17 21:50:03Z $
->>>>>>> 90adfd2b
  */
 
 #ifndef _eapol_h_
