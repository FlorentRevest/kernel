/*
* Copyright (C) 1999-2012, Broadcom Corporation
* 
*      Unless you and Broadcom execute a separate written software license
* agreement governing use of this software, this software is licensed to you
* under the terms of the GNU General Public License version 2 (the "GPL"),
* available at http://www.broadcom.com/licenses/GPLv2.php, with the
* following added to such license:
* 
*      As a special exception, the copyright holders of this software give you
* permission to link this software with independent modules, and to copy and
* distribute the resulting executable under terms of your choice, provided that
* you also meet, for each linked independent module, the terms and conditions of
* the license of that module.  An independent module is a module which is not
* derived from this software.  The special exception does not apply to any
* modifications of the software.
* 
*      Notwithstanding the above, under no circumstances may you combine this
* software in any way with any other Broadcom software provided under a license
* other than the GPL, without Broadcom's express prior written consent.
<<<<<<< HEAD
* $Id: dhd_wlfc.h 322459 2012-03-20 22:36:07Z $
=======
* $Id: dhd_wlfc.h 341930 2012-06-29 04:51:25Z $
>>>>>>> 344bd536
*
*/
#ifndef __wlfc_host_driver_definitions_h__
#define __wlfc_host_driver_definitions_h__

/* 16 bits will provide an absolute max of 65536 slots */
#define WLFC_HANGER_MAXITEMS 1024

#define WLFC_HANGER_ITEM_STATE_FREE		1
#define WLFC_HANGER_ITEM_STATE_INUSE	2
#define WLFC_HANGER_ITEM_STATE_INUSE_SUPPRESSED	3
#define WLFC_PKTID_HSLOT_MASK			0xffff /* allow 16 bits only */
#define WLFC_PKTID_HSLOT_SHIFT			8

/* x -> TXSTATUS TAG to/from firmware */
#define WLFC_PKTID_HSLOT_GET(x)			\
	(((x) >> WLFC_PKTID_HSLOT_SHIFT) & WLFC_PKTID_HSLOT_MASK)
#define WLFC_PKTID_HSLOT_SET(var, slot)	\
	((var) = ((var) & ~(WLFC_PKTID_HSLOT_MASK << WLFC_PKTID_HSLOT_SHIFT)) | \
	(((slot) & WLFC_PKTID_HSLOT_MASK) << WLFC_PKTID_HSLOT_SHIFT))

#define WLFC_PKTID_FREERUNCTR_MASK	0xff

#define WLFC_PKTID_FREERUNCTR_GET(x)	((x) & WLFC_PKTID_FREERUNCTR_MASK)
#define WLFC_PKTID_FREERUNCTR_SET(var, ctr)	\
	((var) = (((var) & ~WLFC_PKTID_FREERUNCTR_MASK) | \
	(((ctr) & WLFC_PKTID_FREERUNCTR_MASK))))

#define WLFC_PKTQ_PENQ(pq, prec, p) ((pktq_full((pq)) || pktq_pfull((pq), (prec)))? \
	NULL : pktq_penq((pq), (prec), (p)))
#define WLFC_PKTQ_PENQ_HEAD(pq, prec, p) ((pktq_full((pq)) || pktq_pfull((pq), (prec))) ? \
	NULL : pktq_penq_head((pq), (prec), (p)))

typedef enum ewlfc_packet_state {
	eWLFC_PKTTYPE_NEW,
	eWLFC_PKTTYPE_DELAYED,
	eWLFC_PKTTYPE_SUPPRESSED,
	eWLFC_PKTTYPE_MAX
} ewlfc_packet_state_t;

typedef enum ewlfc_mac_entry_action {
	eWLFC_MAC_ENTRY_ACTION_ADD,
	eWLFC_MAC_ENTRY_ACTION_DEL,
	eWLFC_MAC_ENTRY_ACTION_UPDATE,
	eWLFC_MAC_ENTRY_ACTION_MAX
} ewlfc_mac_entry_action_t;

typedef struct wlfc_hanger_item {
	uint8	state;
	uint8   gen;
	uint8	pad[2];
	uint32	identifier;
	void*	pkt;
#ifdef PROP_TXSTATUS_DEBUG
	uint32	push_time;
#endif
} wlfc_hanger_item_t;

typedef struct wlfc_hanger {
	int max_items;
	uint32 pushed;
	uint32 popped;
	uint32 failed_to_push;
	uint32 failed_to_pop;
	uint32 failed_slotfind;
	wlfc_hanger_item_t items[1];
} wlfc_hanger_t;

#define WLFC_HANGER_SIZE(n)	((sizeof(wlfc_hanger_t) - \
	sizeof(wlfc_hanger_item_t)) + ((n)*sizeof(wlfc_hanger_item_t)))

#define WLFC_STATE_OPEN		1
#define WLFC_STATE_CLOSE	2

#define WLFC_PSQ_PREC_COUNT		((AC_COUNT + 1) * 2) /* 2 for each AC traffic and bc/mc */

#define WLFC_PSQ_LEN			2048

#define WLFC_SENDQ_LEN			256


#define WLFC_FLOWCONTROL_HIWATER	(2048 - 256)
#define WLFC_FLOWCONTROL_LOWATER	256


typedef struct wlfc_mac_descriptor {
	uint8 occupied;
	uint8 interface_id;
	uint8 iftype;
	uint8 state;
	uint8 ac_bitmap; /* for APSD */
	uint8 requested_credit;
	uint8 requested_packet;
	uint8 ea[ETHER_ADDR_LEN];
	/*
	maintain (MAC,AC) based seq count for
	packets going to the device. As well as bc/mc.
	*/
	uint8 seq[AC_COUNT + 1];
	uint8 generation;
	struct pktq	psq;
	/* The AC pending bitmap that was reported to the fw at last change */
	uint8 traffic_lastreported_bmp;
	/* The new AC pending bitmap */
	uint8 traffic_pending_bmp;
	/* 1= send on next opportunity */
	uint8 send_tim_signal;
	uint8 mac_handle;
	uint transit_count;
	uint suppr_transit_count;
	uint suppress_count;
    uint8 suppressed;

#ifdef PROP_TXSTATUS_DEBUG
	uint32 dstncredit_sent_packets;
	uint32 dstncredit_acks;
	uint32 opened_ct;
	uint32 closed_ct;
#endif
} wlfc_mac_descriptor_t;

#define WLFC_DECR_SEQCOUNT(entry, prec) do { if (entry->seq[(prec)] == 0) {\
	entry->seq[prec] = 0xff; } else entry->seq[prec]--;} while (0)

#define WLFC_INCR_SEQCOUNT(entry, prec) entry->seq[(prec)]++
#define WLFC_SEQCOUNT(entry, prec) entry->seq[(prec)]

typedef struct athost_wl_stat_counters {
	uint32	pktin;
	uint32	pkt2bus;
	uint32	pktdropped;
	uint32	tlv_parse_failed;
	uint32	rollback;
	uint32	rollback_failed;
	uint32	sendq_full_error;
	uint32	delayq_full_error;
	uint32	credit_request_failed;
	uint32	packet_request_failed;
	uint32	mac_update_failed;
	uint32	psmode_update_failed;
	uint32	interface_update_failed;
	uint32	wlfc_header_only_pkt;
	uint32	txstatus_in;
	uint32	d11_suppress;
	uint32	wl_suppress;
	uint32	bad_suppress;
	uint32	pkt_freed;
	uint32	pkt_free_err;
	uint32	psq_wlsup_retx;
	uint32	psq_wlsup_enq;
	uint32	psq_d11sup_retx;
	uint32	psq_d11sup_enq;
	uint32	psq_hostq_retx;
	uint32	psq_hostq_enq;
	uint32	mac_handle_notfound;
	uint32	wlc_tossed_pkts;
	uint32	dhd_hdrpulls;
	uint32	generic_error;
	/* an extra one for bc/mc traffic */
	uint32	sendq_pkts[AC_COUNT + 1];
#ifdef PROP_TXSTATUS_DEBUG
	/* all pkt2bus -> txstatus latency accumulated */
	uint32	latency_sample_count;
	uint32	total_status_latency;
	uint32	latency_most_recent;
	int		idx_delta;
	uint32	deltas[10];
	uint32	fifo_credits_sent[6];
	uint32	fifo_credits_back[6];
	uint32	dropped_qfull[6];
	uint32	signal_only_pkts_sent;
	uint32	signal_only_pkts_freed;
#endif
} athost_wl_stat_counters_t;

#ifdef PROP_TXSTATUS_DEBUG
#define WLFC_HOST_FIFO_CREDIT_INC_SENTCTRS(ctx, ac) do { \
	(ctx)->stats.fifo_credits_sent[(ac)]++;} while (0)
#define WLFC_HOST_FIFO_CREDIT_INC_BACKCTRS(ctx, ac) do { \
	(ctx)->stats.fifo_credits_back[(ac)]++;} while (0)
#define WLFC_HOST_FIFO_DROPPEDCTR_INC(ctx, ac) do { \
	(ctx)->stats.dropped_qfull[(ac)]++;} while (0)
#else
#define WLFC_HOST_FIFO_CREDIT_INC_SENTCTRS(ctx, ac) do {} while (0)
#define WLFC_HOST_FIFO_CREDIT_INC_BACKCTRS(ctx, ac) do {} while (0)
#define WLFC_HOST_FIFO_DROPPEDCTR_INC(ctx, ac) do {} while (0)
#endif

#define WLFC_FCMODE_NONE				0
#define WLFC_FCMODE_IMPLIED_CREDIT		1
#define WLFC_FCMODE_EXPLICIT_CREDIT		2

/* How long to defer borrowing in milliseconds */
#define WLFC_BORROW_DEFER_PERIOD_MS 100

/* Mask to represent available ACs (note: BC/MC is ignored */
#define WLFC_AC_MASK 0xF

/* Mask to check for only on-going AC_BE traffic */
#define WLFC_AC_BE_TRAFFIC_ONLY 0xD

typedef struct athost_wl_status_info {
	uint8	last_seqid_to_wlc;

	/* OSL handle */
	osl_t*	osh;
	/* dhd pub */
	void*	dhdp;

	/* stats */
	athost_wl_stat_counters_t stats;

	/* the additional ones are for bc/mc and ATIM FIFO */
	int		FIFO_credit[AC_COUNT + 2];

	/* Credit borrow counts for each FIFO from each of the other FIFOs */
	int		credits_borrowed[AC_COUNT + 2][AC_COUNT + 2];

	struct  pktq SENDQ;

	/* packet hanger and MAC->handle lookup table */
	void*	hanger;
	struct {
		/* table for individual nodes */
		wlfc_mac_descriptor_t	nodes[WLFC_MAC_DESC_TABLE_SIZE];
		/* table for interfaces */
		wlfc_mac_descriptor_t	interfaces[WLFC_MAX_IFNUM];
		/* OS may send packets to unknown (unassociated) destinations */
		/* A place holder for bc/mc and packets to unknown destinations */
		wlfc_mac_descriptor_t	other;
	} destination_entries;
	/* token position for different priority packets */
	uint8   token_pos[AC_COUNT+1];
	/* ON/OFF state for flow control to the host network interface */
	uint8	hostif_flow_state[WLFC_MAX_IFNUM];
	uint8	host_ifidx;
	/* to flow control an OS interface */
	uint8	toggle_host_if;

	/*
	Mode in which the dhd flow control shall operate. Must be set before
	traffic starts to the device.
	0 - Do not do any proptxtstatus flow control
	1 - Use implied credit from a packet status
	2 - Use explicit credit
	*/
	uint8	proptxstatus_mode;

	/* To borrow credits */
	uint8   allow_credit_borrow;

	/* Timestamp to compute how long to defer borrowing for */
	uint32  borrow_defer_timestamp;

} athost_wl_status_info_t;

int dhd_wlfc_enable(dhd_pub_t *dhd);
int dhd_wlfc_interface_event(struct dhd_info *,
	ewlfc_mac_entry_action_t action, uint8 ifid, uint8 iftype, uint8* ea);
int dhd_wlfc_FIFOcreditmap_event(struct dhd_info *dhd, uint8* event_data);
int dhd_wlfc_event(struct dhd_info *dhd);
int dhd_os_wlfc_block(dhd_pub_t *pub);
int dhd_os_wlfc_unblock(dhd_pub_t *pub);

#endif /* __wlfc_host_driver_definitions_h__ */<|MERGE_RESOLUTION|>--- conflicted
+++ resolved
@@ -18,11 +18,7 @@
 *      Notwithstanding the above, under no circumstances may you combine this
 * software in any way with any other Broadcom software provided under a license
 * other than the GPL, without Broadcom's express prior written consent.
-<<<<<<< HEAD
-* $Id: dhd_wlfc.h 322459 2012-03-20 22:36:07Z $
-=======
 * $Id: dhd_wlfc.h 341930 2012-06-29 04:51:25Z $
->>>>>>> 344bd536
 *
 */
 #ifndef __wlfc_host_driver_definitions_h__
