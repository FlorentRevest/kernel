/*
 * BCMSDH Function Driver for the native SDIO/MMC driver in the Linux Kernel
 *
 * Copyright (C) 1999-2011, Broadcom Corporation
 * 
 *         Unless you and Broadcom execute a separate written software license
 * agreement governing use of this software, this software is licensed to you
 * under the terms of the GNU General Public License version 2 (the "GPL"),
 * available at http://www.broadcom.com/licenses/GPLv2.php, with the
 * following added to such license:
 * 
 *      As a special exception, the copyright holders of this software give you
 * permission to link this software with independent modules, and to copy and
 * distribute the resulting executable under terms of your choice, provided that
 * you also meet, for each linked independent module, the terms and conditions of
 * the license of that module.  An independent module is a module which is not
 * derived from this software.  The special exception does not apply to any
 * modifications of the software.
 * 
 *      Notwithstanding the above, under no circumstances may you combine this
 * software in any way with any other Broadcom software provided under a license
 * other than the GPL, without Broadcom's express prior written consent.
 *
<<<<<<< HEAD
 * $Id: bcmsdh_sdmmc_linux.c 293424 2011-11-01 23:20:20Z $
=======
 * $Id: bcmsdh_sdmmc_linux.c 308645 2012-01-17 02:33:26Z $
>>>>>>> 1b7fd678
 */

#include <typedefs.h>
#include <bcmutils.h>
#include <sdio.h>	/* SDIO Device and Protocol Specs */
#include <bcmsdbus.h>	/* bcmsdh to/from specific controller APIs */
#include <sdiovar.h>	/* to get msglevel bit values */

#if defined(CONFIG_ARCH_ISLAND) || defined(CONFIG_ARCH_CAPRI) || defined(CONFIG_MACH_RHEA_BERRI_EDN40) || defined(CONFIG_MACH_RHEA_STONE) || defined(CONFIG_MACH_RHEA_SS)
#include <dngl_stats.h>
#include <dhd.h>
#include <linux/mmc/bcm_sdiowl.h>
#endif /* defined(CONFIG_ARCH_ISLAND) */

#include <linux/sched.h>	/* request_irq() */

#include <linux/mmc/core.h>
#include <linux/mmc/card.h>
#include <linux/mmc/sdio_func.h>
#include <linux/mmc/sdio_ids.h>

#if !defined(SDIO_VENDOR_ID_BROADCOM)
#define SDIO_VENDOR_ID_BROADCOM		0x02d0
#endif /* !defined(SDIO_VENDOR_ID_BROADCOM) */

#define SDIO_DEVICE_ID_BROADCOM_DEFAULT	0x0000

#if !defined(SDIO_DEVICE_ID_BROADCOM_4325_SDGWB)
#define SDIO_DEVICE_ID_BROADCOM_4325_SDGWB	0x0492	/* BCM94325SDGWB */
#endif /* !defined(SDIO_DEVICE_ID_BROADCOM_4325_SDGWB) */
#if !defined(SDIO_DEVICE_ID_BROADCOM_4325)
#define SDIO_DEVICE_ID_BROADCOM_4325	0x0493
#endif /* !defined(SDIO_DEVICE_ID_BROADCOM_4325) */
#if !defined(SDIO_DEVICE_ID_BROADCOM_4329)
#define SDIO_DEVICE_ID_BROADCOM_4329	0x4329
#endif /* !defined(SDIO_DEVICE_ID_BROADCOM_4329) */
#if !defined(SDIO_DEVICE_ID_BROADCOM_4319)
#define SDIO_DEVICE_ID_BROADCOM_4319	0x4319
#endif /* !defined(SDIO_DEVICE_ID_BROADCOM_4319) */
#if !defined(SDIO_DEVICE_ID_BROADCOM_4330)
#define SDIO_DEVICE_ID_BROADCOM_4330	0x4330
#endif /* !defined(SDIO_DEVICE_ID_BROADCOM_4330) */
<<<<<<< HEAD
=======
#if !defined(SDIO_DEVICE_ID_BROADCOM_4334)
#define SDIO_DEVICE_ID_BROADCOM_4334    0x4334
#endif /* !defined(SDIO_DEVICE_ID_BROADCOM_4334) */
#if !defined(SDIO_DEVICE_ID_BROADCOM_43239)
#define SDIO_DEVICE_ID_BROADCOM_43239    43239
#endif /* !defined(SDIO_DEVICE_ID_BROADCOM_43239) */
>>>>>>> 1b7fd678

#include <bcmsdh_sdmmc.h>

#include <dhd_dbg.h>

#ifdef WL_CFG80211
extern void wl_cfg80211_set_parent_dev(void *dev);
#endif

extern void sdioh_sdmmc_devintr_off(sdioh_info_t *sd);
extern void sdioh_sdmmc_devintr_on(sdioh_info_t *sd);
extern int dhd_os_check_wakelock(void *dhdp);
extern int dhd_os_check_if_up(void *dhdp);
extern void *bcmsdh_get_drvdata(void);

#if defined(CONFIG_ARCH_ISLAND) || defined(CONFIG_ARCH_CAPRI) || defined(CONFIG_MACH_RHEA_BERRI_EDN40) || defined(CONFIG_MACH_RHEA_STONE) || defined(CONFIG_MACH_RHEA_SS)
extern int bcm_sdiowl_rescan(void);
struct device sdmmc_dev;
#endif /* defined(CONFIG_ARCH_ISLAND) */

int sdio_function_init(void);
void sdio_function_cleanup(void);

#define DESCRIPTION "bcmsdh_sdmmc Driver"
#define AUTHOR "Broadcom Corporation"

/* module param defaults */
static int clockoverride = 0;

module_param(clockoverride, int, 0644);
MODULE_PARM_DESC(clockoverride, "SDIO card clock override");

PBCMSDH_SDMMC_INSTANCE gInstance;

/* Maximum number of bcmsdh_sdmmc devices supported by driver */
#define BCMSDH_SDMMC_MAX_DEVICES 1

extern int bcmsdh_probe(struct device *dev);
extern int bcmsdh_remove(struct device *dev);

extern volatile bool dhd_mmc_suspend;

static int bcmsdh_sdmmc_probe(struct sdio_func *func,
                              const struct sdio_device_id *id)
{
	int ret = 0;
	static struct sdio_func sdio_func_0;
	sd_trace(("bcmsdh_sdmmc: %s Enter\n", __FUNCTION__));
	sd_trace(("sdio_bcmsdh: func->class=%x\n", func->class));
	sd_trace(("sdio_vendor: 0x%04x\n", func->vendor));
	sd_trace(("sdio_device: 0x%04x\n", func->device));
	sd_trace(("Function#: 0x%04x\n", func->num));

	if (func->num == 1) {
		sdio_func_0.num = 0;
		sdio_func_0.card = func->card;
		gInstance->func[0] = &sdio_func_0;
		if(func->device == 0x4) { /* 4318 */
			gInstance->func[2] = NULL;
			sd_trace(("NIC found, calling bcmsdh_probe...\n"));
#if !defined(CONFIG_ARCH_ISLAND) && !defined(CONFIG_ARCH_CAPRI) && !defined(CONFIG_MACH_RHEA_BERRI_EDN40) && !defined(CONFIG_MACH_RHEA_STONE) || defined(CONFIG_MACH_RHEA_SS)
			ret = bcmsdh_probe(&func->dev);
#else
			ret = bcmsdh_probe(&sdmmc_dev);
#endif /* !defined(CONFIG_ARCH_ISLAND) */
		}
	}

	gInstance->func[func->num] = func;

	if (func->num == 2) {
#ifdef WL_CFG80211
		wl_cfg80211_set_parent_dev(&func->dev);
#endif
		sd_trace(("F2 found, calling bcmsdh_probe...\n"));
#if !defined(CONFIG_ARCH_ISLAND) && !defined(CONFIG_ARCH_CAPRI) && !defined(CONFIG_MACH_RHEA_BERRI_EDN40) && !defined(CONFIG_MACH_RHEA_STONE) || defined(CONFIG_MACH_RHEA_SS)
		ret = bcmsdh_probe(&func->dev);
#else
		ret = bcmsdh_probe(&sdmmc_dev);
#endif /* !defined(CONFIG_ARCH_ISLAND) */
	}

	return ret;
}

static void bcmsdh_sdmmc_remove(struct sdio_func *func)
{
	sd_trace(("bcmsdh_sdmmc: %s Enter\n", __FUNCTION__));
	sd_info(("sdio_bcmsdh: func->class=%x\n", func->class));
	sd_info(("sdio_vendor: 0x%04x\n", func->vendor));
	sd_info(("sdio_device: 0x%04x\n", func->device));
	sd_info(("Function#: 0x%04x\n", func->num));

	if (func->num == 2) {
		sd_trace(("F2 found, calling bcmsdh_remove...\n"));
#if !defined(CONFIG_ARCH_ISLAND) && !defined(CONFIG_ARCH_CAPRI) && !defined(CONFIG_MACH_RHEA_BERRI_EDN40) && !defined(CONFIG_MACH_RHEA_STONE) || defined(CONFIG_MACH_RHEA_SS)
		bcmsdh_remove(&func->dev);
<<<<<<< HEAD
#else
		bcmsdh_remove(&sdmmc_dev);
#endif /* !defined(CONFIG_ARCH_ISLAND) */
=======
>>>>>>> 1b7fd678
	} else if (func->num == 1) {
		sdio_claim_host(func);
		sdio_disable_func(func);
		sdio_release_host(func);
		gInstance->func[1] = NULL;
	}
}

/* devices we support, null terminated */
static const struct sdio_device_id bcmsdh_sdmmc_ids[] = {
	{ SDIO_DEVICE(SDIO_VENDOR_ID_BROADCOM, SDIO_DEVICE_ID_BROADCOM_DEFAULT) },
	{ SDIO_DEVICE(SDIO_VENDOR_ID_BROADCOM, SDIO_DEVICE_ID_BROADCOM_4325_SDGWB) },
	{ SDIO_DEVICE(SDIO_VENDOR_ID_BROADCOM, SDIO_DEVICE_ID_BROADCOM_4325) },
	{ SDIO_DEVICE(SDIO_VENDOR_ID_BROADCOM, SDIO_DEVICE_ID_BROADCOM_4329) },
	{ SDIO_DEVICE(SDIO_VENDOR_ID_BROADCOM, SDIO_DEVICE_ID_BROADCOM_4319) },
	{ SDIO_DEVICE(SDIO_VENDOR_ID_BROADCOM, SDIO_DEVICE_ID_BROADCOM_4330) },
<<<<<<< HEAD
#ifndef BOARD_PANDA
=======
	{ SDIO_DEVICE(SDIO_VENDOR_ID_BROADCOM, SDIO_DEVICE_ID_BROADCOM_4334) },
	{ SDIO_DEVICE(SDIO_VENDOR_ID_BROADCOM, SDIO_DEVICE_ID_BROADCOM_43239) },
>>>>>>> 1b7fd678
	{ SDIO_DEVICE_CLASS(SDIO_CLASS_NONE)		},
#endif
	{ /* end: all zeroes */				},
};

MODULE_DEVICE_TABLE(sdio, bcmsdh_sdmmc_ids);

#if (LINUX_VERSION_CODE > KERNEL_VERSION(2, 6, 39)) && defined(CONFIG_PM)
static int bcmsdh_sdmmc_suspend(struct device *pdev)
{
	struct sdio_func *func = dev_to_sdio_func(pdev);

	if (func->num != 2)
		return 0;

	sd_trace(("%s Enter\n", __FUNCTION__));

	if (dhd_os_check_wakelock(bcmsdh_get_drvdata()))
		return -EBUSY;
#if defined(OOB_INTR_ONLY)
	bcmsdh_oob_intr_set(0);
#endif	/* defined(OOB_INTR_ONLY) */
	dhd_mmc_suspend = TRUE;
	smp_mb();

	return 0;
}

static int bcmsdh_sdmmc_resume(struct device *pdev)
{
	struct sdio_func *func = dev_to_sdio_func(pdev);

	sd_trace(("%s Enter\n", __FUNCTION__));
	dhd_mmc_suspend = FALSE;
#if defined(OOB_INTR_ONLY)
	if ((func->num == 2) && dhd_os_check_if_up(bcmsdh_get_drvdata()))
		bcmsdh_oob_intr_set(1);
#endif /* (OOB_INTR_ONLY) */

	smp_mb();
	return 0;
}

static const struct dev_pm_ops bcmsdh_sdmmc_pm_ops = {
	.suspend	= bcmsdh_sdmmc_suspend,
	.resume		= bcmsdh_sdmmc_resume,
};
#endif  /* (LINUX_VERSION_CODE > KERNEL_VERSION(2, 6, 39)) && defined(CONFIG_PM) */

static struct sdio_driver bcmsdh_sdmmc_driver = {
	.probe		= bcmsdh_sdmmc_probe,
	.remove		= bcmsdh_sdmmc_remove,
	.name		= "bcmsdh_sdmmc",
	.id_table	= bcmsdh_sdmmc_ids,
#if (LINUX_VERSION_CODE > KERNEL_VERSION(2, 6, 39)) && defined(CONFIG_PM)
	.drv = {
		.pm	= &bcmsdh_sdmmc_pm_ops,
	},
#endif /* (LINUX_VERSION_CODE > KERNEL_VERSION(2, 6, 39)) && defined(CONFIG_PM) */
};

struct sdos_info {
	sdioh_info_t *sd;
	spinlock_t lock;
};


int
sdioh_sdmmc_osinit(sdioh_info_t *sd)
{
	struct sdos_info *sdos;

	sdos = (struct sdos_info*)MALLOC(sd->osh, sizeof(struct sdos_info));
	sd->sdos_info = (void*)sdos;
	if (sdos == NULL)
		return BCME_NOMEM;

	sdos->sd = sd;
	spin_lock_init(&sdos->lock);
	return BCME_OK;
}

void
sdioh_sdmmc_osfree(sdioh_info_t *sd)
{
	struct sdos_info *sdos;
	ASSERT(sd && sd->sdos_info);

	sdos = (struct sdos_info *)sd->sdos_info;
	MFREE(sd->osh, sdos, sizeof(struct sdos_info));
}

/* Interrupt enable/disable */
SDIOH_API_RC
sdioh_interrupt_set(sdioh_info_t *sd, bool enable)
{
	ulong flags;
	struct sdos_info *sdos;

	sd_trace(("%s: %s\n", __FUNCTION__, enable ? "Enabling" : "Disabling"));

	sdos = (struct sdos_info *)sd->sdos_info;
	ASSERT(sdos);

#if !defined(OOB_INTR_ONLY)
	if (enable && !(sd->intr_handler && sd->intr_handler_arg)) {
		sd_err(("%s: no handler registered, will not enable\n", __FUNCTION__));
		return SDIOH_API_RC_FAIL;
	}
#endif /* !defined(OOB_INTR_ONLY) */

	/* Ensure atomicity for enable/disable calls */
	spin_lock_irqsave(&sdos->lock, flags);

	sd->client_intr_enabled = enable;
	if (enable) {
		sdioh_sdmmc_devintr_on(sd);
	} else {
		sdioh_sdmmc_devintr_off(sd);
	}

	spin_unlock_irqrestore(&sdos->lock, flags);

	return SDIOH_API_RC_SUCCESS;
}


#ifdef BCMSDH_MODULE
static int __init
bcmsdh_module_init(void)
{
	int error = 0;
	sdio_function_init();
	return error;
}

static void __exit
bcmsdh_module_cleanup(void)
{
	sdio_function_cleanup();
}

module_init(bcmsdh_module_init);
module_exit(bcmsdh_module_cleanup);

MODULE_LICENSE("GPL v2");
MODULE_DESCRIPTION(DESCRIPTION);
MODULE_AUTHOR(AUTHOR);

#endif /* BCMSDH_MODULE */
/*
 * module init
*/
int sdio_function_init(void)
{
	int error = 0;
	sd_trace(("bcmsdh_sdmmc: %s Enter\n", __FUNCTION__));

	gInstance = kzalloc(sizeof(BCMSDH_SDMMC_INSTANCE), GFP_KERNEL);
	if (!gInstance)
		return -ENOMEM;

#if defined(CONFIG_ARCH_ISLAND) || defined(CONFIG_ARCH_CAPRI) || defined(CONFIG_MACH_RHEA_BERRI_EDN40) || defined(CONFIG_MACH_RHEA_STONE) || defined(CONFIG_MACH_RHEA_SS)
	error = bcm_sdiowl_init();
	if (error) {
		sd_err(("%s: bcm_sdiowl_start failed\n", __FUNCTION__));
		kfree(gInstance);
		return error;
	}

<<<<<<< HEAD
	/* Reset device and rescan so SDMMC does not get confused */
	dhd_customer_gpio_wlan_ctrl(WLAN_RESET_OFF);
	dhd_customer_gpio_wlan_ctrl(WLAN_RESET_ON);
	error = bcm_sdiowl_rescan();
	if (error) {
		sd_err(("%s: bcm_sdiowl_rescan failed\n", __FUNCTION__));
		bcm_sdiowl_term();
		kfree(gInstance);
		return error;
	}

	bzero(&sdmmc_dev, sizeof(sdmmc_dev));
#endif /* defined(CONFIG_ARCH_ISLAND) */

	error = sdio_register_driver(&bcmsdh_sdmmc_driver);

=======
>>>>>>> 1b7fd678
	return error;
}

/*
 * module cleanup
*/
extern int bcmsdh_remove(struct device *dev);
void sdio_function_cleanup(void)
{
	sd_trace(("%s Enter\n", __FUNCTION__));

	sdio_unregister_driver(&bcmsdh_sdmmc_driver);

#if defined(CONFIG_ARCH_ISLAND) || defined(CONFIG_ARCH_CAPRI) || defined(CONFIG_MACH_RHEA_BERRI_EDN40) || defined(CONFIG_MACH_RHEA_STONE) || defined(CONFIG_MACH_RHEA_SS)
	/* 
 	 * Minimize power consumption by placing WiFi in reset.
	 */
	bcm_sdiowl_reset_b(0);
	bcm_sdiowl_term();
#endif /* defined(CONFIG_ARCH_ISLAND) */

	if (gInstance)
		kfree(gInstance);
}<|MERGE_RESOLUTION|>--- conflicted
+++ resolved
@@ -21,11 +21,7 @@
  * software in any way with any other Broadcom software provided under a license
  * other than the GPL, without Broadcom's express prior written consent.
  *
-<<<<<<< HEAD
- * $Id: bcmsdh_sdmmc_linux.c 293424 2011-11-01 23:20:20Z $
-=======
  * $Id: bcmsdh_sdmmc_linux.c 308645 2012-01-17 02:33:26Z $
->>>>>>> 1b7fd678
  */
 
 #include <typedefs.h>
@@ -68,15 +64,12 @@
 #if !defined(SDIO_DEVICE_ID_BROADCOM_4330)
 #define SDIO_DEVICE_ID_BROADCOM_4330	0x4330
 #endif /* !defined(SDIO_DEVICE_ID_BROADCOM_4330) */
-<<<<<<< HEAD
-=======
 #if !defined(SDIO_DEVICE_ID_BROADCOM_4334)
 #define SDIO_DEVICE_ID_BROADCOM_4334    0x4334
 #endif /* !defined(SDIO_DEVICE_ID_BROADCOM_4334) */
 #if !defined(SDIO_DEVICE_ID_BROADCOM_43239)
 #define SDIO_DEVICE_ID_BROADCOM_43239    43239
 #endif /* !defined(SDIO_DEVICE_ID_BROADCOM_43239) */
->>>>>>> 1b7fd678
 
 #include <bcmsdh_sdmmc.h>
 
@@ -174,12 +167,9 @@
 		sd_trace(("F2 found, calling bcmsdh_remove...\n"));
 #if !defined(CONFIG_ARCH_ISLAND) && !defined(CONFIG_ARCH_CAPRI) && !defined(CONFIG_MACH_RHEA_BERRI_EDN40) && !defined(CONFIG_MACH_RHEA_STONE) || defined(CONFIG_MACH_RHEA_SS)
 		bcmsdh_remove(&func->dev);
-<<<<<<< HEAD
 #else
 		bcmsdh_remove(&sdmmc_dev);
 #endif /* !defined(CONFIG_ARCH_ISLAND) */
-=======
->>>>>>> 1b7fd678
 	} else if (func->num == 1) {
 		sdio_claim_host(func);
 		sdio_disable_func(func);
@@ -196,12 +186,9 @@
 	{ SDIO_DEVICE(SDIO_VENDOR_ID_BROADCOM, SDIO_DEVICE_ID_BROADCOM_4329) },
 	{ SDIO_DEVICE(SDIO_VENDOR_ID_BROADCOM, SDIO_DEVICE_ID_BROADCOM_4319) },
 	{ SDIO_DEVICE(SDIO_VENDOR_ID_BROADCOM, SDIO_DEVICE_ID_BROADCOM_4330) },
-<<<<<<< HEAD
+        { SDIO_DEVICE(SDIO_VENDOR_ID_BROADCOM, SDIO_DEVICE_ID_BROADCOM_4334) },
+      	{ SDIO_DEVICE(SDIO_VENDOR_ID_BROADCOM, SDIO_DEVICE_ID_BROADCOM_43239) },
 #ifndef BOARD_PANDA
-=======
-	{ SDIO_DEVICE(SDIO_VENDOR_ID_BROADCOM, SDIO_DEVICE_ID_BROADCOM_4334) },
-	{ SDIO_DEVICE(SDIO_VENDOR_ID_BROADCOM, SDIO_DEVICE_ID_BROADCOM_43239) },
->>>>>>> 1b7fd678
 	{ SDIO_DEVICE_CLASS(SDIO_CLASS_NONE)		},
 #endif
 	{ /* end: all zeroes */				},
@@ -372,7 +359,6 @@
 		return error;
 	}
 
-<<<<<<< HEAD
 	/* Reset device and rescan so SDMMC does not get confused */
 	dhd_customer_gpio_wlan_ctrl(WLAN_RESET_OFF);
 	dhd_customer_gpio_wlan_ctrl(WLAN_RESET_ON);
@@ -389,8 +375,6 @@
 
 	error = sdio_register_driver(&bcmsdh_sdmmc_driver);
 
-=======
->>>>>>> 1b7fd678
 	return error;
 }
 
