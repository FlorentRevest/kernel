/*
 * bcmevent read-only data shared by kernel or app layers
 *
 * Copyright (C) 1999-2012, Broadcom Corporation
 * 
 *      Unless you and Broadcom execute a separate written software license
 * agreement governing use of this software, this software is licensed to you
 * under the terms of the GNU General Public License version 2 (the "GPL"),
 * available at http://www.broadcom.com/licenses/GPLv2.php, with the
 * following added to such license:
 * 
 *      As a special exception, the copyright holders of this software give you
 * permission to link this software with independent modules, and to copy and
 * distribute the resulting executable under terms of your choice, provided that
 * you also meet, for each linked independent module, the terms and conditions of
 * the license of that module.  An independent module is a module which is not
 * derived from this software.  The special exception does not apply to any
 * modifications of the software.
 * 
 *      Notwithstanding the above, under no circumstances may you combine this
 * software in any way with any other Broadcom software provided under a license
 * other than the GPL, without Broadcom's express prior written consent.
<<<<<<< HEAD
 * $Id: bcmevent.c 275693 2011-08-04 19:59:34Z $
=======
 * $Id: bcmevent.c 326276 2012-04-06 23:16:42Z $
>>>>>>> 53143fd3
 */

#include <typedefs.h>
#include <bcmutils.h>
#include <proto/ethernet.h>
#include <proto/bcmeth.h>
#include <proto/bcmevent.h>

<<<<<<< HEAD
#if WLC_E_LAST != 85
=======
#if WLC_E_LAST != 94
>>>>>>> 53143fd3
#error "You need to add an entry to bcmevent_names[] for the new event"
#endif

const bcmevent_name_t bcmevent_names[] = {
	{ WLC_E_SET_SSID, "SET_SSID" },
	{ WLC_E_JOIN, "JOIN" },
	{ WLC_E_START, "START" },
	{ WLC_E_AUTH, "AUTH" },
	{ WLC_E_AUTH_IND, "AUTH_IND" },
	{ WLC_E_DEAUTH, "DEAUTH" },
	{ WLC_E_DEAUTH_IND, "DEAUTH_IND" },
	{ WLC_E_ASSOC, "ASSOC" },
	{ WLC_E_ASSOC_IND, "ASSOC_IND" },
	{ WLC_E_REASSOC, "REASSOC" },
	{ WLC_E_REASSOC_IND, "REASSOC_IND" },
	{ WLC_E_DISASSOC, "DISASSOC" },
	{ WLC_E_DISASSOC_IND, "DISASSOC_IND" },
	{ WLC_E_QUIET_START, "START_QUIET" },
	{ WLC_E_QUIET_END, "END_QUIET" },
	{ WLC_E_BEACON_RX, "BEACON_RX" },
	{ WLC_E_LINK, "LINK" },
	{ WLC_E_MIC_ERROR, "MIC_ERROR" },
	{ WLC_E_NDIS_LINK, "NDIS_LINK" },
	{ WLC_E_ROAM, "ROAM" },
	{ WLC_E_TXFAIL, "TXFAIL" },
	{ WLC_E_PMKID_CACHE, "PMKID_CACHE" },
	{ WLC_E_RETROGRADE_TSF, "RETROGRADE_TSF" },
	{ WLC_E_PRUNE, "PRUNE" },
	{ WLC_E_AUTOAUTH, "AUTOAUTH" },
	{ WLC_E_EAPOL_MSG, "EAPOL_MSG" },
	{ WLC_E_SCAN_COMPLETE, "SCAN_COMPLETE" },
	{ WLC_E_ADDTS_IND, "ADDTS_IND" },
	{ WLC_E_DELTS_IND, "DELTS_IND" },
	{ WLC_E_BCNSENT_IND, "BCNSENT_IND" },
	{ WLC_E_BCNRX_MSG, "BCNRX_MSG" },
	{ WLC_E_BCNLOST_MSG, "BCNLOST_IND" },
	{ WLC_E_ROAM_PREP, "ROAM_PREP" },
	{ WLC_E_PFN_NET_FOUND, "PFNFOUND_IND" },
	{ WLC_E_PFN_NET_LOST, "PFNLOST_IND" },
#if defined(IBSS_PEER_DISCOVERY_EVENT)
	{ WLC_E_IBSS_ASSOC, "IBSS_ASSOC" },
#endif /* defined(IBSS_PEER_DISCOVERY_EVENT) */
	{ WLC_E_RADIO, "RADIO" },
	{ WLC_E_PSM_WATCHDOG, "PSM_WATCHDOG" },
	{ WLC_E_PROBREQ_MSG, "PROBE_REQ_MSG" },
	{ WLC_E_SCAN_CONFIRM_IND, "SCAN_CONFIRM_IND" },
	{ WLC_E_PSK_SUP, "PSK_SUP" },
	{ WLC_E_COUNTRY_CODE_CHANGED, "CNTRYCODE_IND" },
	{ WLC_E_EXCEEDED_MEDIUM_TIME, "EXCEEDED_MEDIUM_TIME" },
	{ WLC_E_ICV_ERROR, "ICV_ERROR" },
	{ WLC_E_UNICAST_DECODE_ERROR, "UNICAST_DECODE_ERROR" },
	{ WLC_E_MULTICAST_DECODE_ERROR, "MULTICAST_DECODE_ERROR" },
	{ WLC_E_TRACE, "TRACE" },
#ifdef WLBTAMP
	{ WLC_E_BTA_HCI_EVENT, "BTA_HCI_EVENT" },
#endif
	{ WLC_E_IF, "IF" },
#ifdef WLP2P
	{ WLC_E_P2P_DISC_LISTEN_COMPLETE, "WLC_E_P2P_DISC_LISTEN_COMPLETE" },
#endif
	{ WLC_E_RSSI, "RSSI" },
	{ WLC_E_PFN_SCAN_COMPLETE, "SCAN_COMPLETE" },
	{ WLC_E_EXTLOG_MSG, "EXTERNAL LOG MESSAGE" },
#ifdef WIFI_ACT_FRAME
	{ WLC_E_ACTION_FRAME, "ACTION_FRAME" },
	{ WLC_E_ACTION_FRAME_RX, "ACTION_FRAME_RX" },
	{ WLC_E_ACTION_FRAME_COMPLETE, "ACTION_FRAME_COMPLETE" },
#endif
<<<<<<< HEAD
=======
#if defined(NDISVER) && (NDISVER >= 0x0620)
	{ WLC_E_PRE_ASSOC_IND, "ASSOC_RECV" },
	{ WLC_E_PRE_REASSOC_IND, "REASSOC_RECV" },
	{ WLC_E_CHANNEL_ADOPTED, "CHANNEL_ADOPTED" },
	{ WLC_E_AP_STARTED, "AP_STARTED" },
	{ WLC_E_DFS_AP_STOP, "DFS_AP_STOP" },
	{ WLC_E_DFS_AP_RESUME, "DFS_AP_RESUME" },
	{ WLC_E_ASSOC_IND_NDIS, "ASSOC_IND_NDIS"},
	{ WLC_E_REASSOC_IND_NDIS, "REASSOC_IND_NDIS"},
	{ WLC_E_ACTION_FRAME_RX_NDIS, "WLC_E_ACTION_FRAME_RX_NDIS" },
	{ WLC_E_AUTH_REQ, "WLC_E_AUTH_REQ" },
#endif /* NDISVER && NDISVER >= 0x0620 */
>>>>>>> 53143fd3
#ifdef BCMWAPI_WAI
	{ WLC_E_WAI_STA_EVENT, "WAI_STA_EVENT" },
	{ WLC_E_WAI_MSG, "WAI_MSG" },
#endif /* BCMWAPI_WAI */
	{ WLC_E_ESCAN_RESULT, "WLC_E_ESCAN_RESULT" },
	{ WLC_E_ACTION_FRAME_OFF_CHAN_COMPLETE, "WLC_E_AF_OFF_CHAN_COMPLETE" },
#ifdef WLP2P
	{ WLC_E_PROBRESP_MSG, "PROBE_RESP_MSG" },
	{ WLC_E_P2P_PROBREQ_MSG, "P2P PROBE_REQ_MSG" },
#endif
#ifdef PROP_TXSTATUS
	{ WLC_E_FIFO_CREDIT_MAP, "FIFO_CREDIT_MAP" },
#endif
	{ WLC_E_WAKE_EVENT, "WAKE_EVENT" },
	{ WLC_E_DCS_REQUEST, "DCS_REQUEST" },
	{ WLC_E_RM_COMPLETE, "RM_COMPLETE" },
#ifdef WLMEDIA_HTSF
	{ WLC_E_HTSFSYNC, "HTSF_SYNC_EVENT" },
#endif
	{ WLC_E_OVERLAY_REQ, "OVERLAY_REQ_EVENT" },
	{ WLC_E_CSA_COMPLETE_IND, "WLC_E_CSA_COMPLETE_IND"},
	{ WLC_E_EXCESS_PM_WAKE_EVENT, "EXCESS_PM_WAKE_EVENT" },
	{ WLC_E_PFN_SCAN_NONE, "PFN_SCAN_NONE" },
	{ WLC_E_PFN_SCAN_ALLGONE, "PFN_SCAN_ALLGONE" },
#ifdef SOFTAP
	{ WLC_E_GTK_PLUMBED, "GTK_PLUMBED" }
#endif
<<<<<<< HEAD
=======
	{ WLC_E_ASSOC_REQ_IE, "ASSOC_REQ_IE" },
	{ WLC_E_ASSOC_RESP_IE, "ASSOC_RESP_IE" },
	{ WLC_E_ACTION_FRAME_RX_NDIS, "WLC_E_ACTION_FRAME_RX_NDIS" },
#ifdef WLTDLS
	{ WLC_E_TDLS_PEER_EVENT, "TDLS_PEER_EVENT" },
#endif /* WLTDLS */
>>>>>>> 53143fd3
};

const int bcmevent_names_size = ARRAYSIZE(bcmevent_names);<|MERGE_RESOLUTION|>--- conflicted
+++ resolved
@@ -20,11 +20,7 @@
  *      Notwithstanding the above, under no circumstances may you combine this
  * software in any way with any other Broadcom software provided under a license
  * other than the GPL, without Broadcom's express prior written consent.
-<<<<<<< HEAD
- * $Id: bcmevent.c 275693 2011-08-04 19:59:34Z $
-=======
  * $Id: bcmevent.c 326276 2012-04-06 23:16:42Z $
->>>>>>> 53143fd3
  */
 
 #include <typedefs.h>
@@ -33,11 +29,7 @@
 #include <proto/bcmeth.h>
 #include <proto/bcmevent.h>
 
-<<<<<<< HEAD
-#if WLC_E_LAST != 85
-=======
 #if WLC_E_LAST != 94
->>>>>>> 53143fd3
 #error "You need to add an entry to bcmevent_names[] for the new event"
 #endif
 
@@ -106,8 +98,6 @@
 	{ WLC_E_ACTION_FRAME_RX, "ACTION_FRAME_RX" },
 	{ WLC_E_ACTION_FRAME_COMPLETE, "ACTION_FRAME_COMPLETE" },
 #endif
-<<<<<<< HEAD
-=======
 #if defined(NDISVER) && (NDISVER >= 0x0620)
 	{ WLC_E_PRE_ASSOC_IND, "ASSOC_RECV" },
 	{ WLC_E_PRE_REASSOC_IND, "REASSOC_RECV" },
@@ -120,7 +110,6 @@
 	{ WLC_E_ACTION_FRAME_RX_NDIS, "WLC_E_ACTION_FRAME_RX_NDIS" },
 	{ WLC_E_AUTH_REQ, "WLC_E_AUTH_REQ" },
 #endif /* NDISVER && NDISVER >= 0x0620 */
->>>>>>> 53143fd3
 #ifdef BCMWAPI_WAI
 	{ WLC_E_WAI_STA_EVENT, "WAI_STA_EVENT" },
 	{ WLC_E_WAI_MSG, "WAI_MSG" },
@@ -146,17 +135,14 @@
 	{ WLC_E_PFN_SCAN_NONE, "PFN_SCAN_NONE" },
 	{ WLC_E_PFN_SCAN_ALLGONE, "PFN_SCAN_ALLGONE" },
 #ifdef SOFTAP
-	{ WLC_E_GTK_PLUMBED, "GTK_PLUMBED" }
+	{ WLC_E_GTK_PLUMBED, "GTK_PLUMBED" },
 #endif
-<<<<<<< HEAD
-=======
 	{ WLC_E_ASSOC_REQ_IE, "ASSOC_REQ_IE" },
 	{ WLC_E_ASSOC_RESP_IE, "ASSOC_RESP_IE" },
 	{ WLC_E_ACTION_FRAME_RX_NDIS, "WLC_E_ACTION_FRAME_RX_NDIS" },
 #ifdef WLTDLS
 	{ WLC_E_TDLS_PEER_EVENT, "TDLS_PEER_EVENT" },
 #endif /* WLTDLS */
->>>>>>> 53143fd3
 };
 
 const int bcmevent_names_size = ARRAYSIZE(bcmevent_names);