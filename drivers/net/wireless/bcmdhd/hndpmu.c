/*
 * Misc utility routines for accessing PMU corerev specific features
 * of the SiliconBackplane-based Broadcom chips.
 *
 * Copyright (C) 1999-2012, Broadcom Corporation
 * 
 *      Unless you and Broadcom execute a separate written software license
 * agreement governing use of this software, this software is licensed to you
 * under the terms of the GNU General Public License version 2 (the "GPL"),
 * available at http://www.broadcom.com/licenses/GPLv2.php, with the
 * following added to such license:
 * 
 *      As a special exception, the copyright holders of this software give you
 * permission to link this software with independent modules, and to copy and
 * distribute the resulting executable under terms of your choice, provided that
 * you also meet, for each linked independent module, the terms and conditions of
 * the license of that module.  An independent module is a module which is not
 * derived from this software.  The special exception does not apply to any
 * modifications of the software.
 * 
 *      Notwithstanding the above, under no circumstances may you combine this
 * software in any way with any other Broadcom software provided under a license
 * other than the GPL, without Broadcom's express prior written consent.
 *
<<<<<<< HEAD
 * $Id: hndpmu.c 279296 2011-08-23 23:17:20Z $
=======
 * $Id: hndpmu.c 324060 2012-03-27 23:26:47Z $
>>>>>>> 53143fd3
 */

#include <bcm_cfg.h>
#include <typedefs.h>
#include <bcmdefs.h>
#include <osl.h>
#include <bcmutils.h>
#include <siutils.h>
#include <bcmdevs.h>
#include <hndsoc.h>
#include <sbchipc.h>
#include <hndpmu.h>

#define	PMU_ERROR(args)

#define	PMU_MSG(args)

/* To check in verbose debugging messages not intended
 * to be on except on private builds.
 */
#define	PMU_NONE(args)


/* SDIO Pad drive strength to select value mappings.
 * The last strength value in each table must be 0 (the tri-state value).
 */
typedef struct {
	uint8 strength;			/* Pad Drive Strength in mA */
	uint8 sel;			/* Chip-specific select value */
} sdiod_drive_str_t;

/* SDIO Drive Strength to sel value table for PMU Rev 1 */
static const sdiod_drive_str_t sdiod_drive_strength_tab1[] = {
	{4, 0x2},
	{2, 0x3},
	{1, 0x0},
	{0, 0x0} };

/* SDIO Drive Strength to sel value table for PMU Rev 2, 3 */
static const sdiod_drive_str_t sdiod_drive_strength_tab2[] = {
	{12, 0x7},
	{10, 0x6},
	{8, 0x5},
	{6, 0x4},
	{4, 0x2},
	{2, 0x1},
	{0, 0x0} };

/* SDIO Drive Strength to sel value table for PMU Rev 8 (1.8V) */
static const sdiod_drive_str_t sdiod_drive_strength_tab3[] = {
	{32, 0x7},
	{26, 0x6},
	{22, 0x5},
	{16, 0x4},
	{12, 0x3},
	{8, 0x2},
	{4, 0x1},
	{0, 0x0} };

/* SDIO Drive Strength to sel value table for PMU Rev 11 (1.8v) */
static const sdiod_drive_str_t sdiod_drive_strength_tab4_1v8[] = {
	{32, 0x6},
	{26, 0x7},
	{22, 0x4},
	{16, 0x5},
	{12, 0x2},
	{8, 0x3},
	{4, 0x0},
	{0, 0x1} };

/* SDIO Drive Strength to sel value table for PMU Rev 11 (1.2v) */
static const sdiod_drive_str_t sdiod_drive_strength_tab4_1v2[] = {
	{16, 0x3},
	{13, 0x2},
	{11, 0x1},
	{8, 0x0},
	{6, 0x7},
	{4, 0x6},
	{2, 0x5},
	{0, 0x4} };

/* SDIO Drive Strength to sel value table for PMU Rev 11 (2.5v) */
static const sdiod_drive_str_t sdiod_drive_strength_tab4_2v5[] = {
	{80, 0x5},
	{65, 0x4},
	{55, 0x7},
	{40, 0x6},
	{30, 0x1},
	{20, 0x0},
	{10, 0x3},
	{0, 0x2} };

/* SDIO Drive Strength to sel value table for PMU Rev 13 (1.8v) */
static const sdiod_drive_str_t sdiod_drive_strength_tab5_1v8[] = {
	{6, 0x7},
	{5, 0x6},
	{4, 0x5},
	{3, 0x4},
	{2, 0x2},
	{1, 0x1},
	{0, 0x0} };

/* SDIO Drive Strength to sel value table for PMU Rev 13 (3.3v) */
static const sdiod_drive_str_t sdiod_drive_strength_tab5_3v3[] = {
	{12, 0x7},
	{10, 0x6},
	{8, 0x5},
	{6, 0x4},
	{4, 0x2},
	{2, 0x1},
	{0, 0x0} };


#define SDIOD_DRVSTR_KEY(chip, pmu)	(((chip) << 16) | (pmu))

void
si_sdiod_drive_strength_init(si_t *sih, osl_t *osh, uint32 drivestrength)
{
	chipcregs_t *cc;
	uint origidx, intr_val = 0;
	sdiod_drive_str_t *str_tab = NULL;
	uint32 str_mask = 0;
	uint32 str_shift = 0;

	if (!(sih->cccaps & CC_CAP_PMU)) {
		return;
	}

	/* Remember original core before switch to chipc */
	cc = (chipcregs_t *) si_switch_core(sih, CC_CORE_ID, &origidx, &intr_val);

	switch (SDIOD_DRVSTR_KEY(sih->chip, sih->pmurev)) {
	case SDIOD_DRVSTR_KEY(BCM4325_CHIP_ID, 1):
		str_tab = (sdiod_drive_str_t *)&sdiod_drive_strength_tab1;
		str_mask = 0x30000000;
		str_shift = 28;
		break;
	case SDIOD_DRVSTR_KEY(BCM4325_CHIP_ID, 2):
	case SDIOD_DRVSTR_KEY(BCM4325_CHIP_ID, 3):
	case SDIOD_DRVSTR_KEY(BCM4315_CHIP_ID, 4):
		str_tab = (sdiod_drive_str_t *)&sdiod_drive_strength_tab2;
		str_mask = 0x00003800;
		str_shift = 11;
		break;
	case SDIOD_DRVSTR_KEY(BCM4336_CHIP_ID, 8):
	case SDIOD_DRVSTR_KEY(BCM4336_CHIP_ID, 11):
		if (sih->pmurev == 8) {
			str_tab = (sdiod_drive_str_t *)&sdiod_drive_strength_tab3;
		}
		else if (sih->pmurev == 11) {
			str_tab = (sdiod_drive_str_t *)&sdiod_drive_strength_tab4_1v8;
		}
		str_mask = 0x00003800;
		str_shift = 11;
		break;
	case SDIOD_DRVSTR_KEY(BCM4330_CHIP_ID, 12):
		str_tab = (sdiod_drive_str_t *)&sdiod_drive_strength_tab4_1v8;
		str_mask = 0x00003800;
		str_shift = 11;
		break;
	case SDIOD_DRVSTR_KEY(BCM43362_CHIP_ID, 13):
		str_tab = (sdiod_drive_str_t *)&sdiod_drive_strength_tab5_1v8;
		str_mask = 0x00003800;
		str_shift = 11;
		break;
	default:
		PMU_MSG(("No SDIO Drive strength init done for chip %s rev %d pmurev %d\n",
		         bcm_chipname(sih->chip, chn, 8), sih->chiprev, sih->pmurev));

		break;
	}

	if (str_tab != NULL) {
		uint32 cc_data_temp;
		int i;

		/* Pick the lowest available drive strength equal or greater than the
		 * requested strength.	Drive strength of 0 requests tri-state.
		 */
		for (i = 0; drivestrength < str_tab[i].strength; i++)
			;

		if (i > 0 && drivestrength > str_tab[i].strength)
			i--;

		W_REG(osh, &cc->chipcontrol_addr, 1);
		cc_data_temp = R_REG(osh, &cc->chipcontrol_data);
		cc_data_temp &= ~str_mask;
		cc_data_temp |= str_tab[i].sel << str_shift;
		W_REG(osh, &cc->chipcontrol_data, cc_data_temp);

		PMU_MSG(("SDIO: %dmA drive strength requested; set to %dmA\n",
		         drivestrength, str_tab[i].strength));
	}

	/* Return to original core */
	si_restore_core(sih, origidx, intr_val);
}<|MERGE_RESOLUTION|>--- conflicted
+++ resolved
@@ -22,11 +22,7 @@
  * software in any way with any other Broadcom software provided under a license
  * other than the GPL, without Broadcom's express prior written consent.
  *
-<<<<<<< HEAD
- * $Id: hndpmu.c 279296 2011-08-23 23:17:20Z $
-=======
  * $Id: hndpmu.c 324060 2012-03-27 23:26:47Z $
->>>>>>> 53143fd3
  */
 
 #include <bcm_cfg.h>
@@ -98,26 +94,8 @@
 	{0, 0x1} };
 
 /* SDIO Drive Strength to sel value table for PMU Rev 11 (1.2v) */
-static const sdiod_drive_str_t sdiod_drive_strength_tab4_1v2[] = {
-	{16, 0x3},
-	{13, 0x2},
-	{11, 0x1},
-	{8, 0x0},
-	{6, 0x7},
-	{4, 0x6},
-	{2, 0x5},
-	{0, 0x4} };
 
 /* SDIO Drive Strength to sel value table for PMU Rev 11 (2.5v) */
-static const sdiod_drive_str_t sdiod_drive_strength_tab4_2v5[] = {
-	{80, 0x5},
-	{65, 0x4},
-	{55, 0x7},
-	{40, 0x6},
-	{30, 0x1},
-	{20, 0x0},
-	{10, 0x3},
-	{0, 0x2} };
 
 /* SDIO Drive Strength to sel value table for PMU Rev 13 (1.8v) */
 static const sdiod_drive_str_t sdiod_drive_strength_tab5_1v8[] = {
@@ -130,14 +108,6 @@
 	{0, 0x0} };
 
 /* SDIO Drive Strength to sel value table for PMU Rev 13 (3.3v) */
-static const sdiod_drive_str_t sdiod_drive_strength_tab5_3v3[] = {
-	{12, 0x7},
-	{10, 0x6},
-	{8, 0x5},
-	{6, 0x4},
-	{4, 0x2},
-	{2, 0x1},
-	{0, 0x0} };
 
 
 #define SDIOD_DRVSTR_KEY(chip, pmu)	(((chip) << 16) | (pmu))
