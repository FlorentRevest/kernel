--- conflicted
+++ resolved
@@ -22,11 +22,7 @@
  * software in any way with any other Broadcom software provided under a license
  * other than the GPL, without Broadcom's express prior written consent.
  *
-<<<<<<< HEAD
  * $Id: hndpmu.c 279296 2011-08-23 23:17:20Z $
-=======
- * $Id: hndpmu.c,v 1.228.2.56 2011-02-11 22:49:07 $
->>>>>>> 1b7fd678
  */
 
 #include <typedefs.h>
