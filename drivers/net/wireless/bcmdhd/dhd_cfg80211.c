--- conflicted
+++ resolved
@@ -31,14 +31,6 @@
 #include <wl_cfg80211.h>
 #include <dhd_cfg80211.h>
 
-<<<<<<< HEAD
-=======
-#ifdef PKT_FILTER_SUPPORT
-#include <dngl_stats.h>
-#include <dhd.h>
-#endif
-
->>>>>>> 90adfd2b
 extern struct wl_priv *wlcfg_drv_priv;
 
 #ifdef PKT_FILTER_SUPPORT
