--- conflicted
+++ resolved
@@ -254,7 +254,6 @@
 	if (!gInstance)
 		return -ENOMEM;
 
-<<<<<<< HEAD
 	error = bcm_sdiowl_init();
 	if (error) {
 		sd_err(("%s: bcm_sdiowl_start failed\n", __FUNCTION__));
@@ -269,8 +268,6 @@
         bcm_sdiowl_rescan();
 	
 	bzero(&sdmmc_dev, sizeof(sdmmc_dev));
-=======
->>>>>>> e5398da8
 	error = sdio_register_driver(&bcmsdh_sdmmc_driver);
 
 	return error;
