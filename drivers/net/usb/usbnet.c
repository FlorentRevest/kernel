--- conflicted
+++ resolved
@@ -356,12 +356,9 @@
 		usb_free_urb (urb);
 		return -ENOMEM;
 	}
-<<<<<<< HEAD
-=======
 
 	if (dev->net->type != ARPHRD_RAWIP)
 		skb_reserve(skb, NET_IP_ALIGN);
->>>>>>> 3f6240f3
 
 	entry = (struct skb_data *) skb->cb;
 	entry->urb = urb;
@@ -397,12 +394,8 @@
 			tasklet_schedule (&dev->bh);
 			break;
 		case 0:
-<<<<<<< HEAD
+			usb_mark_last_busy(dev->udev);
 			__usbnet_queue_skb(&dev->rxq, skb, rx_start);
-=======
-			usb_mark_last_busy(dev->udev);
-			__skb_queue_tail (&dev->rxq, skb);
->>>>>>> 3f6240f3
 		}
 	} else {
 		netif_dbg(dev, ifdown, dev->net, "rx: stopped\n");
