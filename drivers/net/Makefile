#
# Makefile for the Linux network device drivers.
#

#
# Networking Core Drivers
#
obj-$(CONFIG_BONDING) += bonding/
obj-$(CONFIG_DUMMY) += dummy.o
obj-$(CONFIG_EQUALIZER) += eql.o
obj-$(CONFIG_IFB) += ifb.o
obj-$(CONFIG_MACVLAN) += macvlan.o
obj-$(CONFIG_MACVTAP) += macvtap.o
<<<<<<< HEAD
obj-$(CONFIG_DE600) += de600.o
obj-$(CONFIG_DE620) += de620.o
obj-$(CONFIG_LANCE) += lance.o
obj-$(CONFIG_SUN3_82586) += sun3_82586.o
obj-$(CONFIG_SUN3LANCE) += sun3lance.o
obj-$(CONFIG_DEFXX) += defxx.o
obj-$(CONFIG_SGISEEQ) += sgiseeq.o
obj-$(CONFIG_SGI_O2MACE_ETH) += meth.o
obj-$(CONFIG_AT1700) += at1700.o
obj-$(CONFIG_EL1) += 3c501.o
obj-$(CONFIG_EL16) += 3c507.o
obj-$(CONFIG_ELMC) += 3c523.o
obj-$(CONFIG_IBMLANA) += ibmlana.o
obj-$(CONFIG_ELMC_II) += 3c527.o
obj-$(CONFIG_EL3) += 3c509.o
obj-$(CONFIG_3C515) += 3c515.o
obj-$(CONFIG_EEXPRESS) += eexpress.o
obj-$(CONFIG_EEXPRESS_PRO) += eepro.o
obj-$(CONFIG_8139CP) += 8139cp.o
obj-$(CONFIG_8139TOO) += 8139too.o
obj-$(CONFIG_ZNET) += znet.o
obj-$(CONFIG_CPMAC) += cpmac.o
obj-$(CONFIG_DEPCA) += depca.o
obj-$(CONFIG_EWRK3) += ewrk3.o
obj-$(CONFIG_ATP) += atp.o
obj-$(CONFIG_NI5010) += ni5010.o
obj-$(CONFIG_NI52) += ni52.o
obj-$(CONFIG_NI65) += ni65.o
obj-$(CONFIG_ELPLUS) += 3c505.o
obj-$(CONFIG_AC3200) += ac3200.o 8390.o
obj-$(CONFIG_APRICOT) += 82596.o
obj-$(CONFIG_LASI_82596) += lasi_82596.o
obj-$(CONFIG_SNI_82596) += sni_82596.o
obj-$(CONFIG_MVME16x_NET) += 82596.o
obj-$(CONFIG_BVME6000_NET) += 82596.o
obj-$(CONFIG_SC92031) += sc92031.o
obj-$(CONFIG_NET_ISLAND) += island_net.o

# This is also a 82596 and should probably be merged
obj-$(CONFIG_LP486E) += lp486e.o

obj-$(CONFIG_ETH16I) += eth16i.o
obj-$(CONFIG_ZORRO8390) += zorro8390.o
obj-$(CONFIG_HPLANCE) += hplance.o 7990.o
obj-$(CONFIG_MVME147_NET) += mvme147.o 7990.o
obj-$(CONFIG_EQUALIZER) += eql.o
obj-$(CONFIG_KORINA) += korina.o
obj-$(CONFIG_MIPS_JAZZ_SONIC) += jazzsonic.o
obj-$(CONFIG_MIPS_AU1X00_ENET) += au1000_eth.o
obj-$(CONFIG_MIPS_SIM_NET) += mipsnet.o
obj-$(CONFIG_SGI_IOC3_ETH) += ioc3-eth.o
obj-$(CONFIG_DECLANCE) += declance.o
obj-$(CONFIG_ATARILANCE) += atarilance.o
obj-$(CONFIG_A2065) += a2065.o
obj-$(CONFIG_HYDRA) += hydra.o
obj-$(CONFIG_ARIADNE) += ariadne.o
obj-$(CONFIG_CS89x0) += cs89x0.o
obj-$(CONFIG_MACSONIC) += macsonic.o
obj-$(CONFIG_MACMACE) += macmace.o
obj-$(CONFIG_MAC89x0) += mac89x0.o
=======
obj-$(CONFIG_MII) += mii.o
obj-$(CONFIG_MDIO) += mdio.o
obj-$(CONFIG_NET) += Space.o loopback.o
obj-$(CONFIG_NETCONSOLE) += netconsole.o
obj-$(CONFIG_PHYLIB) += phy/
obj-$(CONFIG_RIONET) += rionet.o
obj-$(CONFIG_NET_TEAM) += team/
>>>>>>> 90adfd2b
obj-$(CONFIG_TUN) += tun.o
obj-$(CONFIG_VETH) += veth.o
obj-$(CONFIG_VIRTIO_NET) += virtio_net.o

#
# Networking Drivers
#
obj-$(CONFIG_ARCNET) += arcnet/
obj-$(CONFIG_DEV_APPLETALK) += appletalk/
obj-$(CONFIG_CAIF) += caif/
obj-$(CONFIG_CAN) += can/
obj-$(CONFIG_ETRAX_ETHERNET) += cris/
obj-$(CONFIG_NET_DSA) += dsa/
obj-$(CONFIG_ETHERNET) += ethernet/
obj-$(CONFIG_FDDI) += fddi/
obj-$(CONFIG_HIPPI) += hippi/
obj-$(CONFIG_HAMRADIO) += hamradio/
obj-$(CONFIG_IRDA) += irda/
obj-$(CONFIG_PLIP) += plip/
obj-$(CONFIG_PPP) += ppp/
obj-$(CONFIG_PPP_ASYNC) += ppp/
obj-$(CONFIG_PPP_BSDCOMP) += ppp/
obj-$(CONFIG_PPP_DEFLATE) += ppp/
obj-$(CONFIG_PPP_MPPE) += ppp/
obj-$(CONFIG_PPP_SYNC_TTY) += ppp/
obj-$(CONFIG_PPPOE) += ppp/
obj-$(CONFIG_PPPOL2TP) += ppp/
obj-$(CONFIG_PPTP) += ppp/
obj-$(CONFIG_SLIP) += slip/
obj-$(CONFIG_SLHC) += slip/
obj-$(CONFIG_NET_SB1000) += sb1000.o
obj-$(CONFIG_SUNGEM_PHY) += sungem_phy.o
obj-$(CONFIG_TR) += tokenring/
obj-$(CONFIG_WAN) += wan/
obj-$(CONFIG_WLAN) += wireless/
obj-$(CONFIG_WIMAX) += wimax/

obj-$(CONFIG_VMXNET3) += vmxnet3/
obj-$(CONFIG_XEN_NETDEV_FRONTEND) += xen-netfront.o
obj-$(CONFIG_XEN_NETDEV_BACKEND) += xen-netback/

obj-$(CONFIG_USB_CATC)          += usb/
obj-$(CONFIG_USB_KAWETH)        += usb/
obj-$(CONFIG_USB_PEGASUS)       += usb/
obj-$(CONFIG_USB_RTL8150)       += usb/
obj-$(CONFIG_USB_HSO)		+= usb/
obj-$(CONFIG_USB_USBNET)        += usb/
obj-$(CONFIG_USB_ZD1201)        += usb/
obj-$(CONFIG_USB_IPHETH)        += usb/
obj-$(CONFIG_USB_CDC_PHONET)   += usb/

<<<<<<< HEAD
obj-$(CONFIG_WLAN) += wireless/
#obj-m += wireless/
obj-$(CONFIG_NET_TULIP) += tulip/
obj-$(CONFIG_HAMRADIO) += hamradio/
obj-$(CONFIG_IRDA) += irda/
obj-$(CONFIG_ETRAX_ETHERNET) += cris/
obj-$(CONFIG_ENP2611_MSF_NET) += ixp2000/

obj-$(CONFIG_NETCONSOLE) += netconsole.o
obj-$(CONFIG_BRCM_NETCONSOLE) += brcm_netconsole.o

obj-$(CONFIG_FS_ENET) += fs_enet/

obj-$(CONFIG_NETXEN_NIC) += netxen/
obj-$(CONFIG_NIU) += niu.o
obj-$(CONFIG_VIRTIO_NET) += virtio_net.o
obj-$(CONFIG_SFC) += sfc/

obj-$(CONFIG_WIMAX) += wimax/
obj-$(CONFIG_CAIF) += caif/

obj-$(CONFIG_OCTEON_MGMT_ETHERNET) += octeon/
obj-$(CONFIG_PCH_GBE) += pch_gbe/
obj-$(CONFIG_TILE_NET) += tile/
=======
obj-$(CONFIG_HYPERV_NET) += hyperv/
>>>>>>> 90adfd2b
<|MERGE_RESOLUTION|>--- conflicted
+++ resolved
@@ -11,7 +11,6 @@
 obj-$(CONFIG_IFB) += ifb.o
 obj-$(CONFIG_MACVLAN) += macvlan.o
 obj-$(CONFIG_MACVTAP) += macvtap.o
-<<<<<<< HEAD
 obj-$(CONFIG_DE600) += de600.o
 obj-$(CONFIG_DE620) += de620.o
 obj-$(CONFIG_LANCE) += lance.o
@@ -72,15 +71,6 @@
 obj-$(CONFIG_MACSONIC) += macsonic.o
 obj-$(CONFIG_MACMACE) += macmace.o
 obj-$(CONFIG_MAC89x0) += mac89x0.o
-=======
-obj-$(CONFIG_MII) += mii.o
-obj-$(CONFIG_MDIO) += mdio.o
-obj-$(CONFIG_NET) += Space.o loopback.o
-obj-$(CONFIG_NETCONSOLE) += netconsole.o
-obj-$(CONFIG_PHYLIB) += phy/
-obj-$(CONFIG_RIONET) += rionet.o
-obj-$(CONFIG_NET_TEAM) += team/
->>>>>>> 90adfd2b
 obj-$(CONFIG_TUN) += tun.o
 obj-$(CONFIG_VETH) += veth.o
 obj-$(CONFIG_VIRTIO_NET) += virtio_net.o
@@ -132,7 +122,6 @@
 obj-$(CONFIG_USB_IPHETH)        += usb/
 obj-$(CONFIG_USB_CDC_PHONET)   += usb/
 
-<<<<<<< HEAD
 obj-$(CONFIG_WLAN) += wireless/
 #obj-m += wireless/
 obj-$(CONFIG_NET_TULIP) += tulip/
@@ -156,7 +145,4 @@
 
 obj-$(CONFIG_OCTEON_MGMT_ETHERNET) += octeon/
 obj-$(CONFIG_PCH_GBE) += pch_gbe/
-obj-$(CONFIG_TILE_NET) += tile/
-=======
-obj-$(CONFIG_HYPERV_NET) += hyperv/
->>>>>>> 90adfd2b
+obj-$(CONFIG_TILE_NET) += tile/