/*
 * drivers/gpu/ion/ion_mem_pool.c
 *
 * Copyright (C) 2011 Google, Inc.
 *
 * This software is licensed under the terms of the GNU General Public
 * License version 2, as published by the Free Software Foundation, and
 * may be copied, distributed, and modified under those terms.
 *
 * This program is distributed in the hope that it will be useful,
 * but WITHOUT ANY WARRANTY; without even the implied warranty of
 * MERCHANTABILITY or FITNESS FOR A PARTICULAR PURPOSE.  See the
 * GNU General Public License for more details.
 *
 */

#define pr_fmt(fmt) "ion-page-pool: " fmt

#include <linux/debugfs.h>
#include <linux/dma-mapping.h>
#include <linux/err.h>
#include <linux/fs.h>
#include <linux/list.h>
#include <linux/module.h>
#include <linux/slab.h>
#include "ion_priv.h"

struct ion_page_pool_item {
	struct page *page;
	struct list_head list;
};

static void *ion_page_pool_alloc_pages(struct ion_page_pool *pool)
{
	struct page *page = alloc_pages(pool->gfp_mask, pool->order);

	if (!page)
		return NULL;
	/* this is only being used to flush the page for dma,
	   this api is not really suitable for calling from a driver
	   but no better way to flush a page for dma exist at this time */
<<<<<<< HEAD
	arm_dma_ops.sync_single_for_device(NULL,
					   pfn_to_dma(NULL, page_to_pfn(page)),
					   PAGE_SIZE << pool->order,
					   DMA_BIDIRECTIONAL);
=======
	__dma_page_cpu_to_dev(page, 0, PAGE_SIZE << pool->order,
			      DMA_FROM_DEVICE);
>>>>>>> 76c71d3d
	return page;
}

static void ion_page_pool_free_pages(struct ion_page_pool *pool,
				     struct page *page)
{
	__free_pages(page, pool->order);
}

static int ion_page_pool_add(struct ion_page_pool *pool, struct page *page)
{
	struct ion_page_pool_item *item;

	item = kmalloc(sizeof(struct ion_page_pool_item), GFP_KERNEL);
	if (!item)
		return -ENOMEM;

	mutex_lock(&pool->mutex);
	item->page = page;
	if (PageHighMem(page)) {
		list_add_tail(&item->list, &pool->high_items);
		pool->high_count++;
	} else {
		list_add_tail(&item->list, &pool->low_items);
		pool->low_count++;
	}
	mutex_unlock(&pool->mutex);
	return 0;
}

static struct page *ion_page_pool_remove(struct ion_page_pool *pool, bool high)
{
	struct ion_page_pool_item *item;
	struct page *page;

	if (high) {
		BUG_ON(!pool->high_count);
		item = list_first_entry(&pool->high_items,
					struct ion_page_pool_item, list);
		pool->high_count--;
	} else {
		BUG_ON(!pool->low_count);
		item = list_first_entry(&pool->low_items,
					struct ion_page_pool_item, list);
		pool->low_count--;
	}

	list_del(&item->list);
	page = item->page;
	kfree(item);
	return page;
}

void *ion_page_pool_alloc(struct ion_page_pool *pool)
{
	struct page *page = NULL;

	BUG_ON(!pool);

	mutex_lock(&pool->mutex);
	if (pool->high_count)
		page = ion_page_pool_remove(pool, true);
	else if (pool->low_count)
		page = ion_page_pool_remove(pool, false);
	mutex_unlock(&pool->mutex);

	if (!page)
		page = ion_page_pool_alloc_pages(pool);

	return page;
}

void ion_page_pool_free(struct ion_page_pool *pool, struct page* page)
{
	int ret;

	ret = ion_page_pool_add(pool, page);
	if (ret)
		ion_page_pool_free_pages(pool, page);
}

static int ion_page_pool_total(struct ion_page_pool *pool, bool high)
{
	int total = 0;

	total += high ? (pool->high_count + pool->low_count) *
		(1 << pool->order) :
			pool->low_count * (1 << pool->order);
	return total;
}

int ion_page_pool_shrink(struct ion_page_pool *pool, gfp_t gfp_mask,
				int nr_to_scan)
{
	int nr_freed = 0;
	int i;
	bool high;

	high = gfp_mask & __GFP_HIGHMEM;

	if (nr_to_scan == 0)
		return ion_page_pool_total(pool, high);

	for (i = 0; i < nr_to_scan; i++) {
		struct page *page;

		mutex_lock(&pool->mutex);
		if (high && pool->high_count) {
			page = ion_page_pool_remove(pool, true);
		} else if (pool->low_count) {
			page = ion_page_pool_remove(pool, false);
		} else {
			mutex_unlock(&pool->mutex);
			break;
		}
		mutex_unlock(&pool->mutex);
		ion_page_pool_free_pages(pool, page);
		nr_freed += (1 << pool->order);
	}

	return nr_freed;
}

struct ion_page_pool *ion_page_pool_create(gfp_t gfp_mask, unsigned int order)
{
	struct ion_page_pool *pool = kmalloc(sizeof(struct ion_page_pool),
					     GFP_KERNEL);
	if (!pool)
		return NULL;
	pool->high_count = 0;
	pool->low_count = 0;
	INIT_LIST_HEAD(&pool->low_items);
	INIT_LIST_HEAD(&pool->high_items);
	pool->gfp_mask = gfp_mask;
	pool->order = order;
	mutex_init(&pool->mutex);
	plist_node_init(&pool->list, order);

	return pool;
}

void ion_page_pool_destroy(struct ion_page_pool *pool)
{
	kfree(pool);
}

static int __init ion_page_pool_init(void)
{
	return 0;
}

static void __exit ion_page_pool_exit(void)
{
}

module_init(ion_page_pool_init);
module_exit(ion_page_pool_exit);<|MERGE_RESOLUTION|>--- conflicted
+++ resolved
@@ -39,15 +39,10 @@
 	/* this is only being used to flush the page for dma,
 	   this api is not really suitable for calling from a driver
 	   but no better way to flush a page for dma exist at this time */
-<<<<<<< HEAD
 	arm_dma_ops.sync_single_for_device(NULL,
 					   pfn_to_dma(NULL, page_to_pfn(page)),
 					   PAGE_SIZE << pool->order,
-					   DMA_BIDIRECTIONAL);
-=======
-	__dma_page_cpu_to_dev(page, 0, PAGE_SIZE << pool->order,
-			      DMA_FROM_DEVICE);
->>>>>>> 76c71d3d
+					   DMA_FROM_DEVICE);
 	return page;
 }
 
@@ -194,13 +189,31 @@
 	kfree(pool);
 }
 
+#ifdef CONFIG_ION_BCM
+static struct reg_show_mem ion_page_pool_reg_show_mem;
+static void ion_page_pool_show_mem_cbk(struct reg_show_mem *reg_show_mem)
+{
+#warning "Porting hack:Tobe fixed"
+#if 0
+	pr_info("ion pp: (%d)\n", ion_page_pool_total(1));
+#endif
+}
+#endif
+
 static int __init ion_page_pool_init(void)
 {
+#ifdef CONFIG_ION_BCM
+	ion_page_pool_reg_show_mem.cbk = ion_page_pool_show_mem_cbk;
+	register_show_mem(&ion_page_pool_reg_show_mem);
+#endif
 	return 0;
 }
 
 static void __exit ion_page_pool_exit(void)
 {
+#ifdef CONFIG_ION_BCM
+	unregister_show_mem(&ion_page_pool_reg_show_mem);
+#endif
 }
 
 module_init(ion_page_pool_init);
