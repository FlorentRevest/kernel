<<<<<<< HEAD
obj-y			+= drm/ vga/ ion/
=======
obj-y			+= drm/ vga/ ion/
obj-$(CONFIG_TEGRA_HOST1X)	+= host1x/
>>>>>>> a88f9e27
<|MERGE_RESOLUTION|>--- conflicted
+++ resolved
@@ -1,6 +1,2 @@
-<<<<<<< HEAD
 obj-y			+= drm/ vga/ ion/
-=======
-obj-y			+= drm/ vga/ ion/
-obj-$(CONFIG_TEGRA_HOST1X)	+= host1x/
->>>>>>> a88f9e27
+obj-$(CONFIG_TEGRA_HOST1X)	+= host1x/