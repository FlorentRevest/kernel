--- conflicted
+++ resolved
@@ -110,34 +110,6 @@
 }
 
 /**
- * cpuidle_enter_state - enter the state and update stats
- * @dev: cpuidle device for this cpu
- * @drv: cpuidle driver for this cpu
- * @next_state: index into drv->states of the state to enter
- */
-int cpuidle_enter_state(struct cpuidle_device *dev, struct cpuidle_driver *drv,
-		int next_state)
-{
-	int entered_state;
-
-	entered_state = cpuidle_enter_ops(dev, drv, next_state);
-
-	if (entered_state >= 0) {
-		/* Update cpuidle counters */
-		/* This can be moved to within driver enter routine
-		 * but that results in multiple copies of same code.
-		 */
-		dev->states_usage[entered_state].time +=
-				(unsigned long long)dev->last_residency;
-		dev->states_usage[entered_state].usage++;
-	} else {
-		dev->last_residency = 0;
-	}
-
-	return entered_state;
-}
-
-/**
  * cpuidle_idle_call - the main idle loop
  *
  * NOTE: no locks or semaphores should be used here
@@ -426,17 +398,11 @@
 	int ret;
 	struct cpuidle_driver *drv = cpuidle_get_cpu_driver(dev);
 
+	if (!drv)
+		return -EINVAL;
+
 	if (!try_module_get(drv->owner))
 		return -EINVAL;
-<<<<<<< HEAD
-=======
-	if (!cpuidle_driver)
-		return -EINVAL;
-	if (!try_module_get(cpuidle_driver->owner))
-		return -EINVAL;
-
-	init_completion(&dev->kobj_unregister);
->>>>>>> 940b3e49
 
 	per_cpu(cpuidle_devices, dev->cpu) = dev;
 	list_add(&dev->device_list, &cpuidle_detected_devices);
