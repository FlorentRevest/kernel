/*
 * Core Source for:
 * Cypress TrueTouch(TM) Standard Product (TTSP) touchscreen drivers.
 * For use with Cypress Txx3xx parts.
 * Supported parts include:
 * CY8CTST341
 * CY8CTMA340
 *
 * Copyright (C) 2009, 2010, 2011 Cypress Semiconductor, Inc.
 * Copyright (C) 2012 Javier Martinez Canillas <javier@dowhile0.org>
 *
 * This program is free software; you can redistribute it and/or
 * modify it under the terms of the GNU General Public License
 * version 2, and only version 2, as published by the
 * Free Software Foundation.
 *
 * This program is distributed in the hope that it will be useful,
 * but WITHOUT ANY WARRANTY; without even the implied warranty of
 * MERCHANTABILITY or FITNESS FOR A PARTICULAR PURPOSE.  See the
 * GNU General Public License for more details.
 *
 * You should have received a copy of the GNU General Public License along
 * with this program; if not, write to the Free Software Foundation, Inc.,
 * 51 Franklin Street, Fifth Floor, Boston, MA 02110-1301, USA.
 *
 * Contact Cypress Semiconductor at www.cypress.com <kev@cypress.com>
 *
 */

#include <linux/delay.h>
#include <linux/input.h>
#include <linux/input/mt.h>
#include <linux/gpio.h>
#include <linux/interrupt.h>
#include <linux/slab.h>

#include "cyttsp_core.h"

/* Bootloader number of command keys */
#define CY_NUM_BL_KEYS		8

/* helpers */
#define GET_NUM_TOUCHES(x)		((x) & 0x0F)
#define IS_LARGE_AREA(x)		(((x) & 0x10) >> 4)
#define IS_BAD_PKT(x)			((x) & 0x20)
#define IS_VALID_APP(x)			((x) & 0x01)
#define IS_OPERATIONAL_ERR(x)		((x) & 0x3F)
#define GET_HSTMODE(reg)		(((reg) & 0x70) >> 4)
#define GET_BOOTLOADERMODE(reg)		(((reg) & 0x10) >> 4)

#define CY_REG_BASE			0x00
#define CY_REG_ACT_DIST			0x1E
#define CY_REG_ACT_INTRVL		0x1D
#define CY_REG_TCH_TMOUT		(CY_REG_ACT_INTRVL + 1)
#define CY_REG_LP_INTRVL		(CY_REG_TCH_TMOUT + 1)
#define CY_MAXZ				255
#define CY_DELAY_DFLT			20 /* ms */
#define CY_DELAY_MAX			500
#define CY_ACT_DIST_DFLT		0xF8
#define CY_HNDSHK_BIT			0x80
/* device mode bits */
#define CY_OPERATE_MODE			0x00
#define CY_SYSINFO_MODE			0x10
/* power mode select bits */
#define CY_SOFT_RESET_MODE		0x01 /* return to Bootloader mode */
#define CY_DEEP_SLEEP_MODE		0x02
#define CY_LOW_POWER_MODE		0x04

/* Slots management */
#define CY_MAX_FINGER			4
#define CY_MAX_ID			16

static const u8 bl_command[] = {
	0x00,			/* file offset */
	0xFF,			/* command */
	0xA5,			/* exit bootloader command */
	0, 1, 2, 3, 4, 5, 6, 7	/* default keys */
};

/* SOMC addition */
static ssize_t virtual_keys_settings_show(struct device *dev,
				struct device_attribute *attr, char *buf)
{
	struct cyttsp *ts = dev_get_drvdata(dev);

	return sprintf(buf, "%s\n", ts->pdata->virtual_key_settings);
}

static struct device_attribute virtual_keys_attrib =
	__ATTR(NULL, 0444, virtual_keys_settings_show, NULL);

static int add_sysfs_virtual_keys_settings(struct device *dev)
{
	int retval;

	virtual_keys_attrib.attr.name = "virtualkeys."CY_SPI_NAME;
	retval = device_create_file(dev, &virtual_keys_attrib);
	if (retval) {
		dev_err(dev, "%s: Error creating device.\n", __func__);
		return -ENODEV;
	}

	retval = sysfs_create_link(NULL, &(dev->kobj), "board_properties");

	if (retval) {
		dev_err(dev, "%s: Error creating symlink.\n", __func__);
		goto undo;
	}

	return 0;
undo:
	device_remove_file(dev, &virtual_keys_attrib);
	return -ENODEV;
}

/* SOMC addition END */
<<<<<<< HEAD
=======

>>>>>>> 7bfdf205
static int ttsp_read_block_data(struct cyttsp *ts, u8 command,
				u8 length, void *buf)
{
	int error;
	int tries;

	for (tries = 0; tries < CY_NUM_RETRY; tries++) {
		error = ts->bus_ops->read(ts, command, length, buf);
		if (!error)
			return 0;

		msleep(CY_DELAY_DFLT);
	}

	return -EIO;
}

static int ttsp_write_block_data(struct cyttsp *ts, u8 command,
				 u8 length, void *buf)
{
	int error;
	int tries;

	for (tries = 0; tries < CY_NUM_RETRY; tries++) {
		error = ts->bus_ops->write(ts, command, length, buf);
		if (!error)
			return 0;

		msleep(CY_DELAY_DFLT);
	}

	return -EIO;
}

static int ttsp_send_command(struct cyttsp *ts, u8 cmd)
{
	return ttsp_write_block_data(ts, CY_REG_BASE, sizeof(cmd), &cmd);
}

static int cyttsp_handshake(struct cyttsp *ts)
{
	if (ts->pdata->use_hndshk)
		return ttsp_send_command(ts,
				ts->xy_data.hst_mode ^ CY_HNDSHK_BIT);

	return 0;
}

static int cyttsp_load_bl_regs(struct cyttsp *ts)
{
	memset(&ts->bl_data, 0, sizeof(ts->bl_data));
	ts->bl_data.bl_status = 0x10;

	return ttsp_read_block_data(ts, CY_REG_BASE,
				    sizeof(ts->bl_data), &ts->bl_data);
}

static int cyttsp_exit_bl_mode(struct cyttsp *ts)
{
	int error;
	u8 bl_cmd[sizeof(bl_command)];

	memcpy(bl_cmd, bl_command, sizeof(bl_command));
	if (ts->pdata->bl_keys)
		memcpy(&bl_cmd[sizeof(bl_command) - CY_NUM_BL_KEYS],
			ts->pdata->bl_keys, CY_NUM_BL_KEYS);

	error = ttsp_write_block_data(ts, CY_REG_BASE,
				      sizeof(bl_cmd), bl_cmd);
	if (error)
		return error;

	/* wait for TTSP Device to complete the operation */
	msleep(CY_DELAY_DFLT);

	error = cyttsp_load_bl_regs(ts);
	if (error)
		return error;

	if (GET_BOOTLOADERMODE(ts->bl_data.bl_status))
		return -EIO;

	return 0;
}

static int cyttsp_set_operational_mode(struct cyttsp *ts)
{
	int error;

	error = ttsp_send_command(ts, CY_OPERATE_MODE);
	if (error)
		return error;

	/* wait for TTSP Device to complete switch to Operational mode */
	error = ttsp_read_block_data(ts, CY_REG_BASE,
				     sizeof(ts->xy_data), &ts->xy_data);
	if (error)
		return error;

	error = cyttsp_handshake(ts);
	if (error)
		return error;

	return ts->xy_data.act_dist == CY_ACT_DIST_DFLT ? -EIO : 0;
}

static int cyttsp_set_sysinfo_mode(struct cyttsp *ts)
{
	int error;

	memset(&ts->sysinfo_data, 0, sizeof(ts->sysinfo_data));

	/* switch to sysinfo mode */
	error = ttsp_send_command(ts, CY_SYSINFO_MODE);
	if (error)
		return error;

	/* read sysinfo registers */
	msleep(CY_DELAY_DFLT);
	error = ttsp_read_block_data(ts, CY_REG_BASE, sizeof(ts->sysinfo_data),
				      &ts->sysinfo_data);
	if (error)
		return error;

	error = cyttsp_handshake(ts);
	if (error)
		return error;

	if (!ts->sysinfo_data.tts_verh && !ts->sysinfo_data.tts_verl)
		return -EIO;

	return 0;
}

static int cyttsp_set_sysinfo_regs(struct cyttsp *ts)
{
	int retval = 0;

	if (ts->pdata->act_intrvl != CY_ACT_INTRVL_DFLT ||
	    ts->pdata->tch_tmout != CY_TCH_TMOUT_DFLT ||
	    ts->pdata->lp_intrvl != CY_LP_INTRVL_DFLT) {

		u8 intrvl_ray[] = {
			ts->pdata->act_intrvl,
			ts->pdata->tch_tmout,
			ts->pdata->lp_intrvl
		};

		/* set intrvl registers */
		retval = ttsp_write_block_data(ts, CY_REG_ACT_INTRVL,
					sizeof(intrvl_ray), intrvl_ray);
		msleep(CY_DELAY_DFLT);
	}

	return retval;
}

static int cyttsp_soft_reset(struct cyttsp *ts)
{
	unsigned long timeout;
	int retval;

	/* wait for interrupt to set ready completion */
	INIT_COMPLETION(ts->bl_ready);
	ts->state = CY_BL_STATE;

	enable_irq(ts->irq);

	retval = ttsp_send_command(ts, CY_SOFT_RESET_MODE);
	if (retval)
		goto out;

	timeout = wait_for_completion_timeout(&ts->bl_ready,
			msecs_to_jiffies(CY_DELAY_DFLT * CY_DELAY_MAX));
	retval = timeout ? 0 : -EIO;

out:
	ts->state = CY_IDLE_STATE;
	disable_irq(ts->irq);
	return retval;
}

static int cyttsp_act_dist_setup(struct cyttsp *ts)
{
	u8 act_dist_setup = ts->pdata->act_dist;

	/* Init gesture; active distance setup */
	return ttsp_write_block_data(ts, CY_REG_ACT_DIST,
				sizeof(act_dist_setup), &act_dist_setup);
}

static void cyttsp_extract_track_ids(struct cyttsp_xydata *xy_data, int *ids)
{
	ids[0] = xy_data->touch12_id >> 4;
	ids[1] = xy_data->touch12_id & 0xF;
	ids[2] = xy_data->touch34_id >> 4;
	ids[3] = xy_data->touch34_id & 0xF;
}

static const struct cyttsp_tch *cyttsp_get_tch(struct cyttsp_xydata *xy_data,
					       int idx)
{
	switch (idx) {
	case 0:
		return &xy_data->tch1;
	case 1:
		return &xy_data->tch2;
	case 2:
		return &xy_data->tch3;
	case 3:
		return &xy_data->tch4;
	default:
		return NULL;
	}
}

static void cyttsp_report_tchdata(struct cyttsp *ts)
{
	struct cyttsp_xydata *xy_data = &ts->xy_data;
	struct input_dev *input = ts->input;
	int num_tch = GET_NUM_TOUCHES(xy_data->tt_stat);
	const struct cyttsp_tch *tch;
	int ids[CY_MAX_ID];
	int i;
	DECLARE_BITMAP(used, CY_MAX_ID);

	if (IS_LARGE_AREA(xy_data->tt_stat) == 1) {
		/* terminate all active tracks */
		num_tch = 0;
		dev_dbg(ts->dev, "%s: Large area detected\n", __func__);
	} else if (num_tch > CY_MAX_FINGER) {
		/* terminate all active tracks */
		num_tch = 0;
		dev_dbg(ts->dev, "%s: Num touch error detected\n", __func__);
	} else if (IS_BAD_PKT(xy_data->tt_mode)) {
		/* terminate all active tracks */
		num_tch = 0;
		dev_dbg(ts->dev, "%s: Invalid buffer detected\n", __func__);
	}

	cyttsp_extract_track_ids(xy_data, ids);

	bitmap_zero(used, CY_MAX_ID);

	for (i = 0; i < num_tch; i++) {
		tch = cyttsp_get_tch(xy_data, i);

		input_mt_slot(input, ids[i]);
		input_mt_report_slot_state(input, MT_TOOL_FINGER, true);
		input_report_abs(input, ABS_MT_POSITION_X, be16_to_cpu(tch->x));
		input_report_abs(input, ABS_MT_POSITION_Y, be16_to_cpu(tch->y));
		input_report_abs(input, ABS_MT_TOUCH_MAJOR, tch->z);

		__set_bit(ids[i], used);
	}

	for (i = 0; i < CY_MAX_ID; i++) {
		if (test_bit(i, used))
			continue;

		input_mt_slot(input, i);
		input_mt_report_slot_state(input, MT_TOOL_FINGER, false);
	}

	input_sync(input);
}

static irqreturn_t cyttsp_irq(int irq, void *handle)
{
	struct cyttsp *ts = handle;
	int error;

	if (unlikely(ts->state == CY_BL_STATE)) {
		complete(&ts->bl_ready);
		goto out;
	}

	/* Get touch data from CYTTSP device */
	error = ttsp_read_block_data(ts, CY_REG_BASE,
				 sizeof(struct cyttsp_xydata), &ts->xy_data);
	if (error)
		goto out;

	/* provide flow control handshake */
	error = cyttsp_handshake(ts);
	if (error)
		goto out;

	if (unlikely(ts->state == CY_IDLE_STATE))
		goto out;

	if (GET_BOOTLOADERMODE(ts->xy_data.tt_mode)) {
		/*
		 * TTSP device has reset back to bootloader mode.
		 * Restore to operational mode.
		 */
		error = cyttsp_exit_bl_mode(ts);
		if (error) {
			dev_err(ts->dev,
				"Could not return to operational mode, err: %d\n",
				error);
			ts->state = CY_IDLE_STATE;
		}
	} else {
		cyttsp_report_tchdata(ts);
	}

out:
	return IRQ_HANDLED;
}

static int cyttsp_power_on(struct cyttsp *ts)
{
	int error;

	error = cyttsp_soft_reset(ts);
	if (error)
		return error;

	error = cyttsp_load_bl_regs(ts);
	if (error)
		return error;

	if (GET_BOOTLOADERMODE(ts->bl_data.bl_status) &&
	    IS_VALID_APP(ts->bl_data.bl_status)) {
		error = cyttsp_exit_bl_mode(ts);
		if (error)
			return error;
	}

	if (GET_HSTMODE(ts->bl_data.bl_file) != CY_OPERATE_MODE ||
	    IS_OPERATIONAL_ERR(ts->bl_data.bl_status)) {
		return -ENODEV;
	}

	error = cyttsp_set_sysinfo_mode(ts);
	if (error)
		return error;

	error = cyttsp_set_sysinfo_regs(ts);
	if (error)
		return error;

	error = cyttsp_set_operational_mode(ts);
	if (error)
		return error;

	/* init active distance */
	error = cyttsp_act_dist_setup(ts);
	if (error)
		return error;

	ts->state = CY_ACTIVE_STATE;

	return 0;
}

static int cyttsp_enable(struct cyttsp *ts)
{
	int error;

	/*
	 * The device firmware can wake on an I2C or SPI memory slave
	 * address match. So just reading a register is sufficient to
	 * wake up the device. The first read attempt will fail but it
	 * will wake it up making the second read attempt successful.
	 */
	error = ttsp_read_block_data(ts, CY_REG_BASE,
				     sizeof(ts->xy_data), &ts->xy_data);
	if (error)
		return error;

	if (GET_HSTMODE(ts->xy_data.hst_mode))
		return -EIO;

	enable_irq(ts->irq);

	return 0;
}

static int cyttsp_disable(struct cyttsp *ts)
{
	int error;

	error = ttsp_send_command(ts, CY_LOW_POWER_MODE);
	if (error)
		return error;

	disable_irq(ts->irq);

	return 0;
}

#ifdef CONFIG_PM_SLEEP
static int cyttsp_suspend(struct device *dev)
{
	struct cyttsp *ts = dev_get_drvdata(dev);
	int retval = 0;

	mutex_lock(&ts->input->mutex);

	if (ts->input->users) {
		retval = cyttsp_disable(ts);
		if (retval == 0)
			ts->suspended = true;
	}

	mutex_unlock(&ts->input->mutex);

	return retval;
}

static int cyttsp_resume(struct device *dev)
{
	struct cyttsp *ts = dev_get_drvdata(dev);

	mutex_lock(&ts->input->mutex);

	if (ts->input->users)
		cyttsp_enable(ts);

	ts->suspended = false;

	mutex_unlock(&ts->input->mutex);

	return 0;
}

#endif

SIMPLE_DEV_PM_OPS(cyttsp_pm_ops, cyttsp_suspend, cyttsp_resume);
EXPORT_SYMBOL_GPL(cyttsp_pm_ops);

static int cyttsp_open(struct input_dev *dev)
{
	struct cyttsp *ts = input_get_drvdata(dev);
	int retval = 0;

	if (!ts->suspended)
		retval = cyttsp_enable(ts);

	return retval;
}

static void cyttsp_close(struct input_dev *dev)
{
	struct cyttsp *ts = input_get_drvdata(dev);

	if (!ts->suspended)
		cyttsp_disable(ts);
}

struct cyttsp *cyttsp_probe(const struct cyttsp_bus_ops *bus_ops,
			    struct device *dev, int irq, size_t xfer_buf_size)
{
	const struct cyttsp_platform_data *pdata = dev->platform_data;
	struct cyttsp *ts;
	struct input_dev *input_dev;
	int error;

	if (!pdata || !pdata->name || irq <= 0) {
		error = -EINVAL;
		goto err_out;
	}

	ts = kzalloc(sizeof(*ts) + xfer_buf_size, GFP_KERNEL);
	input_dev = input_allocate_device();
	if (!ts || !input_dev) {
		error = -ENOMEM;
		goto err_free_mem;
	}

	ts->dev = dev;
	ts->input = input_dev;
	ts->pdata = dev->platform_data;
	ts->bus_ops = bus_ops;
	ts->irq = irq;

	init_completion(&ts->bl_ready);
	snprintf(ts->phys, sizeof(ts->phys), "%s/input0", dev_name(dev));

	if (pdata->init) {
		error = pdata->init();
		if (error) {
			dev_err(ts->dev, "platform init failed, err: %d\n",
				error);
			goto err_free_mem;
		}
	}

	input_dev->name = pdata->name;
	input_dev->phys = ts->phys;
	input_dev->id.bustype = bus_ops->bustype;
	input_dev->dev.parent = ts->dev;

	input_dev->open = cyttsp_open;
	input_dev->close = cyttsp_close;

	input_set_drvdata(input_dev, ts);

	__set_bit(EV_ABS, input_dev->evbit);
	input_set_abs_params(input_dev, ABS_MT_POSITION_X,
			     0, pdata->maxx, 0, 0);
	input_set_abs_params(input_dev, ABS_MT_POSITION_Y,
			     0, pdata->maxy, 0, 0);
	input_set_abs_params(input_dev, ABS_MT_TOUCH_MAJOR,
			     0, CY_MAXZ, 0, 0);

	input_mt_init_slots(input_dev, CY_MAX_ID, 0);

	error = request_threaded_irq(ts->irq, NULL, cyttsp_irq,
				     IRQF_TRIGGER_FALLING | IRQF_ONESHOT,
				     pdata->name, ts);
	if (error) {
		dev_err(ts->dev, "failed to request IRQ %d, err: %d\n",
			ts->irq, error);
		goto err_platform_exit;
	}

	disable_irq(ts->irq);

	error = cyttsp_power_on(ts);
	if (error)
		goto err_free_irq;

	error = input_register_device(input_dev);
	if (error) {
		dev_err(ts->dev, "failed to register input device: %d\n",
			error);
		goto err_free_irq;
	}
	/* SOMC addition */
	if (ts->pdata->virtual_key_settings) {
		error = add_sysfs_virtual_keys_settings(dev);
		if (error)
			goto err_out;
	}
	/* SOMC addition END */



	return ts;

err_free_irq:
	free_irq(ts->irq, ts);
err_platform_exit:
	if (pdata->exit)
		pdata->exit();
err_free_mem:
	input_free_device(input_dev);
	kfree(ts);
err_out:
	return ERR_PTR(error);
}
EXPORT_SYMBOL_GPL(cyttsp_probe);

void cyttsp_remove(struct cyttsp *ts)
{
	free_irq(ts->irq, ts);
	input_unregister_device(ts->input);
	if (ts->pdata->exit)
		ts->pdata->exit();
	kfree(ts);
}
EXPORT_SYMBOL_GPL(cyttsp_remove);

MODULE_LICENSE("GPL");
MODULE_DESCRIPTION("Cypress TrueTouch(R) Standard touchscreen driver core");
MODULE_AUTHOR("Cypress");<|MERGE_RESOLUTION|>--- conflicted
+++ resolved
@@ -114,10 +114,7 @@
 }
 
 /* SOMC addition END */
-<<<<<<< HEAD
-=======
-
->>>>>>> 7bfdf205
+
 static int ttsp_read_block_data(struct cyttsp *ts, u8 command,
 				u8 length, void *buf)
 {
