/*
 * drivers/input/touchscreen/tsc2007.c
 *
 * Copyright (c) 2008 MtekVision Co., Ltd.
 *	Kwangwoo Lee <kwlee@mtekvision.com>
 *
 * Using code from:
 *  - ads7846.c
 *	Copyright (c) 2005 David Brownell
 *	Copyright (c) 2006 Nokia Corporation
 *  - corgi_ts.c
 *	Copyright (C) 2004-2005 Richard Purdie
 *  - omap_ts.[hc], ads7846.h, ts_osk.c
 *	Copyright (C) 2002 MontaVista Software
 *	Copyright (C) 2004 Texas Instruments
 *	Copyright (C) 2005 Dirk Behme
 *
 *  This program is free software; you can redistribute it and/or modify
 *  it under the terms of the GNU General Public License version 2 as
 *  published by the Free Software Foundation.
 */

#include <linux/module.h>
#include <linux/slab.h>
#include <linux/input.h>
#include <linux/interrupt.h>
#include <linux/i2c.h>
#include <linux/i2c/tsc2007.h>

#define TSC2007_MEASURE_TEMP0		(0x0 << 4)
#define TSC2007_MEASURE_AUX		(0x2 << 4)
#define TSC2007_MEASURE_TEMP1		(0x4 << 4)
#define TSC2007_ACTIVATE_XN		(0x8 << 4)
#define TSC2007_ACTIVATE_YN		(0x9 << 4)
#define TSC2007_ACTIVATE_YP_XN		(0xa << 4)
#define TSC2007_SETUP			(0xb << 4)
#define TSC2007_MEASURE_X		(0xc << 4)
#define TSC2007_MEASURE_Y		(0xd << 4)
#define TSC2007_MEASURE_Z1		(0xe << 4)
#define TSC2007_MEASURE_Z2		(0xf << 4)

#define TSC2007_POWER_OFF_IRQ_EN	(0x0 << 2)
#define TSC2007_ADC_ON_IRQ_DIS0		(0x1 << 2)
#define TSC2007_ADC_OFF_IRQ_EN		(0x2 << 2)
#define TSC2007_ADC_ON_IRQ_DIS1		(0x3 << 2)

#define TSC2007_12BIT			(0x0 << 1)
#define TSC2007_8BIT			(0x1 << 1)

#define	MAX_12BIT			((1 << 12) - 1)

#define ADC_ON_12BIT	(TSC2007_12BIT | TSC2007_ADC_ON_IRQ_DIS0)

#define READ_Y		(ADC_ON_12BIT | TSC2007_MEASURE_Y)
#define READ_Z1		(ADC_ON_12BIT | TSC2007_MEASURE_Z1)
#define READ_Z2		(ADC_ON_12BIT | TSC2007_MEASURE_Z2)
#define READ_X		(ADC_ON_12BIT | TSC2007_MEASURE_X)
#define PWRDOWN		(TSC2007_12BIT | TSC2007_POWER_OFF_IRQ_EN)

struct ts_event {
	u16	x;
	u16	y;
	u16	z1, z2;
};

struct tsc2007 {
	struct input_dev	*input;
	char			phys[32];

	struct i2c_client	*client;

	u16			model;
	u16			x_plate_ohms;
	u16			max_rt;
	unsigned long		poll_delay;
	unsigned long		poll_period;

	int			irq;

	wait_queue_head_t	wait;
	bool			stopped;

	int			(*get_pendown_state)(void);
	void			(*clear_penirq)(void);
};

static inline int tsc2007_xfer(struct tsc2007 *tsc, u8 cmd)
{
	s32 data;
	u16 val;

	data = i2c_smbus_read_word_data(tsc->client, cmd);
	if (data < 0) {
		dev_err(&tsc->client->dev, "i2c io error: %d\n", data);
		return data;
	}

	/* The protocol and raw data format from i2c interface:
	 * S Addr Wr [A] Comm [A] S Addr Rd [A] [DataLow] A [DataHigh] NA P
	 * Where DataLow has [D11-D4], DataHigh has [D3-D0 << 4 | Dummy 4bit].
	 */
	val = swab16(data) >> 4;

	dev_dbg(&tsc->client->dev, "data: 0x%x, val: 0x%x\n", data, val);

	return val;
}

static void tsc2007_read_values(struct tsc2007 *tsc, struct ts_event *tc)
{
	/* y- still on; turn on only y+ (and ADC) */
	tc->y = tsc2007_xfer(tsc, READ_Y);

	/* turn y- off, x+ on, then leave in lowpower */
	tc->x = tsc2007_xfer(tsc, READ_X);

	/* turn y+ off, x- on; we'll use formula #1 */
	tc->z1 = tsc2007_xfer(tsc, READ_Z1);
	tc->z2 = tsc2007_xfer(tsc, READ_Z2);

	/* Prepare for next touch reading - power down ADC, enable PENIRQ */
	tsc2007_xfer(tsc, PWRDOWN);
}

static u32 tsc2007_calculate_pressure(struct tsc2007 *tsc, struct ts_event *tc)
{
	u32 rt = 0;

	/* range filtering */
	if (tc->x == MAX_12BIT)
		tc->x = 0;

	if (likely(tc->x && tc->z1)) {
		/* compute touch pressure resistance using equation #1 */
		rt = tc->z2 - tc->z1;
		rt *= tc->x;
		rt *= tsc->x_plate_ohms;
		rt /= tc->z1;
		rt = (rt + 2047) >> 12;
	}

	return rt;
}

static bool tsc2007_is_pen_down(struct tsc2007 *ts)
{
	/*
	 * NOTE: We can't rely on the pressure to determine the pen down
	 * state, even though this controller has a pressure sensor.
	 * The pressure value can fluctuate for quite a while after
	 * lifting the pen and in some cases may not even settle at the
	 * expected value.
	 *
	 * The only safe way to check for the pen up condition is in the
	 * work function by reading the pen signal state (it's a GPIO
	 * and IRQ). Unfortunately such callback is not always available,
	 * in that case we assume that the pen is down and expect caller
	 * to fall back on the pressure reading.
	 */

<<<<<<< HEAD
		dev_dbg(&ts->client->dev, "pen is still down\n");
	}
	tsc2007_read_values(ts, &tc);
#ifdef CONFIG_ARCH_KONA
	if(ts->clear_penirq)
		ts->clear_penirq();
#endif
	rt = tsc2007_calculate_pressure(ts, &tc);
	if (rt > ts->max_rt) {
		/*
		 * Sample found inconsistent by debouncing or pressure is
		 * beyond the maximum. Don't report it to user space,
		 * repeat at least once more the measurement.
		 */
		dev_dbg(&ts->client->dev, "ignored pressure %d\n", rt);
		debounced = true;
		goto out;
=======
	if (!ts->get_pendown_state)
		return true;

	return ts->get_pendown_state();
}

static irqreturn_t tsc2007_soft_irq(int irq, void *handle)
{
	struct tsc2007 *ts = handle;
	struct input_dev *input = ts->input;
	struct ts_event tc;
	u32 rt;
>>>>>>> 90adfd2b

	while (!ts->stopped && tsc2007_is_pen_down(ts)) {

		/* pen is down, continue with the measurement */
		tsc2007_read_values(ts, &tc);

		rt = tsc2007_calculate_pressure(ts, &tc);

		if (rt == 0 && !ts->get_pendown_state) {
			/*
			 * If pressure reported is 0 and we don't have
			 * callback to check pendown state, we have to
			 * assume that pen was lifted up.
			 */
			break;
		}

		if (rt <= ts->max_rt) {
			dev_dbg(&ts->client->dev,
				"DOWN point(%4d,%4d), pressure (%4u)\n",
				tc.x, tc.y, rt);

			input_report_key(input, BTN_TOUCH, 1);
			input_report_abs(input, ABS_X, tc.x);
			input_report_abs(input, ABS_Y, tc.y);
			input_report_abs(input, ABS_PRESSURE, rt);

			input_sync(input);

		} else {
			/*
			 * Sample found inconsistent by debouncing or pressure is
			 * beyond the maximum. Don't report it to user space,
			 * repeat at least once more the measurement.
			 */
			dev_dbg(&ts->client->dev, "ignored pressure %d\n", rt);
		}

		wait_event_timeout(ts->wait, ts->stopped,
				   msecs_to_jiffies(ts->poll_period));
	}

	dev_dbg(&ts->client->dev, "UP\n");

	input_report_key(input, BTN_TOUCH, 0);
	input_report_abs(input, ABS_PRESSURE, 0);
	input_sync(input);

	if (ts->clear_penirq)
		ts->clear_penirq();

	return IRQ_HANDLED;
}

static irqreturn_t tsc2007_hard_irq(int irq, void *handle)
{
	struct tsc2007 *ts = handle;

	if (!ts->get_pendown_state || likely(ts->get_pendown_state()))
		return IRQ_WAKE_THREAD;

	if (ts->clear_penirq)
		ts->clear_penirq();

	return IRQ_HANDLED;
}

static void tsc2007_stop(struct tsc2007 *ts)
{
	ts->stopped = true;
	mb();
	wake_up(&ts->wait);

	disable_irq(ts->irq);
}

static int tsc2007_open(struct input_dev *input_dev)
{
	struct tsc2007 *ts = input_get_drvdata(input_dev);
	int err;

	ts->stopped = false;
	mb();

	enable_irq(ts->irq);

	/* Prepare for touch readings - power down ADC and enable PENIRQ */
	err = tsc2007_xfer(ts, PWRDOWN);
	if (err < 0) {
		tsc2007_stop(ts);
		return err;
	}

	return 0;
}

static void tsc2007_close(struct input_dev *input_dev)
{
	struct tsc2007 *ts = input_get_drvdata(input_dev);

	tsc2007_stop(ts);
}

static int __devinit tsc2007_probe(struct i2c_client *client,
				   const struct i2c_device_id *id)
{
	struct tsc2007 *ts;
	struct tsc2007_platform_data *pdata = client->dev.platform_data;
	struct input_dev *input_dev;
	int err;

	if (!pdata) {
		dev_err(&client->dev, "platform data is required!\n");
		return -EINVAL;
	}

	if (!i2c_check_functionality(client->adapter,
				     I2C_FUNC_SMBUS_READ_WORD_DATA))
		return -EIO;

	ts = kzalloc(sizeof(struct tsc2007), GFP_KERNEL);
	input_dev = input_allocate_device();
	if (!ts || !input_dev) {
		err = -ENOMEM;
		goto err_free_mem;
	}

	ts->client = client;
	ts->irq = client->irq;
	ts->input = input_dev;
	init_waitqueue_head(&ts->wait);

	ts->model             = pdata->model;
	ts->x_plate_ohms      = pdata->x_plate_ohms;
	ts->max_rt            = pdata->max_rt ? : MAX_12BIT;
	ts->poll_delay        = pdata->poll_delay ? : 1;
	ts->poll_period       = pdata->poll_period ? : 1;
	ts->get_pendown_state = pdata->get_pendown_state;
	ts->clear_penirq      = pdata->clear_penirq;

	if (pdata->x_plate_ohms == 0) {
		dev_err(&client->dev, "x_plate_ohms is not set up in platform data");
		err = -EINVAL;
		goto err_free_mem;
	}

	snprintf(ts->phys, sizeof(ts->phys),
		 "%s/input0", dev_name(&client->dev));

	input_dev->name = "TSC2007 Touchscreen";
	input_dev->phys = ts->phys;
	input_dev->id.bustype = BUS_I2C;

	input_dev->open = tsc2007_open;
	input_dev->close = tsc2007_close;

	input_set_drvdata(input_dev, ts);

	input_dev->evbit[0] = BIT_MASK(EV_KEY) | BIT_MASK(EV_ABS);
	input_dev->keybit[BIT_WORD(BTN_TOUCH)] = BIT_MASK(BTN_TOUCH);

	input_set_abs_params(input_dev, ABS_X, 0, MAX_12BIT, pdata->fuzzx, 0);
	input_set_abs_params(input_dev, ABS_Y, 0, MAX_12BIT, pdata->fuzzy, 0);
	input_set_abs_params(input_dev, ABS_PRESSURE, 0, MAX_12BIT,
			pdata->fuzzz, 0);

	if (pdata->init_platform_hw)
		pdata->init_platform_hw();

	err = request_threaded_irq(ts->irq, tsc2007_hard_irq, tsc2007_soft_irq,
				   IRQF_ONESHOT, client->dev.driver->name, ts);
	if (err < 0) {
		dev_err(&client->dev, "irq %d busy?\n", ts->irq);
		goto err_free_mem;
	}

	tsc2007_stop(ts);

	err = input_register_device(input_dev);
	if (err)
		goto err_free_irq;

	i2c_set_clientdata(client, ts);

	return 0;

 err_free_irq:
	free_irq(ts->irq, ts);
	if (pdata->exit_platform_hw)
		pdata->exit_platform_hw();
 err_free_mem:
	input_free_device(input_dev);
	kfree(ts);
	return err;
}

static int __devexit tsc2007_remove(struct i2c_client *client)
{
	struct tsc2007	*ts = i2c_get_clientdata(client);
	struct tsc2007_platform_data *pdata = client->dev.platform_data;

	free_irq(ts->irq, ts);

	if (pdata->exit_platform_hw)
		pdata->exit_platform_hw();

	input_unregister_device(ts->input);
	kfree(ts);

	return 0;
}

static const struct i2c_device_id tsc2007_idtable[] = {
	{ "tsc2007", 0 },
	{ }
};

MODULE_DEVICE_TABLE(i2c, tsc2007_idtable);

static struct i2c_driver tsc2007_driver = {
	.driver = {
		.owner	= THIS_MODULE,
		.name	= "tsc2007"
	},
	.id_table	= tsc2007_idtable,
	.probe		= tsc2007_probe,
	.remove		= __devexit_p(tsc2007_remove),
};

module_i2c_driver(tsc2007_driver);

MODULE_AUTHOR("Kwangwoo Lee <kwlee@mtekvision.com>");
MODULE_DESCRIPTION("TSC2007 TouchScreen Driver");
MODULE_LICENSE("GPL");<|MERGE_RESOLUTION|>--- conflicted
+++ resolved
@@ -158,7 +158,6 @@
 	 * to fall back on the pressure reading.
 	 */
 
-<<<<<<< HEAD
 		dev_dbg(&ts->client->dev, "pen is still down\n");
 	}
 	tsc2007_read_values(ts, &tc);
@@ -176,20 +175,6 @@
 		dev_dbg(&ts->client->dev, "ignored pressure %d\n", rt);
 		debounced = true;
 		goto out;
-=======
-	if (!ts->get_pendown_state)
-		return true;
-
-	return ts->get_pendown_state();
-}
-
-static irqreturn_t tsc2007_soft_irq(int irq, void *handle)
-{
-	struct tsc2007 *ts = handle;
-	struct input_dev *input = ts->input;
-	struct ts_event tc;
-	u32 rt;
->>>>>>> 90adfd2b
 
 	while (!ts->stopped && tsc2007_is_pen_down(ts)) {
 
