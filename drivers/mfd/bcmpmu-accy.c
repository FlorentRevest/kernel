--- conflicted
+++ resolved
@@ -642,12 +642,8 @@
 		if ((paccy->bc != BCMPMU_BC_BB_BC11) &&
 		    (paccy->bc != BCMPMU_BC_BB_BC12))
 			schedule_delayed_work(&paccy->det_work, 0);
-<<<<<<< HEAD
-		if (strcmp(get_supply_type_str(prev_chrgr_type), "usb") == 0)
-=======
 		if ((get_supply_type_str(prev_chrgr_type) != NULL) &&
 		(strcmp(get_supply_type_str(prev_chrgr_type), "usb") == 0))
->>>>>>> 3a955209
 			send_usb_event(bcmpmu,
 					BCMPMU_USB_EVENT_SESSION_INVALID, NULL);
 
@@ -666,12 +662,8 @@
 		break;
 
 	case PMU_IRQ_VBUS_4V5_F:
-<<<<<<< HEAD
-		if (strcmp(get_supply_type_str(prev_chrgr_type), "usb") == 0)
-=======
 		if ((get_supply_type_str(prev_chrgr_type) != NULL) &&
 		(strcmp(get_supply_type_str(prev_chrgr_type), "usb") == 0))
->>>>>>> 3a955209
 			send_usb_event(bcmpmu,
 					BCMPMU_USB_EVENT_VBUS_INVALID, NULL);
 		if ((paccy->bc != BCMPMU_BC_BB_BC11) &&
