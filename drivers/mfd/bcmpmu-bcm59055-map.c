--- conflicted
+++ resolved
@@ -137,12 +137,9 @@
 	[PMU_REG_FG_CAL] =		{.map = 0x01, .addr = 0xC1, .mask = 0x02, .ro = 0, .shift = 1},
 	[PMU_REG_FG_FRZREAD] =		{.map = 0x01, .addr = 0xC1, .mask = 0x20, .ro = 0, .shift = 5},
 	[PMU_REG_FG_FRZSMPL] =		{.map = 0x01, .addr = 0xC1, .mask = 0x40, .ro = 0, .shift = 6},
-<<<<<<< HEAD
-=======
 	[PMU_REG_FG_OFFSET0] =		{.map = 0x01, .addr = 0xD4, .mask = 0xFF, .ro = 1, .shift = 6},
 	[PMU_REG_FG_OFFSET1] =		{.map = 0x01, .addr = 0xD5, .mask = 0xFF, .ro = 1, .shift = 6},
 	[PMU_REG_FG_GAINTRIM] =		{.map = 0x01, .addr = 0xC5, .mask = 0xFF, .ro = 0, .shift = 0},
->>>>>>> 5c0163e5
 	[PMU_REG_FG_DELTA] =		{.map = 0x01, .addr = 0xDA, .mask = 0xFF, .ro = 0, .shift = 0},
 	/* usb control */
 	[PMU_REG_OTG_VBUS_PULSE] =	{.map = 0, .addr = 0x70, .mask = 0x01, .ro = 0, .shift = 0},
@@ -193,12 +190,9 @@
 	[PMU_REG_PMUREV] =		{.map = 0x01, .addr = 0xF8, .mask = 0xFF, .ro = 0},
 	[PMU_REG_PLLCTRL] =		{.map = 0x00, .addr = 0x0b, .mask = 0xFF, .ro = 0},
 	[PMU_REG_HOSTCTRL1] =		{.map = 0x00, .addr = 0x01, .mask = 0xFF, .ro = 0},
-<<<<<<< HEAD
-=======
 	[PMU_REG_HOSTCTRL3] =		{.map = 0x00, .addr = 0x03, .mask = 0xFF, .ro = 0},
 	[PMU_REG_MBCCTRL5_USB_DET_LDO_EN] =	{.map = 0x00, .addr = 0x54, .mask = 0x04, .ro = 0, .shift = 2},
 	[PMU_REG_MBCCTRL5_CHARGE_DET] =	{.map = 0x00, .addr = 0x54, .mask = 0x07, .ro = 0, .shift = 0},
->>>>>>> 5c0163e5
 	[PMU_REG_SYS_WDT_CLR] = 	{.map = 0x00, .addr = 0x01, .mask = 0x02, .ro = 0},
 };
 
