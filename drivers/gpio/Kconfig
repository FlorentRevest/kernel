--- conflicted
+++ resolved
@@ -236,8 +236,6 @@
 	  This driver provides an in-kernel interface to those GPIOs using
 	  platform-neutral GPIO calls.
 
-<<<<<<< HEAD
-=======
 config GPIO_SX150X
 	bool "Semtech SX150x I2C GPIO expander"
 	depends on I2C=y
@@ -256,7 +254,6 @@
 	  This enables support for the GPIOs found on the STMPE I/O
 	  Expanders.
 
->>>>>>> d235ebfd
 config GPIO_TC3589X
 	bool "TC3589X GPIOs"
 	depends on MFD_TC3589X
