--- conflicted
+++ resolved
@@ -236,27 +236,6 @@
 	  This driver provides an in-kernel interface to those GPIOs using
 	  platform-neutral GPIO calls.
 
-<<<<<<< HEAD
-=======
-config GPIO_SX150X
-	bool "Semtech SX150x I2C GPIO expander"
-	depends on I2C=y
-	default n
-	help
-	  Say yes here to provide support for Semtech SX150-series I2C
-	  GPIO expanders. Compatible models include:
-
-	  8 bits:  sx1508q
-	  16 bits: sx1509q
-
-config GPIO_STMPE
-	bool "STMPE GPIOs"
-	depends on MFD_STMPE
-	help
-	  This enables support for the GPIOs found on the STMPE I/O
-	  Expanders.
-
->>>>>>> e5398da8
 config GPIO_TC3589X
 	bool "TC3589X GPIOs"
 	depends on MFD_TC3589X
