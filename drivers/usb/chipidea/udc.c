/*
 * udc.c - ChipIdea UDC driver
 *
 * Copyright (C) 2008 Chipidea - MIPS Technologies, Inc. All rights reserved.
 *
 * Author: David Lopo
 *
 * This program is free software; you can redistribute it and/or modify
 * it under the terms of the GNU General Public License version 2 as
 * published by the Free Software Foundation.
 */

#include <linux/delay.h>
#include <linux/device.h>
#include <linux/dmapool.h>
#include <linux/err.h>
#include <linux/irqreturn.h>
#include <linux/ratelimit.h>
#include <linux/kernel.h>
#include <linux/slab.h>
#include <linux/pm_runtime.h>
#include <linux/usb/ch9.h>
#include <linux/usb/gadget.h>
#include <linux/usb/otg.h>
#include <linux/usb/chipidea.h>
#include <linux/usb/msm_hsusb.h>
#include <linux/tracepoint.h>
#include <mach/usb_trace.h>

#include "ci.h"
#include "udc.h"
#include "bits.h"
#include "debug.h"

#define USB_MAX_TIMEOUT		25 /* 25msec timeout */
#define REMOTE_WAKEUP_DELAY	msecs_to_jiffies(200)
#define EP_PRIME_CHECK_DELAY	(jiffies + msecs_to_jiffies(1000))
#define MAX_PRIME_CHECK_RETRY	3 /*Wait for 3sec for EP prime failure */

/* Turns on streaming. overrides CI13XXX_DISABLE_STREAMING */
static unsigned int streaming;
module_param(streaming, uint, S_IRUGO | S_IWUSR);

/* control endpoint description */
static const struct usb_endpoint_descriptor
ctrl_endpt_out_desc = {
	.bLength         = USB_DT_ENDPOINT_SIZE,
	.bDescriptorType = USB_DT_ENDPOINT,

	.bEndpointAddress = USB_DIR_OUT,
	.bmAttributes    = USB_ENDPOINT_XFER_CONTROL,
	.wMaxPacketSize  = cpu_to_le16(CTRL_PAYLOAD_MAX),
};

static const struct usb_endpoint_descriptor
ctrl_endpt_in_desc = {
	.bLength         = USB_DT_ENDPOINT_SIZE,
	.bDescriptorType = USB_DT_ENDPOINT,

	.bEndpointAddress = USB_DIR_IN,
	.bmAttributes    = USB_ENDPOINT_XFER_CONTROL,
	.wMaxPacketSize  = cpu_to_le16(CTRL_PAYLOAD_MAX),
};

static struct ci13xxx_ebi_err_data *ebi_err_data;

/**
 * hw_ep_bit: calculates the bit number
 * @num: endpoint number
 * @dir: endpoint direction
 *
 * This function returns bit number
 */
static inline int hw_ep_bit(int num, int dir)
{
	return num + (dir ? 16 : 0);
}

static inline int ep_to_bit(struct ci13xxx *ci, int n)
{
	int fill = 16 - ci->hw_ep_max / 2;

	if (n >= ci->hw_ep_max / 2)
		n += fill;

	return n;
}

/**
 * hw_device_state: enables/disables interrupts (execute without interruption)
 * @dma: 0 => disable, !0 => enable and set dma engine
 *
 * This function returns an error code
 */
static int hw_device_state(struct ci13xxx *ci, u32 dma)
{
	if (dma) {
		if (streaming ||
		    !(ci->platdata->flags & CI13XXX_DISABLE_STREAMING))
			hw_write(ci, OP_USBMODE, USBMODE_CI_SDIS, 0);
		else
			hw_write(ci, OP_USBMODE, USBMODE_CI_SDIS,
					USBMODE_CI_SDIS);

		hw_write(ci, OP_ENDPTLISTADDR, ~0, dma);

		if (ci->ci_driver->notify_event)
			ci->udc_driver->notify_event(ci,
				CI13XXX_CONTROLLER_CONNECT_EVENT);

		/* interrupt, error, port change, reset, sleep/suspend */
		hw_write(ci, OP_USBINTR, ~0,
			     USBi_UI|USBi_UEI|USBi_PCI|USBi_URI|USBi_SLI);
	} else {
		hw_write(ci, OP_USBINTR, ~0, 0);
	}
	return 0;
}

static void debug_ept_flush_info(struct ci13xxx *ci, int ep_num, int dir)
{
	struct ci13xxx_ep *mep;

	if (dir)
		mep = &ci->ci13xxx_ep[ep_num + hw_ep_max/2];
	else
		mep = &ci->ci13xxx_ep[ep_num];

	pr_err_ratelimited("USB Registers\n");
	pr_err_ratelimited("USBCMD:%x\n", hw_read(ci, OP_USBCMD, ~0));
	pr_err_ratelimited("USBSTS:%x\n", hw_read(ci, OP_USBSTS, ~0));
	pr_err_ratelimited("ENDPTLISTADDR:%x\n",
			hw_cread(CAP_ENDPTLISTADDR, ~0));
	pr_err_ratelimited("PORTSC:%x\n", hw_read(ci, OP_PORTSC, ~0));
	pr_err_ratelimited("USBMODE:%x\n", hw_read(ci, OP_USBMODE, ~0));
	pr_err_ratelimited("ENDPTSTAT:%x\n", hw_read(ci, OP_ENDPTSTAT, ~0));

	dbg_usb_op_fail(0xFF, "FLUSHF", mep);
}

/**
 * hw_ep_flush: flush endpoint fifo (execute without interruption)
 * @num: endpoint number
 * @dir: endpoint direction
 *
 * This function returns an error code
 */
static int hw_ep_flush(struct ci13xxx *ci, int num, int dir)
{
	ktime_t start, diff;
	int n = hw_ep_bit(num, dir);
	struct ci13xxx_ep *mEp = &ci->ci13xxx_ep[n];

	/* Flush ep0 even when queue is empty */
	if (ci->skip_flush || (num && list_empty(&mEp->qh.queue)))
		return 0;

	start = ktime_get();
	do {
		/* flush any pending transfer */
<<<<<<< HEAD
		hw_write(ci, OP_ENDPTFLUSH, BIT(n), BIT(n));
		while (hw_read(ci, OP_ENDPTFLUSH, BIT(n))) {
=======
		hw_write(ci, OP_ENDPTFLUSH, ~0, BIT(n));
		while (hw_read(ci, OP_ENDPTFLUSH, BIT(n)))
>>>>>>> be67db10
			cpu_relax();
			diff = ktime_sub(ktime_get(), start);
			if (ktime_to_ms(diff) > USB_MAX_TIMEOUT) {
				printk_ratelimited(KERN_ERR
					"%s: Failed to flush ep#%d %s\n",
					__func__, num,
					dir ? "IN" : "OUT");
				debug_ept_flush_info(num, dir);
				ci->skip_flush = true;
				return 0;
			}
	} while (hw_read(ci, OP_ENDPTSTAT, BIT(n)));

	return 0;
}

/**
 * hw_ep_disable: disables endpoint (execute without interruption)
 * @num: endpoint number
 * @dir: endpoint direction
 *
 * This function returns an error code
 */
static int hw_ep_disable(struct ci13xxx *ci, int num, int dir)
{
	hw_write(ci, OP_ENDPTCTRL + num,
		 dir ? ENDPTCTRL_TXE : ENDPTCTRL_RXE, 0);
	return 0;
}

/**
 * hw_ep_enable: enables endpoint (execute without interruption)
 * @num:  endpoint number
 * @dir:  endpoint direction
 * @type: endpoint type
 *
 * This function returns an error code
 */
static int hw_ep_enable(struct ci13xxx *ci, int num, int dir, int type)
{
	u32 mask, data;

	if (dir) {
		mask  = ENDPTCTRL_TXT;  /* type    */
		data  = type << __ffs(mask);

		mask |= ENDPTCTRL_TXS;  /* unstall */
		mask |= ENDPTCTRL_TXR;  /* reset data toggle */
		data |= ENDPTCTRL_TXR;
		mask |= ENDPTCTRL_TXE;  /* enable  */
		data |= ENDPTCTRL_TXE;
	} else {
		mask  = ENDPTCTRL_RXT;  /* type    */
		data  = type << __ffs(mask);

		mask |= ENDPTCTRL_RXS;  /* unstall */
		mask |= ENDPTCTRL_RXR;  /* reset data toggle */
		data |= ENDPTCTRL_RXR;
		mask |= ENDPTCTRL_RXE;  /* enable  */
		data |= ENDPTCTRL_RXE;
	}
	hw_write(ci, OP_ENDPTCTRL + num, mask, data);

	/* make sure endpoint is enabled before returning */
	mb();
	return 0;
}

/**
 * hw_ep_get_halt: return endpoint halt status
 * @num: endpoint number
 * @dir: endpoint direction
 *
 * This function returns 1 if endpoint halted
 */
static int hw_ep_get_halt(struct ci13xxx *ci, int num, int dir)
{
	u32 mask = dir ? ENDPTCTRL_TXS : ENDPTCTRL_RXS;

	return hw_read(ci, OP_ENDPTCTRL + num, mask) ? 1 : 0;
}

/**
 * hw_test_and_clear_setup_status: test & clear setup status (execute without
 *                                 interruption)
 * @n: endpoint number
 *
 * This function returns setup status
 */
static int hw_test_and_clear_setup_status(struct ci13xxx *ci, int n)
{
	n = ep_to_bit(ci, n);
	return hw_test_and_clear(ci, OP_ENDPTSETUPSTAT, BIT(n));
}

/**
 * hw_ep_prime: primes endpoint (execute without interruption)
 * @num:     endpoint number
 * @dir:     endpoint direction
 * @is_ctrl: true if control endpoint
 *
 * This function returns an error code
 */
static int hw_ep_prime(struct ci13xxx *ci, int num, int dir, int is_ctrl)
{
	int n = hw_ep_bit(num, dir);

	if (is_ctrl && dir == RX && hw_read(ci, OP_ENDPTSETUPSTAT, BIT(num)))
		return -EAGAIN;

	hw_write(ci, OP_ENDPTPRIME, ~0, BIT(n));

	if (is_ctrl && dir == RX && hw_read(ci, OP_ENDPTSETUPSTAT, BIT(num)))
		return -EAGAIN;

	/* status shoult be tested according with manual but it doesn't work */
	return 0;
}

/**
 * hw_ep_set_halt: configures ep halt & resets data toggle after clear (execute
 *                 without interruption)
 * @num:   endpoint number
 * @dir:   endpoint direction
 * @value: true => stall, false => unstall
 *
 * This function returns an error code
 */
static int hw_ep_set_halt(struct ci13xxx *ci, int num, int dir, int value)
{
	if (value != 0 && value != 1)
		return -EINVAL;

	do {
		enum ci13xxx_regs reg = OP_ENDPTCTRL + num;
		u32 mask_xs = dir ? ENDPTCTRL_TXS : ENDPTCTRL_RXS;
		u32 mask_xr = dir ? ENDPTCTRL_TXR : ENDPTCTRL_RXR;

		if (hw_read(ci, OP_ENDPTSETUPSTAT, BIT(num)))
			return 0;

		/* data toggle - reserved for EP0 but it's in ESS */
		hw_write(ci, reg, mask_xs|mask_xr,
			  value ? mask_xs : mask_xr);
	} while (value != hw_ep_get_halt(ci, num, dir));

	return 0;
}

/**
 * hw_is_port_high_speed: test if port is high speed
 *
 * This function returns true if high speed port
 */
static int hw_port_is_high_speed(struct ci13xxx *ci)
{
	return ci->hw_bank.lpm ? hw_read(ci, OP_DEVLC, DEVLC_PSPD) :
		hw_read(ci, OP_PORTSC, PORTSC_HSP);
}

/**
 * hw_read_intr_enable: returns interrupt enable register
 *
 * This function returns register data
 */
static u32 hw_read_intr_enable(struct ci13xxx *ci)
{
	return hw_read(ci, OP_USBINTR, ~0);
}

/**
 * hw_read_intr_status: returns interrupt status register
 *
 * This function returns register data
 */
static u32 hw_read_intr_status(struct ci13xxx *ci)
{
	return hw_read(ci, OP_USBSTS, ~0);
}

/**
 * hw_test_and_clear_complete: test & clear complete status (execute without
 *                             interruption)
 * @n: endpoint number
 *
 * This function returns complete status
 */
static int hw_test_and_clear_complete(struct ci13xxx *ci, int n)
{
	n = ep_to_bit(ci, n);
	return hw_test_and_clear(ci, OP_ENDPTCOMPLETE, BIT(n));
}

/**
 * hw_test_and_clear_intr_active: test & clear active interrupts (execute
 *                                without interruption)
 *
 * This function returns active interrutps
 */
static u32 hw_test_and_clear_intr_active(struct ci13xxx *ci)
{
	u32 reg = hw_read_intr_status(ci) & hw_read_intr_enable(ci);

	hw_write(ci, OP_USBSTS, ~0, reg);
	return reg;
}

/**
 * hw_test_and_clear_setup_guard: test & clear setup guard (execute without
 *                                interruption)
 *
 * This function returns guard value
 */
static int hw_test_and_clear_setup_guard(struct ci13xxx *ci)
{
	return hw_test_and_write(ci, OP_USBCMD, USBCMD_SUTW, 0);
}

/**
 * hw_test_and_set_setup_guard: test & set setup guard (execute without
 *                              interruption)
 *
 * This function returns guard value
 */
static int hw_test_and_set_setup_guard(struct ci13xxx *ci)
{
	return hw_test_and_write(ci, OP_USBCMD, USBCMD_SUTW, USBCMD_SUTW);
}

/**
 * hw_usb_set_address: configures USB address (execute without interruption)
 * @value: new USB address
 *
 * This function explicitly sets the address, without the "USBADRA" (advance)
 * feature, which is not supported by older versions of the controller.
 */
static void hw_usb_set_address(struct ci13xxx *ci, u8 value)
{
	hw_write(ci, OP_DEVICEADDR, DEVICEADDR_USBADR,
		 value << __ffs(DEVICEADDR_USBADR));
}

/**
 * hw_usb_reset: restart device after a bus reset (execute without
 *               interruption)
 *
 * This function returns an error code
 */
static int hw_usb_reset(struct ci13xxx *ci)
{
	int delay_count = 10; /* 100 usec delay */

	hw_usb_set_address(ci, 0);

	/* ESS flushes only at end?!? */
	hw_write(ci, OP_ENDPTFLUSH,    ~0, ~0);

	/* clear setup token semaphores */
	hw_write(ci, OP_ENDPTSETUPSTAT, 0,  0);

	/* clear complete status */
	hw_write(ci, OP_ENDPTCOMPLETE,  0,  0);

	/* wait until all bits cleared */
	while (delay_count-- && hw_read(ci, OP_ENDPTPRIME, ~0))
		udelay(10);
	if (delay_count < 0)
		pr_err("ENDPTPRIME is not cleared during bus reset\n");

	/* reset all endpoints ? */

	/* reset internal status and wait for further instructions
	   no need to verify the port reset status (ESS does it) */

	return 0;
}

static void dump_usb_info(void *ignore, unsigned int ebi_addr,
	unsigned int ebi_apacket0, unsigned int ebi_apacket1)
{
	struct ci13xxx *udc = _udc;
	unsigned long flags;
	struct list_head   *ptr = NULL;
	struct ci13xxx_req *req = NULL;
	struct ci13xxx_ep *mEp;
	unsigned i;
	struct ci13xxx_ebi_err_entry *temp_dump;
	static int count;
	u32 epdir = 0;

	if (count)
		return;
	count++;

	pr_info("%s: USB EBI error detected\n", __func__);

	ebi_err_data = kmalloc(sizeof(struct ci13xxx_ebi_err_data),
				 GFP_ATOMIC);
	if (!ebi_err_data) {
		pr_err("%s: memory alloc failed for ebi_err_data\n", __func__);
		return;
	}

	ebi_err_data->ebi_err_entry = kmalloc(
					sizeof(struct ci13xxx_ebi_err_entry),
					GFP_ATOMIC);
	if (!ebi_err_data->ebi_err_entry) {
		kfree(ebi_err_data);
		pr_err("%s: memory alloc failed for ebi_err_entry\n", __func__);
		return;
	}

	ebi_err_data->ebi_err_addr = ebi_addr;
	ebi_err_data->apkt0 = ebi_apacket0;
	ebi_err_data->apkt1 = ebi_apacket1;

	temp_dump = ebi_err_data->ebi_err_entry;
	pr_info("\n DUMPING USB Requests Information\n");
	spin_lock_irqsave(udc->lock, flags);
	for (i = 0; i < hw_ep_max; i++) {
		list_for_each(ptr, &udc->ci13xxx_ep[i].qh.queue) {
			mEp = &udc->ci13xxx_ep[i];
			req = list_entry(ptr, struct ci13xxx_req, queue);

			temp_dump->usb_req_buf = req->req.buf;
			temp_dump->usb_req_length = req->req.length;
			epdir = mEp->dir;
			temp_dump->ep_info = mEp->num | (epdir << 15);

			temp_dump->next = kmalloc(
					  sizeof(struct ci13xxx_ebi_err_entry),
					  GFP_ATOMIC);
			if (!temp_dump->next) {
				pr_err("%s: memory alloc failed\n", __func__);
				spin_unlock_irqrestore(udc->lock, flags);
				return;
			}
			temp_dump = temp_dump->next;
		}
	}
	spin_unlock_irqrestore(udc->lock, flags);
}

/******************************************************************************
 * UTIL block
 *****************************************************************************/
/**
 * _usb_addr: calculates endpoint address from direction & number
 * @ep:  endpoint
 */
static inline u8 _usb_addr(struct ci13xxx_ep *ep)
{
	return ((ep->dir == TX) ? USB_ENDPOINT_DIR_MASK : 0) | ep->num;
}

static void ep_prime_timer_func(unsigned long data)
{
	struct ci13xxx_ep *mEp = (struct ci13xxx_ep *)data;
	struct ci13xxx_req *req;
	struct list_head *ptr = NULL;
	int n = hw_ep_bit(mEp->num, mEp->dir);
	unsigned long flags;

	spin_lock_irqsave(mEp->lock, flags);

	if (_udc && (!_udc->vbus_active || _udc->suspended)) {
		pr_debug("ep%d%s prime timer when vbus_active=%d,suspend=%d\n",
			mep->num, mep->dir ? "IN" : "OUT",
			_udc->vbus_active, _udc->suspended);
		goto out;
	}

	if (!hw_cread(CAP_ENDPTPRIME, BIT(n)))
		goto out;

	if (list_empty(&mEp->qh.queue))
		goto out;

	req = list_entry(mEp->qh.queue.next, struct ci13xxx_req, queue);

	mb();
	if (!(TD_STATUS_ACTIVE & req->ptr->token))
		goto out;

	mEp->prime_timer_count++;
	if (mEp->prime_timer_count == MAX_PRIME_CHECK_RETRY) {
		mEp->prime_timer_count = 0;
		pr_info("ep%d dir:%s QH:cap:%08x cur:%08x next:%08x tkn:%08x\n",
				mEp->num, mEp->dir ? "IN" : "OUT",
				mEp->qh.ptr->cap, mEp->qh.ptr->curr,
				mEp->qh.ptr->td.next, mEp->qh.ptr->td.token);
		list_for_each(ptr, &mEp->qh.queue) {
			req = list_entry(ptr, struct ci13xxx_req, queue);
			pr_info("\treq:%08xnext:%08xtkn:%08xpage0:%08xsts:%d\n",
					req->dma, req->ptr->next,
					req->ptr->token, req->ptr->page[0],
					req->req.status);
		}
		dbg_usb_op_fail(0xFF, "PRIMEF", mEp);
		mEp->prime_fail_count++;
	} else {
		mod_timer(&mEp->prime_timer, EP_PRIME_CHECK_DELAY);
	}

	spin_unlock_irqrestore(mEp->lock, flags);
	return;

out:
	mEp->prime_timer_count = 0;
	spin_unlock_irqrestore(mEp->lock, flags);

}

/**
 * _hardware_queue: configures a request at hardware level
 * @gadget: gadget
 * @mEp:    endpoint
 *
 * This function returns an error code
 */
static int _hardware_enqueue(struct ci13xxx_ep *mEp, struct ci13xxx_req *mReq)
{
	struct ci13xxx *ci = mEp->ci;
	unsigned i;
	int ret = 0;
	unsigned length = mReq->req.length;

	/* don't queue twice */
	if (mReq->req.status == -EALREADY)
		return -EALREADY;

	mReq->req.status = -EALREADY;

	if (mReq->req.zero && length && (length % mEp->ep.maxpacket == 0)) {
		mReq->zptr = dma_pool_alloc(mEp->td_pool, GFP_ATOMIC,
					   &mReq->zdma);
		if (mReq->zptr == NULL)
			return -ENOMEM;

		memset(mReq->zptr, 0, sizeof(*mReq->zptr));
		mReq->zptr->next    = cpu_to_le32(TD_TERMINATE);
		mReq->zptr->token   = cpu_to_le32(TD_STATUS_ACTIVE);
		if (!mReq->req.no_interrupt)
			mReq->zptr->token   |= cpu_to_le32(TD_IOC);
	}
	ret = usb_gadget_map_request(&ci->gadget, &mReq->req, mEp->dir);
	if (ret)
		return ret;

	/*
	 * TD configuration
	 * TODO - handle requests which spawns into several TDs
	 */
	memset(mReq->ptr, 0, sizeof(*mReq->ptr));
	mReq->ptr->token    = cpu_to_le32(length << __ffs(TD_TOTAL_BYTES));
	mReq->ptr->token   &= cpu_to_le32(TD_TOTAL_BYTES);
	mReq->ptr->token   |= cpu_to_le32(TD_STATUS_ACTIVE);
	if (mReq->zptr) {
		mReq->ptr->next    = cpu_to_le32(mReq->zdma);
	} else {
		mReq->ptr->next    = cpu_to_le32(TD_TERMINATE);
		if (!mReq->req.no_interrupt)
			mReq->ptr->token  |= cpu_to_le32(TD_IOC);
	}
	/* MSM Specific: updating the request as required for
	 * SPS mode. Enable MSM proprietary DMA engine acording
	 * to the UDC private data in the request.
	 */
	if (CI13XX_REQ_VENDOR_ID(mReq->req.udc_priv) == MSM_VENDOR_ID) {
		if (mReq->req.udc_priv & MSM_SPS_MODE) {
			mReq->ptr->token = TD_STATUS_ACTIVE;
			if (mReq->req.udc_priv & MSM_IS_FINITE_TRANSFER)
				mReq->ptr->next = TD_TERMINATE;
			else
				mReq->ptr->next = MSM_ETD_TYPE | mReq->dma;
			if (!mReq->req.no_interrupt)
				mReq->ptr->token |= MSM_ETD_IOC;
		}
		mReq->req.dma = 0;
	}
	mReq->ptr->page[0]  = cpu_to_le32(mReq->req.dma);
	for (i = 1; i < TD_PAGE_COUNT; i++) {
		u32 page = mReq->req.dma + i * CI13XXX_PAGE_SIZE;
		page &= ~TD_RESERVED_MASK;
		mReq->ptr->page[i] = cpu_to_le32(page);
	}

	wmb();

	/* Remote Wakeup */
	if (ci->suspended) {
		if (!ci->remote_wakeup) {
			mReq->req.status = -EAGAIN;
			dev_dbg(mEp->device, "%s: queue failed (suspend) ept #%d\n",
				__func__, mEp->num);
			return -EAGAIN;
		}
		usb_phy_set_suspend(ci->transceiver, 0);
		schedule_delayed_work(&ci->rw_work, REMOTE_WAKEUP_DELAY);
	}

	if (!list_empty(&mEp->qh.queue)) {
		struct ci13xxx_req *mReqPrev;
		int n = hw_ep_bit(mEp->num, mEp->dir);
		int tmp_stat;
		u32 next = mReq->dma & TD_ADDR_MASK;
		ktime_t start, diff;

		mReqPrev = list_entry(mEp->qh.queue.prev,
				struct ci13xxx_req, queue);
		if (mReqPrev->zptr)
			mReqPrev->zptr->next = cpu_to_le32(next);
		else
			mReqPrev->ptr->next = cpu_to_le32(next);
		wmb();
		if (hw_read(ci, OP_ENDPTPRIME, BIT(n)))
			goto done;
		start = ktime_get();
		do {
			hw_write(ci, OP_USBCMD, USBCMD_ATDTW, USBCMD_ATDTW);
			tmp_stat = hw_read(ci, OP_ENDPTSTAT, BIT(n));
			diff = ktime_sub(ktime_get(), start);
			/* poll for max. 100ms */
			if (ktime_to_ms(diff) > USB_MAX_TIMEOUT) {
				if (hw_read(ci, OP_USBCMD, USBCMD_ATDTW))
					break;
				printk_ratelimited(KERN_ERR
				"%s:queue failed ep#%d %s\n",
				 __func__, mEp->num, mEp->dir ? "IN" : "OUT");
				return -EAGAIN;
			}
		} while (!hw_read(ci, OP_USBCMD, USBCMD_ATDTW));
		hw_write(ci, OP_USBCMD, USBCMD_ATDTW, 0);
		if (tmp_stat)
			goto done;
	}

	/*  QH configuration */
	if (!list_empty(&mEp->qh.queue)) {
		struct ci13xxx_req *mReq = \
			list_entry(mEp->qh.queue.next,
				   struct ci13xxx_req, queue);

		if (TD_STATUS_ACTIVE & mReq->ptr->token) {
			mEp->qh.ptr->td.next   = mReq->dma;
			mEp->qh.ptr->td.token &= ~TD_STATUS;
			goto prime;
		}
	}

	if (CI13XX_REQ_VENDOR_ID(mReq->req.udc_priv) == MSM_VENDOR_ID) {
		if (mReq->req.udc_priv & MSM_SPS_MODE) {
			mEp->qh.ptr->td.next   |= MSM_ETD_TYPE;
			i = hw_read(ci, OP_ENDPTPIPEID +
						 mEp->num * sizeof(u32), ~0);
			/* Read current value of this EPs pipe id */
			i = (mEp->dir == TX) ?
				((i >> MSM_TX_PIPE_ID_OFS) & MSM_PIPE_ID_MASK) :
					(i & MSM_PIPE_ID_MASK);
			/* If requested pipe id is different from current,
			   then write it */
			if (i != (mReq->req.udc_priv & MSM_PIPE_ID_MASK)) {
				if (mEp->dir == TX)
					hw_write(ci, OP_ENDPTPIPEID +
							mEp->num * sizeof(u32),
						MSM_PIPE_ID_MASK <<
							MSM_TX_PIPE_ID_OFS,
						(mReq->req.udc_priv &
						 MSM_PIPE_ID_MASK)
							<< MSM_TX_PIPE_ID_OFS);
				else
					hw_write(ci, OP_ENDPTPIPEID +
							mEp->num * sizeof(u32),
						MSM_PIPE_ID_MASK,
						mReq->req.udc_priv &
							MSM_PIPE_ID_MASK);
			}
		}
	}

	mEp->qh.ptr->td.next   = cpu_to_le32(mReq->dma);    /* TERMINATE = 0 */
	mEp->qh.ptr->td.token &=
		cpu_to_le32(~(TD_STATUS_HALTED|TD_STATUS_ACTIVE));

prime:
	wmb();   /* synchronize before ep prime */

	ret = hw_ep_prime(ci, mEp->num, mEp->dir,
			   mEp->type == USB_ENDPOINT_XFER_CONTROL);
	if (!ret)
		mod_timer(&mEp->prime_timer, EP_PRIME_CHECK_DELAY);
done:
	return ret;
}

/**
 * _hardware_dequeue: handles a request at hardware level
 * @gadget: gadget
 * @mEp:    endpoint
 *
 * This function returns an error code
 */
static int _hardware_dequeue(struct ci13xxx_ep *mEp, struct ci13xxx_req *mReq)
{
	u32 tmptoken = le32_to_cpu(mReq->ptr->token);

	if (mReq->req.status != -EALREADY)
		return -EINVAL;

	/* clean speculative fetches on req->ptr->token */
	mb();

	if ((TD_STATUS_ACTIVE & tmptoken) != 0)
		return -EBUSY;

	if (CI13XX_REQ_VENDOR_ID(mReq->req.udc_priv) == MSM_VENDOR_ID)
		if ((mReq->req.udc_priv & MSM_SPS_MODE) &&
			(mReq->req.udc_priv & MSM_IS_FINITE_TRANSFER))
			return -EBUSY;
	if (mReq->zptr) {
		if ((cpu_to_le32(TD_STATUS_ACTIVE) & mReq->zptr->token) != 0)
			return -EBUSY;

		/* The controller may access this dTD one more time.
		 * Defer freeing this to next zero length dTD completion.
		 * It is safe to assume that controller will no longer
		 * access the previous dTD after next dTD completion.
		 */
		if (mEp->last_zptr)
			dma_pool_free(mEp->td_pool, mEp->last_zptr,
					mEp->last_zdma);
		mEp->last_zptr = mReq->zptr;
		mEp->last_zdma = mReq->zdma;

		mReq->zptr = NULL;
	}

	mReq->req.status = 0;

	usb_gadget_unmap_request(&mEp->ci->gadget, &mReq->req, mEp->dir);

	mReq->req.status = tmptoken & TD_STATUS;
	if ((TD_STATUS_HALTED & mReq->req.status) != 0)
		mReq->req.status = -1;
	else if ((TD_STATUS_DT_ERR & mReq->req.status) != 0)
		mReq->req.status = -1;
	else if ((TD_STATUS_TR_ERR & mReq->req.status) != 0)
		mReq->req.status = -1;

	mReq->req.actual   = tmptoken & TD_TOTAL_BYTES;
	mReq->req.actual >>= __ffs(TD_TOTAL_BYTES);
	mReq->req.actual   = mReq->req.length - mReq->req.actual;
	mReq->req.actual   = mReq->req.status ? 0 : mReq->req.actual;

	return mReq->req.actual;
}

/**
 * restore_original_req: Restore original req's attributes
 * @mReq: Request
 *
 * This function restores original req's attributes.  Call
 * this function before completing the large req (>16K).
 */
static void restore_original_req(struct ci13xxx_req *mReq)
{
	mReq->req.buf = mReq->multi.buf;
	mReq->req.length = mReq->multi.len;
	if (!mReq->req.status)
		mReq->req.actual = mReq->multi.actual;

	mReq->multi.len = 0;
	mReq->multi.actual = 0;
	mReq->multi.buf = NULL;
}

/**
 * _ep_nuke: dequeues all endpoint requests
 * @mEp: endpoint
 *
 * This function returns an error code
 * Caller must hold lock
 */
static int _ep_nuke(struct ci13xxx_ep *mEp)
__releases(mEp->lock)
__acquires(mEp->lock)
{
	struct ci13xxx_ep *mEpTemp = mEp;
	unsigned val;

	if (mEp == NULL)
		return -EINVAL;

	del_timer(&mEp->prime_timer);
	mEp->prime_timer_count = 0;

	hw_ep_flush(mEp->ci, mEp->num, mEp->dir);

	while (!list_empty(&mEp->qh.queue)) {

		/* pop oldest request */
		struct ci13xxx_req *mReq = \
			list_entry(mEp->qh.queue.next,
				   struct ci13xxx_req, queue);

		if (mReq->zptr) {
			dma_pool_free(mEp->td_pool, mReq->zptr, mReq->zdma);
			mReq->zptr = NULL;
		}

		list_del_init(&mReq->queue);

		/* MSM Specific: Clear end point proprietary register */
		if (CI13XX_REQ_VENDOR_ID(mReq->req.udc_priv) == MSM_VENDOR_ID) {
			if (mReq->req.udc_priv & MSM_SPS_MODE) {
				val = hw_read(mEp->ci, OP_ENDPTPIPEID +
					mEp->num * sizeof(u32), ~0);

				if (val != MSM_EP_PIPE_ID_RESET_VAL)
					hw_write(mEp->ci, OP_ENDPTPIPEID +
						 mEp->num * sizeof(u32),
						~0, MSM_EP_PIPE_ID_RESET_VAL);
			}
		}
		mReq->req.status = -ESHUTDOWN;

		usb_gadget_map_request(&mEp->ci->gadget, &mReq->req, mEp->dir);

		if (mEp->multi_req) {
			restore_original_req(mReq);
			mEp->multi_req = false;
		}

		if (mReq->req.complete != NULL) {
			spin_unlock(mEp->lock);
			if ((mEp->type == USB_ENDPOINT_XFER_CONTROL) &&
				mReq->req.length)
				mEpTemp = mEp->ci->ep0in;
			mReq->req.complete(&mEpTemp->ep, &mReq->req);
			if (mEp->type == USB_ENDPOINT_XFER_CONTROL)
				mReq->req.complete = NULL;
			spin_lock(mEp->lock);
		}
	}
	return 0;
}

/**
 * _gadget_stop_activity: stops all USB activity, flushes & disables all endpts
 * @gadget: gadget
 *
 * This function returns an error code
 */
static int _gadget_stop_activity(struct usb_gadget *gadget)
{
	struct ci13xxx    *ci = container_of(gadget, struct ci13xxx, gadget);
	unsigned long flags;

	spin_lock_irqsave(&ci->lock, flags);
	ci->gadget.speed = USB_SPEED_UNKNOWN;
	ci->remote_wakeup = 0;
	ci->suspended = 0;
	ci->configured = 0;
	spin_unlock_irqrestore(&ci->lock, flags);

	gadget->b_hnp_enable = 0;
	gadget->a_hnp_support = 0;
	gadget->host_request = 0;
	gadget->otg_srp_reqd = 0;

	if (ci->driver)
		ci->driver->disconnect(gadget);
	spin_lock_irqsave(ci->lock, flags);
	_ep_nuke(&ci->ep0out);
	_ep_nuke(&ci->ep0in);
	spin_unlock_irqrestore(ci->lock, flags);

	if (ci->ep0in.last_zptr) {
		dma_pool_free(ci->ep0in.td_pool, ci->ep0in.last_zptr,
				ci->ep0in.last_zdma);
		ci->ep0in.last_zptr = NULL;
	}

	return 0;
}

/******************************************************************************
 * ISR block
 *****************************************************************************/
/**
 * isr_reset_handler: USB reset interrupt handler
 * @ci: UDC device
 *
 * This function resets USB engine after a bus reset occurred
 */
static void isr_reset_handler(struct ci13xxx *ci)
__releases(ci->lock)
__acquires(ci->lock)
{
	int retval;

	spin_unlock(&ci->lock);

	if (ci->suspended) {
		if (ci->platdata->notify_event)
			ci->platdata->notify_event(ci,
			CI13XXX_CONTROLLER_RESUME_EVENT);
		if (ci->transceiver)
			usb_phy_set_suspend(ci->transceiver, 0);
		ci->driver->resume(&ci->gadget);
		ci->suspended = 0;
	}

	/*stop charging upon reset */
	if (ci->transceiver)
		usb_phy_set_power(ci->transceiver, 100);

	retval = _gadget_stop_activity(&ci->gadget);
	if (retval)
		goto done;

	ci->skip_flush = false;
	retval = hw_usb_reset(ci);
	if (retval)
		goto done;

done:
	spin_lock(&ci->lock);

	if (retval)
		dev_err(ci->dev, "error: %i\n", retval);
}

/**
 * isr_get_status_complete: get_status request complete function
 * @ep:  endpoint
 * @req: request handled
 *
 * Caller must release lock
 */
static void isr_get_status_complete(struct usb_ep *ep, struct usb_request *req)
{
	if (ep == NULL || req == NULL)
		return;

	if (req->status)
		err("GET_STATUS failed");
}

/**
 * _ep_queue: queues (submits) an I/O request to an endpoint
 *
 * Caller must hold lock
 */
static int _ep_queue(struct usb_ep *ep, struct usb_request *req,
		    gfp_t __maybe_unused gfp_flags)
{
	struct ci13xxx_ep  *mEp  = container_of(ep,  struct ci13xxx_ep, ep);
	struct ci13xxx_req *mReq = container_of(req, struct ci13xxx_req, req);
	struct ci13xxx *ci = mEp->ci;
	int retval = 0;

	if (ep == NULL || req == NULL || mEp->ep.desc == NULL)
		return -EINVAL;

	if (mEp->type == USB_ENDPOINT_XFER_CONTROL) {
		if (req->length)
			mEp = (ci->ep0_dir == RX) ?
			       ci->ep0out : ci->ep0in;
		if (!list_empty(&mEp->qh.queue)) {
			_ep_nuke(mEp);
			retval = -EOVERFLOW;
			dev_warn(mEp->ci->dev, "endpoint ctrl %X nuked\n",
				 _usb_addr(mEp));
		}
	}

	/* first nuke then test link, e.g. previous status has not sent */
	if (!list_empty(&mReq->queue)) {
		dev_err(mEp->ci->dev, "request already in queue\n");
		return -EBUSY;
	}
	if (mEp->multi_req) {
		dev_err(mEP->ci->dev, "Large request is in progress. come again");
		return -EAGAIN;
	}

	if (req->length > (TD_PAGE_COUNT - 1) * CI13XXX_PAGE_SIZE) {
		if (!list_empty(&mEp->qh.queue)) {
			dev_err(mEP->ci->dev, "Queue is busy. Large req is not allowed");
			return -EAGAIN;
		}
		if ((mEp->type != USB_ENDPOINT_XFER_BULK) ||
				(mEp->dir != RX)) {
			dev_err(mEP->ci->dev, "Larger req is supported only for Bulk OUT");
			return -EINVAL;
		}
	}

	mEp->multi_req = true;
	mReq->multi.len = req->length;
	mReq->multi.buf = req->buf;

	/* push request */
	mReq->req.status = -EINPROGRESS;
	mReq->req.actual = 0;

	retval = _hardware_enqueue(mEp, mReq);

	if (retval == -EALREADY)
		retval = 0;
	if (!retval)
		list_add_tail(&mReq->queue, &mEp->qh.queue);
	else if (mEp->multi_req)
		mEp->multi_req = false;

	return retval;
}

/**
 * isr_get_status_response: get_status request response
 * @ci: ci struct
 * @setup: setup request packet
 *
 * This function returns an error code
 */
static int isr_get_status_response(struct ci13xxx *ci,
				   struct usb_ctrlrequest *setup)
__releases(mEp->lock)
__acquires(mEp->lock)
{
	struct ci13xxx_ep *mEp = ci->ep0in;
	struct usb_request *req = ci->status;
	int dir, num, retval;

	if (mEp == NULL || setup == NULL)
		return -EINVAL;

	req->complete = isr_get_status_complete;
	req->length   = 2;
	req->buf      = ci->status_buf;

	if ((setup->bRequestType & USB_RECIP_MASK) == USB_RECIP_DEVICE) {
		if (setup->wIndex == OTG_STATUS_SELECTOR) {
			*((u8 *)req->buf) = ci->gadget.host_request <<
						HOST_REQUEST_FLAG;
			req->length = 1;
		} else {
			/* Assume that device is bus powered for now. */
			*((u16 *)req->buf) = ci->remote_wakeup << 1;
		}
		/* TODO: D1 - Remote Wakeup; D0 - Self Powered */
		retval = 0;
	} else if ((setup->bRequestType & USB_RECIP_MASK) \
		   == USB_RECIP_ENDPOINT) {
		dir = (le16_to_cpu(setup->wIndex) & USB_ENDPOINT_DIR_MASK) ?
			TX : RX;
		num =  le16_to_cpu(setup->wIndex) & USB_ENDPOINT_NUMBER_MASK;
		*(u16 *)req->buf = hw_ep_get_halt(ci, num, dir);
	}
	/* else do nothing; reserved for future use */

	retval = usb_ep_queue(&mEp->ep, req, GFP_ATOMIC);
	spin_lock(mEp->lock);
	return retval;
}

/**
 * isr_setup_status_complete: setup_status request complete function
 * @ep:  endpoint
 * @req: request handled
 *
 * Caller must release lock. Put the port in test mode if test mode
 * feature is selected.
 */
static void
isr_setup_status_complete(struct usb_ep *ep, struct usb_request *req)
{
	struct ci13xxx *ci = req->context;
	unsigned long flags;

	if (ci->setaddr) {
		hw_usb_set_address(ci, ci->address);
		ci->setaddr = false;
	}

	spin_lock_irqsave(&ci->lock, flags);
	if (ci->test_mode)
		hw_port_test_set(ci, ci->test_mode);
	spin_unlock_irqrestore(&ci->lock, flags);
}

/**
 * isr_setup_status_phase: queues the status phase of a setup transation
 * @ci: ci struct
 *
 * This function returns an error code
 */
static int isr_setup_status_phase(struct ci13xxx *ci)
{
	int retval;
	struct ci13xxx_ep *mEp;

	mEp = (ci->ep0_dir == TX) ? ci->ep0out : ci->ep0in;
	ci->status->context = ci;
	ci->status->complete = isr_setup_status_complete;
	ci->status->length = 0;

	retval = _ep_queue(&mEp->ep, ci->status, GFP_ATOMIC);

	return retval;
}

/**
 * isr_tr_complete_low: transaction complete low level handler
 * @mEp: endpoint
 *
 * This function returns an error code
 * Caller must hold lock
 */
static int isr_tr_complete_low(struct ci13xxx_ep *mEp)
__releases(mEp->lock)
__acquires(mEp->lock)
{
	struct ci13xxx_req *mReq, *mReqTemp;
	struct ci13xxx_ep *mEpTemp = mEp;
	int retval = 0;
	int req_dequeue = 1;
	struct ci13xxx *ci = mEp->ci;

	del_timer(&mEp->prime_timer);
	mEp->prime_timer_count = 0;
	list_for_each_entry_safe(mReq, mReqTemp, &mEp->qh.queue,
			queue) {
dequeue:
		retval = _hardware_dequeue(mEp, mReq);
		if (retval < 0) {
			/*
			 * FIXME: don't know exact delay
			 * required for HW to update dTD status
			 * bits. This is a temporary workaround till
			 * HW designers come back on this.
			 */
			if (retval == -EBUSY && req_dequeue &&
				(mEp->dir == 0 || mEp->num == 0)) {
				req_dequeue = 0;
				ci->dTD_update_fail_count++;
				mEp->dTD_update_fail_count++;
				udelay(10);
				goto dequeue;
			}
			break;
		}
		req_dequeue = 0;

		if (mEp->multi_req) { /* Large request in progress */
			unsigned remain_len;

			mReq->multi.actual += mReq->req.actual;
			remain_len = mReq->multi.len - mReq->multi.actual;
			if (mReq->req.status || !remain_len ||
				(mReq->req.actual != mReq->req.length)) {
				restore_original_req(mReq);
				mEp->multi_req = false;
			} else {
				mReq->req.buf = mReq->multi.buf +
						mReq->multi.actual;
				mReq->req.length = min_t(unsigned, remain_len,
						(4 * CI13XXX_PAGE_SIZE));

				mReq->req.status = -EINPROGRESS;
				mReq->req.actual = 0;
				list_del_init(&mReq->queue);
				retval = _hardware_enqueue(mEp, mReq);
				if (retval) {
					err("Large req failed in middle");
					mReq->req.status = retval;
					restore_original_req(mReq);
					mEp->multi_req = false;
					goto done;
				} else {
					list_add_tail(&mReq->queue,
						&mEp->qh.queue);
					return 0;
				}
			}
		}
		list_del_init(&mReq->queue);
done:
		if (mReq->req.complete != NULL) {
			spin_unlock(mEp->lock);
			if ((mEp->type == USB_ENDPOINT_XFER_CONTROL) &&
					mReq->req.length)
				mEpTemp = mEp->ci->ep0in;
			mReq->req.complete(&mEpTemp->ep, &mReq->req);
			spin_lock(mEp->lock);
		}
	}

	if (retval == -EBUSY)
		retval = 0;

	return retval;
}

/**
 * isr_tr_complete_handler: transaction complete interrupt handler
 * @ci: UDC descriptor
 *
 * This function handles traffic events
 */
static void isr_tr_complete_handler(struct ci13xxx *ci)
__releases(ci->lock)
__acquires(ci->lock)
{
	unsigned i;
	u8 tmode = 0;

	for (i = 0; i < ci->hw_ep_max; i++) {
		struct ci13xxx_ep *mEp  = &ci->ci13xxx_ep[i];
		int type, num, dir, err = -EINVAL;
		struct usb_ctrlrequest req;

		if (mEp->ep.desc == NULL)
			continue;   /* not configured */

		if (hw_test_and_clear_complete(ci, i)) {
			err = isr_tr_complete_low(mEp);
			if (mEp->type == USB_ENDPOINT_XFER_CONTROL) {
				if (err > 0)   /* needs status phase */
					err = isr_setup_status_phase(ci);
				if (err < 0) {
					spin_unlock(&ci->lock);
					if (usb_ep_set_halt(&mEp->ep))
						dev_err(ci->dev,
							"error: ep_set_halt\n");
					spin_lock(&ci->lock);
				}
			}
		}

		if (mEp->type != USB_ENDPOINT_XFER_CONTROL ||
		    !hw_test_and_clear_setup_status(ci, i))
			continue;

		if (i != 0) {
			dev_warn(ci->dev, "ctrl traffic at endpoint %d\n", i);
			continue;
		}

		/*
		 * Flush data and handshake transactions of previous
		 * setup packet.
		 */
		_ep_nuke(ci->ep0out);
		_ep_nuke(ci->ep0in);

		/* read_setup_packet */
		do {
			hw_test_and_set_setup_guard(ci);
			memcpy(&req, &mEp->qh.ptr->setup, sizeof(req));
			/* Ensure buffer is read before acknowledging to h/w */
			mb();
		} while (!hw_test_and_clear_setup_guard(ci));

		type = req.bRequestType;

		ci->ep0_dir = (type & USB_DIR_IN) ? TX : RX;

		switch (req.bRequest) {
		case USB_REQ_CLEAR_FEATURE:
			if (type == (USB_DIR_OUT|USB_RECIP_ENDPOINT) &&
					le16_to_cpu(req.wValue) ==
					USB_ENDPOINT_HALT) {
				if (req.wLength != 0)
					break;
				num  = le16_to_cpu(req.wIndex);
				dir = num & USB_ENDPOINT_DIR_MASK;
				num &= USB_ENDPOINT_NUMBER_MASK;
				if (dir) /* TX */
					num += ci->hw_ep_max/2;
				if (!ci->ci13xxx_ep[num].wedge) {
					spin_unlock(&ci->lock);
					err = usb_ep_clear_halt(
						&ci->ci13xxx_ep[num].ep);
					spin_lock(&ci->lock);
					if (err)
						break;
				}
				err = isr_setup_status_phase(ci);
			} else if (type == (USB_DIR_OUT|USB_RECIP_DEVICE) &&
					le16_to_cpu(req.wValue) ==
					USB_DEVICE_REMOTE_WAKEUP) {
				if (req.wLength != 0)
					break;
				ci->remote_wakeup = 0;
				err = isr_setup_status_phase(ci);
			} else {
				goto delegate;
			}
			break;
		case USB_REQ_GET_STATUS:
			if (type != (USB_DIR_IN|USB_RECIP_DEVICE)   &&
			    type != (USB_DIR_IN|USB_RECIP_ENDPOINT) &&
			    type != (USB_DIR_IN|USB_RECIP_INTERFACE))
				goto delegate;
			if (le16_to_cpu(req.wValue)  != 0)
				break;
			err = isr_get_status_response(ci, &req);
			break;
		case USB_REQ_SET_ADDRESS:
			if (type != (USB_DIR_OUT|USB_RECIP_DEVICE))
				goto delegate;
			if (le16_to_cpu(req.wLength) != 0 ||
			    le16_to_cpu(req.wIndex)  != 0)
				break;
			ci->address = (u8)le16_to_cpu(req.wValue);
			ci->setaddr = true;
			err = isr_setup_status_phase(ci);
			break;
		case USB_REQ_SET_CONFIGURATION:
			if (type == (USB_DIR_OUT|USB_TYPE_STANDARD))
				ci->configured = !!req.wValue;
			goto delegate;
		case USB_REQ_SET_FEATURE:
			if (type == (USB_DIR_OUT|USB_RECIP_ENDPOINT) &&
					le16_to_cpu(req.wValue) ==
					USB_ENDPOINT_HALT) {
				if (req.wLength != 0)
					break;
				num  = le16_to_cpu(req.wIndex);
				dir = num & USB_ENDPOINT_DIR_MASK;
				num &= USB_ENDPOINT_NUMBER_MASK;
				if (dir) /* TX */
					num += ci->hw_ep_max/2;

				spin_unlock(&ci->lock);
				err = usb_ep_set_halt(&ci->ci13xxx_ep[num].ep);
				spin_lock(&ci->lock);
				if (!err)
					isr_setup_status_phase(ci);
			} else if (type == (USB_DIR_OUT|USB_RECIP_DEVICE)) {
				if (req.wLength != 0)
					break;
				switch (le16_to_cpu(req.wValue)) {
				case USB_DEVICE_REMOTE_WAKEUP:
					ci->remote_wakeup = 1;
					err = isr_setup_status_phase(ci);
					break;
				case USB_DEVICE_B_HNP_ENABLE:
					ci->gadget.b_hnp_enable = 1;
					err = isr_setup_status_phase(ci);
					break;
				case USB_DEVICE_A_HNP_SUPPORT:
					ci->gadget.a_hnp_support = 1;
					err = isr_setup_status_phase(ci);
					break;
				case USB_DEVICE_A_ALT_HNP_SUPPORT:
					break;
				case USB_DEVICE_TEST_MODE:
					tmode = le16_to_cpu(req.wIndex) >> 8;
					switch (tmode) {
					case TEST_J:
					case TEST_K:
					case TEST_SE0_NAK:
					case TEST_PACKET:
					case TEST_FORCE_EN:
						ci->test_mode = tmode;
						err = isr_setup_status_phase(
								ci);
						break;
					case TEST_OTG_SRP_REQD:
						ci->gadget.otg_srp_reqd = 1;
						err = isr_setup_status_phase(
								ci);
						break;
					case TEST_OTG_HNP_REQD:
						ci->gadget.host_request = 1;
						err = isr_setup_status_phase(
								ci);
					default:
						break;
					}
				default:
					break;
				}
			} else {
				goto delegate;
			}
			break;
		default:
delegate:
			if (req.wLength == 0)   /* no data phase */
				ci->ep0_dir = TX;

			spin_unlock(&ci->lock);
			err = ci->driver->setup(&ci->gadget, &req);
			spin_lock(&ci->lock);
			break;
		}

		if (err < 0) {
			spin_unlock(&ci->lock);
			if (usb_ep_set_halt(&mEp->ep))
				dev_err(ci->dev, "error: ep_set_halt\n");
			spin_lock(&ci->lock);
		}
	}
}

/******************************************************************************
 * ENDPT block
 *****************************************************************************/
/**
 * ep_enable: configure endpoint, making it usable
 *
 * Check usb_ep_enable() at "usb_gadget.h" for details
 */
static int ep_enable(struct usb_ep *ep,
		     const struct usb_endpoint_descriptor *desc)
{
	struct ci13xxx_ep *mEp = container_of(ep, struct ci13xxx_ep, ep);
	int retval = 0;
	unsigned long flags;
	u32 cap = 0;
	unsigned mult = 0;

	if (ep == NULL || desc == NULL)
		return -EINVAL;

	spin_lock_irqsave(mEp->lock, flags);

	/* only internal SW should enable ctrl endpts */

	mEp->ep.desc = desc;

	if (!list_empty(&mEp->qh.queue))
		dev_warn(mEp->ci->dev, "enabling a non-empty endpoint!\n");

	mEp->dir  = usb_endpoint_dir_in(desc) ? TX : RX;
	mEp->num  = usb_endpoint_num(desc);
	mEp->type = usb_endpoint_type(desc);

	mEp->ep.maxpacket = usb_endpoint_maxp(desc);

	if (mEp->type == USB_ENDPOINT_XFER_CONTROL) {
		cap |=  QH_IOS;
	} else if (mEp->type == USB_ENDPOINT_XFER_ISOC) {
		cap &= ~QH_MULT;
		mult = ((mEp->ep.maxpacket >> QH_MULT_SHIFT) + 1) & 0x03;
		cap |= (mult << ffs_nr(QH_MULT));
	} else {
		cap |= QH_ZLT;
	}
	cap |= (mEp->ep.maxpacket << __ffs(QH_MAX_PKT)) & QH_MAX_PKT;

	mEp->qh.ptr->cap = cpu_to_le32(cap);

	mEp->qh.ptr->td.next |= cpu_to_le32(TD_TERMINATE);   /* needed? */

	/* complete all the updates to ept->head before enabling endpoint */
	mb();

	/*
	 * Enable endpoints in the HW other than ep0 as ep0
	 * is always enabled
	 */
	if (mEp->num)
		retval |= hw_ep_enable(mEp->ci, mEp->num, mEp->dir, mEp->type);

	spin_unlock_irqrestore(mEp->lock, flags);
	return retval;
}

/**
 * ep_disable: endpoint is no longer usable
 *
 * Check usb_ep_disable() at "usb_gadget.h" for details
 */
static int ep_disable(struct usb_ep *ep)
{
	struct ci13xxx_ep *mEp = container_of(ep, struct ci13xxx_ep, ep);
	int direction, retval = 0;
	unsigned long flags;

	if (ep == NULL)
		return -EINVAL;
	else if (mEp->ep.desc == NULL)
		return -EBUSY;

	spin_lock_irqsave(mEp->lock, flags);

	/* only internal SW should disable ctrl endpts */

	direction = mEp->dir;
	do {
		retval |= _ep_nuke(mEp);
		retval |= hw_ep_disable(mEp->ci, mEp->num, mEp->dir);

		if (mEp->type == USB_ENDPOINT_XFER_CONTROL)
			mEp->dir = (mEp->dir == TX) ? RX : TX;

	} while (mEp->dir != direction);

	if (mEp->last_zptr) {
		dma_pool_free(mEp->td_pool, mEp->last_zptr,
				mEp->last_zdma);
		mEp->last_zptr = NULL;
	}

	mEp->ep.desc = NULL;

	spin_unlock_irqrestore(mEp->lock, flags);
	return retval;
}

/**
 * ep_alloc_request: allocate a request object to use with this endpoint
 *
 * Check usb_ep_alloc_request() at "usb_gadget.h" for details
 */
static struct usb_request *ep_alloc_request(struct usb_ep *ep, gfp_t gfp_flags)
{
	struct ci13xxx_ep  *mEp  = container_of(ep, struct ci13xxx_ep, ep);
	struct ci13xxx_req *mReq = NULL;

	if (ep == NULL)
		return NULL;

	mReq = kzalloc(sizeof(struct ci13xxx_req), gfp_flags);
	if (mReq != NULL) {
		INIT_LIST_HEAD(&mReq->queue);

		mReq->ptr = dma_pool_alloc(mEp->td_pool, gfp_flags,
					   &mReq->dma);
		if (mReq->ptr == NULL) {
			kfree(mReq);
			mReq = NULL;
		}
	}

	return (mReq == NULL) ? NULL : &mReq->req;
}

/**
 * ep_free_request: frees a request object
 *
 * Check usb_ep_free_request() at "usb_gadget.h" for details
 */
static void ep_free_request(struct usb_ep *ep, struct usb_request *req)
{
	struct ci13xxx_ep  *mEp  = container_of(ep,  struct ci13xxx_ep, ep);
	struct ci13xxx_req *mReq = container_of(req, struct ci13xxx_req, req);
	unsigned long flags;

	if (ep == NULL || req == NULL) {
		return;
	} else if (!list_empty(&mReq->queue)) {
		dev_err(mEp->ci->dev, "freeing queued request\n");
		return;
	}

	spin_lock_irqsave(mEp->lock, flags);

	if (mReq->ptr)
		dma_pool_free(mEp->td_pool, mReq->ptr, mReq->dma);
	kfree(mReq);

	spin_unlock_irqrestore(mEp->lock, flags);
}

/**
 * ep_queue: queues (submits) an I/O request to an endpoint
 *
 * Check usb_ep_queue()* at usb_gadget.h" for details
 */
static int ep_queue(struct usb_ep *ep, struct usb_request *req,
		    gfp_t __maybe_unused gfp_flags)
{
	struct ci13xxx_ep  *mEp  = container_of(ep,  struct ci13xxx_ep, ep);
	struct ci13xxx *ci = mEp->ci;
	int retval = 0;
	unsigned long flags;

	spin_lock_irqsave(mEp->lock, flags);
	if (!ci->configured && mEp->type !=
		USB_ENDPOINT_XFER_CONTROL) {
		retval = -ESHUTDOWN;
		goto done;
	}
	retval = _ep_queue(ep, req, gfp_flags);
	spin_unlock_irqrestore(mEp->lock, flags);
	return retval;
}

/**
 * ep_dequeue: dequeues (cancels, unlinks) an I/O request from an endpoint
 *
 * Check usb_ep_dequeue() at "usb_gadget.h" for details
 */
static int ep_dequeue(struct usb_ep *ep, struct usb_request *req)
{
	struct ci13xxx_ep  *mEp  = container_of(ep,  struct ci13xxx_ep, ep);
	struct ci13xxx_ep  *mEpTemp = mEp;
	struct ci13xxx_req *mReq = container_of(req, struct ci13xxx_req, req);
	unsigned long flags;

	spin_lock_irqsave(mEp->lock, flags);
	/*
	 * Only ep0 IN is exposed to composite.  When a req is dequeued
	 * on ep0, check both ep0 IN and ep0 OUT queues.
	 */
	if (ep == NULL || req == NULL || mReq->req.status != -EALREADY ||
		mEp->desc == NULL || list_empty(&mReq->queue) ||
		(list_empty(&mEp->qh.queue) && ((mEp->type !=
			USB_ENDPOINT_XFER_CONTROL) ||
			list_empty(&mEP->ci->ep0out.qh.queue)))) {
		spin_unlock_irqrestore(mEp->lock, flags);
		return -EINVAL;
	}

	if ((mEp->type == USB_ENDPOINT_XFER_CONTROL)) {
		hw_ep_flush(mEp->ci, mEp->num, RX);
		hw_ep_flush(mEp->ci, mEp->num, TX);
	} else {
		hw_ep_flush(mEp->ci, mEp->num, mEp->dir);
	}

	/* pop request */
	list_del_init(&mReq->queue);

	usb_gadget_unmap_request(&mEp->ci->gadget, req, mEp->dir);

	req->status = -ECONNRESET;
	if (mEp->multi_req) {
		restore_original_req(mReq);
		mEp->multi_req = false;
	}

	if (mReq->req.complete != NULL) {
		spin_unlock(mEp->lock);
		if ((mEp->type == USB_ENDPOINT_XFER_CONTROL) &&
				mReq->req.length)
			mEpTemp = mEp->ci->ep0in;
		mReq->req.complete(&mEpTemp->ep, &mReq->req);
		if (mEp->type == USB_ENDPOINT_XFER_CONTROL)
			mReq->req.complete = NULL;
		spin_lock(mEp->lock);
	}

	spin_unlock_irqrestore(mEp->lock, flags);
	return 0;
}

static int is_sps_req(struct ci13xxx_req *mReq)
{
	return (CI13XX_REQ_VENDOR_ID(mReq->req.udc_priv) == MSM_VENDOR_ID &&
			mReq->req.udc_priv & MSM_SPS_MODE);
}

/**
 * ep_set_halt: sets the endpoint halt feature
 *
 * Check usb_ep_set_halt() at "usb_gadget.h" for details
 */
static int ep_set_halt(struct usb_ep *ep, int value)
{
	struct ci13xxx_ep *mEp = container_of(ep, struct ci13xxx_ep, ep);
	int direction, retval = 0;
	unsigned long flags;

	if (ep == NULL || mEp->ep.desc == NULL)
		return -EINVAL;

	spin_lock_irqsave(mEp->lock, flags);

#ifndef STALL_IN
	/* g_file_storage MS compliant but g_zero fails chapter 9 compliance */
	if (value && mEp->type == USB_ENDPOINT_XFER_BULK && mEp->dir == TX &&
		!list_empty(&mEp->qh.queue) &&
		!is_sps_req(list_entry(mEp->qh.queue.next, struct ci13xxx_req,
							   queue))){
		spin_unlock_irqrestore(mEp->lock, flags);
		return -EAGAIN;
	}
#endif

	direction = mEp->dir;
	do {
		retval |= hw_ep_set_halt(mEp->ci, mEp->num, mEp->dir, value);

		if (!value)
			mEp->wedge = 0;

		if (mEp->type == USB_ENDPOINT_XFER_CONTROL)
			mEp->dir = (mEp->dir == TX) ? RX : TX;

	} while (mEp->dir != direction);

	spin_unlock_irqrestore(mEp->lock, flags);
	return retval;
}

/**
 * ep_set_wedge: sets the halt feature and ignores clear requests
 *
 * Check usb_ep_set_wedge() at "usb_gadget.h" for details
 */
static int ep_set_wedge(struct usb_ep *ep)
{
	struct ci13xxx_ep *mEp = container_of(ep, struct ci13xxx_ep, ep);
	unsigned long flags;

	if (ep == NULL || mEp->ep.desc == NULL)
		return -EINVAL;

	spin_lock_irqsave(mEp->lock, flags);
	mEp->wedge = 1;
	spin_unlock_irqrestore(mEp->lock, flags);

	return usb_ep_set_halt(ep);
}

/**
 * ep_fifo_flush: flushes contents of a fifo
 *
 * Check usb_ep_fifo_flush() at "usb_gadget.h" for details
 */
static void ep_fifo_flush(struct usb_ep *ep)
{
	struct ci13xxx_ep *mEp = container_of(ep, struct ci13xxx_ep, ep);
	unsigned long flags;

	if (ep == NULL) {
		dev_err(mEp->ci->dev, "%02X: -EINVAL\n", _usb_addr(mEp));
		return;
	}

	spin_lock_irqsave(mEp->lock, flags);

	/*
	 * _ep_nuke() takes care of flushing the endpoint.
	 * some function drivers expect udc to retire all
	 * pending requests upon flushing an endpoint.  There
	 * is no harm in doing it.
	 */
	_ep_nuke(mEp);


	spin_unlock_irqrestore(mEp->lock, flags);
}

/**
 * Endpoint-specific part of the API to the USB controller hardware
 * Check "usb_gadget.h" for details
 */
static const struct usb_ep_ops usb_ep_ops = {
	.enable	       = ep_enable,
	.disable       = ep_disable,
	.alloc_request = ep_alloc_request,
	.free_request  = ep_free_request,
	.queue	       = ep_queue,
	.dequeue       = ep_dequeue,
	.set_halt      = ep_set_halt,
	.set_wedge     = ep_set_wedge,
	.fifo_flush    = ep_fifo_flush,
};

/******************************************************************************
 * GADGET block
 *****************************************************************************/
static int ci13xxx_vbus_session(struct usb_gadget *_gadget, int is_active)
{
	struct ci13xxx *ci = container_of(_gadget, struct ci13xxx, gadget);
	unsigned long flags;
	int gadget_ready = 0;

	if (!(ci->platdata->flags & CI13XXX_PULLUP_ON_VBUS))
		return -EOPNOTSUPP;

	spin_lock_irqsave(&ci->lock, flags);
	ci->vbus_active = is_active;
	if (ci->driver)
		gadget_ready = 1;
	spin_unlock_irqrestore(&ci->lock, flags);

	if (gadget_ready) {
		if (is_active) {
			pm_runtime_get_sync(&_gadget->dev);
			hw_device_reset(ci, USBMODE_CM_DC);
			hw_device_state(ci, ci->ep0out->qh.dma);
		} else {
			hw_device_state(ci, 0);
			_gadget_stop_activity(&ci->gadget);
			if (ci->platdata->notify_event)
				ci->platdata->notify_event(ci,
					CI13XXX_CONTROLLER_DISCONNECT_EVENT);
			pm_runtime_put_sync(&_gadget->dev);
		}
	}

	return 0;
}

int ci13xxx_wakeup(struct usb_gadget *_gadget)
{
	struct ci13xxx *ci = container_of(_gadget, struct ci13xxx, gadget);
	unsigned long flags;
	int ret = 0;

	spin_lock_irqsave(&ci->lock, flags);
	if (!ci->remote_wakeup) {
		ret = -EOPNOTSUPP;
		goto out;
	}
	spin_unlock_irqrestore(&ci->lock, flags);

	ci->platdata->notify_event(ci,
			CI13XXX_CONTROLLER_REMOTE_WAKEUP_EVENT);

	if (ci->transceiver)
		usb_phy_set_suspend(ci->transceiver, 0);

	spin_lock_irqsave(&ci->lock, flags);
	if (!hw_read(ci, OP_PORTSC, PORTSC_SUSP)) {
		ret = -EINVAL;
		goto out;
	}
	hw_write(ci, OP_PORTSC, PORTSC_FPR, PORTSC_FPR);
out:
	spin_unlock_irqrestore(&ci->lock, flags);
	return ret;
}
EXPORT_SYMBOL_GPL(ci13xxx_wakeup);

static void usb_do_remote_wakeup(struct work_struct *w)
{
	struct ci13xxx *ci;
	unsigned long flags;
	bool do_wake;

	ci = container_of(to_delayed_work(w), struct ci13xxx, rw_work);
	/*
	 * This work can not be canceled from interrupt handler. Check
	 * if wakeup conditions are still met.
	 */
	spin_lock_irqsave(udc->lock, flags);
	do_wake = udc->suspended && udc->remote_wakeup;
	spin_unlock_irqrestore(udc->lock, flags);

	if (do_wake)
		ci13xxx_wakeup(&udc->gadget);
}

static int ci13xxx_vbus_draw(struct usb_gadget *_gadget, unsigned mA)
{
	struct ci13xxx *ci = container_of(_gadget, struct ci13xxx, gadget);

	if (ci->transceiver)
		return usb_phy_set_power(ci->transceiver, mA);
	return -ENOTSUPP;
}

/* Change Data+ pullup status
 * this func is used by usb_gadget_connect/disconnet
 */
static int ci13xxx_pullup(struct usb_gadget *_gadget, int is_on)
{
	struct ci13xxx *ci = container_of(_gadget, struct ci13xxx, gadget);

	if (is_on)
		hw_write(ci, OP_USBCMD, USBCMD_RS, USBCMD_RS);
	else
		hw_write(ci, OP_USBCMD, USBCMD_RS, 0);

	return 0;
}

static int ci13xxx_start(struct usb_gadget *gadget,
			 struct usb_gadget_driver *driver);
static int ci13xxx_stop(struct usb_gadget *gadget,
			struct usb_gadget_driver *driver);
/**
 * Device operations part of the API to the USB controller hardware,
 * which don't involve endpoints (or i/o)
 * Check  "usb_gadget.h" for details
 */
static const struct usb_gadget_ops usb_gadget_ops = {
	.vbus_session	= ci13xxx_vbus_session,
	.wakeup		= ci13xxx_wakeup,
	.pullup		= ci13xxx_pullup,
	.vbus_draw	= ci13xxx_vbus_draw,
	.udc_start	= ci13xxx_start,
	.udc_stop	= ci13xxx_stop,
};

static int init_eps(struct ci13xxx *ci)
{
	int retval = 0, i, j;

	for (i = 0; i < ci->hw_ep_max/2; i++)
		for (j = RX; j <= TX; j++) {
			int k = i + j * ci->hw_ep_max/2;
			struct ci13xxx_ep *mEp = &ci->ci13xxx_ep[k];

			scnprintf(mEp->name, sizeof(mEp->name), "ep%i%s", i,
					(j == TX)  ? "in" : "out");

			mEp->ci          = ci;
			mEp->lock         = &ci->lock;
			mEp->td_pool      = ci->td_pool;

			mEp->ep.name      = mEp->name;
			mEp->ep.ops       = &usb_ep_ops;
			/*
			 * for ep0: maxP defined in desc, for other
			 * eps, maxP is set by epautoconfig() called
			 * by gadget layer
			 */
			mEp->ep.maxpacket = (unsigned short)~0;

			INIT_LIST_HEAD(&mEp->qh.queue);
			setup_timer(&mEp->prime_timer, ep_prime_timer_func,
				(unsigned long) mEp);
			mEp->qh.ptr = dma_pool_alloc(ci->qh_pool, GFP_KERNEL,
						     &mEp->qh.dma);
			if (mEp->qh.ptr == NULL)
				retval = -ENOMEM;
			else
				memset(mEp->qh.ptr, 0, sizeof(*mEp->qh.ptr));

			/*
			 * set up shorthands for ep0 out and in endpoints,
			 * don't add to gadget's ep_list
			 */
			if (i == 0) {
				if (j == RX)
					ci->ep0out = mEp;
				else
					ci->ep0in = mEp;

				mEp->ep.maxpacket = CTRL_PAYLOAD_MAX;
				continue;
			}

			list_add_tail(&mEp->ep.ep_list, &ci->gadget.ep_list);
		}

	return retval;
}

static void destroy_eps(struct ci13xxx *ci)
{
	int i;

	for (i = 0; i < ci->hw_ep_max; i++) {
		struct ci13xxx_ep *mEp = &ci->ci13xxx_ep[i];

		dma_pool_free(ci->qh_pool, mEp->qh.ptr, mEp->qh.dma);
	}
}

/**
 * ci13xxx_start: register a gadget driver
 * @gadget: our gadget
 * @driver: the driver being registered
 *
 * Interrupts are enabled here.
 */
static int ci13xxx_start(struct usb_gadget *gadget,
			 struct usb_gadget_driver *driver)
{
	struct ci13xxx *ci = container_of(gadget, struct ci13xxx, gadget);
	unsigned long flags;
	int retval = -ENOMEM;
	bool put = false;

	if (driver->disconnect == NULL)
		return -EINVAL;


	ci->ep0out->ep.desc = &ctrl_endpt_out_desc;
	retval = usb_ep_enable(&ci->ep0out->ep);
	if (retval)
		return retval;

	ci->ep0in->ep.desc = &ctrl_endpt_in_desc;
	retval = usb_ep_enable(&ci->ep0in->ep);
	if (retval)
		return retval;
	ci->status = usb_ep_alloc_request(&ci->ep0in.ep, GFP_KERNEL);
	if (!ci->status)
		return -ENOMEM;
	ci->status_buf = kzalloc(2, GFP_KERNEL); /* for GET_STATUS */
	if (!ci->status_buf) {
		usb_ep_free_request(&ci->ep0in.ep, ci->status);
		return -ENOMEM;
	}

	pm_runtime_get_sync(&ci->gadget.dev);
	spin_lock_irqsave(&ci->lock, flags);

	ci->driver = driver;
	if (ci->platdata->flags & CI13XXX_PULLUP_ON_VBUS) {
		if (ci->vbus_active) {
			if (ci->platdata->flags & CI13XXX_REGS_SHARED)
				hw_device_reset(ci, USBMODE_CM_DC);
		} else {
			put = true;
			goto done;
		}
	}

	retval = hw_device_state(ci, ci->ep0out->qh.dma);

 done:
	spin_unlock_irqrestore(&ci->lock, flags);
	if (retval || put)
		pm_runtime_put_sync(&ci->gadget.dev);

	if (ci->platadata->notify_event)
			ci->platadata->notify_event(ci,
				CI13XXX_CONTROLLER_UDC_STARTED_EVENT);

	return retval;
}

/**
 * ci13xxx_stop: unregister a gadget driver
 */
static int ci13xxx_stop(struct usb_gadget *gadget,
			struct usb_gadget_driver *driver)
{
	struct ci13xxx *ci = container_of(gadget, struct ci13xxx, gadget);
	unsigned long flags;

	spin_lock_irqsave(&ci->lock, flags);

	if (!(ci->platdata->flags & CI13XXX_PULLUP_ON_VBUS) ||
			ci->vbus_active) {
		hw_device_state(ci, 0);
		ci->driver = NULL;
		spin_unlock_irqrestore(&ci->lock, flags);
		_gadget_stop_activity(&ci->gadget);
		spin_lock_irqsave(&ci->lock, flags);
		pm_runtime_put(&ci->gadget.dev);
	}

	spin_unlock_irqrestore(&ci->lock, flags);

	usb_ep_free_request(&udc->ep0in.ep, udc->status);
	kfree(udc->status_buf);

	return 0;
}

/******************************************************************************
 * BUS block
 *****************************************************************************/
/**
 * udc_irq: ci interrupt handler
 *
 * This function returns IRQ_HANDLED if the IRQ has been handled
 * It locks access to registers
 */
static irqreturn_t udc_irq(struct ci13xxx *ci)
{
	irqreturn_t retval;
	u32 intr;

	if (ci == NULL)
		return IRQ_HANDLED;

	spin_lock(&ci->lock);

	if (ci->platdata->flags & CI13XXX_REGS_SHARED) {
		if (hw_read(ci, OP_USBMODE, USBMODE_CM) !=
				USBMODE_CM_DC) {
			spin_unlock(&ci->lock);
			return IRQ_NONE;
		}
	}
	intr = hw_test_and_clear_intr_active(ci);

	if (intr) {
		/* order defines priority - do NOT change it */
		if (USBi_URI & intr)
			isr_reset_handler(ci);

		if (USBi_PCI & intr) {
			ci->gadget.speed = hw_port_is_high_speed(ci) ?
				USB_SPEED_HIGH : USB_SPEED_FULL;
			if (ci->suspended && ci->driver->resume) {
				spin_unlock(&ci->lock);
				if (ci->platdata->notify_event)
					ci->platdata->notify_event(ci,
					  CI13XXX_CONTROLLER_RESUME_EVENT);
				if (ci->transceiver)
					usb_phy_set_suspend(ci->transceiver, 0);
				ci->driver->resume(&ci->gadget);
				spin_lock(&ci->lock);
				ci->suspended = 0;
			}
		}

		if (USBi_UI  & intr)
			isr_tr_complete_handler(ci);

		if (USBi_SLI & intr) {
			if (ci->gadget.speed != USB_SPEED_UNKNOWN &&
			    ci->driver->suspend) {
				ci->suspended = 1;
				spin_unlock(&ci->lock);
				ci->driver->suspend(&ci->gadget);
				if (ci->platdata->notify_event)
					ci->platdata->notify_event(ci,
					  CI13XXX_CONTROLLER_SUSPEND_EVENT);
				if (ci->transceiver)
					usb_phy_set_suspend(ci->transceiver, 1);
				spin_lock(&ci->lock);
			}
		}
		retval = IRQ_HANDLED;
	} else {
		retval = IRQ_NONE;
	}
	spin_unlock(&ci->lock);

	return retval;
}

/**
 * udc_start: initialize gadget role
 * @ci: chipidea controller
 */
static int udc_start(struct ci13xxx *ci)
{
	struct device *dev = ci->dev;
	int retval = 0;

	spin_lock_init(&ci->lock);

	ci->gadget.ops          = &usb_gadget_ops;
	ci->gadget.speed        = USB_SPEED_UNKNOWN;
	ci->gadget.max_speed    = USB_SPEED_HIGH;
	if (ci->platdata->flags & CI13XXX_IS_OTG)
		ci->gadget.is_otg       = 1;
	else
		ci->gadget.is_otg       = 0;
	ci->gadget.name         = ci->platdata->name;

	INIT_LIST_HEAD(&ci->gadget.ep_list);

	/* alloc resources */
	ci->qh_pool = dma_pool_create("ci13xxx_qh", dev,
				       sizeof(struct ci13xxx_qh),
				       64, CI13XXX_PAGE_SIZE);
	if (ci->qh_pool == NULL)
		return -ENOMEM;

	ci->td_pool = dma_pool_create("ci13xxx_td", dev,
				       sizeof(struct ci13xxx_td),
				       64, CI13XXX_PAGE_SIZE);
	if (ci->td_pool == NULL) {
		retval = -ENOMEM;
		goto free_qh_pool;
	}

	INIT_DELAYED_WORK(&ci->rw_work, usb_do_remote_wakeup);

	retval = init_eps(ci);
	if (retval)
		goto free_pools;

	ci->gadget.ep0 = &ci->ep0in->ep;

	if (ci->global_phy) {
		ci->transceiver = usb_get_phy(USB_PHY_TYPE_USB2);
		if (IS_ERR(ci->transceiver))
			ci->transceiver = NULL;
	}

	if (ci->platdata->flags & CI13XXX_REQUIRE_TRANSCEIVER) {
		if (ci->transceiver == NULL) {
			retval = -ENODEV;
			goto destroy_eps;
		}
	}

	if (!(ci->platdata->flags & CI13XXX_REGS_SHARED)) {
		retval = hw_device_reset(ci, USBMODE_CM_DC);
		if (retval)
			goto put_transceiver;
	}

	if (ci->transceiver) {
		retval = otg_set_peripheral(ci->transceiver->otg,
						&ci->gadget);
		if (retval)
			goto put_transceiver;
	}

	retval = usb_add_gadget_udc(dev, &ci->gadget);
	if (retval)
		goto remove_trans;

	pm_runtime_no_callbacks(&ci->gadget.dev);
	pm_runtime_enable(&ci->gadget.dev);

	if (register_trace_usb_daytona_invalid_access(dump_usb_info, NULL))
		pr_err("Registering trace failed\n");

	return retval;

remove_trans:
	if (ci->transceiver) {
		otg_set_peripheral(ci->transceiver->otg, NULL);
		if (ci->global_phy)
			usb_put_phy(ci->transceiver);
	}

	dev_err(dev, "error = %i\n", retval);
put_transceiver:
	if (ci->transceiver && ci->global_phy)
		usb_put_phy(ci->transceiver);
destroy_eps:
	destroy_eps(ci);
free_pools:
	dma_pool_destroy(ci->td_pool);
free_qh_pool:
	dma_pool_destroy(ci->qh_pool);
	return retval;
}

/**
 * udc_remove: parent remove must call this to remove UDC
 *
 * No interrupts active, the IRQ has been released
 */
static void udc_stop(struct ci13xxx *ci)
{
	if (ci == NULL)
		return;

	if (unregister_trace_usb_daytona_invalid_access(dump_usb_info, NULL))
		pr_err("Unregistering trace failed\n");

	usb_del_gadget_udc(&ci->gadget);

	destroy_eps(ci);

	dma_pool_destroy(ci->td_pool);
	dma_pool_destroy(ci->qh_pool);

	if (ci->transceiver) {
		otg_set_peripheral(ci->transceiver->otg, NULL);
		if (ci->global_phy)
			usb_put_phy(ci->transceiver);
	}
	/* my kobject is dynamic, I swear! */
	memset(&ci->gadget, 0, sizeof(ci->gadget));
}

/**
 * ci_hdrc_gadget_init - initialize device related bits
 * ci: the controller
 *
 * This function enables the gadget role, if the device is "device capable".
 */
int ci_hdrc_gadget_init(struct ci13xxx *ci)
{
	struct ci_role_driver *rdrv;

	if (!hw_read(ci, CAP_DCCPARAMS, DCCPARAMS_DC))
		return -ENXIO;

	rdrv = devm_kzalloc(ci->dev, sizeof(struct ci_role_driver), GFP_KERNEL);
	if (!rdrv)
		return -ENOMEM;

	rdrv->start	= udc_start;
	rdrv->stop	= udc_stop;
	rdrv->irq	= udc_irq;
	rdrv->name	= "gadget";
	ci->roles[CI_ROLE_GADGET] = rdrv;

	return 0;
}<|MERGE_RESOLUTION|>--- conflicted
+++ resolved
@@ -158,13 +158,8 @@
 	start = ktime_get();
 	do {
 		/* flush any pending transfer */
-<<<<<<< HEAD
 		hw_write(ci, OP_ENDPTFLUSH, BIT(n), BIT(n));
 		while (hw_read(ci, OP_ENDPTFLUSH, BIT(n))) {
-=======
-		hw_write(ci, OP_ENDPTFLUSH, ~0, BIT(n));
-		while (hw_read(ci, OP_ENDPTFLUSH, BIT(n)))
->>>>>>> be67db10
 			cpu_relax();
 			diff = ktime_sub(ktime_get(), start);
 			if (ktime_to_ms(diff) > USB_MAX_TIMEOUT) {
