/*
 * f_rndis.c -- RNDIS link function driver
 *
 * Copyright (C) 2003-2005,2008 David Brownell
 * Copyright (C) 2003-2004 Robert Schwebel, Benedikt Spranger
 * Copyright (C) 2008 Nokia Corporation
 * Copyright (C) 2009 Samsung Electronics
 *                    Author: Michal Nazarewicz (m.nazarewicz@samsung.com)
 *
 * This program is free software; you can redistribute it and/or modify
 * it under the terms of the GNU General Public License as published by
 * the Free Software Foundation; either version 2 of the License, or
 * (at your option) any later version.
 *
 * This program is distributed in the hope that it will be useful,
 * but WITHOUT ANY WARRANTY; without even the implied warranty of
 * MERCHANTABILITY or FITNESS FOR A PARTICULAR PURPOSE.  See the
 * GNU General Public License for more details.
 *
 * You should have received a copy of the GNU General Public License
 * along with this program; if not, write to the Free Software
 * Foundation, Inc., 59 Temple Place, Suite 330, Boston, MA  02111-1307  USA
 */

/* #define VERBOSE_DEBUG */

#include <linux/slab.h>
#include <linux/kernel.h>
#include <linux/platform_device.h>
#include <linux/etherdevice.h>

#include <asm/atomic.h>

#include "u_ether.h"
#include "rndis.h"


/*
 * This function is an RNDIS Ethernet port -- a Microsoft protocol that's
 * been promoted instead of the standard CDC Ethernet.  The published RNDIS
 * spec is ambiguous, incomplete, and needlessly complex.  Variants such as
 * ActiveSync have even worse status in terms of specification.
 *
 * In short:  it's a protocol controlled by (and for) Microsoft, not for an
 * Open ecosystem or markets.  Linux supports it *only* because Microsoft
 * doesn't support the CDC Ethernet standard.
 *
 * The RNDIS data transfer model is complex, with multiple Ethernet packets
 * per USB message, and out of band data.  The control model is built around
 * what's essentially an "RNDIS RPC" protocol.  It's all wrapped in a CDC ACM
 * (modem, not Ethernet) veneer, with those ACM descriptors being entirely
 * useless (they're ignored).  RNDIS expects to be the only function in its
 * configuration, so it's no real help if you need composite devices; and
 * it expects to be the first configuration too.
 *
 * There is a single technical advantage of RNDIS over CDC Ethernet, if you
 * discount the fluff that its RPC can be made to deliver: it doesn't need
 * a NOP altsetting for the data interface.  That lets it work on some of the
 * "so smart it's stupid" hardware which takes over configuration changes
 * from the software, and adds restrictions like "no altsettings".
 *
 * Unfortunately MSFT's RNDIS drivers are buggy.  They hang or oops, and
 * have all sorts of contrary-to-specification oddities that can prevent
 * them from working sanely.  Since bugfixes (or accurate specs, letting
 * Linux work around those bugs) are unlikely to ever come from MSFT, you
 * may want to avoid using RNDIS on purely operational grounds.
 *
 * Omissions from the RNDIS 1.0 specification include:
 *
 *   - Power management ... references data that's scattered around lots
 *     of other documentation, which is incorrect/incomplete there too.
 *
 *   - There are various undocumented protocol requirements, like the need
 *     to send garbage in some control-OUT messages.
 *
 *   - MS-Windows drivers sometimes emit undocumented requests.
 */

struct rndis_ep_descs {
	struct usb_endpoint_descriptor	*in;
	struct usb_endpoint_descriptor	*out;
	struct usb_endpoint_descriptor	*notify;
};

struct f_rndis {
	struct gether			port;
	u8				ctrl_id, data_id;
	u8				ethaddr[ETH_ALEN];
	u32				vendorID;
	const char			*manufacturer;
	int				config;


	struct rndis_ep_descs		fs;
	struct rndis_ep_descs		hs;

	struct usb_ep			*notify;
	struct usb_endpoint_descriptor	*notify_desc;
	struct usb_request		*notify_req;
	atomic_t			notify_count;
};

static inline struct f_rndis *func_to_rndis(struct usb_function *f)
{
	return container_of(f, struct f_rndis, port.func);
}

/* peak (theoretical) bulk transfer rate in bits-per-second */
static unsigned int bitrate(struct usb_gadget *g)
{
	if (gadget_is_dualspeed(g) && g->speed == USB_SPEED_HIGH)
		return 13 * 512 * 8 * 1000 * 8;
	else
		return 19 *  64 * 1 * 1000 * 8;
}

/*-------------------------------------------------------------------------*/

/*
 */

#define LOG2_STATUS_INTERVAL_MSEC	5	/* 1 << 5 == 32 msec */
#define STATUS_BYTECOUNT		8	/* 8 bytes data */


/* interface descriptor: */

static struct usb_interface_descriptor rndis_control_intf = {
	.bLength =		sizeof rndis_control_intf,
	.bDescriptorType =	USB_DT_INTERFACE,

	/* .bInterfaceNumber = DYNAMIC */
	/* status endpoint is optional; this could be patched later */
	.bNumEndpoints =	1,
	.bInterfaceClass =	USB_CLASS_COMM,
	.bInterfaceSubClass =   USB_CDC_SUBCLASS_ACM,
	.bInterfaceProtocol =   USB_CDC_ACM_PROTO_VENDOR,
	/* .iInterface = DYNAMIC */
};

static struct usb_cdc_header_desc header_desc = {
	.bLength =		sizeof header_desc,
	.bDescriptorType =	USB_DT_CS_INTERFACE,
	.bDescriptorSubType =	USB_CDC_HEADER_TYPE,

	.bcdCDC =		cpu_to_le16(0x0110),
};

static struct usb_cdc_call_mgmt_descriptor call_mgmt_descriptor = {
	.bLength =		sizeof call_mgmt_descriptor,
	.bDescriptorType =	USB_DT_CS_INTERFACE,
	.bDescriptorSubType =	USB_CDC_CALL_MANAGEMENT_TYPE,

	.bmCapabilities =	0x00,
	.bDataInterface =	0x01,
};

static struct usb_cdc_acm_descriptor rndis_acm_descriptor = {
	.bLength =		sizeof rndis_acm_descriptor,
	.bDescriptorType =	USB_DT_CS_INTERFACE,
	.bDescriptorSubType =	USB_CDC_ACM_TYPE,

	.bmCapabilities =	0x00,
};

static struct usb_cdc_union_desc rndis_union_desc = {
	.bLength =		sizeof(rndis_union_desc),
	.bDescriptorType =	USB_DT_CS_INTERFACE,
	.bDescriptorSubType =	USB_CDC_UNION_TYPE,
	/* .bMasterInterface0 =	DYNAMIC */
	/* .bSlaveInterface0 =	DYNAMIC */
};

/* the data interface has two bulk endpoints */

static struct usb_interface_descriptor rndis_data_intf = {
	.bLength =		sizeof rndis_data_intf,
	.bDescriptorType =	USB_DT_INTERFACE,

	/* .bInterfaceNumber = DYNAMIC */
	.bNumEndpoints =	2,
	.bInterfaceClass =	USB_CLASS_CDC_DATA,
	.bInterfaceSubClass =	0,
	.bInterfaceProtocol =	0,
	/* .iInterface = DYNAMIC */
};


static struct usb_interface_assoc_descriptor
rndis_iad_descriptor = {
	.bLength =		sizeof rndis_iad_descriptor,
	.bDescriptorType =	USB_DT_INTERFACE_ASSOCIATION,
	.bFirstInterface =	0, /* XXX, hardcoded */
	.bInterfaceCount = 	2,	// control + data
	.bFunctionClass =	USB_CLASS_COMM,
	.bFunctionSubClass =	USB_CDC_SUBCLASS_ETHERNET,
	.bFunctionProtocol =	USB_CDC_ACM_PROTO_VENDOR,
	/* .iFunction = DYNAMIC */
};

/* full speed support: */

static struct usb_endpoint_descriptor fs_notify_desc = {
	.bLength =		USB_DT_ENDPOINT_SIZE,
	.bDescriptorType =	USB_DT_ENDPOINT,

	.bEndpointAddress =	USB_DIR_IN,
	.bmAttributes =		USB_ENDPOINT_XFER_INT,
	.wMaxPacketSize =	cpu_to_le16(STATUS_BYTECOUNT),
	.bInterval =		1 << LOG2_STATUS_INTERVAL_MSEC,
};

static struct usb_endpoint_descriptor fs_in_desc = {
	.bLength =		USB_DT_ENDPOINT_SIZE,
	.bDescriptorType =	USB_DT_ENDPOINT,

	.bEndpointAddress =	USB_DIR_IN,
	.bmAttributes =		USB_ENDPOINT_XFER_BULK,
};

static struct usb_endpoint_descriptor fs_out_desc = {
	.bLength =		USB_DT_ENDPOINT_SIZE,
	.bDescriptorType =	USB_DT_ENDPOINT,

	.bEndpointAddress =	USB_DIR_OUT,
	.bmAttributes =		USB_ENDPOINT_XFER_BULK,
};

static struct usb_descriptor_header *eth_fs_function[] = {
	(struct usb_descriptor_header *) &rndis_iad_descriptor,
	/* control interface matches ACM, not Ethernet */
	(struct usb_descriptor_header *) &rndis_control_intf,
	(struct usb_descriptor_header *) &header_desc,
	(struct usb_descriptor_header *) &call_mgmt_descriptor,
	(struct usb_descriptor_header *) &rndis_acm_descriptor,
	(struct usb_descriptor_header *) &rndis_union_desc,
	(struct usb_descriptor_header *) &fs_notify_desc,
	/* data interface has no altsetting */
	(struct usb_descriptor_header *) &rndis_data_intf,
	(struct usb_descriptor_header *) &fs_in_desc,
	(struct usb_descriptor_header *) &fs_out_desc,
	NULL,
};

/* high speed support: */

static struct usb_endpoint_descriptor hs_notify_desc = {
	.bLength =		USB_DT_ENDPOINT_SIZE,
	.bDescriptorType =	USB_DT_ENDPOINT,

	.bEndpointAddress =	USB_DIR_IN,
	.bmAttributes =		USB_ENDPOINT_XFER_INT,
	.wMaxPacketSize =	cpu_to_le16(STATUS_BYTECOUNT),
	.bInterval =		LOG2_STATUS_INTERVAL_MSEC + 4,
};
static struct usb_endpoint_descriptor hs_in_desc = {
	.bLength =		USB_DT_ENDPOINT_SIZE,
	.bDescriptorType =	USB_DT_ENDPOINT,

	.bEndpointAddress =	USB_DIR_IN,
	.bmAttributes =		USB_ENDPOINT_XFER_BULK,
	.wMaxPacketSize =	cpu_to_le16(512),
};

static struct usb_endpoint_descriptor hs_out_desc = {
	.bLength =		USB_DT_ENDPOINT_SIZE,
	.bDescriptorType =	USB_DT_ENDPOINT,

	.bEndpointAddress =	USB_DIR_OUT,
	.bmAttributes =		USB_ENDPOINT_XFER_BULK,
	.wMaxPacketSize =	cpu_to_le16(512),
};

static struct usb_descriptor_header *eth_hs_function[] = {
	(struct usb_descriptor_header *) &rndis_iad_descriptor,
	/* control interface matches ACM, not Ethernet */
	(struct usb_descriptor_header *) &rndis_control_intf,
	(struct usb_descriptor_header *) &header_desc,
	(struct usb_descriptor_header *) &call_mgmt_descriptor,
	(struct usb_descriptor_header *) &rndis_acm_descriptor,
	(struct usb_descriptor_header *) &rndis_union_desc,
	(struct usb_descriptor_header *) &hs_notify_desc,
	/* data interface has no altsetting */
	(struct usb_descriptor_header *) &rndis_data_intf,
	(struct usb_descriptor_header *) &hs_in_desc,
	(struct usb_descriptor_header *) &hs_out_desc,
	NULL,
};

/* string descriptors: */

static struct usb_string rndis_string_defs[] = {
	[0].s = "RNDIS Communications Control",
	[1].s = "RNDIS Ethernet Data",
	[2].s = "RNDIS",
	{  } /* end of list */
};

static struct usb_gadget_strings rndis_string_table = {
	.language =		0x0409,	/* en-us */
	.strings =		rndis_string_defs,
};

static struct usb_gadget_strings *rndis_strings[] = {
	&rndis_string_table,
	NULL,
};

/*-------------------------------------------------------------------------*/

static struct sk_buff *rndis_add_header(struct gether *port,
					struct sk_buff *skb)
{
	struct sk_buff *skb2;

	skb2 = skb_realloc_headroom(skb, sizeof(struct rndis_packet_msg_type));
	if (skb2)
		rndis_add_hdr(skb2);

	dev_kfree_skb_any(skb);
	return skb2;
}

static void rndis_response_available(void *_rndis)
{
	struct f_rndis			*rndis = _rndis;
	struct usb_request		*req = rndis->notify_req;
	struct usb_composite_dev	*cdev = rndis->port.func.config->cdev;
	__le32				*data = req->buf;
	int				status;

	if (atomic_inc_return(&rndis->notify_count) != 1)
		return;

	/* Send RNDIS RESPONSE_AVAILABLE notification; a
	 * USB_CDC_NOTIFY_RESPONSE_AVAILABLE "should" work too
	 *
	 * This is the only notification defined by RNDIS.
	 */
	data[0] = cpu_to_le32(1);
	data[1] = cpu_to_le32(0);

	status = usb_ep_queue(rndis->notify, req, GFP_ATOMIC);
	if (status) {
		atomic_dec(&rndis->notify_count);
		DBG(cdev, "notify/0 --> %d\n", status);
	}
}

static void rndis_response_complete(struct usb_ep *ep, struct usb_request *req)
{
	struct f_rndis			*rndis = req->context;
	struct usb_composite_dev	*cdev = rndis->port.func.config->cdev;
	int				status = req->status;

	/* after TX:
	 *  - USB_CDC_GET_ENCAPSULATED_RESPONSE (ep0/control)
	 *  - RNDIS_RESPONSE_AVAILABLE (status/irq)
	 */
	switch (status) {
	case -ECONNRESET:
	case -ESHUTDOWN:
		/* connection gone */
		atomic_set(&rndis->notify_count, 0);
		break;
	default:
		DBG(cdev, "RNDIS %s response error %d, %d/%d\n",
			ep->name, status,
			req->actual, req->length);
		/* FALLTHROUGH */
	case 0:
		if (ep != rndis->notify)
			break;

		/* handle multiple pending RNDIS_RESPONSE_AVAILABLE
		 * notifications by resending until we're done
		 */
		if (atomic_dec_and_test(&rndis->notify_count))
			break;
		status = usb_ep_queue(rndis->notify, req, GFP_ATOMIC);
		if (status) {
			atomic_dec(&rndis->notify_count);
			DBG(cdev, "notify/1 --> %d\n", status);
		}
		break;
	}
}

static void rndis_command_complete(struct usb_ep *ep, struct usb_request *req)
{
	struct f_rndis			*rndis = req->context;
	struct usb_composite_dev	*cdev = rndis->port.func.config->cdev;
	int				status;

	/* received RNDIS command from USB_CDC_SEND_ENCAPSULATED_COMMAND */
//	spin_lock(&dev->lock);
	status = rndis_msg_parser(rndis->config, (u8 *) req->buf);
	if (status < 0)
		ERROR(cdev, "RNDIS command error %d, %d/%d\n",
			status, req->actual, req->length);
//	spin_unlock(&dev->lock);
}

static int
rndis_setup(struct usb_function *f, const struct usb_ctrlrequest *ctrl)
{
	struct f_rndis		*rndis = func_to_rndis(f);
	struct usb_composite_dev *cdev = f->config->cdev;
	struct usb_request	*req = cdev->req;
	int			value = -EOPNOTSUPP;
	u16			w_index = le16_to_cpu(ctrl->wIndex);
	u16			w_value = le16_to_cpu(ctrl->wValue);
	u16			w_length = le16_to_cpu(ctrl->wLength);

	/* composite driver infrastructure handles everything except
	 * CDC class messages; interface activation uses set_alt().
	 */
	switch ((ctrl->bRequestType << 8) | ctrl->bRequest) {

	/* RNDIS uses the CDC command encapsulation mechanism to implement
	 * an RPC scheme, with much getting/setting of attributes by OID.
	 */
	case ((USB_DIR_OUT | USB_TYPE_CLASS | USB_RECIP_INTERFACE) << 8)
			| USB_CDC_SEND_ENCAPSULATED_COMMAND:
<<<<<<< HEAD
		w_index = composite_actual_intf(cdev, w_index);
=======
>>>>>>> c20f18ce
		if (w_value || w_index != rndis->ctrl_id)
			goto invalid;
		/* read the request; process it later */
		value = w_length;
		req->complete = rndis_command_complete;
		req->context = rndis;
		/* later, rndis_response_available() sends a notification */
		break;

	case ((USB_DIR_IN | USB_TYPE_CLASS | USB_RECIP_INTERFACE) << 8)
			| USB_CDC_GET_ENCAPSULATED_RESPONSE:
		if (w_value || w_index != rndis->ctrl_id)
			goto invalid;
		else {
			u8 *buf;
			u32 n;

			/* return the result */
			buf = rndis_get_next_response(rndis->config, &n);
			if (buf) {
				memcpy(req->buf, buf, n);
				req->complete = rndis_response_complete;
				rndis_free_response(rndis->config, buf);
				value = n;
			}
			/* else stalls ... spec says to avoid that */
		}
		break;

	default:
invalid:
		VDBG(cdev, "invalid control req%02x.%02x v%04x i%04x l%d\n",
			ctrl->bRequestType, ctrl->bRequest,
			w_value, w_index, w_length);
	}

	/* respond with data transfer or status phase? */
	if (value >= 0) {
		DBG(cdev, "rndis req%02x.%02x v%04x i%04x l%d\n",
			ctrl->bRequestType, ctrl->bRequest,
			w_value, w_index, w_length);
		req->zero = (value < w_length);
		req->length = value;
		value = usb_ep_queue(cdev->gadget->ep0, req, GFP_ATOMIC);
		if (value < 0)
			ERROR(cdev, "rndis response on err %d\n", value);
	}

	/* device either stalls (value < 0) or reports success */
	return value;
}


static int rndis_set_alt(struct usb_function *f, unsigned intf, unsigned alt)
{
	struct f_rndis		*rndis = func_to_rndis(f);
	struct usb_composite_dev *cdev = f->config->cdev;

	/* we know alt == 0 */

	if (intf == rndis->ctrl_id) {
		if (rndis->notify->driver_data) {
			VDBG(cdev, "reset rndis control %d\n", intf);
			usb_ep_disable(rndis->notify);
		} else {
			VDBG(cdev, "init rndis ctrl %d\n", intf);
		}
		rndis->notify_desc = ep_choose(cdev->gadget,
				rndis->hs.notify,
				rndis->fs.notify);
		usb_ep_enable(rndis->notify, rndis->notify_desc);
		rndis->notify->driver_data = rndis;

	} else if (intf == rndis->data_id) {
		struct net_device	*net;

		if (rndis->port.in_ep->driver_data) {
			DBG(cdev, "reset rndis\n");
			gether_disconnect(&rndis->port);
		}

		if (!rndis->port.in) {
			DBG(cdev, "init rndis\n");
		}
		rndis->port.in = ep_choose(cdev->gadget,
				rndis->hs.in, rndis->fs.in);
		rndis->port.out = ep_choose(cdev->gadget,
				rndis->hs.out, rndis->fs.out);

		/* Avoid ZLPs; they can be troublesome. */
		rndis->port.is_zlp_ok = false;

		/* RNDIS should be in the "RNDIS uninitialized" state,
		 * either never activated or after rndis_uninit().
		 *
		 * We don't want data to flow here until a nonzero packet
		 * filter is set, at which point it enters "RNDIS data
		 * initialized" state ... but we do want the endpoints
		 * to be activated.  It's a strange little state.
		 *
		 * REVISIT the RNDIS gadget code has done this wrong for a
		 * very long time.  We need another call to the link layer
		 * code -- gether_updown(...bool) maybe -- to do it right.
		 */
		rndis->port.cdc_filter = 0;

		DBG(cdev, "RNDIS RX/TX early activation ... \n");
		net = gether_connect(&rndis->port);
		if (IS_ERR(net))
			return PTR_ERR(net);

		rndis_set_param_dev(rndis->config, net,
				&rndis->port.cdc_filter);
	} else
		goto fail;

	return 0;
fail:
	return -EINVAL;
}

static void rndis_disable(struct usb_function *f)
{
	struct f_rndis		*rndis = func_to_rndis(f);
	struct usb_composite_dev *cdev = f->config->cdev;

	if (!rndis->notify->driver_data)
		return;

	DBG(cdev, "rndis deactivated\n");

	rndis_uninit(rndis->config);
	gether_disconnect(&rndis->port);

	usb_ep_disable(rndis->notify);
	rndis->notify->driver_data = NULL;
}

#ifdef CONFIG_BRCM_NETCONSOLE
static void rndis_suspend(struct usb_function *f)
{
	struct f_rndis		*rndis = func_to_rndis(f);
	struct usb_composite_dev *cdev = f->config->cdev;

	DBG(cdev, "rndis suspend\n");
	gether_disconnect(&rndis->port);
}

#endif //#ifdef CONFIG_BRCM_NETCONSOLE

/*-------------------------------------------------------------------------*/

/*
 * This isn't quite the same mechanism as CDC Ethernet, since the
 * notification scheme passes less data, but the same set of link
 * states must be tested.  A key difference is that altsettings are
 * not used to tell whether the link should send packets or not.
 */

static void rndis_open(struct gether *geth)
{
	struct f_rndis		*rndis = func_to_rndis(&geth->func);
	struct usb_composite_dev *cdev = geth->func.config->cdev;

	DBG(cdev, "%s\n", __func__);

	rndis_set_param_medium(rndis->config, NDIS_MEDIUM_802_3,
				bitrate(cdev->gadget) / 100);
	rndis_signal_connect(rndis->config);
}

static void rndis_close(struct gether *geth)
{
	struct f_rndis		*rndis = func_to_rndis(&geth->func);

	DBG(geth->func.config->cdev, "%s\n", __func__);

	rndis_set_param_medium(rndis->config, NDIS_MEDIUM_802_3, 0);
	rndis_signal_disconnect(rndis->config);
}

/*-------------------------------------------------------------------------*/

/* ethernet function driver setup/binding */

static int
rndis_bind(struct usb_configuration *c, struct usb_function *f)
{
	struct usb_composite_dev *cdev = c->cdev;
	struct f_rndis		*rndis = func_to_rndis(f);
	int			status;
	struct usb_ep		*ep;

	/* allocate instance-specific interface IDs */
	status = usb_interface_id(c, f);
	if (status < 0)
		goto fail;
	rndis->ctrl_id = status;
	rndis_iad_descriptor.bFirstInterface = status;

	rndis_control_intf.bInterfaceNumber = status;
	rndis_union_desc.bMasterInterface0 = status;

	status = usb_interface_id(c, f);
	if (status < 0)
		goto fail;
	rndis->data_id = status;

	rndis_data_intf.bInterfaceNumber = status;
	rndis_union_desc.bSlaveInterface0 = status;

	status = -ENODEV;

	/* allocate instance-specific endpoints */
	ep = usb_ep_autoconfig(cdev->gadget, &fs_in_desc);
	if (!ep)
		goto fail;
	rndis->port.in_ep = ep;
	ep->driver_data = cdev;	/* claim */

	ep = usb_ep_autoconfig(cdev->gadget, &fs_out_desc);
	if (!ep)
		goto fail;
	rndis->port.out_ep = ep;
	ep->driver_data = cdev;	/* claim */

	/* NOTE:  a status/notification endpoint is, strictly speaking,
	 * optional.  We don't treat it that way though!  It's simpler,
	 * and some newer profiles don't treat it as optional.
	 */
	ep = usb_ep_autoconfig(cdev->gadget, &fs_notify_desc);
	if (!ep)
		goto fail;
	rndis->notify = ep;
	ep->driver_data = cdev;	/* claim */

	status = -ENOMEM;

	/* allocate notification request and buffer */
	rndis->notify_req = usb_ep_alloc_request(ep, GFP_KERNEL);
	if (!rndis->notify_req)
		goto fail;
	rndis->notify_req->buf = kmalloc(STATUS_BYTECOUNT, GFP_KERNEL);
	if (!rndis->notify_req->buf)
		goto fail;
	rndis->notify_req->length = STATUS_BYTECOUNT;
	rndis->notify_req->context = rndis;
	rndis->notify_req->complete = rndis_response_complete;

	/* copy descriptors, and track endpoint copies */
	f->descriptors = usb_copy_descriptors(eth_fs_function);
	if (!f->descriptors)
		goto fail;

	rndis->fs.in = usb_find_endpoint(eth_fs_function,
			f->descriptors, &fs_in_desc);
	rndis->fs.out = usb_find_endpoint(eth_fs_function,
			f->descriptors, &fs_out_desc);
	rndis->fs.notify = usb_find_endpoint(eth_fs_function,
			f->descriptors, &fs_notify_desc);

	/* support all relevant hardware speeds... we expect that when
	 * hardware is dual speed, all bulk-capable endpoints work at
	 * both speeds
	 */
	if (gadget_is_dualspeed(c->cdev->gadget)) {
		hs_in_desc.bEndpointAddress =
				fs_in_desc.bEndpointAddress;
		hs_out_desc.bEndpointAddress =
				fs_out_desc.bEndpointAddress;
		hs_notify_desc.bEndpointAddress =
				fs_notify_desc.bEndpointAddress;

		/* copy descriptors, and track endpoint copies */
		f->hs_descriptors = usb_copy_descriptors(eth_hs_function);

		if (!f->hs_descriptors)
			goto fail;

		rndis->hs.in = usb_find_endpoint(eth_hs_function,
				f->hs_descriptors, &hs_in_desc);
		rndis->hs.out = usb_find_endpoint(eth_hs_function,
				f->hs_descriptors, &hs_out_desc);
		rndis->hs.notify = usb_find_endpoint(eth_hs_function,
				f->hs_descriptors, &hs_notify_desc);
	}

	rndis->port.open = rndis_open;
	rndis->port.close = rndis_close;

	status = rndis_register(rndis_response_available, rndis);
	if (status < 0)
		goto fail;
	rndis->config = status;

	rndis_set_param_medium(rndis->config, NDIS_MEDIUM_802_3, 0);
	rndis_set_host_mac(rndis->config, rndis->ethaddr);

	if (rndis_set_param_vendor(rndis->config, rndis->vendorID,
				   rndis->manufacturer))
			goto fail;

	/* NOTE:  all that is done without knowing or caring about
	 * the network link ... which is unavailable to this code
	 * until we're activated via set_alt().
	 */

	DBG(cdev, "RNDIS: %s speed IN/%s OUT/%s NOTIFY/%s\n",
			gadget_is_dualspeed(c->cdev->gadget) ? "dual" : "full",
			rndis->port.in_ep->name, rndis->port.out_ep->name,
			rndis->notify->name);
	return 0;

fail:
	if (gadget_is_dualspeed(c->cdev->gadget) && f->hs_descriptors)
		usb_free_descriptors(f->hs_descriptors);
	if (f->descriptors)
		usb_free_descriptors(f->descriptors);

	if (rndis->notify_req) {
		kfree(rndis->notify_req->buf);
		usb_ep_free_request(rndis->notify, rndis->notify_req);
	}

	/* we might as well release our claims on endpoints */
	if (rndis->notify)
		rndis->notify->driver_data = NULL;
	if (rndis->port.out)
		rndis->port.out_ep->driver_data = NULL;
	if (rndis->port.in)
		rndis->port.in_ep->driver_data = NULL;

	ERROR(cdev, "%s: can't bind, err %d\n", f->name, status);

	return status;
}

static void
rndis_unbind(struct usb_configuration *c, struct usb_function *f)
{
	struct f_rndis		*rndis = func_to_rndis(f);

	rndis_deregister(rndis->config);
	rndis_exit();

	rndis_string_defs[0].id = 0;

	if (gadget_is_dualspeed(c->cdev->gadget))
		usb_free_descriptors(f->hs_descriptors);
	usb_free_descriptors(f->descriptors);

	kfree(rndis->notify_req->buf);
	usb_ep_free_request(rndis->notify, rndis->notify_req);

	kfree(rndis);
}

/* Some controllers can't support RNDIS ... */
static inline bool can_support_rndis(struct usb_configuration *c)
{
	/* everything else is *presumably* fine */
	return true;
}

/**
 * rndis_bind_config - add RNDIS network link to a configuration
 * @c: the configuration to support the network link
 * @ethaddr: a buffer in which the ethernet address of the host side
 *	side of the link was recorded
 * Context: single threaded during gadget setup
 *
 * Returns zero on success, else negative errno.
 *
 * Caller must have called @gether_setup().  Caller is also responsible
 * for calling @gether_cleanup() before module unload.
 */
int
rndis_bind_config(struct usb_configuration *c, u8 ethaddr[ETH_ALEN],
				u32 vendorID, const char *manufacturer)
{
	struct f_rndis	*rndis;
	int		status;

	if (!can_support_rndis(c) || !ethaddr)
		return -EINVAL;

	/* maybe allocate device-global string IDs */
	if (rndis_string_defs[0].id == 0) {

		/* ... and setup RNDIS itself */
		status = rndis_init();
		if (status < 0)
			return status;

		/* control interface label */
		status = usb_string_id(c->cdev);
		if (status < 0)
			return status;
		rndis_string_defs[0].id = status;
		rndis_control_intf.iInterface = status;

		/* data interface label */
		status = usb_string_id(c->cdev);
		if (status < 0)
			return status;
		rndis_string_defs[1].id = status;
		rndis_data_intf.iInterface = status;

		/* IAD iFunction label */
		status = usb_string_id(c->cdev);
		if (status < 0)
			return status;
		rndis_string_defs[2].id = status;
		rndis_iad_descriptor.iFunction = status;
	}

	/* allocate and initialize one new instance */
	status = -ENOMEM;
	rndis = kzalloc(sizeof *rndis, GFP_KERNEL);
	if (!rndis)
		goto fail;

	memcpy(rndis->ethaddr, ethaddr, ETH_ALEN);
	rndis->vendorID = vendorID;
	rndis->manufacturer = manufacturer;

	/* RNDIS activates when the host changes this filter */
	rndis->port.cdc_filter = 0;

	/* RNDIS has special (and complex) framing */
	rndis->port.header_len = sizeof(struct rndis_packet_msg_type);
	rndis->port.wrap = rndis_add_header;
	rndis->port.unwrap = rndis_rm_hdr;

	rndis->port.func.name = "rndis";
	rndis->port.func.strings = rndis_strings;
	/* descriptors are per-instance copies */
	rndis->port.func.bind = rndis_bind;
	rndis->port.func.unbind = rndis_unbind;
	rndis->port.func.set_alt = rndis_set_alt;
	rndis->port.func.setup = rndis_setup;
	rndis->port.func.disable = rndis_disable;
#ifdef CONFIG_BRCM_NETCONSOLE
	rndis->port.func.suspend = rndis_suspend;
#endif

	status = usb_add_function(c, &rndis->port.func);
	if (status) {
		kfree(rndis);
fail:
		rndis_exit();
	}
	return status;
}<|MERGE_RESOLUTION|>--- conflicted
+++ resolved
@@ -422,10 +422,6 @@
 	 */
 	case ((USB_DIR_OUT | USB_TYPE_CLASS | USB_RECIP_INTERFACE) << 8)
 			| USB_CDC_SEND_ENCAPSULATED_COMMAND:
-<<<<<<< HEAD
-		w_index = composite_actual_intf(cdev, w_index);
-=======
->>>>>>> c20f18ce
 		if (w_value || w_index != rndis->ctrl_id)
 			goto invalid;
 		/* read the request; process it later */
