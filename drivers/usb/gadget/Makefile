#
# USB peripheral controller drivers
#
ccflags-$(CONFIG_USB_GADGET_DEBUG) := -DDEBUG

obj-$(CONFIG_USB_GADGET)	+= udc-core.o
obj-$(CONFIG_USB_LIBCOMPOSITE)	+= libcomposite.o
libcomposite-y			:= usbstring.o config.o epautoconf.o
libcomposite-y			+= composite.o functions.o
obj-$(CONFIG_USB_DUMMY_HCD)	+= dummy_hcd.o
obj-$(CONFIG_USB_NET2272)	+= net2272.o
obj-$(CONFIG_USB_NET2280)	+= net2280.o
obj-$(CONFIG_USB_AMD5536UDC)	+= amd5536udc.o
obj-$(CONFIG_USB_PXA25X)	+= pxa25x_udc.o
obj-$(CONFIG_USB_PXA27X)	+= pxa27x_udc.o
obj-$(CONFIG_USB_IMX)		+= imx_udc.o
obj-$(CONFIG_USB_GOKU)		+= goku_udc.o
obj-$(CONFIG_USB_OMAP)		+= omap_udc.o
obj-$(CONFIG_USB_S3C2410)	+= s3c2410_udc.o
obj-$(CONFIG_USB_AT91)		+= at91_udc.o
obj-$(CONFIG_USB_ATMEL_USBA)	+= atmel_usba_udc.o
obj-$(CONFIG_USB_BCM63XX_UDC)	+= bcm63xx_udc.o
obj-$(CONFIG_USB_FSL_USB2)	+= fsl_usb2_udc.o
fsl_usb2_udc-y			:= fsl_udc_core.o
fsl_usb2_udc-$(CONFIG_ARCH_MXC)	+= fsl_mxc_udc.o
obj-$(CONFIG_USB_M66592)	+= m66592-udc.o
obj-$(CONFIG_USB_R8A66597)	+= r8a66597-udc.o
obj-$(CONFIG_USB_FSL_QE)	+= fsl_qe_udc.o
obj-$(CONFIG_USB_S3C_HSOTG)	+= s3c-hsotg.o
obj-$(CONFIG_USB_S3C_HSUDC)	+= s3c-hsudc.o
obj-$(CONFIG_USB_LPC32XX)	+= lpc32xx_udc.o
obj-$(CONFIG_USB_EG20T)		+= pch_udc.o
obj-$(CONFIG_USB_MV_UDC)	+= mv_udc.o
mv_udc-y			:= mv_udc_core.o
obj-$(CONFIG_USB_FUSB300)	+= fusb300_udc.o
<<<<<<< HEAD
obj-$(CONFIG_USB_MV_U3D)	+= mv_u3d_core.o

# USB Functions
obj-$(CONFIG_USB_F_ACM)		+= f_acm.o
f_ss_lb-y			:= f_loopback.o f_sourcesink.o
obj-$(CONFIG_USB_F_SS_LB)	+= f_ss_lb.o
obj-$(CONFIG_USB_U_SERIAL)	+= u_serial.o
=======
obj-$(CONFIG_USB_DWC_OTG)	+= dwc_otg/
>>>>>>> 940b3e49

#
# USB gadget drivers
#
g_zero-y			:= zero.o
g_audio-y			:= audio.o
g_ether-y			:= ether.o
g_serial-y			:= serial.o
g_midi-y			:= gmidi.o
gadgetfs-y			:= inode.o
g_mass_storage-y		:= mass_storage.o
g_printer-y			:= printer.o
g_cdc-y				:= cdc2.o
g_multi-y			:= multi.o
g_hid-y				:= hid.o
g_dbgp-y			:= dbgp.o
g_nokia-y			:= nokia.o
g_webcam-y			:= webcam.o
g_ncm-y				:= ncm.o
g_acm_ms-y			:= acm_ms.o
g_android-y			:= android.o
g_tcm_usb_gadget-y		:= tcm_usb_gadget.o

obj-$(CONFIG_USB_ZERO)		+= g_zero.o
obj-$(CONFIG_USB_AUDIO)		+= g_audio.o
obj-$(CONFIG_USB_ETH)		+= g_ether.o
obj-$(CONFIG_USB_GADGETFS)	+= gadgetfs.o
obj-$(CONFIG_USB_FUNCTIONFS)	+= g_ffs.o
obj-$(CONFIG_USB_MASS_STORAGE)	+= g_mass_storage.o
obj-$(CONFIG_USB_G_SERIAL)	+= g_serial.o
obj-$(CONFIG_USB_G_PRINTER)	+= g_printer.o
obj-$(CONFIG_USB_MIDI_GADGET)	+= g_midi.o
obj-$(CONFIG_USB_CDC_COMPOSITE) += g_cdc.o
obj-$(CONFIG_USB_G_HID)		+= g_hid.o
obj-$(CONFIG_USB_G_DBGP)	+= g_dbgp.o
obj-$(CONFIG_USB_G_MULTI)	+= g_multi.o
obj-$(CONFIG_USB_G_NOKIA)	+= g_nokia.o
obj-$(CONFIG_USB_G_WEBCAM)	+= g_webcam.o
obj-$(CONFIG_USB_G_NCM)		+= g_ncm.o
obj-$(CONFIG_USB_G_ACM_MS)	+= g_acm_ms.o
obj-$(CONFIG_USB_G_ANDROID)	+= g_android.o
obj-$(CONFIG_USB_GADGET_TARGET)	+= tcm_usb_gadget.o<|MERGE_RESOLUTION|>--- conflicted
+++ resolved
@@ -33,7 +33,6 @@
 obj-$(CONFIG_USB_MV_UDC)	+= mv_udc.o
 mv_udc-y			:= mv_udc_core.o
 obj-$(CONFIG_USB_FUSB300)	+= fusb300_udc.o
-<<<<<<< HEAD
 obj-$(CONFIG_USB_MV_U3D)	+= mv_u3d_core.o
 
 # USB Functions
@@ -41,9 +40,7 @@
 f_ss_lb-y			:= f_loopback.o f_sourcesink.o
 obj-$(CONFIG_USB_F_SS_LB)	+= f_ss_lb.o
 obj-$(CONFIG_USB_U_SERIAL)	+= u_serial.o
-=======
 obj-$(CONFIG_USB_DWC_OTG)	+= dwc_otg/
->>>>>>> 940b3e49
 
 #
 # USB gadget drivers
