--- conflicted
+++ resolved
@@ -2865,10 +2865,6 @@
 	common->ep0req = cdev->req;
 	common->cdev = cdev;
 
-<<<<<<< HEAD
-
-=======
->>>>>>> 41812391
 	/*
 	 * Create the LUNs, open their backing files, and register the
 	 * LUN devices in sysfs.
@@ -3193,11 +3189,7 @@
 	if (fsg_strings[FSG_STRING_INTERFACE].id == 0) {
 		rc = usb_string_id(cdev);
 		if (unlikely(rc < 0))
-<<<<<<< HEAD
 			return -EINVAL;
-=======
-			return rc;
->>>>>>> 41812391
 		fsg_strings[FSG_STRING_INTERFACE].id = rc;
 		fsg_intf_desc.iInterface = rc;
 	}
@@ -3330,4 +3322,4 @@
 	struct fsg_config cfg;
 	fsg_config_from_params(&cfg, params);
 	return fsg_common_init(common, cdev, &cfg);
-}
+}