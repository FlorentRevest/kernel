--- conflicted
+++ resolved
@@ -2389,37 +2389,21 @@
 
 	/* Enable the endpoints */
 	rc = config_ep_by_speed(common->gadget, &(fsg->function), fsg->bulk_in);
-<<<<<<< HEAD
 	if (rc)
 		goto reset;
 	rc = usb_ep_enable(fsg->bulk_in);
 	if (rc)
 		goto reset;
-=======
-	if (rc)
-		goto reset;
-	rc = usb_ep_enable(fsg->bulk_in);
-	if (rc)
-		goto reset;
->>>>>>> c21fd2a0
 	fsg->bulk_in->driver_data = common;
 	fsg->bulk_in_enabled = 1;
 
 	rc = config_ep_by_speed(common->gadget, &(fsg->function),
 				fsg->bulk_out);
-<<<<<<< HEAD
 	if (rc)
 		goto reset;
 	rc = usb_ep_enable(fsg->bulk_out);
 	if (rc)
 		goto reset;
-=======
-	if (rc)
-		goto reset;
-	rc = usb_ep_enable(fsg->bulk_out);
-	if (rc)
-		goto reset;
->>>>>>> c21fd2a0
 	fsg->bulk_out->driver_data = common;
 	fsg->bulk_out_enabled = 1;
 	common->bulk_out_maxpacket = usb_endpoint_maxp(fsg->bulk_out->desc);
