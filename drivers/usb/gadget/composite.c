--- conflicted
+++ resolved
@@ -758,24 +758,6 @@
 	if (status)
 		goto done;
 
-<<<<<<< HEAD
-=======
-	/* Prevent duplicate configuration identifiers */
-	list_for_each_entry(c, &cdev->configs, list) {
-		if (c->bConfigurationValue == config->bConfigurationValue) {
-			status = -EBUSY;
-			goto done;
-		}
-	}
-
-	config->cdev = cdev;
-	list_add_tail(&config->list, &cdev->configs);
-
-	INIT_LIST_HEAD(&config->functions);
-	config->next_interface_id = 0;
-	memset(config->interface, 0, sizeof(config->interface));
-
->>>>>>> 344bd536
 	status = bind(config);
 	if (status < 0) {
 		while (!list_empty(&config->functions)) {
