/*
 * Gadget Driver for Android ADB
 *
 * Copyright (C) 2008 Google, Inc.
 * Author: Mike Lockwood <lockwood@android.com>
 *
 * This software is licensed under the terms of the GNU General Public
 * License version 2, as published by the Free Software Foundation, and
 * may be copied, distributed, and modified under those terms.
 *
 * This program is distributed in the hope that it will be useful,
 * but WITHOUT ANY WARRANTY; without even the implied warranty of
 * MERCHANTABILITY or FITNESS FOR A PARTICULAR PURPOSE.  See the
 * GNU General Public License for more details.
 *
 */

#include <linux/module.h>
#include <linux/init.h>
#include <linux/poll.h>
#include <linux/delay.h>
#include <linux/wait.h>
#include <linux/err.h>
#include <linux/interrupt.h>
#include <linux/sched.h>
#include <linux/types.h>
#include <linux/device.h>
#include <linux/miscdevice.h>

#define ADB_BULK_BUFFER_SIZE           4096

/* number of tx requests to allocate */
#define TX_REQ_MAX 4

static const char adb_shortname[] = "android_adb";

struct adb_dev {
	struct usb_function function;
	struct usb_composite_dev *cdev;
	spinlock_t lock;

	struct usb_ep *ep_in;
	struct usb_ep *ep_out;

	int online;
	int error;

	atomic_t read_excl;
	atomic_t write_excl;
	atomic_t open_excl;

	struct list_head tx_idle;

	wait_queue_head_t read_wq;
	wait_queue_head_t write_wq;
	struct usb_request *rx_req;
	int rx_done;
};

static struct usb_interface_descriptor adb_interface_desc = {
	.bLength                = USB_DT_INTERFACE_SIZE,
	.bDescriptorType        = USB_DT_INTERFACE,
	.bInterfaceNumber       = 0,
	.bNumEndpoints          = 2,
	.bInterfaceClass        = 0xFF,
	.bInterfaceSubClass     = 0x42,
	.bInterfaceProtocol     = 1,
};

static struct usb_endpoint_descriptor adb_highspeed_in_desc = {
	.bLength                = USB_DT_ENDPOINT_SIZE,
	.bDescriptorType        = USB_DT_ENDPOINT,
	.bEndpointAddress       = USB_DIR_IN,
	.bmAttributes           = USB_ENDPOINT_XFER_BULK,
	.wMaxPacketSize         = __constant_cpu_to_le16(512),
};

static struct usb_endpoint_descriptor adb_highspeed_out_desc = {
	.bLength                = USB_DT_ENDPOINT_SIZE,
	.bDescriptorType        = USB_DT_ENDPOINT,
	.bEndpointAddress       = USB_DIR_OUT,
	.bmAttributes           = USB_ENDPOINT_XFER_BULK,
	.wMaxPacketSize         = __constant_cpu_to_le16(512),
};

static struct usb_endpoint_descriptor adb_fullspeed_in_desc = {
	.bLength                = USB_DT_ENDPOINT_SIZE,
	.bDescriptorType        = USB_DT_ENDPOINT,
	.bEndpointAddress       = USB_DIR_IN,
	.bmAttributes           = USB_ENDPOINT_XFER_BULK,
};

static struct usb_endpoint_descriptor adb_fullspeed_out_desc = {
	.bLength                = USB_DT_ENDPOINT_SIZE,
	.bDescriptorType        = USB_DT_ENDPOINT,
	.bEndpointAddress       = USB_DIR_OUT,
	.bmAttributes           = USB_ENDPOINT_XFER_BULK,
};

static struct usb_descriptor_header *fs_adb_descs[] = {
	(struct usb_descriptor_header *) &adb_interface_desc,
	(struct usb_descriptor_header *) &adb_fullspeed_in_desc,
	(struct usb_descriptor_header *) &adb_fullspeed_out_desc,
	NULL,
};

static struct usb_descriptor_header *hs_adb_descs[] = {
	(struct usb_descriptor_header *) &adb_interface_desc,
	(struct usb_descriptor_header *) &adb_highspeed_in_desc,
	(struct usb_descriptor_header *) &adb_highspeed_out_desc,
	NULL,
};


/* temporary variable used between adb_open() and adb_gadget_bind() */
static struct adb_dev *_adb_dev;

static inline struct adb_dev *func_to_adb(struct usb_function *f)
{
	return container_of(f, struct adb_dev, function);
}


static struct usb_request *adb_request_new(struct usb_ep *ep, int buffer_size)
{
	struct usb_request *req = usb_ep_alloc_request(ep, GFP_KERNEL);
	if (!req)
		return NULL;

	/* now allocate buffers for the requests */
	req->buf = kmalloc(buffer_size, GFP_KERNEL);
	if (!req->buf) {
		usb_ep_free_request(ep, req);
		return NULL;
	}

	return req;
}

static void adb_request_free(struct usb_request *req, struct usb_ep *ep)
{
	if (req) {
		kfree(req->buf);
		usb_ep_free_request(ep, req);
	}
}

static inline int adb_lock(atomic_t *excl)
{
	if (atomic_inc_return(excl) == 1) {
		return 0;
	} else {
		atomic_dec(excl);
		return -1;
	}
}

static inline void adb_unlock(atomic_t *excl)
{
	atomic_dec(excl);
}

/* add a request to the tail of a list */
void adb_req_put(struct adb_dev *dev, struct list_head *head,
		struct usb_request *req)
{
	unsigned long flags;

	spin_lock_irqsave(&dev->lock, flags);
	list_add_tail(&req->list, head);
	spin_unlock_irqrestore(&dev->lock, flags);
}

/* remove a request from the head of a list */
struct usb_request *adb_req_get(struct adb_dev *dev, struct list_head *head)
{
	unsigned long flags;
	struct usb_request *req;

	spin_lock_irqsave(&dev->lock, flags);
	if (list_empty(head)) {
		req = 0;
	} else {
		req = list_first_entry(head, struct usb_request, list);
		list_del(&req->list);
	}
	spin_unlock_irqrestore(&dev->lock, flags);
	return req;
}

static void adb_complete_in(struct usb_ep *ep, struct usb_request *req)
{
	struct adb_dev *dev = _adb_dev;

	if (req->status != 0)
		dev->error = 1;

	adb_req_put(dev, &dev->tx_idle, req);

	wake_up(&dev->write_wq);
}

static void adb_complete_out(struct usb_ep *ep, struct usb_request *req)
{
	struct adb_dev *dev = _adb_dev;

	dev->rx_done = 1;
	if (req->status != 0)
		dev->error = 1;

	wake_up(&dev->read_wq);
}

static int adb_create_bulk_endpoints(struct adb_dev *dev,
				struct usb_endpoint_descriptor *in_desc,
				struct usb_endpoint_descriptor *out_desc)
{
	struct usb_composite_dev *cdev = dev->cdev;
	struct usb_request *req;
	struct usb_ep *ep;
	int i;

	DBG(cdev, "create_bulk_endpoints dev: %p\n", dev);

	ep = usb_ep_autoconfig(cdev->gadget, in_desc);
	if (!ep) {
		DBG(cdev, "usb_ep_autoconfig for ep_in failed\n");
		return -ENODEV;
	}
	DBG(cdev, "usb_ep_autoconfig for ep_in got %s\n", ep->name);
	ep->driver_data = dev;		/* claim the endpoint */
	dev->ep_in = ep;

	ep = usb_ep_autoconfig(cdev->gadget, out_desc);
	if (!ep) {
		DBG(cdev, "usb_ep_autoconfig for ep_out failed\n");
		return -ENODEV;
	}
	DBG(cdev, "usb_ep_autoconfig for adb ep_out got %s\n", ep->name);
	ep->driver_data = dev;		/* claim the endpoint */
	dev->ep_out = ep;

	/* now allocate requests for our endpoints */
	req = adb_request_new(dev->ep_out, ADB_BULK_BUFFER_SIZE);
	if (!req)
		goto fail;
	req->complete = adb_complete_out;
	dev->rx_req = req;

	for (i = 0; i < TX_REQ_MAX; i++) {
		req = adb_request_new(dev->ep_in, ADB_BULK_BUFFER_SIZE);
		if (!req)
			goto fail;
		req->complete = adb_complete_in;
		adb_req_put(dev, &dev->tx_idle, req);
	}

	return 0;

fail:
	printk(KERN_ERR "adb_bind() could not allocate requests\n");
	return -1;
}

static ssize_t adb_read(struct file *fp, char __user *buf,
				size_t count, loff_t *pos)
{
	struct adb_dev *dev = fp->private_data;
	struct usb_request *req;
	int r = count, xfer;
	int ret;

	pr_debug("adb_read(%d)\n", count);
	if (!_adb_dev)
		return -ENODEV;

	if (count > ADB_BULK_BUFFER_SIZE)
		return -EINVAL;

	if (adb_lock(&dev->read_excl))
		return -EBUSY;

	/* we will block until we're online */
	while (!(dev->online || dev->error)) {
		pr_debug("adb_read: waiting for online state\n");
		ret = wait_event_interruptible(dev->read_wq,
				(dev->online || dev->error));
		if (ret < 0) {
			adb_unlock(&dev->read_excl);
			return ret;
		}
	}
	if (dev->error) {
		r = -EIO;
		goto done;
	}

requeue_req:
	/* queue a request */
	req = dev->rx_req;
	req->length = count;
	dev->rx_done = 0;
	ret = usb_ep_queue(dev->ep_out, req, GFP_ATOMIC);
	if (ret < 0) {
		pr_debug("adb_read: failed to queue req %p (%d)\n", req, ret);
		r = -EIO;
		dev->error = 1;
		goto done;
	} else {
		pr_debug("rx %p queue\n", req);
	}

	/* wait for a request to complete */
	ret = wait_event_interruptible(dev->read_wq, dev->rx_done);
	if (ret < 0) {
		dev->error = 1;
		r = ret;
		usb_ep_dequeue(dev->ep_out, req);
		goto done;
	}
	if (!dev->error) {
		/* If we got a 0-len packet, throw it back and try again. */
		if (req->actual == 0)
			goto requeue_req;

		pr_debug("rx %p %d\n", req, req->actual);
		xfer = (req->actual < count) ? req->actual : count;
		if (copy_to_user(buf, req->buf, xfer))
			r = -EFAULT;

	} else
		r = -EIO;

done:
	adb_unlock(&dev->read_excl);
	pr_debug("adb_read returning %d\n", r);
	return r;
}

static ssize_t adb_write(struct file *fp, const char __user *buf,
				 size_t count, loff_t *pos)
{
	struct adb_dev *dev = fp->private_data;
	struct usb_request *req = 0;
	int r = count, xfer;
	int ret;

	if (!_adb_dev)
		return -ENODEV;
	pr_debug("adb_write(%d)\n", count);

	if (adb_lock(&dev->write_excl))
		return -EBUSY;

	while (count > 0) {
		if (dev->error) {
			pr_debug("adb_write dev->error\n");
			r = -EIO;
			break;
		}

		/* get an idle tx request to use */
		req = 0;
		ret = wait_event_interruptible(dev->write_wq,
			(req = adb_req_get(dev, &dev->tx_idle)) || dev->error);

		if (ret < 0) {
			r = ret;
			break;
		}

		if (req != 0) {
			if (count > ADB_BULK_BUFFER_SIZE)
				xfer = ADB_BULK_BUFFER_SIZE;
			else
				xfer = count;
			if (copy_from_user(req->buf, buf, xfer)) {
				r = -EFAULT;
				break;
			}

			req->length = xfer;
			ret = usb_ep_queue(dev->ep_in, req, GFP_ATOMIC);
			if (ret < 0) {
				pr_debug("adb_write: xfer error %d\n", ret);
				dev->error = 1;
				r = -EIO;
				break;
			}

			buf += xfer;
			count -= xfer;

			/* zero this so we don't try to free it on error exit */
			req = 0;
		}
	}

	if (req)
		adb_req_put(dev, &dev->tx_idle, req);

	adb_unlock(&dev->write_excl);
	pr_debug("adb_write returning %d\n", r);
	return r;
}

#ifdef	CONFIG_USB_G_ANDROID_2_6_SYSFS
static atomic_t adb_enable_excl;
void set_enable_store(char *str, int value);
#endif

static int adb_open(struct inode *ip, struct file *fp)
{
	printk(KERN_INFO "adb_open\n");
	if (!_adb_dev)
		return -ENODEV;

	if (adb_lock(&_adb_dev->open_excl))
		return -EBUSY;

	fp->private_data = _adb_dev;

	/* clear the error latch */
	_adb_dev->error = 0;

	return 0;
}

static int adb_release(struct inode *ip, struct file *fp)
{
	printk(KERN_INFO "adb_release\n");
	adb_unlock(&_adb_dev->open_excl);
	return 0;
}

/* file operations for ADB device /dev/android_adb */
static struct file_operations adb_fops = {
	.owner = THIS_MODULE,
	.read = adb_read,
	.write = adb_write,
	.open = adb_open,
	.release = adb_release,
};

static struct miscdevice adb_device = {
	.minor = MISC_DYNAMIC_MINOR,
	.name = adb_shortname,
	.fops = &adb_fops,
};

<<<<<<< HEAD
#ifdef	CONFIG_USB_G_ANDROID_2_6_SYSFS

static int adb_enable_open(struct inode *ip, struct file *fp)
{
	if (atomic_inc_return(&adb_enable_excl) != 1) {
		atomic_dec(&adb_enable_excl);
		return -EBUSY;
	}

	pr_info("enabling adb\n");
	set_enable_store("adb", 1);

	return 0;
}

static int adb_enable_release(struct inode *ip, struct file *fp)
{
	pr_info("disabling adb\n");
	set_enable_store("adb", 0);
	atomic_dec(&adb_enable_excl);
	return 0;
}

static const struct file_operations adb_enable_fops = {
	.owner =   THIS_MODULE,
	.open =    adb_enable_open,
	.release = adb_enable_release,
};

static struct miscdevice adb_enable_device = {
	.minor = MISC_DYNAMIC_MINOR,
	.name = "android_adb_enable",
	.fops = &adb_enable_fops,
};
#endif
=======


>>>>>>> 39585b11

static int
adb_function_bind(struct usb_configuration *c, struct usb_function *f)
{
	struct usb_composite_dev *cdev = c->cdev;
	struct adb_dev	*dev = func_to_adb(f);
	int			id;
	int			ret;

	dev->cdev = cdev;
	DBG(cdev, "adb_function_bind dev: %p\n", dev);

	/* allocate interface ID(s) */
	id = usb_interface_id(c, f);
	if (id < 0)
		return id;
	adb_interface_desc.bInterfaceNumber = id;

	/* allocate endpoints */
	ret = adb_create_bulk_endpoints(dev, &adb_fullspeed_in_desc,
			&adb_fullspeed_out_desc);
	if (ret)
		return ret;

	/* support high speed hardware */
	if (gadget_is_dualspeed(c->cdev->gadget)) {
		adb_highspeed_in_desc.bEndpointAddress =
			adb_fullspeed_in_desc.bEndpointAddress;
		adb_highspeed_out_desc.bEndpointAddress =
			adb_fullspeed_out_desc.bEndpointAddress;
	}

	DBG(cdev, "%s speed %s: IN/%s, OUT/%s\n",
			gadget_is_dualspeed(c->cdev->gadget) ? "dual" : "full",
			f->name, dev->ep_in->name, dev->ep_out->name);
	return 0;
}

static void
adb_function_unbind(struct usb_configuration *c, struct usb_function *f)
{
	struct adb_dev	*dev = func_to_adb(f);
	struct usb_request *req;


	dev->online = 0;
	dev->error = 1;

	wake_up(&dev->read_wq);

	adb_request_free(dev->rx_req, dev->ep_out);
	while ((req = adb_req_get(dev, &dev->tx_idle)))
		adb_request_free(req, dev->ep_in);
}

static int adb_function_set_alt(struct usb_function *f,
		unsigned intf, unsigned alt)
{
	struct adb_dev	*dev = func_to_adb(f);
	struct usb_composite_dev *cdev = f->config->cdev;
	int ret;

	DBG(cdev, "adb_function_set_alt intf: %d alt: %d\n", intf, alt);
	ret = usb_ep_enable(dev->ep_in,
			ep_choose(cdev->gadget,
				&adb_highspeed_in_desc,
				&adb_fullspeed_in_desc));
	if (ret)
		return ret;
	ret = usb_ep_enable(dev->ep_out,
			ep_choose(cdev->gadget,
				&adb_highspeed_out_desc,
				&adb_fullspeed_out_desc));
	if (ret) {
		usb_ep_disable(dev->ep_in);
		return ret;
	}
	dev->online = 1;

	/* readers may be blocked waiting for us to go online */
	wake_up(&dev->read_wq);
	return 0;
}

static void adb_function_disable(struct usb_function *f)
{
	struct adb_dev	*dev = func_to_adb(f);
	struct usb_composite_dev	*cdev = dev->cdev;

	DBG(cdev, "adb_function_disable cdev %p\n", cdev);
	dev->online = 0;
	dev->error = 1;
	usb_ep_disable(dev->ep_in);
	usb_ep_disable(dev->ep_out);

	/* readers may be blocked waiting for us to go online */
	wake_up(&dev->read_wq);

	VDBG(cdev, "%s disabled\n", dev->function.name);
}

static int adb_bind_config(struct usb_configuration *c)
{
	struct adb_dev *dev = _adb_dev;

	printk(KERN_INFO "adb_bind_config\n");

	dev->cdev = c->cdev;
	dev->function.name = "adb";
	dev->function.descriptors = fs_adb_descs;
	dev->function.hs_descriptors = hs_adb_descs;
	dev->function.bind = adb_function_bind;
	dev->function.unbind = adb_function_unbind;
	dev->function.set_alt = adb_function_set_alt;
	dev->function.disable = adb_function_disable;

	return usb_add_function(c, &dev->function);
}

static int adb_setup(void)
{
	struct adb_dev *dev;
	int ret;

	dev = kzalloc(sizeof(*dev), GFP_KERNEL);
	if (!dev)
		return -ENOMEM;

	spin_lock_init(&dev->lock);

	init_waitqueue_head(&dev->read_wq);
	init_waitqueue_head(&dev->write_wq);

	atomic_set(&dev->open_excl, 0);
	atomic_set(&dev->read_excl, 0);
	atomic_set(&dev->write_excl, 0);

	INIT_LIST_HEAD(&dev->tx_idle);

	/* start enabled */
	dev->function.disabled = 1;

	/* _adb_dev must be set before calling usb_gadget_register_driver */
	_adb_dev = dev;

	ret = misc_register(&adb_device);
	if (ret)
		goto err;
<<<<<<< HEAD

#ifdef	CONFIG_USB_G_ANDROID_2_6_SYSFS
	ret = misc_register(&adb_enable_device);
	if (ret)
		goto err2;
#endif

	return 0;

#ifdef	CONFIG_USB_G_ANDROID_2_6_SYSFS
err2:
	misc_deregister(&adb_device);
#endif

=======

	return 0;

>>>>>>> 39585b11
err:
	kfree(dev);
	printk(KERN_ERR "adb gadget driver failed to initialize\n");
	return ret;
}

static void adb_cleanup(void)
{
	misc_deregister(&adb_device);
<<<<<<< HEAD
#ifdef	CONFIG_USB_G_ANDROID_2_6_SYSFS
	misc_deregister(&adb_enable_device);
#endif
=======

>>>>>>> 39585b11
	kfree(_adb_dev);
	_adb_dev = NULL;
}<|MERGE_RESOLUTION|>--- conflicted
+++ resolved
@@ -448,7 +448,6 @@
 	.fops = &adb_fops,
 };
 
-<<<<<<< HEAD
 #ifdef	CONFIG_USB_G_ANDROID_2_6_SYSFS
 
 static int adb_enable_open(struct inode *ip, struct file *fp)
@@ -484,10 +483,6 @@
 	.fops = &adb_enable_fops,
 };
 #endif
-=======
-
-
->>>>>>> 39585b11
 
 static int
 adb_function_bind(struct usb_configuration *c, struct usb_function *f)
@@ -636,7 +631,6 @@
 	ret = misc_register(&adb_device);
 	if (ret)
 		goto err;
-<<<<<<< HEAD
 
 #ifdef	CONFIG_USB_G_ANDROID_2_6_SYSFS
 	ret = misc_register(&adb_enable_device);
@@ -651,11 +645,6 @@
 	misc_deregister(&adb_device);
 #endif
 
-=======
-
-	return 0;
-
->>>>>>> 39585b11
 err:
 	kfree(dev);
 	printk(KERN_ERR "adb gadget driver failed to initialize\n");
@@ -665,13 +654,9 @@
 static void adb_cleanup(void)
 {
 	misc_deregister(&adb_device);
-<<<<<<< HEAD
 #ifdef	CONFIG_USB_G_ANDROID_2_6_SYSFS
 	misc_deregister(&adb_enable_device);
 #endif
-=======
-
->>>>>>> 39585b11
 	kfree(_adb_dev);
 	_adb_dev = NULL;
 }