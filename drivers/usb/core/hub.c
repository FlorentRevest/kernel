--- conflicted
+++ resolved
@@ -2516,78 +2516,9 @@
 		if (ret < 0)
 			return ret;
 
-<<<<<<< HEAD
 		/* The port state is unknown until the reset completes. */
 		if (!(portstatus & USB_PORT_STAT_RESET))
 			break;
-=======
-		/*
-		 * Some buggy devices require a warm reset to be issued even
-		 * when the port appears not to be connected.
-		 */
-		if (!warm) {
-			/*
-			 * Some buggy devices can cause an NEC host controller
-			 * to transition to the "Error" state after a hot port
-			 * reset.  This will show up as the port state in
-			 * "Inactive", and the port may also report a
-			 * disconnect.  Forcing a warm port reset seems to make
-			 * the device work.
-			 *
-			 * See https://bugzilla.kernel.org/show_bug.cgi?id=41752
-			 */
-			if (hub_port_warm_reset_required(hub, portstatus)) {
-				int ret;
-
-				if ((portchange & USB_PORT_STAT_C_CONNECTION))
-					clear_port_feature(hub->hdev, port1,
-							USB_PORT_FEAT_C_CONNECTION);
-				if (portchange & USB_PORT_STAT_C_LINK_STATE)
-					clear_port_feature(hub->hdev, port1,
-							USB_PORT_FEAT_C_PORT_LINK_STATE);
-				if (portchange & USB_PORT_STAT_C_RESET)
-					clear_port_feature(hub->hdev, port1,
-							USB_PORT_FEAT_C_RESET);
-				dev_dbg(hub->intfdev, "hot reset failed, warm reset port %d\n",
-						port1);
-				ret = hub_port_reset(hub, port1,
-						udev, HUB_BH_RESET_TIME,
-						true);
-				if ((portchange & USB_PORT_STAT_C_CONNECTION))
-					clear_port_feature(hub->hdev, port1,
-							USB_PORT_FEAT_C_CONNECTION);
-				return ret;
-			}
-			/* Device went away? */
-			if (!(portstatus & USB_PORT_STAT_CONNECTION))
-				return -ENOTCONN;
-
-			/* bomb out completely if the connection bounced */
-			if ((portchange & USB_PORT_STAT_C_CONNECTION))
-				return -ENOTCONN;
-
-			/* if we`ve finished resetting, then break out of
-			 * the loop
-			 */
-			if (!(portstatus & USB_PORT_STAT_RESET) &&
-			    (portstatus & USB_PORT_STAT_ENABLE)) {
-				if (hub_is_wusb(hub))
-					udev->speed = USB_SPEED_WIRELESS;
-				else if (hub_is_superspeed(hub->hdev))
-					udev->speed = USB_SPEED_SUPER;
-				else if (portstatus & USB_PORT_STAT_HIGH_SPEED)
-					udev->speed = USB_SPEED_HIGH;
-				else if (portstatus & USB_PORT_STAT_LOW_SPEED)
-					udev->speed = USB_SPEED_LOW;
-				else
-					udev->speed = USB_SPEED_FULL;
-				return 0;
-			}
-		} else {
-			if (portchange & USB_PORT_STAT_C_BH_RESET)
-				return 0;
-		}
->>>>>>> 344bd536
 
 		/* switch to the long delay after two short delay failures */
 		if (delay_time >= 2 * HUB_SHORT_RESET_TIME)
@@ -4834,13 +4765,10 @@
 			 * SS.Inactive state.
 			 */
 			if (hub_port_warm_reset_required(hub, portstatus)) {
-<<<<<<< HEAD
 				int status;
 				struct usb_device *udev =
 					hub->ports[i - 1]->child;
 
-=======
->>>>>>> 344bd536
 				dev_dbg(hub_dev, "warm reset port %d\n", i);
 				if (!udev) {
 					status = hub_port_reset(hub, i,
