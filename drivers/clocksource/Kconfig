--- conflicted
+++ resolved
@@ -64,7 +64,6 @@
 	  Use the always on PRCMU Timer as sched_clock
 
 config ARM_ARCH_TIMER
-<<<<<<< HEAD
 	bool
 	select CLKSRC_OF if OF
 
@@ -86,6 +85,3 @@
 	  Samsung S3C, S5P and Exynos SoCs, replacing an earlier driver
 	  for all devicetree enabled platforms. This driver will be
 	  needed only on systems that do not have the Exynos MCT available.
-=======
-	bool
->>>>>>> fa4f9bce
