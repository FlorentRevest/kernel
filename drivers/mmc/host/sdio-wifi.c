/*****************************************************************************
* Copyright 2010 - 2011 Broadcom Corporation.  All rights reserved.
*
* Unless you and Broadcom execute a separate written software license
* agreement governing use of this software, this software is licensed to you
* under the terms of the GNU General Public License version 2, available at
* http://www.broadcom.com/licenses/GPLv2.php (the "GPL").
*
* Notwithstanding the above, under no circumstances may you combine this
* software in any way with any other Broadcom software provided under a
* license other than the GPL, without Broadcom's express prior written
* consent.
*****************************************************************************/

#include <linux/kernel.h>
#include <linux/module.h>
#include <linux/delay.h>
#include <linux/irq.h>

#include <asm/gpio.h>

#include <mach/sdio_platform.h>
#include "sdhci-pltfm.h"

#define PRINT_ERR(format, args...) printk(KERN_ERR "SDIO-Wifi: " format, ## args)
#define PRINT_INFO(format, args...) printk(KERN_INFO "SDIO-Wifi: " format, ## args)

struct sdio_wifi_dev
{
   atomic_t dev_is_ready;
   struct sdio_wifi_gpio_cfg *wifi_gpio;
};

static struct sdio_wifi_dev gDev;

/*
 * It's stupid that this API cannot return error code, but what can you do?
 */
void bcm_sdiowl_reset_b(int onoff)
{
   struct sdio_wifi_dev *dev = &gDev;
   struct sdio_wifi_gpio_cfg *wifi_gpio = dev->wifi_gpio;

   if (!atomic_read(&dev->dev_is_ready))
   {
      PRINT_ERR("device not ready\n");
      return;
   }

   if (wifi_gpio->reset < 0)
   {
      PRINT_ERR("gpio reset pin not defined\n");
      return;
   }

   gpio_set_value(wifi_gpio->reset, onoff);
   
   msleep(200);
}
EXPORT_SYMBOL(bcm_sdiowl_reset_b);

int bcm_sdiowl_rescan(void)
{
   int rc;
   struct sdio_wifi_dev *dev = &gDev;
   struct mmc_card *card;

   if (!atomic_read(&dev->dev_is_ready))
   {
      PRINT_ERR("device not ready\n");
      return -EFAULT;
   }

   card = sdio_get_mmc_card(SDIO_DEV_TYPE_WIFI);
   rc = sdio_reset_comm(card);

	return rc;
}
EXPORT_SYMBOL(bcm_sdiowl_rescan);

static int wifi_gpio_request(struct sdio_wifi_gpio_cfg *gpio)
{
   int rc;

   PRINT_INFO("gpio pins reset:%d, req:%d wake:%d shutdown:%d\n",
	gpio->reset, gpio->reg, gpio->host_wake, gpio->shutdown);

   if (gpio->reg >= 0)
   {
      rc = gpio_request(gpio->reg, "wl_reg_on");
      if (rc < 0)
      {
         PRINT_ERR("unable to request reg GPIO pin %d\n", gpio->reg);
         return -EBUSY;
      }
      gpio_direction_output(gpio->reg, 1);
      gpio_set_value(gpio->reg, 1);
   }

   if (gpio->reset >= 0)
   {
      rc = gpio_request(gpio->reset, "wl_reset");
      if (rc < 0)
      {
         PRINT_ERR("unable to request reset GPIO pin %d\n", gpio->reset);
         goto err_free_gpio_reg;
      }
      gpio_direction_output(gpio->reset, 1);
      gpio_set_value(gpio->reset, 1);
   }

   if (gpio->shutdown >= 0)
   {
      rc = gpio_request(gpio->shutdown, "wl_shutdown");
      if (rc < 0)
      {
         PRINT_ERR("unable to request shutdown GPIO pin %d\n", gpio->shutdown);
         goto err_free_gpio_reset;
      }
      gpio_direction_output(gpio->shutdown, 1);
      gpio_set_value(gpio->shutdown, 1);
   }

   if (gpio->host_wake >= 0) {
      rc = gpio_request(gpio->host_wake, "wl_host_wake");
      if (rc < 0)
      {
         PRINT_ERR("unable to request wake GPIO pin %d\n", gpio->host_wake);
         goto err_free_gpio_shutdown;
      }
      gpio_direction_input(gpio->host_wake);
<<<<<<< HEAD

=======
>>>>>>> c20f18ce
      rc = irq_set_irq_type(gpio_to_irq(gpio->host_wake), IRQ_TYPE_EDGE_RISING);
      if (rc < 0)
      {
         PRINT_ERR("unable to set irq type for GPIO pin %d\n", gpio->host_wake);
         goto err_free_gpio_shutdown;
      }
   }

   return 0;

err_free_gpio_shutdown:
   if (gpio->shutdown >= 0)
      gpio_free(gpio->shutdown);

err_free_gpio_reset:
   if (gpio->reset >= 0)
      gpio_free(gpio->reset);
	  
err_free_gpio_reg:
   if (gpio->reg >= 0)
      gpio_free(gpio->reg);

   return rc;
}

static void wifi_gpio_free(struct sdio_wifi_gpio_cfg *gpio)
{
   if (gpio->shutdown >= 0)
      gpio_free(gpio->shutdown);

   if (gpio->reset >= 0)
      gpio_free(gpio->reset);
	  
   if (gpio->reg >= 0)
      gpio_free(gpio->reg);

   if (gpio->host_wake >= 0)
      gpio_free(gpio->host_wake);
}

int bcm_sdiowl_init(void)
{
   int rc;
   struct sdio_wifi_dev *dev = &gDev;
   
   /* check if the SDIO device is already up */
   rc = sdio_dev_is_initialized(SDIO_DEV_TYPE_WIFI);
   if (rc <= 0)
   {
      PRINT_ERR("sdio interface is not initialized or err=%d\n", rc);
      return rc;  
   }

   dev->wifi_gpio = sdio_get_wifi_gpio(SDIO_DEV_TYPE_WIFI);
   if (dev->wifi_gpio == NULL)
   {
      PRINT_ERR("wifi gpio hardware config is missing\n");
      return -EFAULT;
   }

   /* reserve GPIOs */
   rc = wifi_gpio_request(dev->wifi_gpio);
   if (rc < 0)
   {
      PRINT_ERR("unable to reserve certain gpio pins\n");
      return rc;
   }

   atomic_set(&dev->dev_is_ready, 1);

	/* reset the wifi chip */
   bcm_sdiowl_reset_b(0);
   bcm_sdiowl_reset_b(1);
   
   /* now, emulate the card insertion */
   rc = sdio_card_emulate(SDIO_DEV_TYPE_WIFI, 1);
   if (rc < 0)
   {
      PRINT_ERR("sdio_card_emulate failed\n");
      goto err_free_gpio;
   }

	/* need to wait for the mmc device population to finish */
	msleep(500);
	return 0;

err_free_gpio:
   atomic_set(&dev->dev_is_ready, 0);
   wifi_gpio_free(dev->wifi_gpio);

   return rc;
}
EXPORT_SYMBOL(bcm_sdiowl_init);

void bcm_sdiowl_term(void)
{
   struct sdio_wifi_dev *dev = &gDev;

   sdio_card_emulate(SDIO_DEV_TYPE_WIFI, 0);
   atomic_set(&dev->dev_is_ready, 0);

   /* free GPIOs */
   wifi_gpio_free(dev->wifi_gpio);

   dev->wifi_gpio = NULL;
}
EXPORT_SYMBOL(bcm_sdiowl_term);

static int __init sdio_wifi_init(void)
{
	return 0;
}

static void __exit sdio_wifi_exit(void)
{
}

module_init(sdio_wifi_init);
module_exit(sdio_wifi_exit);

MODULE_DESCRIPTION("Broadcom SDIO WiFi/BT Control Driver");
MODULE_AUTHOR("Broadcom");
MODULE_LICENSE("GPL");<|MERGE_RESOLUTION|>--- conflicted
+++ resolved
@@ -129,10 +129,7 @@
          goto err_free_gpio_shutdown;
       }
       gpio_direction_input(gpio->host_wake);
-<<<<<<< HEAD
-
-=======
->>>>>>> c20f18ce
+      
       rc = irq_set_irq_type(gpio_to_irq(gpio->host_wake), IRQ_TYPE_EDGE_RISING);
       if (rc < 0)
       {
