--- conflicted
+++ resolved
@@ -695,13 +695,9 @@
 			break;
 	}
 
-<<<<<<< HEAD
 	if (count >= 0xF) {
 		DBG("%s: Too large timeout 0x%x requested for CMD%d!\n",
 		    mmc_hostname(host->mmc), count, cmd->opcode);
-=======
-	if (count >= 0xF)
->>>>>>> 344bd536
 		count = 0xE;
 
 	return count;
