/*
 *  linux/drivers/mmc/host/sdhci.c - Secure Digital Host Controller Interface driver
 *
 *  Copyright (C) 2005-2008 Pierre Ossman, All Rights Reserved.
 *
 * This program is free software; you can redistribute it and/or modify
 * it under the terms of the GNU General Public License as published by
 * the Free Software Foundation; either version 2 of the License, or (at
 * your option) any later version.
 *
 * Thanks to the following companies for their support:
 *
 *     - JMicron (hardware and technical support)
 */

#include <linux/delay.h>
#include <linux/highmem.h>
#include <linux/io.h>
#include <linux/module.h>
#include <linux/dma-mapping.h>
#include <linux/slab.h>
#include <linux/scatterlist.h>
#include <linux/regulator/consumer.h>
#include <linux/pm_runtime.h>

#ifdef CONFIG_SDHCI_THROUGHPUT
#include <linux/debugfs.h>
#include <asm/div64.h>
#endif

#include <linux/leds.h>

#include <linux/mmc/mmc.h>
#include <linux/mmc/host.h>
#include <linux/mmc/card.h>
#include <linux/mmc/sd.h>
#include <linux/debugfs.h>

#define CONFIG_MMC_ARASAN_HOST_FIX

#include "sdhci.h"

#define DRIVER_NAME "sdhci"

#define DBG(f, x...) \
	pr_debug(DRIVER_NAME " [%s()]: " f, __func__,## x)

#if defined(CONFIG_LEDS_CLASS) || (defined(CONFIG_LEDS_CLASS_MODULE) && \
	defined(CONFIG_MMC_SDHCI_MODULE))
#define SDHCI_USE_LEDS_CLASS
#endif

#define MAX_TUNING_LOOP 40

static unsigned int debug_quirks = 0;
static unsigned int debug_quirks2;
#ifdef CONFIG_SDHCI_THROUGHPUT

static struct dentry *sdhci_throughput_dentry;

typedef struct sdhci_throughput {
	u16		read;
<<<<<<< HEAD
	struct dentry *dentry;
	struct timeval t1;
	struct timeval t2;
	u32		blk_size;
	u32		nm_of_blks;
=======
	u16		dir;
	u32		blk_size;
	u32		nm_of_blks;
	u32		bytes_tx[2];
	struct	timeval t1;
	struct	timeval t2;
	struct	timeval tot_time[2];
	struct	dentry *dentry[3];

>>>>>>> 3a955209
} sdhci_throughput_t;

struct sdhci_throughput *mmc_throughput;

#endif

static void sdhci_finish_data(struct sdhci_host *);

static void sdhci_send_command(struct sdhci_host *, struct mmc_command *);
static void sdhci_finish_command(struct sdhci_host *);
static int sdhci_execute_tuning(struct mmc_host *mmc, u32 opcode);
static void sdhci_tuning_timer(unsigned long data);

#ifdef CONFIG_PM_RUNTIME
static int sdhci_runtime_pm_get(struct sdhci_host *host);
static int sdhci_runtime_pm_put(struct sdhci_host *host);
#else
static inline int sdhci_runtime_pm_get(struct sdhci_host *host)
{
	return 0;
}
static inline int sdhci_runtime_pm_put(struct sdhci_host *host)
{
	return 0;
}
#endif

static void sdhci_dumpregs(struct sdhci_host *host)
{
	pr_debug(DRIVER_NAME ": =========== REGISTER DUMP (%s)===========\n",
		mmc_hostname(host->mmc));

	pr_debug(DRIVER_NAME ": Sys addr: 0x%08x | Version:  0x%08x\n",
		sdhci_readl(host, SDHCI_DMA_ADDRESS),
		sdhci_readw(host, SDHCI_HOST_VERSION));
	pr_debug(DRIVER_NAME ": Blk size: 0x%08x | Blk cnt:  0x%08x\n",
		sdhci_readw(host, SDHCI_BLOCK_SIZE),
		sdhci_readw(host, SDHCI_BLOCK_COUNT));
	pr_debug(DRIVER_NAME ": Argument: 0x%08x | Trn mode: 0x%08x\n",
		sdhci_readl(host, SDHCI_ARGUMENT),
		sdhci_readw(host, SDHCI_TRANSFER_MODE));
	pr_debug(DRIVER_NAME ": Present:  0x%08x | Host ctl: 0x%08x\n",
		sdhci_readl(host, SDHCI_PRESENT_STATE),
		sdhci_readb(host, SDHCI_HOST_CONTROL));
	pr_debug(DRIVER_NAME ": Power:    0x%08x | Blk gap:  0x%08x\n",
		sdhci_readb(host, SDHCI_POWER_CONTROL),
		sdhci_readb(host, SDHCI_BLOCK_GAP_CONTROL));
	pr_debug(DRIVER_NAME ": Wake-up:  0x%08x | Clock:    0x%08x\n",
		sdhci_readb(host, SDHCI_WAKE_UP_CONTROL),
		sdhci_readw(host, SDHCI_CLOCK_CONTROL));
	pr_debug(DRIVER_NAME ": Timeout:  0x%08x | Int stat: 0x%08x\n",
		sdhci_readb(host, SDHCI_TIMEOUT_CONTROL),
		sdhci_readl(host, SDHCI_INT_STATUS));
	pr_debug(DRIVER_NAME ": Int enab: 0x%08x | Sig enab: 0x%08x\n",
		sdhci_readl(host, SDHCI_INT_ENABLE),
		sdhci_readl(host, SDHCI_SIGNAL_ENABLE));
	pr_debug(DRIVER_NAME ": AC12 err: 0x%08x | Slot int: 0x%08x\n",
		sdhci_readw(host, SDHCI_ACMD12_ERR),
		sdhci_readw(host, SDHCI_SLOT_INT_STATUS));
	pr_debug(DRIVER_NAME ": Caps:     0x%08x | Caps_1:   0x%08x\n",
		sdhci_readl(host, SDHCI_CAPABILITIES),
		sdhci_readl(host, SDHCI_CAPABILITIES_1));
	pr_debug(DRIVER_NAME ": Cmd:      0x%08x | Max curr: 0x%08x\n",
		sdhci_readw(host, SDHCI_COMMAND),
		sdhci_readl(host, SDHCI_MAX_CURRENT));
	pr_debug(DRIVER_NAME ": Host ctl2: 0x%08x\n",
		sdhci_readw(host, SDHCI_HOST_CONTROL2));

	if (host->flags & SDHCI_USE_ADMA)
		pr_debug(DRIVER_NAME ": ADMA Err: 0x%08x | ADMA Ptr: 0x%08x\n",
		       readl(host->ioaddr + SDHCI_ADMA_ERROR),
		       readl(host->ioaddr + SDHCI_ADMA_ADDRESS));

	pr_debug(DRIVER_NAME ": ===========================================\n");
}

/*****************************************************************************\
 *                                                                           *
 * Low level functions                                                       *
 *                                                                           *
\*****************************************************************************/

static void sdhci_clear_set_irqs(struct sdhci_host *host, u32 clear, u32 set)
{
	u32 ier;

	ier = sdhci_readl(host, SDHCI_INT_ENABLE);
	ier &= ~clear;
	ier |= set;
	sdhci_writel(host, ier, SDHCI_INT_ENABLE);
	sdhci_writel(host, ier, SDHCI_SIGNAL_ENABLE);
}

static void sdhci_unmask_irqs(struct sdhci_host *host, u32 irqs)
{
	sdhci_clear_set_irqs(host, 0, irqs);
}

static void sdhci_mask_irqs(struct sdhci_host *host, u32 irqs)
{
	sdhci_clear_set_irqs(host, irqs, 0);
}

static void sdhci_set_card_detection(struct sdhci_host *host, bool enable)
{
	u32 irqs = SDHCI_INT_CARD_REMOVE | SDHCI_INT_CARD_INSERT;
	if (host->quirks & SDHCI_QUIRK_BROKEN_CARD_DETECTION)
		return;

	if (enable)
		sdhci_unmask_irqs(host, irqs);
	else
		sdhci_mask_irqs(host, irqs);
}

static void sdhci_enable_card_detection(struct sdhci_host *host)
{
	sdhci_set_card_detection(host, true);
}

static void sdhci_disable_card_detection(struct sdhci_host *host)
{
	sdhci_set_card_detection(host, false);
}

static void sdhci_reset(struct sdhci_host *host, u8 mask)
{
	unsigned long timeout;
	u32 uninitialized_var(ier);

	if (host->quirks & SDHCI_QUIRK_NO_CARD_NO_RESET) {
		if (!(sdhci_readl(host, SDHCI_PRESENT_STATE) &
			SDHCI_CARD_PRESENT))
			return;
	}

	if (host->quirks & SDHCI_QUIRK_RESTORE_IRQS_AFTER_RESET)
		ier = sdhci_readl(host, SDHCI_INT_ENABLE);

	if (host->ops->platform_reset_enter)
		host->ops->platform_reset_enter(host, mask);

	sdhci_writeb(host, mask, SDHCI_SOFTWARE_RESET);

	if (mask & SDHCI_RESET_ALL)
		host->clock = 0;

	/* Wait max 100 ms */
	timeout = 1000;

	/* hw clears the bit when it's done */
	while (sdhci_readb(host, SDHCI_SOFTWARE_RESET) & mask) {
		if (timeout == 0) {
			pr_err("%s: Reset 0x%x never completed.\n",
				mmc_hostname(host->mmc), (int)mask);
			sdhci_dumpregs(host);
			return;
		}
		timeout--;
		mdelay(1);
	}

	if (host->ops->platform_reset_exit)
		host->ops->platform_reset_exit(host, mask);

	if (host->quirks & SDHCI_QUIRK_RESTORE_IRQS_AFTER_RESET)
		sdhci_clear_set_irqs(host, SDHCI_INT_ALL_MASK, ier);

	if (host->flags & (SDHCI_USE_SDMA | SDHCI_USE_ADMA)) {
		if ((host->ops->enable_dma) && (mask & SDHCI_RESET_ALL))
			host->ops->enable_dma(host);
	}
}

static void sdhci_set_ios(struct mmc_host *mmc, struct mmc_ios *ios);

static void sdhci_init(struct sdhci_host *host, int soft)
{
	if (soft)
		sdhci_reset(host, SDHCI_RESET_CMD|SDHCI_RESET_DATA);
	else
		sdhci_reset(host, SDHCI_RESET_ALL);

	sdhci_clear_set_irqs(host, SDHCI_INT_ALL_MASK,
		SDHCI_INT_BUS_POWER | SDHCI_INT_DATA_END_BIT |
		SDHCI_INT_DATA_CRC | SDHCI_INT_DATA_TIMEOUT | SDHCI_INT_INDEX |
		SDHCI_INT_END_BIT | SDHCI_INT_CRC | SDHCI_INT_TIMEOUT |
		SDHCI_INT_DATA_END | SDHCI_INT_RESPONSE);

	if (soft) {
		/* force clock reconfiguration */
		host->clock = 0;
		sdhci_set_ios(host->mmc, &host->mmc->ios);
	}
}

static void sdhci_reinit(struct sdhci_host *host)
{
	sdhci_init(host, 0);
	sdhci_enable_card_detection(host);
}

static void sdhci_activate_led(struct sdhci_host *host)
{
	u8 ctrl;

	ctrl = sdhci_readb(host, SDHCI_HOST_CONTROL);
	ctrl |= SDHCI_CTRL_LED;
	sdhci_writeb(host, ctrl, SDHCI_HOST_CONTROL);
}

static void sdhci_deactivate_led(struct sdhci_host *host)
{
	u8 ctrl;

	ctrl = sdhci_readb(host, SDHCI_HOST_CONTROL);
	ctrl &= ~SDHCI_CTRL_LED;
	sdhci_writeb(host, ctrl, SDHCI_HOST_CONTROL);
}

#ifdef SDHCI_USE_LEDS_CLASS
static void sdhci_led_control(struct led_classdev *led,
	enum led_brightness brightness)
{
	struct sdhci_host *host = container_of(led, struct sdhci_host, led);
	unsigned long flags;

	spin_lock_irqsave(&host->lock, flags);

	if (host->runtime_suspended)
		goto out;

	if (brightness == LED_OFF)
		sdhci_deactivate_led(host);
	else
		sdhci_activate_led(host);
out:
	spin_unlock_irqrestore(&host->lock, flags);
}
#endif

/*****************************************************************************\
 *                                                                           *
 * Core functions                                                            *
 *                                                                           *
\*****************************************************************************/

static void sdhci_read_block_pio(struct sdhci_host *host)
{
	unsigned long flags;
	size_t blksize, len, chunk;
	u32 uninitialized_var(scratch);
	u8 *buf;

	DBG("PIO reading\n");

	blksize = host->data->blksz;
	chunk = 0;

	local_irq_save(flags);

	while (blksize) {
		if (!sg_miter_next(&host->sg_miter))
			BUG();

		len = min(host->sg_miter.length, blksize);

		blksize -= len;
		host->sg_miter.consumed = len;

		buf = host->sg_miter.addr;

		while (len) {
			if (chunk == 0) {
				scratch = sdhci_readl(host, SDHCI_BUFFER);
				chunk = 4;
			}

			*buf = scratch & 0xFF;

			buf++;
			scratch >>= 8;
			chunk--;
			len--;
		}
	}

	sg_miter_stop(&host->sg_miter);

	local_irq_restore(flags);
}

static void sdhci_write_block_pio(struct sdhci_host *host)
{
	unsigned long flags;
	size_t blksize, len, chunk;
	u32 scratch;
	u8 *buf;

	DBG("PIO writing\n");

	blksize = host->data->blksz;
	chunk = 0;
	scratch = 0;

	local_irq_save(flags);

	while (blksize) {
		if (!sg_miter_next(&host->sg_miter))
			BUG();

		len = min(host->sg_miter.length, blksize);

		blksize -= len;
		host->sg_miter.consumed = len;

		buf = host->sg_miter.addr;

		while (len) {
			scratch |= (u32)*buf << (chunk * 8);

			buf++;
			chunk++;
			len--;

			if ((chunk == 4) || ((len == 0) && (blksize == 0))) {
				sdhci_writel(host, scratch, SDHCI_BUFFER);
				chunk = 0;
				scratch = 0;
			}
		}
	}

	sg_miter_stop(&host->sg_miter);

	local_irq_restore(flags);
}

static void sdhci_transfer_pio(struct sdhci_host *host)
{
	u32 mask;

	BUG_ON(!host->data);

	if (host->blocks == 0)
		return;

	if (host->data->flags & MMC_DATA_READ)
		mask = SDHCI_DATA_AVAILABLE;
	else
		mask = SDHCI_SPACE_AVAILABLE;

	/*
	 * Some controllers (JMicron JMB38x) mess up the buffer bits
	 * for transfers < 4 bytes. As long as it is just one block,
	 * we can ignore the bits.
	 */
	if ((host->quirks & SDHCI_QUIRK_BROKEN_SMALL_PIO) &&
		(host->data->blocks == 1))
		mask = ~0;

	while (sdhci_readl(host, SDHCI_PRESENT_STATE) & mask) {
		if (host->quirks & SDHCI_QUIRK_PIO_NEEDS_DELAY)
			udelay(100);

		if (host->data->flags & MMC_DATA_READ)
			sdhci_read_block_pio(host);
		else
			sdhci_write_block_pio(host);

		host->blocks--;
		if (host->blocks == 0)
			break;
	}

	DBG("PIO transfer complete.\n");
}

static char *sdhci_kmap_atomic(struct scatterlist *sg, unsigned long *flags)
{
	local_irq_save(*flags);
	return kmap_atomic(sg_page(sg)) + sg->offset;
}

static void sdhci_kunmap_atomic(void *buffer, unsigned long *flags)
{
	kunmap_atomic(buffer);
	local_irq_restore(*flags);
}

static void sdhci_set_adma_desc(u8 *desc, u32 addr, int len, unsigned cmd)
{
	__le32 *dataddr = (__le32 __force *)(desc + 4);
	__le16 *cmdlen = (__le16 __force *)desc;

	/* SDHCI specification says ADMA descriptors should be 4 byte
	 * aligned, so using 16 or 32bit operations should be safe. */

	cmdlen[0] = cpu_to_le16(cmd);
	cmdlen[1] = cpu_to_le16(len);

	dataddr[0] = cpu_to_le32(addr);
}

static int sdhci_adma_table_pre(struct sdhci_host *host,
	struct mmc_data *data)
{
	int direction;

	u8 *desc;
	u8 *align;
	dma_addr_t addr;
	dma_addr_t align_addr;
	int len, offset;

	struct scatterlist *sg;
	int i;
	char *buffer;
	unsigned long flags;

	/*
	 * The spec does not specify endianness of descriptor table.
	 * We currently guess that it is LE.
	 */

	if (data->flags & MMC_DATA_READ)
		direction = DMA_FROM_DEVICE;
	else
		direction = DMA_TO_DEVICE;

	/*
	 * The ADMA descriptor table is mapped further down as we
	 * need to fill it with data first.
	 */

	host->align_addr = dma_map_single(mmc_dev(host->mmc),
		host->align_buffer, 128 * 4, direction);
	if (dma_mapping_error(mmc_dev(host->mmc), host->align_addr))
		goto fail;
	BUG_ON(host->align_addr & 0x3);

	host->sg_count = dma_map_sg(mmc_dev(host->mmc),
		data->sg, data->sg_len, direction);
	if (host->sg_count == 0)
		goto unmap_align;

	desc = host->adma_desc;
	align = host->align_buffer;

	align_addr = host->align_addr;

	for_each_sg(data->sg, sg, host->sg_count, i) {
		addr = sg_dma_address(sg);
		len = sg_dma_len(sg);

		/*
		 * The SDHCI specification states that ADMA
		 * addresses must be 32-bit aligned. If they
		 * aren't, then we use a bounce buffer for
		 * the (up to three) bytes that screw up the
		 * alignment.
		 */
		offset = (4 - (addr & 0x3)) & 0x3;
		if (offset) {
			if (data->flags & MMC_DATA_WRITE) {
				buffer = sdhci_kmap_atomic(sg, &flags);
				WARN_ON(((long)buffer & PAGE_MASK) > (PAGE_SIZE - 3));
				memcpy(align, buffer, offset);
				sdhci_kunmap_atomic(buffer, &flags);
			}

			/* tran, valid */
			sdhci_set_adma_desc(desc, align_addr, offset, 0x21);

			BUG_ON(offset > 65536);

			align += 4;
			align_addr += 4;

			desc += 8;

			addr += offset;
			len -= offset;
		}

		BUG_ON(len > 65536);

		/* tran, valid */
		sdhci_set_adma_desc(desc, addr, len, 0x21);
		desc += 8;

		/*
		 * If this triggers then we have a calculation bug
		 * somewhere. :/
		 */
		WARN_ON((desc - host->adma_desc) > (128 * 2 + 1) * 4);
	}

	if (host->quirks & SDHCI_QUIRK_NO_ENDATTR_IN_NOPDESC) {
		/*
		* Mark the last descriptor as the terminating descriptor
		*/
		if (desc != host->adma_desc) {
			desc -= 8;
			desc[0] |= 0x2; /* end */
		}
	} else {
		/*
		* Add a terminating entry.
		*/

		/* nop, end, valid */
		sdhci_set_adma_desc(desc, 0, 0, 0x3);
	}

	/*
	 * Resync align buffer as we might have changed it.
	 */
	if (data->flags & MMC_DATA_WRITE) {
		dma_sync_single_for_device(mmc_dev(host->mmc),
			host->align_addr, 128 * 4, direction);
	}

	host->adma_addr = dma_map_single(mmc_dev(host->mmc),
		host->adma_desc, (128 * 2 + 1) * 4, DMA_TO_DEVICE);
	if (dma_mapping_error(mmc_dev(host->mmc), host->adma_addr))
		goto unmap_entries;
	BUG_ON(host->adma_addr & 0x3);

	return 0;

unmap_entries:
	dma_unmap_sg(mmc_dev(host->mmc), data->sg,
		data->sg_len, direction);
unmap_align:
	dma_unmap_single(mmc_dev(host->mmc), host->align_addr,
		128 * 4, direction);
fail:
	return -EINVAL;
}

static void sdhci_adma_table_post(struct sdhci_host *host,
	struct mmc_data *data)
{
	int direction;

	struct scatterlist *sg;
	int i, size;
	u8 *align;
	char *buffer;
	unsigned long flags;

	if (data->flags & MMC_DATA_READ)
		direction = DMA_FROM_DEVICE;
	else
		direction = DMA_TO_DEVICE;

	dma_unmap_single(mmc_dev(host->mmc), host->adma_addr,
		(128 * 2 + 1) * 4, DMA_TO_DEVICE);

	dma_unmap_single(mmc_dev(host->mmc), host->align_addr,
		128 * 4, direction);

	if (data->flags & MMC_DATA_READ) {
		dma_sync_sg_for_cpu(mmc_dev(host->mmc), data->sg,
			data->sg_len, direction);

		align = host->align_buffer;

		for_each_sg(data->sg, sg, host->sg_count, i) {
			if (sg_dma_address(sg) & 0x3) {
				size = 4 - (sg_dma_address(sg) & 0x3);

				buffer = sdhci_kmap_atomic(sg, &flags);
				WARN_ON(((long)buffer & PAGE_MASK) > (PAGE_SIZE - 3));
				memcpy(buffer, align, size);
				sdhci_kunmap_atomic(buffer, &flags);

				align += 4;
			}
		}
	}

	dma_unmap_sg(mmc_dev(host->mmc), data->sg,
		data->sg_len, direction);
}

static u8 sdhci_calc_timeout(struct sdhci_host *host, struct mmc_command *cmd)
{
	u8 count;
	struct mmc_data *data = cmd->data;
	unsigned target_timeout, current_timeout;

	/*
	 * If the host controller provides us with an incorrect timeout
	 * value, just skip the check and use 0xE.  The hardware may take
	 * longer to time out, but that's much better than having a too-short
	 * timeout value.
	 */
	if (host->quirks & SDHCI_QUIRK_BROKEN_TIMEOUT_VAL) {
#ifdef CONFIG_MACH_HAWAII_FPGA
		return 0x8;
#else
		return 0xE;
#endif
	}

	/* Unspecified timeout, assume max */
	if (!data && !cmd->cmd_timeout_ms)
		return 0xE;

	/* timeout in us */
	if (!data)
		target_timeout = cmd->cmd_timeout_ms * 1000;
	else {
		target_timeout = data->timeout_ns / 1000;
		if (host->clock)
			target_timeout += data->timeout_clks / host->clock;
	}

	/*
	 * Figure out needed cycles.
	 * We do this in steps in order to fit inside a 32 bit int.
	 * The first step is the minimum timeout, which will have a
	 * minimum resolution of 6 bits:
	 * (1) 2^13*1000 > 2^22,
	 * (2) host->timeout_clk < 2^16
	 *     =>
	 *     (1) / (2) > 2^6
	 */
	count = 0;
	current_timeout = (1 << 13) * 1000 / host->timeout_clk;
	while (current_timeout < target_timeout) {
		count++;
		current_timeout <<= 1;
		if (count >= 0xF)
			break;
	}

	if (count >= 0xF)
		count = 0xE;

	return count;
}

static void sdhci_set_transfer_irqs(struct sdhci_host *host)
{
	u32 pio_irqs = SDHCI_INT_DATA_AVAIL | SDHCI_INT_SPACE_AVAIL;
	u32 dma_irqs = SDHCI_INT_DMA_END | SDHCI_INT_ADMA_ERROR;

	if (host->flags & SDHCI_REQ_USE_DMA)
		sdhci_clear_set_irqs(host, pio_irqs, dma_irqs);
	else
		sdhci_clear_set_irqs(host, dma_irqs, pio_irqs);
}

static void sdhci_prepare_data(struct sdhci_host *host, struct mmc_command *cmd)
{
	u8 count;
	u8 ctrl;
	struct mmc_data *data = cmd->data;
	int ret;

	WARN_ON(host->data);

	if (data || (cmd->flags & MMC_RSP_BUSY)) {
		count = sdhci_calc_timeout(host, cmd);
		sdhci_writeb(host, count, SDHCI_TIMEOUT_CONTROL);
	}

	if (!data)
		return;

	/* Sanity checks */
	BUG_ON(data->blksz * data->blocks > 524288);
	BUG_ON(data->blksz > host->mmc->max_blk_size);
	BUG_ON(data->blocks > 65535);

	host->data = data;
	host->data_early = 0;
	host->data->bytes_xfered = 0;

	if (host->flags & (SDHCI_USE_SDMA | SDHCI_USE_ADMA))
		host->flags |= SDHCI_REQ_USE_DMA;

	/*
	 * FIXME: This doesn't account for merging when mapping the
	 * scatterlist.
	 */
	if (host->flags & SDHCI_REQ_USE_DMA) {
		int broken, i;
		struct scatterlist *sg;

		broken = 0;
		if (host->flags & SDHCI_USE_ADMA) {
			if (host->quirks & SDHCI_QUIRK_32BIT_ADMA_SIZE)
				broken = 1;
		} else {
			if (host->quirks & SDHCI_QUIRK_32BIT_DMA_SIZE)
				broken = 1;
		}

		if (unlikely(broken)) {
			for_each_sg(data->sg, sg, data->sg_len, i) {
				if (sg->length & 0x3) {
					DBG("Reverting to PIO because of "
						"transfer size (%d)\n",
						sg->length);
					host->flags &= ~SDHCI_REQ_USE_DMA;
					break;
				}
			}
		}
	}

	/*
	 * The assumption here being that alignment is the same after
	 * translation to device address space.
	 */
	if (host->flags & SDHCI_REQ_USE_DMA) {
		int broken, i;
		struct scatterlist *sg;

		broken = 0;
		if (host->flags & SDHCI_USE_ADMA) {
			/*
			 * As we use 3 byte chunks to work around
			 * alignment problems, we need to check this
			 * quirk.
			 */
			if (host->quirks & SDHCI_QUIRK_32BIT_ADMA_SIZE)
				broken = 1;
		} else {
			if (host->quirks & SDHCI_QUIRK_32BIT_DMA_ADDR)
				broken = 1;
		}

		if (unlikely(broken)) {
			for_each_sg(data->sg, sg, data->sg_len, i) {
				if (sg->offset & 0x3) {
					DBG("Reverting to PIO because of "
						"bad alignment\n");
					host->flags &= ~SDHCI_REQ_USE_DMA;
					break;
				}
			}
		}
	}

	if (host->flags & SDHCI_REQ_USE_DMA) {
		if (host->flags & SDHCI_USE_ADMA) {
			ret = sdhci_adma_table_pre(host, data);
			if (ret) {
				/*
				 * This only happens when someone fed
				 * us an invalid request.
				 */
				WARN_ON(1);
				host->flags &= ~SDHCI_REQ_USE_DMA;
			} else {
				sdhci_writel(host, host->adma_addr,
					SDHCI_ADMA_ADDRESS);
			}
		} else {
			int sg_cnt;

			sg_cnt = dma_map_sg(mmc_dev(host->mmc),
					data->sg, data->sg_len,
					(data->flags & MMC_DATA_READ) ?
						DMA_FROM_DEVICE :
						DMA_TO_DEVICE);
			if (sg_cnt == 0) {
				/*
				 * This only happens when someone fed
				 * us an invalid request.
				 */
				WARN_ON(1);
				host->flags &= ~SDHCI_REQ_USE_DMA;
			} else {
				WARN_ON(sg_cnt != 1);
				sdhci_writel(host, sg_dma_address(data->sg),
					SDHCI_DMA_ADDRESS);
			}
		}
	}

	/*
	 * Always adjust the DMA selection as some controllers
	 * (e.g. JMicron) can't do PIO properly when the selection
	 * is ADMA.
	 */
	if (host->version >= SDHCI_SPEC_200) {
		ctrl = sdhci_readb(host, SDHCI_HOST_CONTROL);
		ctrl &= ~SDHCI_CTRL_DMA_MASK;
		if ((host->flags & SDHCI_REQ_USE_DMA) &&
			(host->flags & SDHCI_USE_ADMA))
			ctrl |= SDHCI_CTRL_ADMA32;
		else
			ctrl |= SDHCI_CTRL_SDMA;
		sdhci_writeb(host, ctrl, SDHCI_HOST_CONTROL);
	}

	if (!(host->flags & SDHCI_REQ_USE_DMA)) {
		int flags;

		flags = SG_MITER_ATOMIC;
		if (host->data->flags & MMC_DATA_READ)
			flags |= SG_MITER_TO_SG;
		else
			flags |= SG_MITER_FROM_SG;
		sg_miter_start(&host->sg_miter, data->sg, data->sg_len, flags);
		host->blocks = data->blocks;
	}

	sdhci_set_transfer_irqs(host);

	/* Set the DMA boundary value and block size */
	sdhci_writew(host, SDHCI_MAKE_BLKSZ(SDHCI_DEFAULT_BOUNDARY_ARG,
		data->blksz), SDHCI_BLOCK_SIZE);
	sdhci_writew(host, data->blocks, SDHCI_BLOCK_COUNT);
}

static void sdhci_set_transfer_mode(struct sdhci_host *host,
	struct mmc_command *cmd)
{
	u16 mode;
	struct mmc_data *data = cmd->data;

	if (data == NULL)
		return;

	WARN_ON(!host->data);

	mode = SDHCI_TRNS_BLK_CNT_EN;
	if (mmc_op_multi(cmd->opcode) || data->blocks > 1) {
		mode |= SDHCI_TRNS_MULTI;
		/*
		 * If we are sending CMD23, CMD12 never gets sent
		 * on successful completion (so no Auto-CMD12).
		 */
		if (!host->mrq->sbc && (host->flags & SDHCI_AUTO_CMD12))
			mode |= SDHCI_TRNS_AUTO_CMD12;
		else if (host->mrq->sbc && (host->flags & SDHCI_AUTO_CMD23)) {
			mode |= SDHCI_TRNS_AUTO_CMD23;
			sdhci_writel(host, host->mrq->sbc->arg, SDHCI_ARGUMENT2);
		}
	}

	if (data->flags & MMC_DATA_READ)
		mode |= SDHCI_TRNS_READ;
	if (host->flags & SDHCI_REQ_USE_DMA)
		mode |= SDHCI_TRNS_DMA;

#ifdef CONFIG_SDHCI_THROUGHPUT
	if (unlikely(host->thrpt_dbgfs_enable)) {
		(mmc_throughput[host->mmc->index]).read = data->flags;
		(mmc_throughput[host->mmc->index]).blk_size = data->blksz;
		(mmc_throughput[host->mmc->index]).nm_of_blks = data->blocks;
		do_gettimeofday(&((mmc_throughput[host->mmc->index]).t1));
	}
#endif

	sdhci_writew(host, mode, SDHCI_TRANSFER_MODE);
}

static void sdhci_finish_data(struct sdhci_host *host)
{
	struct mmc_data *data;

	BUG_ON(!host->data);

	data = host->data;
	host->data = NULL;

	if (host->flags & SDHCI_REQ_USE_DMA) {
		if (host->flags & SDHCI_USE_ADMA)
			sdhci_adma_table_post(host, data);
		else {
			dma_unmap_sg(mmc_dev(host->mmc), data->sg,
				data->sg_len, (data->flags & MMC_DATA_READ) ?
					DMA_FROM_DEVICE : DMA_TO_DEVICE);
		}
	}

	/*
	 * The specification states that the block count register must
	 * be updated, but it does not specify at what point in the
	 * data flow. That makes the register entirely useless to read
	 * back so we have to assume that nothing made it to the card
	 * in the event of an error.
	 */
	if (data->error)
		data->bytes_xfered = 0;
	else
		data->bytes_xfered = data->blksz * data->blocks;

	/*
	 * Need to send CMD12 if -
	 * a) open-ended multiblock transfer (no CMD23)
	 * b) error in multiblock transfer
	 */
	if (data->stop &&
	    (data->error ||
	     !host->mrq->sbc)) {

		/*
		 * The controller needs a reset of internal state machines
		 * upon error conditions.
		 */
		if (data->error) {
			sdhci_reset(host, SDHCI_RESET_CMD);
			sdhci_reset(host, SDHCI_RESET_DATA);
		}

		sdhci_send_command(host, data->stop);
	} else
		tasklet_schedule(&host->finish_tasklet);
}

static void sdhci_send_command(struct sdhci_host *host, struct mmc_command *cmd)
{
	int flags;
	u32 mask;
	unsigned long timeout;

	WARN_ON(host->cmd);

#ifdef CONFIG_MMC_BCM_SD
	DBG("%s: CMD:[%d]  SDHC_PRESENT_STATE=0x%x; Command Arg=0x%x\n",
			mmc_hostname(host->mmc), cmd->opcode,
			sdhci_readl(host, SDHCI_PRESENT_STATE), cmd->arg);
#endif

	/* Wait max 10 ms */
	timeout = 10;

	mask = SDHCI_CMD_INHIBIT;
	if ((cmd->data != NULL) || (cmd->flags & MMC_RSP_BUSY))
		mask |= SDHCI_DATA_INHIBIT;

	/* We shouldn't wait for data inihibit for stop commands, even
	   though they might use busy signaling */
	if (host->mrq->data && (cmd == host->mrq->data->stop))
		mask &= ~SDHCI_DATA_INHIBIT;

	while (sdhci_readl(host, SDHCI_PRESENT_STATE) & mask) {
		if (timeout == 0) {
			pr_err("%s: Controller never released "
				"inhibit bit(s).\n", mmc_hostname(host->mmc));
			sdhci_dumpregs(host);
			cmd->error = -EIO;
			tasklet_schedule(&host->finish_tasklet);
			return;
		}
		timeout--;
		mdelay(1);
	}

	mod_timer(&host->timer, jiffies + 10 * HZ);

	host->cmd = cmd;

	sdhci_prepare_data(host, cmd);

	sdhci_writel(host, cmd->arg, SDHCI_ARGUMENT);

	sdhci_set_transfer_mode(host, cmd);

	if ((cmd->flags & MMC_RSP_136) && (cmd->flags & MMC_RSP_BUSY)) {
		pr_err("%s: Unsupported response type!\n",
			mmc_hostname(host->mmc));
		cmd->error = -EINVAL;
		tasklet_schedule(&host->finish_tasklet);
		return;
	}

	if (!(cmd->flags & MMC_RSP_PRESENT))
		flags = SDHCI_CMD_RESP_NONE;
	else if (cmd->flags & MMC_RSP_136)
		flags = SDHCI_CMD_RESP_LONG;
	else if (cmd->flags & MMC_RSP_BUSY)
		flags = SDHCI_CMD_RESP_SHORT_BUSY;
	else
		flags = SDHCI_CMD_RESP_SHORT;

	if (cmd->flags & MMC_RSP_CRC)
		flags |= SDHCI_CMD_CRC;
	if (cmd->flags & MMC_RSP_OPCODE)
		flags |= SDHCI_CMD_INDEX;

	/* CMD19 is special in that the Data Present Select should be set */
	if (cmd->data || cmd->opcode == MMC_SEND_TUNING_BLOCK ||
	    cmd->opcode == MMC_SEND_TUNING_BLOCK_HS200)
		flags |= SDHCI_CMD_DATA;

	sdhci_writew(host, SDHCI_MAKE_CMD(cmd->opcode, flags), SDHCI_COMMAND);
}

static void sdhci_finish_command(struct sdhci_host *host)
{
	int i;

	BUG_ON(host->cmd == NULL);

	if (host->cmd->flags & MMC_RSP_PRESENT) {
		if (host->cmd->flags & MMC_RSP_136) {
			/* CRC is stripped so we need to do some shifting. */
			for (i = 0;i < 4;i++) {
				host->cmd->resp[i] = sdhci_readl(host,
					SDHCI_RESPONSE + (3-i)*4) << 8;
				if (i != 3)
					host->cmd->resp[i] |=
						sdhci_readb(host,
						SDHCI_RESPONSE + (3-i)*4-1);
			}
		} else {
			host->cmd->resp[0] = sdhci_readl(host, SDHCI_RESPONSE);
		}
	}

	host->cmd->error = 0;

	/* Finished CMD23, now send actual command. */
	if (host->cmd == host->mrq->sbc) {
		host->cmd = NULL;
		sdhci_send_command(host, host->mrq->cmd);
	} else {

		/* Processed actual command. */
		if (host->data && host->data_early)
			sdhci_finish_data(host);

		if (!host->cmd->data)
			tasklet_schedule(&host->finish_tasklet);

		host->cmd = NULL;
	}
}

static void sdhci_set_clock(struct sdhci_host *host, unsigned int clock)
{
	int div = 0; /* Initialized for compiler warning */
	int real_div = div, clk_mul = 1;
	u16 clk = 0;
	unsigned long timeout;

	if (clock && clock == host->clock)
		return;

	host->mmc->actual_clock = 0;

	if (host->ops->set_clock) {
		host->ops->set_clock(host, clock);
		if (host->quirks & SDHCI_QUIRK_NONSTANDARD_CLOCK)
			return;
	}

	sdhci_writew(host, 0, SDHCI_CLOCK_CONTROL);

	if (clock == 0)
		goto out;

	if (host->version >= SDHCI_SPEC_300) {
		/*
		 * Check if the Host Controller supports Programmable Clock
		 * Mode.
		 */
		if (host->clk_mul) {
			u16 ctrl;

			/*
			 * We need to figure out whether the Host Driver needs
			 * to select Programmable Clock Mode, or the value can
			 * be set automatically by the Host Controller based on
			 * the Preset Value registers.
			 */
			ctrl = sdhci_readw(host, SDHCI_HOST_CONTROL2);
			if (!(ctrl & SDHCI_CTRL_PRESET_VAL_ENABLE)) {
				for (div = 1; div <= 1024; div++) {
					if (((host->max_clk * host->clk_mul) /
					      div) <= clock)
						break;
				}
				/*
				 * Set Programmable Clock Mode in the Clock
				 * Control register.
				 */
				clk = SDHCI_PROG_CLOCK_MODE;
				real_div = div;
				clk_mul = host->clk_mul;
				div--;
			}
		} else {
			/* Version 3.00 divisors must be a multiple of 2. */
			if (host->max_clk <= clock)
				div = 1;
			else {
				for (div = 2; div < SDHCI_MAX_DIV_SPEC_300;
				     div += 2) {
					if ((host->max_clk / div) <= clock)
						break;
				}
			}
			real_div = div;
			div >>= 1;
		}
	} else {
		/* Version 2.00 divisors must be a power of 2. */
		for (div = 1; div < SDHCI_MAX_DIV_SPEC_200; div *= 2) {
			if ((host->max_clk / div) <= clock)
				break;
		}
		real_div = div;
		div >>= 1;
	}

	if (real_div)
		host->mmc->actual_clock = (host->max_clk * clk_mul) / real_div;

	clk |= (div & SDHCI_DIV_MASK) << SDHCI_DIVIDER_SHIFT;
	clk |= ((div & SDHCI_DIV_HI_MASK) >> SDHCI_DIV_MASK_LEN)
		<< SDHCI_DIVIDER_HI_SHIFT;
	clk |= SDHCI_CLOCK_INT_EN;
	sdhci_writew(host, clk, SDHCI_CLOCK_CONTROL);

	/* Wait max 20 ms */
	timeout = 20;
	while (!((clk = sdhci_readw(host, SDHCI_CLOCK_CONTROL))
		& SDHCI_CLOCK_INT_STABLE)) {
		if (timeout == 0) {
			pr_err("%s: Internal clock never "
				"stabilised.\n", mmc_hostname(host->mmc));
			sdhci_dumpregs(host);
			return;
		}
		timeout--;
		mdelay(1);
	}

	clk |= SDHCI_CLOCK_CARD_EN;
	sdhci_writew(host, clk, SDHCI_CLOCK_CONTROL);

out:
	host->clock = clock;
}

static int sdhci_set_power(struct sdhci_host *host, unsigned short power)
{
	u8 pwr = 0;

	if (power != (unsigned short)-1) {
		switch (1 << power) {
		case MMC_VDD_165_195:
			pwr = SDHCI_POWER_180;
			break;
		case MMC_VDD_29_30:
		case MMC_VDD_30_31:
			pwr = SDHCI_POWER_300;
			break;
		case MMC_VDD_32_33:
		case MMC_VDD_33_34:
			pwr = SDHCI_POWER_330;
			break;
		default:
			BUG();
		}
	}

	if (host->pwr == pwr)
		return -1;

	host->pwr = pwr;

	if (pwr == 0) {
		sdhci_writeb(host, 0, SDHCI_POWER_CONTROL);
		return 0;
	}

	/*
	 * Spec says that we should clear the power reg before setting
	 * a new value. Some controllers don't seem to like this though.
	 */
	if (!(host->quirks & SDHCI_QUIRK_SINGLE_POWER_WRITE))
		sdhci_writeb(host, 0, SDHCI_POWER_CONTROL);

	/*
	 * At least the Marvell CaFe chip gets confused if we set the voltage
	 * and set turn on power at the same time, so set the voltage first.
	 */
	if (host->quirks & SDHCI_QUIRK_NO_SIMULT_VDD_AND_POWER)
		sdhci_writeb(host, pwr, SDHCI_POWER_CONTROL);

	pwr |= SDHCI_POWER_ON;

	sdhci_writeb(host, pwr, SDHCI_POWER_CONTROL);

	/*
	 * Some controllers need an extra 10ms delay of 10ms before they
	 * can apply clock after applying power
	 */
	if (host->quirks & SDHCI_QUIRK_DELAY_AFTER_POWER)
		mdelay(10);

	return power;
}

/*****************************************************************************\
 *                                                                           *
 * MMC callbacks                                                             *
 *                                                                           *
\*****************************************************************************/

static void sdhci_request(struct mmc_host *mmc, struct mmc_request *mrq)
{
	struct sdhci_host *host;
	bool present;
	unsigned long flags;

	host = mmc_priv(mmc);

	sdhci_runtime_pm_get(host);

	spin_lock_irqsave(&host->lock, flags);

	WARN_ON(host->mrq != NULL);

	if (host->ops->clk_enable)
		host->ops->clk_enable(host, 1);
#ifndef SDHCI_USE_LEDS_CLASS
	sdhci_activate_led(host);
#endif

	/*
	 * Ensure we don't send the STOP for non-SET_BLOCK_COUNTED
	 * requests if Auto-CMD12 is enabled.
	 */
	if (!mrq->sbc && (host->flags & SDHCI_AUTO_CMD12)) {
		if (mrq->stop) {
			mrq->data->stop = NULL;
			mrq->stop = NULL;
		}
	}

	host->mrq = mrq;

	/* If polling, assume that the card is always present. */
	if (host->quirks & SDHCI_QUIRK_BROKEN_CARD_DETECTION)
		present = true;
	else
		present = sdhci_readl(host, SDHCI_PRESENT_STATE) &
				SDHCI_CARD_PRESENT;

	if (!present || host->flags & SDHCI_DEVICE_DEAD) {
		host->mrq->cmd->error = -ENOMEDIUM;
		tasklet_schedule(&host->finish_tasklet);
	} else {
		u32 present_state;

		present_state = sdhci_readl(host, SDHCI_PRESENT_STATE);
		/*
		 * Check if the re-tuning timer has already expired and there
		 * is no on-going data transfer. If so, we need to execute
		 * tuning procedure before sending command.
		 */
		if ((host->flags & SDHCI_NEEDS_RETUNING) &&
		    !(present_state & (SDHCI_DOING_WRITE | SDHCI_DOING_READ))) {
			spin_unlock_irqrestore(&host->lock, flags);
			sdhci_execute_tuning(mmc, mrq->cmd->opcode);
			spin_lock_irqsave(&host->lock, flags);

			/* Restore original mmc_request structure */
			host->mrq = mrq;
		}

		if (mrq->sbc && !(host->flags & SDHCI_AUTO_CMD23))
			sdhci_send_command(host, mrq->sbc);
		else
			sdhci_send_command(host, mrq->cmd);
	}

	mmiowb();
	spin_unlock_irqrestore(&host->lock, flags);
}

static void sdhci_do_set_ios(struct sdhci_host *host, struct mmc_ios *ios)
{
	unsigned long flags;
	int vdd_bit = -1;
	u8 ctrl;

	spin_lock_irqsave(&host->lock, flags);

	if (host->flags & SDHCI_DEVICE_DEAD) {
		spin_unlock_irqrestore(&host->lock, flags);
		if (host->vmmc && ios->power_mode == MMC_POWER_OFF)
			mmc_regulator_set_ocr(host->mmc, host->vmmc, 0);
		return;
	}

	if (host->ops->clk_enable)
		host->ops->clk_enable(host, 1);
	/*
	 * Reset the chip on each power off.
	 * Should clear out any weird states.
	 */
	if (ios->power_mode == MMC_POWER_OFF) {
		sdhci_writel(host, 0, SDHCI_SIGNAL_ENABLE);
		sdhci_reinit(host);
	}

	sdhci_set_clock(host, ios->clock);

	if (ios->power_mode == MMC_POWER_OFF)
		vdd_bit = sdhci_set_power(host, -1);
	else
		vdd_bit = sdhci_set_power(host, ios->vdd);

	if (host->vmmc && vdd_bit != -1) {
		spin_unlock_irqrestore(&host->lock, flags);
		mmc_regulator_set_ocr(host->mmc, host->vmmc, vdd_bit);
		spin_lock_irqsave(&host->lock, flags);
	}

	if (host->ops->platform_send_init_74_clocks)
		host->ops->platform_send_init_74_clocks(host, ios->power_mode);

	/*
	 * If your platform has 8-bit width support but is not a v3 controller,
	 * or if it requires special setup code, you should implement that in
	 * platform_8bit_width().
	 */
	if (host->ops->platform_8bit_width)
		host->ops->platform_8bit_width(host, ios->bus_width);
	else {
		ctrl = sdhci_readb(host, SDHCI_HOST_CONTROL);
		if (ios->bus_width == MMC_BUS_WIDTH_8) {
			ctrl &= ~SDHCI_CTRL_4BITBUS;
			if (host->version >= SDHCI_SPEC_300)
				ctrl |= SDHCI_CTRL_8BITBUS;
		} else {
			if (host->version >= SDHCI_SPEC_300)
				ctrl &= ~SDHCI_CTRL_8BITBUS;
			if (ios->bus_width == MMC_BUS_WIDTH_4)
				ctrl |= SDHCI_CTRL_4BITBUS;
			else
				ctrl &= ~SDHCI_CTRL_4BITBUS;
		}
		sdhci_writeb(host, ctrl, SDHCI_HOST_CONTROL);
	}

	ctrl = sdhci_readb(host, SDHCI_HOST_CONTROL);

	if ((ios->timing == MMC_TIMING_SD_HS ||
	     ios->timing == MMC_TIMING_MMC_HS)
	    && !(host->quirks & SDHCI_QUIRK_NO_HISPD_BIT))
		ctrl |= SDHCI_CTRL_HISPD;
#ifdef CONFIG_MMC_BCM_SD
	else if (ios->timing == MMC_TIMING_MMC_HS)
		ctrl |= SDHCI_CTRL_HISPD;
#endif
	else
		ctrl &= ~SDHCI_CTRL_HISPD;

	if (host->version >= SDHCI_SPEC_300) {
		u16 clk, ctrl_2;
		unsigned int clock;

		/* MM Chipit FPGA does not seem to run with High speed bit enabled. Peri image runs
		 * fine. Hence disable if its MM image */
#ifndef CONFIG_MACH_HAWAII_FPGA_MM_V1
		/* In case of UHS-I modes, set High Speed Enable */
		if ((ios->timing == MMC_TIMING_MMC_HS200) ||
		    (ios->timing == MMC_TIMING_UHS_SDR50) ||
		    (ios->timing == MMC_TIMING_UHS_SDR104) ||
		    (ios->timing == MMC_TIMING_UHS_DDR50) ||
		    (ios->timing == MMC_TIMING_UHS_SDR25))
			ctrl |= SDHCI_CTRL_HISPD;
#else

		ctrl &= ~SDHCI_CTRL_HISPD;
#endif

		ctrl_2 = sdhci_readw(host, SDHCI_HOST_CONTROL2);
		if (!(ctrl_2 & SDHCI_CTRL_PRESET_VAL_ENABLE)) {
			sdhci_writeb(host, ctrl, SDHCI_HOST_CONTROL);
			/*
			 * We only need to set Driver Strength if the
			 * preset value enable is not set.
			 */
			ctrl_2 &= ~SDHCI_CTRL_DRV_TYPE_MASK;
			if (ios->drv_type == MMC_SET_DRIVER_TYPE_A)
				ctrl_2 |= SDHCI_CTRL_DRV_TYPE_A;
			else if (ios->drv_type == MMC_SET_DRIVER_TYPE_C)
				ctrl_2 |= SDHCI_CTRL_DRV_TYPE_C;

			sdhci_writew(host, ctrl_2, SDHCI_HOST_CONTROL2);
		} else {
			/*
			 * According to SDHC Spec v3.00, if the Preset Value
			 * Enable in the Host Control 2 register is set, we
			 * need to reset SD Clock Enable before changing High
			 * Speed Enable to avoid generating clock gliches.
			 */

			/* Reset SD Clock Enable */
			clk = sdhci_readw(host, SDHCI_CLOCK_CONTROL);
			clk &= ~SDHCI_CLOCK_CARD_EN;
			sdhci_writew(host, clk, SDHCI_CLOCK_CONTROL);

			sdhci_writeb(host, ctrl, SDHCI_HOST_CONTROL);

			/* Re-enable SD Clock */
			clock = host->clock;
			host->clock = 0;
			sdhci_set_clock(host, clock);
		}


		/* Reset SD Clock Enable */
		clk = sdhci_readw(host, SDHCI_CLOCK_CONTROL);
		clk &= ~SDHCI_CLOCK_CARD_EN;
		sdhci_writew(host, clk, SDHCI_CLOCK_CONTROL);

		if (host->ops->set_uhs_signaling)
			host->ops->set_uhs_signaling(host, ios->timing);
		else {
			ctrl_2 = sdhci_readw(host, SDHCI_HOST_CONTROL2);
			/* Select Bus Speed Mode for host */
			ctrl_2 &= ~SDHCI_CTRL_UHS_MASK;
			if (ios->timing == MMC_TIMING_MMC_HS200)
				ctrl_2 |= SDHCI_CTRL_HS_SDR200;
			else if (ios->timing == MMC_TIMING_UHS_SDR12)
				ctrl_2 |= SDHCI_CTRL_UHS_SDR12;
			else if (ios->timing == MMC_TIMING_UHS_SDR25)
				ctrl_2 |= SDHCI_CTRL_UHS_SDR25;
			else if (ios->timing == MMC_TIMING_UHS_SDR50)
				ctrl_2 |= SDHCI_CTRL_UHS_SDR50;
			else if (ios->timing == MMC_TIMING_UHS_SDR104)
				ctrl_2 |= SDHCI_CTRL_UHS_SDR104;
			else if (ios->timing == MMC_TIMING_UHS_DDR50)
				ctrl_2 |= SDHCI_CTRL_UHS_DDR50;
			sdhci_writew(host, ctrl_2, SDHCI_HOST_CONTROL2);
		}

		/* Re-enable SD Clock */
		clock = host->clock;
		host->clock = 0;
		sdhci_set_clock(host, clock);
	} else
		sdhci_writeb(host, ctrl, SDHCI_HOST_CONTROL);

#ifdef CONFIG_BCM_SDIOWL  // BROADCOM MODIFICATION
	if (ios->host_reset) {
		unsigned char reset_flags = 0;
		if (ios->host_reset & MMC_HOST_RESET_CMD) {
			reset_flags |= SDHCI_RESET_CMD;
		}
		if (ios->host_reset & MMC_HOST_RESET_DAT) {
			reset_flags |= SDHCI_RESET_DATA;
		}
		printk(KERN_INFO "%s: performing host reset\n",	mmc_hostname(host->mmc));
		sdhci_reset(host, reset_flags);
	}
#endif // BROADCOM MODIFICATION

	/*
	 * Some (ENE) controllers go apeshit on some ios operation,
	 * signalling timeout and CRC errors even on CMD0. Resetting
	 * it on each ios seems to solve the problem.
	 */
	if(host->quirks & SDHCI_QUIRK_RESET_CMD_DATA_ON_IOS)
		sdhci_reset(host, SDHCI_RESET_CMD | SDHCI_RESET_DATA);

	if (host->ops->clk_enable)
		host->ops->clk_enable(host, 0);
	mmiowb();
	spin_unlock_irqrestore(&host->lock, flags);
}

static void sdhci_set_ios(struct mmc_host *mmc, struct mmc_ios *ios)
{
	struct sdhci_host *host = mmc_priv(mmc);

	sdhci_runtime_pm_get(host);
	sdhci_do_set_ios(host, ios);
	sdhci_runtime_pm_put(host);
}

static int sdhci_check_ro(struct sdhci_host *host)
{
	unsigned long flags;
	int is_readonly;

	spin_lock_irqsave(&host->lock, flags);

	if (host->ops->clk_enable)
		host->ops->clk_enable(host, 1);
	if (host->flags & SDHCI_DEVICE_DEAD)
		is_readonly = 0;
	else if (host->ops->get_ro)
		is_readonly = host->ops->get_ro(host);
	else
		is_readonly = !(sdhci_readl(host, SDHCI_PRESENT_STATE)
				& SDHCI_WRITE_PROTECT);

	if (host->ops->clk_enable)
		host->ops->clk_enable(host, 0);
	spin_unlock_irqrestore(&host->lock, flags);

	/* This quirk needs to be replaced by a callback-function later */
	return host->quirks & SDHCI_QUIRK_INVERTED_WRITE_PROTECT ?
		!is_readonly : is_readonly;
}

#define SAMPLE_COUNT	5

static int sdhci_do_get_ro(struct sdhci_host *host)
{
	int i, ro_count;

	if (!(host->quirks & SDHCI_QUIRK_UNSTABLE_RO_DETECT))
		return sdhci_check_ro(host);

	ro_count = 0;
	for (i = 0; i < SAMPLE_COUNT; i++) {
		if (sdhci_check_ro(host)) {
			if (++ro_count > SAMPLE_COUNT / 2)
				return 1;
		}
		msleep(30);
	}
	return 0;
}

static void sdhci_hw_reset(struct mmc_host *mmc)
{
	struct sdhci_host *host = mmc_priv(mmc);

	if (host->ops && host->ops->hw_reset)
		host->ops->hw_reset(host);
}

static int sdhci_get_ro(struct mmc_host *mmc)
{
	struct sdhci_host *host = mmc_priv(mmc);
	int ret;

	sdhci_runtime_pm_get(host);
	ret = sdhci_do_get_ro(host);
	sdhci_runtime_pm_put(host);
	return ret;
}

static void sdhci_enable_sdio_irq_nolock(struct sdhci_host *host, int enable)
{
	if (host->ops->clk_enable)
		host->ops->clk_enable(host, 1);
	if (host->flags & SDHCI_DEVICE_DEAD)
		goto out;

	if (enable)
		host->flags |= SDHCI_SDIO_IRQ_ENABLED;
	else
		host->flags &= ~SDHCI_SDIO_IRQ_ENABLED;

	/* SDIO IRQ will be enabled as appropriate in runtime resume */
	if (host->runtime_suspended)
		goto out;

	if (enable)
		sdhci_unmask_irqs(host, SDHCI_INT_CARD_INT);
	else
		sdhci_mask_irqs(host, SDHCI_INT_CARD_INT);
out:
	mmiowb();
	if (host->ops->clk_enable)
		host->ops->clk_enable(host, 0);
}

static void sdhci_enable_sdio_irq(struct mmc_host *mmc, int enable)
{
	struct sdhci_host *host = mmc_priv(mmc);
	unsigned long flags;

	spin_lock_irqsave(&host->lock, flags);
	sdhci_enable_sdio_irq_nolock(host, enable);
	spin_unlock_irqrestore(&host->lock, flags);
}

static int sdhci_do_start_signal_voltage_switch(struct sdhci_host *host,
						struct mmc_ios *ios)
{
	u8 pwr;
	u16 clk, ctrl;
	u32 present_state;
	int ret = -EAGAIN;

	/*
	 * Signal Voltage Switching is only applicable for Host Controllers
	 * v3.00 and above.
	 */
	if (host->version < SDHCI_SPEC_300)
		return 0;

	/* Enable platform clocks */
	if (host->ops->clk_enable)
		host->ops->clk_enable(host, 1);
	/*
	 * We first check whether the request is to set signalling voltage
	 * to 3.3V. If so, we change the voltage to 3.3V and return quickly.
	 */
	ctrl = sdhci_readw(host, SDHCI_HOST_CONTROL2);
	if (ios->signal_voltage == MMC_SIGNAL_VOLTAGE_330) {
		/* Switch VDDO_SDC to 3.3V */
		if (host->ops->set_signalling)
			ret = host->ops->set_signalling(host,
					MMC_SIGNAL_VOLTAGE_330);
		if(ret == 0) {
		/* Set 1.8V Signal Enable in the Host Control2 register to 0 */
		ctrl &= ~SDHCI_CTRL_VDD_180;
		sdhci_writew(host, ctrl, SDHCI_HOST_CONTROL2);

		/* Wait for 5ms */
		usleep_range(5000, 5500);

		/* 3.3V regulator output should be stable within 5 ms */
		ctrl = sdhci_readw(host, SDHCI_HOST_CONTROL2);
		if (!(ctrl & SDHCI_CTRL_VDD_180))
				ret = 0;
		else {
			pr_info(DRIVER_NAME ": Switching to 3.3V "
				"signalling voltage failed\n");
				ret = -EIO;
			}
		} else	{
			printk(KERN_INFO DRIVER_NAME ": Switching vddo Regulator "
					"to 3.3V failed");
			ret = -EIO;
		}
	} else if (!(ctrl & SDHCI_CTRL_VDD_180) &&
		  (ios->signal_voltage == MMC_SIGNAL_VOLTAGE_180)) {
		/* Stop SDCLK */
		clk = sdhci_readw(host, SDHCI_CLOCK_CONTROL);
		clk &= ~SDHCI_CLOCK_CARD_EN;
		sdhci_writew(host, clk, SDHCI_CLOCK_CONTROL);

		/* Check whether DAT[3:0] is 0000 */
		present_state = sdhci_readl(host, SDHCI_PRESENT_STATE);
		if (!((present_state & SDHCI_DATA_LVL_MASK) >>
		       SDHCI_DATA_LVL_SHIFT)) {
			/* This disable corresponds to the reference which
			 * we kept enabled in finish tasklet. The delay is
			 * kept as 10ms.
			 */
			usleep_range(10000, 10500);
			if (host->ops->clk_enable)
				host->ops->clk_enable(host, 0);

			/* Switch VDDO_SDC to 1.8V needed with UHS cards */
			if (host->ops->set_signalling)
				ret = host->ops->set_signalling(host,
						MMC_SIGNAL_VOLTAGE_180);
			if (ret == 0) {
			/*
			 * Enable 1.8V Signal Enable in the Host Control2
			 * register
			 */
			ctrl |= SDHCI_CTRL_VDD_180;
			sdhci_writew(host, ctrl, SDHCI_HOST_CONTROL2);

			/* Wait for 5ms */
			usleep_range(5000, 5500);

			ctrl = sdhci_readw(host, SDHCI_HOST_CONTROL2);
			if (ctrl & SDHCI_CTRL_VDD_180) {
				/* Provide SDCLK again and wait for 1ms*/
				clk = sdhci_readw(host, SDHCI_CLOCK_CONTROL);
				clk |= SDHCI_CLOCK_CARD_EN;
				sdhci_writew(host, clk, SDHCI_CLOCK_CONTROL);
				usleep_range(1000, 1500);

				/*
				 * If DAT[3:0] level is 1111b, then the card
				 * was successfully switched to 1.8V signaling.
				 */
				present_state = sdhci_readl(host,
							SDHCI_PRESENT_STATE);
				if ((present_state & SDHCI_DATA_LVL_MASK) ==
							SDHCI_DATA_LVL_MASK)	{
						printk(KERN_DEBUG DRIVER_NAME
								": SD core switched to 1.8V signalling\n");
						ret = 0;
						goto clk_dis_ret;
					} else	{
						printk(KERN_INFO DRIVER_NAME
                                 ": SD core 1.8V switching failed!\n");
						ret = -EAGAIN;
					}
				}
			} else	{
				printk(KERN_INFO DRIVER_NAME ": Switching vddo Regulator "
						"to 1.8V signalling failed");
					ret = -EAGAIN;
			}
		}

		/*
		 * If we are here, that means the switch to 1.8V signaling
		 * failed. We power cycle the card, and retry initialization
		 * sequence by setting S18R to 0.
		 */
		pwr = sdhci_readb(host, SDHCI_POWER_CONTROL);
		pwr &= ~SDHCI_POWER_ON;
		sdhci_writeb(host, pwr, SDHCI_POWER_CONTROL);

		/* Wait for 1ms as per the spec */
		usleep_range(1000, 1500);
		pwr |= SDHCI_POWER_ON;
		sdhci_writeb(host, pwr, SDHCI_POWER_CONTROL);

		pr_info(DRIVER_NAME ": Switching to 1.8V signalling "
			"voltage failed, retrying with S18R set to 0\n");
		ret = -EAGAIN;
		/* This disable corresponds to the reference which
		 * we kept enabled in finish tasklet.
		 */
		if (host->ops->clk_enable)
			host->ops->clk_enable(host, 0);
	} else
		/* No signal voltage switch required */
		ret = 0;

clk_dis_ret:
	/* Disable platform clocks */
	if (host->ops->clk_enable)
		host->ops->clk_enable(host, 0);
	return ret;
}

static int sdhci_start_signal_voltage_switch(struct mmc_host *mmc,
	struct mmc_ios *ios)
{
	struct sdhci_host *host = mmc_priv(mmc);
	int err;

	if (host->version < SDHCI_SPEC_300)
		return 0;
	sdhci_runtime_pm_get(host);
	err = sdhci_do_start_signal_voltage_switch(host, ios);
	sdhci_runtime_pm_put(host);
	return err;
}

static int sdhci_execute_tuning(struct mmc_host *mmc, u32 opcode)
{
	struct sdhci_host *host;
	u16 ctrl;
	u32 ier;
	int tuning_loop_counter = MAX_TUNING_LOOP;
	unsigned long timeout;
	int err = 0;
	bool requires_tuning_nonuhs = false;

	host = mmc_priv(mmc);

	sdhci_runtime_pm_get(host);
	disable_irq(host->irq);
	spin_lock(&host->lock);

	if (host->ops->clk_enable)
		host->ops->clk_enable(host, 1);
	ctrl = sdhci_readw(host, SDHCI_HOST_CONTROL2);

	/*
	 * The Host Controller needs tuning only in case of SDR104 mode
	 * and for SDR50 mode when Use Tuning for SDR50 is set in the
	 * Capabilities register.
	 * If the Host Controller supports the HS200 mode then the
	 * tuning function has to be executed.
	 */
	if (((ctrl & SDHCI_CTRL_UHS_MASK) == SDHCI_CTRL_UHS_SDR50) &&
	    (host->flags & SDHCI_SDR50_NEEDS_TUNING ||
	     host->flags & SDHCI_HS200_NEEDS_TUNING))
		requires_tuning_nonuhs = true;

	if (((ctrl & SDHCI_CTRL_UHS_MASK) == SDHCI_CTRL_UHS_SDR104) ||
	    requires_tuning_nonuhs)
		ctrl |= SDHCI_CTRL_EXEC_TUNING;
	else {
		if (host->ops->clk_enable)
			host->ops->clk_enable(host, 0);
		spin_unlock(&host->lock);
		enable_irq(host->irq);
		sdhci_runtime_pm_put(host);
		return 0;
	}

	sdhci_writew(host, ctrl, SDHCI_HOST_CONTROL2);

	/*
	 * As per the Host Controller spec v3.00, tuning command
	 * generates Buffer Read Ready interrupt, so enable that.
	 *
	 * Note: The spec clearly says that when tuning sequence
	 * is being performed, the controller does not generate
	 * interrupts other than Buffer Read Ready interrupt. But
	 * to make sure we don't hit a controller bug, we _only_
	 * enable Buffer Read Ready interrupt here.
	 */
	ier = sdhci_readl(host, SDHCI_INT_ENABLE);
	sdhci_clear_set_irqs(host, ier, SDHCI_INT_DATA_AVAIL);

	/*
	 * Issue CMD19 repeatedly till Execute Tuning is set to 0 or the number
	 * of loops reaches 40 times or a timeout of 150ms occurs.
	 */
	timeout = 150;
	do {
		struct mmc_command cmd = {0};
		struct mmc_request mrq = {NULL};

		if (!tuning_loop_counter && !timeout)
			break;

		cmd.opcode = opcode;
		cmd.arg = 0;
		cmd.flags = MMC_RSP_R1 | MMC_CMD_ADTC;
		cmd.retries = 0;
		cmd.data = NULL;
		cmd.error = 0;

		mrq.cmd = &cmd;
		host->mrq = &mrq;

		/*
		 * In response to CMD19, the card sends 64 bytes of tuning
		 * block to the Host Controller. So we set the block size
		 * to 64 here.
		 */
		if (cmd.opcode == MMC_SEND_TUNING_BLOCK_HS200) {
			if (mmc->ios.bus_width == MMC_BUS_WIDTH_8)
				sdhci_writew(host, SDHCI_MAKE_BLKSZ(7, 128),
					     SDHCI_BLOCK_SIZE);
			else if (mmc->ios.bus_width == MMC_BUS_WIDTH_4)
				sdhci_writew(host, SDHCI_MAKE_BLKSZ(7, 64),
					     SDHCI_BLOCK_SIZE);
		} else {
			sdhci_writew(host, SDHCI_MAKE_BLKSZ(7, 64),
				     SDHCI_BLOCK_SIZE);
		}

		/*
		 * The tuning block is sent by the card to the host controller.
		 * So we set the TRNS_READ bit in the Transfer Mode register.
		 * This also takes care of setting DMA Enable and Multi Block
		 * Select in the same register to 0.
		 */
		sdhci_writew(host, SDHCI_TRNS_READ, SDHCI_TRANSFER_MODE);

		sdhci_send_command(host, &cmd);

		host->cmd = NULL;
		host->mrq = NULL;

		spin_unlock(&host->lock);
		enable_irq(host->irq);

		/* Wait for Buffer Read Ready interrupt */
		wait_event_interruptible_timeout(host->buf_ready_int,
					(host->tuning_done == 1),
					msecs_to_jiffies(50));
		disable_irq(host->irq);
		spin_lock(&host->lock);

		if (!host->tuning_done) {
			pr_info(DRIVER_NAME ": Timeout waiting for "
				"Buffer Read Ready interrupt during tuning "
				"procedure, falling back to fixed sampling "
				"clock\n");
			ctrl = sdhci_readw(host, SDHCI_HOST_CONTROL2);
			ctrl &= ~SDHCI_CTRL_TUNED_CLK;
			ctrl &= ~SDHCI_CTRL_EXEC_TUNING;
			sdhci_writew(host, ctrl, SDHCI_HOST_CONTROL2);

			err = -EIO;
			goto out;
		}

		host->tuning_done = 0;

		ctrl = sdhci_readw(host, SDHCI_HOST_CONTROL2);
		tuning_loop_counter--;
		timeout--;
		mdelay(1);
	} while (ctrl & SDHCI_CTRL_EXEC_TUNING);

	/*
	 * The Host Driver has exhausted the maximum number of loops allowed,
	 * so use fixed sampling frequency.
	 */
	if (!tuning_loop_counter || !timeout) {
		ctrl &= ~SDHCI_CTRL_TUNED_CLK;
		sdhci_writew(host, ctrl, SDHCI_HOST_CONTROL2);
	} else {
		if (!(ctrl & SDHCI_CTRL_TUNED_CLK)) {
			pr_info(DRIVER_NAME ": Tuning procedure"
				" failed, falling back to fixed sampling"
				" clock\n");
			err = -EIO;
		}
	}

out:
	/*
	 * If this is the very first time we are here, we start the retuning
	 * timer. Since only during the first time, SDHCI_NEEDS_RETUNING
	 * flag won't be set, we check this condition before actually starting
	 * the timer.
	 */
	if (!(host->flags & SDHCI_NEEDS_RETUNING) && host->tuning_count &&
	    (host->tuning_mode == SDHCI_TUNING_MODE_1)) {
		mod_timer(&host->tuning_timer, jiffies +
			host->tuning_count * HZ);
		/* Tuning mode 1 limits the maximum data length to 4MB */
		mmc->max_blk_count = (4 * 1024 * 1024) / mmc->max_blk_size;
	} else {
		host->flags &= ~SDHCI_NEEDS_RETUNING;
		/* Reload the new initial value for timer */
		if (host->tuning_mode == SDHCI_TUNING_MODE_1)
			mod_timer(&host->tuning_timer, jiffies +
				host->tuning_count * HZ);
	}

	/*
	 * In case tuning fails, host controllers which support re-tuning can
	 * try tuning again at a later time, when the re-tuning timer expires.
	 * So for these controllers, we return 0. Since there might be other
	 * controllers who do not have this capability, we return error for
	 * them.
	 */
	if (err && host->tuning_count &&
	    host->tuning_mode == SDHCI_TUNING_MODE_1)
		err = 0;

	sdhci_clear_set_irqs(host, SDHCI_INT_DATA_AVAIL, ier);
	if (host->ops->clk_enable)
		host->ops->clk_enable(host, 0);
	spin_unlock(&host->lock);
	enable_irq(host->irq);
	sdhci_runtime_pm_put(host);

	return err;
}

static void sdhci_do_enable_preset_value(struct sdhci_host *host, bool enable)
{
	u16 ctrl;
	unsigned long flags;

	/* Host Controller v3.00 defines preset value registers */
	if (host->version < SDHCI_SPEC_300)
		return;

	spin_lock_irqsave(&host->lock, flags);

	if (host->ops->clk_enable)
		host->ops->clk_enable(host, 1);
	ctrl = sdhci_readw(host, SDHCI_HOST_CONTROL2);

	/*
	 * We only enable or disable Preset Value if they are not already
	 * enabled or disabled respectively. Otherwise, we bail out.
	 */
	if (enable && !(ctrl & SDHCI_CTRL_PRESET_VAL_ENABLE)) {
		ctrl |= SDHCI_CTRL_PRESET_VAL_ENABLE;
		sdhci_writew(host, ctrl, SDHCI_HOST_CONTROL2);
		host->flags |= SDHCI_PV_ENABLED;
	} else if (!enable && (ctrl & SDHCI_CTRL_PRESET_VAL_ENABLE)) {
		ctrl &= ~SDHCI_CTRL_PRESET_VAL_ENABLE;
		sdhci_writew(host, ctrl, SDHCI_HOST_CONTROL2);
		host->flags &= ~SDHCI_PV_ENABLED;
	}

	if (host->ops->clk_enable)
		host->ops->clk_enable(host, 0);
	spin_unlock_irqrestore(&host->lock, flags);
}

static void sdhci_enable_preset_value(struct mmc_host *mmc, bool enable)
{
	struct sdhci_host *host = mmc_priv(mmc);

	sdhci_runtime_pm_get(host);
	sdhci_do_enable_preset_value(host, enable);
	sdhci_runtime_pm_put(host);
}

static const struct mmc_host_ops sdhci_ops = {
	.request	= sdhci_request,
	.set_ios	= sdhci_set_ios,
	.get_ro		= sdhci_get_ro,
	.hw_reset	= sdhci_hw_reset,
	.enable_sdio_irq = sdhci_enable_sdio_irq,
	.start_signal_voltage_switch	= sdhci_start_signal_voltage_switch,
	.execute_tuning			= sdhci_execute_tuning,
	.enable_preset_value		= sdhci_enable_preset_value,
};

/*****************************************************************************\
 *                                                                           *
 * Tasklets                                                                  *
 *                                                                           *
\*****************************************************************************/

static void sdhci_tasklet_card(unsigned long param)
{
	struct sdhci_host *host;
	unsigned long flags;
	u16 ctrl;

	host = (struct sdhci_host*)param;

	spin_lock_irqsave(&host->lock, flags);

	/* Check host->mrq first in case we are runtime suspended */
	if (host->mrq &&
	    !(sdhci_readl(host, SDHCI_PRESENT_STATE) & SDHCI_CARD_PRESENT)) {
		pr_err("%s: Card removed during transfer!\n",
			mmc_hostname(host->mmc));
		pr_err("%s: Resetting controller.\n",
			mmc_hostname(host->mmc));

		sdhci_reset(host, SDHCI_RESET_CMD);
		sdhci_reset(host, SDHCI_RESET_DATA);

		host->mrq->cmd->error = -ENOMEDIUM;
		tasklet_schedule(&host->finish_tasklet);
#ifdef CONFIG_MMC_BCM_SD
			pr_info("SD Card Removed\n");
	} else {
		if (!(sdhci_readl(host, SDHCI_PRESENT_STATE) &
					SDHCI_CARD_PRESENT)) {
			pr_info("SD Card Removed\n");
		} else {
			/*
			 * Turn ON the SDCLK very early here; We do this
			 * to handle the case of quick remove-insert.
			 */
			unsigned int clock;
			clock = host->clock;
			host->clock = 0;
			sdhci_set_clock(host, clock);

			pr_info("SD Card Inserted\n");
		}
#endif
	}

	/* Clear EN1P8V of Host Control register 2.
	 * It is observed that 1.8V signalling fails
	 * sometimes without this. We make sure
	 * that SD card is not driven by 1.8V I/O before
	 * its init
	 */
	ctrl = sdhci_readw(host, SDHCI_HOST_CONTROL2);
	ctrl &= ~SDHCI_CTRL_VDD_180;
	sdhci_writew(host, ctrl, SDHCI_HOST_CONTROL2);

	if (host->ops->clk_enable)
		host->ops->clk_enable(host, 0);
	spin_unlock_irqrestore(&host->lock, flags);

	mmc_detect_change(host->mmc, msecs_to_jiffies(200));
}

static void sdhci_tasklet_finish(unsigned long param)
{
	struct sdhci_host *host;
	unsigned long flags;
	struct mmc_request *mrq;

	host = (struct sdhci_host*)param;

	spin_lock_irqsave(&host->lock, flags);

        /*
         * If this tasklet gets rescheduled while running, it will
         * be run again afterwards but without any active request.
         */
	if (!host->mrq) {
		spin_unlock_irqrestore(&host->lock, flags);
		return;
	}

	del_timer(&host->timer);

	mrq = host->mrq;

	/*
	 * The controller needs a reset of internal state machines
	 * upon error conditions.
	 */
	if (!(host->flags & SDHCI_DEVICE_DEAD) &&
	    ((mrq->cmd && mrq->cmd->error) ||
		 (mrq->data && (mrq->data->error ||
		  (mrq->data->stop && mrq->data->stop->error))) ||
		   (host->quirks & SDHCI_QUIRK_RESET_AFTER_REQUEST))) {

		/* Some controllers need this kick or reset won't work here */
		if (host->quirks & SDHCI_QUIRK_CLOCK_BEFORE_RESET) {
			unsigned int clock;

			/* This is to force an update */
			clock = host->clock;
			host->clock = 0;
			sdhci_set_clock(host, clock);
		}

		/* Spec says we should do both at the same time, but Ricoh
		   controllers do not like that. */
		sdhci_reset(host, SDHCI_RESET_CMD);
		sdhci_reset(host, SDHCI_RESET_DATA);
	}

	host->mrq = NULL;
	host->cmd = NULL;
	host->data = NULL;

#ifndef SDHCI_USE_LEDS_CLASS
	sdhci_deactivate_led(host);
#endif

	mmiowb();

	/* It is observed that even after getting response for
	 * CMD11, card requires clock for some duration.
	 * Otherwise the signal switching fails in the next
	 * step. This can be removed once clocks are handled
	 * in Dynamic Power Management.
	 * The clock which is kept ON here will be disabled in
	 * the 1.8V switching path.
	 */
	if (mrq->cmd) {
		if ((mrq->cmd->opcode == SD_SWITCH_VOLTAGE)
				&& (!(mrq->cmd->error)))
			goto end;
	}

	if (host->ops->clk_enable)
		host->ops->clk_enable(host, 0);
end:
	spin_unlock_irqrestore(&host->lock, flags);

	mmc_request_done(host->mmc, mrq);
	sdhci_runtime_pm_put(host);
}

#define MAX_ERASE_WAIT_LOOP 100

/*
 * Internal work. Work to wait for the ERASE operation to finish. Certain MMC
 * cards can take a long time
 */
static void sdhci_work_wait_erase(struct work_struct *work)
{
	struct sdhci_host *host = container_of(work, struct sdhci_host,
					      wait_erase_work);
	int wait_cnt = 0;

	while (wait_cnt++ < MAX_ERASE_WAIT_LOOP &&
		(sdhci_readl(host, SDHCI_PRESENT_STATE) &
			SDHCI_DATA_LVL_DAT0_MASK) == 0) {
		msleep(100);
        }
	
	if (wait_cnt >= MAX_ERASE_WAIT_LOOP)
		printk(KERN_ERR "%s: Erase command takes too long to finish!\n",
				mmc_hostname(host->mmc));

	sdhci_finish_command(host);
}


static void sdhci_timeout_timer(unsigned long data)
{
	struct sdhci_host *host;
	unsigned long flags;

	host = (struct sdhci_host*)data;

	spin_lock_irqsave(&host->lock, flags);

	if (host->mrq) {
		pr_err("%s: Timeout waiting for hardware "
			"interrupt.\n", mmc_hostname(host->mmc));
		sdhci_dumpregs(host);

		if (host->data) {
			host->data->error = -ETIMEDOUT;
			sdhci_finish_data(host);
		} else {
			if (host->cmd)
				host->cmd->error = -ETIMEDOUT;
			else
				host->mrq->cmd->error = -ETIMEDOUT;

			tasklet_schedule(&host->finish_tasklet);
		}
	}

	mmiowb();
	spin_unlock_irqrestore(&host->lock, flags);
}

static void sdhci_tuning_timer(unsigned long data)
{
	struct sdhci_host *host;
	unsigned long flags;

	host = (struct sdhci_host *)data;

	spin_lock_irqsave(&host->lock, flags);

	host->flags |= SDHCI_NEEDS_RETUNING;

	spin_unlock_irqrestore(&host->lock, flags);
}

/*****************************************************************************\
 *                                                                           *
 * Interrupt handling                                                        *
 *                                                                           *
\*****************************************************************************/

static void sdhci_cmd_irq(struct sdhci_host *host, u32 intmask)
{
	BUG_ON(intmask == 0);

	if (!host->cmd) {
		pr_err("%s: Got command interrupt 0x%08x even "
			"though no command operation was in progress.\n",
			mmc_hostname(host->mmc), (unsigned)intmask);
		sdhci_dumpregs(host);
		return;
	}

	if (intmask & SDHCI_INT_TIMEOUT)
		host->cmd->error = -ETIMEDOUT;
	else if (intmask & (SDHCI_INT_CRC | SDHCI_INT_END_BIT |
			SDHCI_INT_INDEX))
		host->cmd->error = -EILSEQ;

	if (host->cmd->error) {
		tasklet_schedule(&host->finish_tasklet);
		return;
	}

	/*
	 * The host can send and interrupt when the busy state has
	 * ended, allowing us to wait without wasting CPU cycles.
	 * Unfortunately this is overloaded on the "data complete"
	 * interrupt, so we need to take some care when handling
	 * it.
	 *
	 * Note: The 1.0 specification is a bit ambiguous about this
	 *       feature so there might be some problems with older
	 *       controllers.
	 */
	if (host->cmd->flags & MMC_RSP_BUSY) {
		if (host->cmd->data)
			DBG("Cannot wait for busy signal when also "
				"doing a data transfer");
		else if (!(host->quirks & SDHCI_QUIRK_NO_BUSY_IRQ))
			return;

		/* The controller does not support the end-of-busy IRQ,
		 * fall through and take the SDHCI_INT_RESPONSE */
	}

	if (intmask & SDHCI_INT_RESPONSE)
		sdhci_finish_command(host);
}

#ifdef CONFIG_MMC_DEBUG
static void sdhci_show_adma_error(struct sdhci_host *host)
{
	const char *name = mmc_hostname(host->mmc);
	u8 *desc = host->adma_desc;
	__le32 *dma;
	__le16 *len;
	u8 attr;

	sdhci_dumpregs(host);

	while (true) {
		dma = (__le32 *)(desc + 4);
		len = (__le16 *)(desc + 2);
		attr = *desc;

		DBG("%s: %p: DMA 0x%08x, LEN 0x%04x, Attr=0x%02x\n",
		    name, desc, le32_to_cpu(*dma), le16_to_cpu(*len), attr);

		desc += 8;

		if (attr & 2)
			break;
	}
}
#else
static void sdhci_show_adma_error(struct sdhci_host *host) { }
#endif

#ifdef CONFIG_SDHCI_THROUGHPUT
static void sdhci_debugfs_thrpt_calculate(struct sdhci_host *host)
{
	struct sdhci_throughput *mmc_thpt;
	u8 *rw_str[2] = {"R:", "W:"};
	u32 time;
	u8 dir;

	if (unlikely(host->thrpt_dbgfs_enable)) {
		mmc_thpt = &mmc_throughput[host->mmc->index];
		if (mmc_thpt) {
			dir = !(mmc_thpt->read & MMC_DATA_READ);
			do_gettimeofday(&(mmc_thpt->t2));
			time = mmc_thpt->tot_time[dir].tv_usec + \
				((mmc_thpt->t2.tv_sec - \
				mmc_thpt->t1.tv_sec) * 1000000) + \
				((int)(mmc_thpt->t2.tv_usec) - \
				(int)(mmc_thpt->t1.tv_usec));

			mmc_thpt->tot_time[dir].tv_sec += time / 1000000;
			mmc_thpt->tot_time[dir].tv_usec = time % 1000000;

			mmc_thpt->bytes_tx[dir] += (mmc_thpt->nm_of_blks * \
				mmc_thpt->blk_size);

			pr_debug("%s(%s) %ld,%ld,%ld,%ld,%ld, %ld, %d,%d %d\n",
			rw_str[dir], \
			mmc_hostname(host->mmc),
			mmc_thpt->t2.tv_sec, mmc_thpt->t2.tv_usec, \
			mmc_thpt->t1.tv_sec, mmc_thpt->t1.tv_usec, \
			mmc_thpt->tot_time[dir].tv_sec, \
			mmc_thpt->tot_time[dir].tv_usec, \
			mmc_thpt->blk_size, mmc_thpt->nm_of_blks, \
			mmc_thpt->bytes_tx[dir]);
		}
	}
}

#endif


static void sdhci_data_irq(struct sdhci_host *host, u32 intmask)
{
	u32 command;
	BUG_ON(intmask == 0);

	/* CMD19 generates _only_ Buffer Read Ready interrupt */
	if (intmask & SDHCI_INT_DATA_AVAIL) {
		command = SDHCI_GET_CMD(sdhci_readw(host, SDHCI_COMMAND));
		if (command == MMC_SEND_TUNING_BLOCK ||
		    command == MMC_SEND_TUNING_BLOCK_HS200) {
			host->tuning_done = 1;
			wake_up(&host->buf_ready_int);
			return;
		}
	}

	if (!host->data) {
		/*
		 * The "data complete" interrupt is also used to
		 * indicate that a busy state has ended. See comment
		 * above in sdhci_cmd_irq().
		 */
		if (host->cmd && (host->cmd->flags & MMC_RSP_BUSY)) {
			if (intmask & SDHCI_INT_DATA_END) {
				sdhci_finish_command(host);
				return;
			}

			/*
			 * Some MMC takes a long time for the erase operation
			 * to finish. Timeout might be triggered before erase
			 * finishes. If this happens schedule a workqueue work
			 * item to monitor the DAT0 line to wait for erase to
			 * finish
			 */
			if (intmask & SDHCI_INT_DATA_TIMEOUT &&
					host->cmd->opcode == MMC_ERASE) {
				if ((sdhci_readl(host, SDHCI_PRESENT_STATE) &
							SDHCI_DATA_LVL_DAT0_MASK) == 0) {
					schedule_work(&host->wait_erase_work);
					return;
				} else {
					sdhci_finish_command(host);
					return;
				}
			}
		}

		pr_err("%s: Got data interrupt 0x%08x even "
			"though no data operation was in progress.\n",
			mmc_hostname(host->mmc), (unsigned)intmask);
		sdhci_dumpregs(host);

		/*
		 * This condition is hit with some damaged SD card.
		 * This is wrong trigger of DTOERR when host is processing
		 * STOP command.
		 *
		 * Workaround:
		 *
		 * Make sure to complete the request by scheduling
		 * finish_tasklet. This sends the completion event
		 * to the upper layers and un-block the mmc_queue_thread.

		 * Return cmd error -ENOMEDIUM so block layer does not send
		 * more IO requests in case of damaged card.
		 *
		 * Disable command retry as with DTO = 2.8sec,retries = 5,
		 * mmc_queue_thread would block for more than 10seconds.
		 *
		 */
		if (host->mrq->data)	{
			if (host->mrq->data->error)	{
				printk(KERN_ERR"%s- It is possible that the"
				 "damaged SD card is inserted-Error:0x%x\n",
				 mmc_hostname(host->mmc),
				 host->mrq->data->error);

				host->mrq->cmd->error = -ENOMEDIUM;
				host->mrq->cmd->retries = 0;
				tasklet_schedule(&host->finish_tasklet);
			}
		}
		return;
	}

	if (intmask & SDHCI_INT_DATA_TIMEOUT)
		host->data->error = -ETIMEDOUT;
	else if (intmask & SDHCI_INT_DATA_END_BIT)
		host->data->error = -EILSEQ;
	else if ((intmask & SDHCI_INT_DATA_CRC) &&
		SDHCI_GET_CMD(sdhci_readw(host, SDHCI_COMMAND))
			!= MMC_BUS_TEST_R)
		host->data->error = -EILSEQ;
	else if (intmask & SDHCI_INT_ADMA_ERROR) {
		pr_err("%s: ADMA error\n", mmc_hostname(host->mmc));
		sdhci_show_adma_error(host);
		host->data->error = -EIO;
	}

	if (host->data->error)
		sdhci_finish_data(host);
	else {
		if (intmask & (SDHCI_INT_DATA_AVAIL | SDHCI_INT_SPACE_AVAIL))
			sdhci_transfer_pio(host);

		/*
		 * We currently don't do anything fancy with DMA
		 * boundaries, but as we can't disable the feature
		 * we need to at least restart the transfer.
		 *
		 * According to the spec sdhci_readl(host, SDHCI_DMA_ADDRESS)
		 * should return a valid address to continue from, but as
		 * some controllers are faulty, don't trust them.
		 */
		if (intmask & SDHCI_INT_DMA_END) {
			u32 dmastart, dmanow;
			dmastart = sg_dma_address(host->data->sg);
			dmanow = dmastart + host->data->bytes_xfered;
			/*
			 * Force update to the next DMA block boundary.
			 */
			dmanow = (dmanow &
				~(SDHCI_DEFAULT_BOUNDARY_SIZE - 1)) +
				SDHCI_DEFAULT_BOUNDARY_SIZE;
			host->data->bytes_xfered = dmanow - dmastart;
			DBG("%s: DMA base 0x%08x, transferred 0x%06x bytes,"
				" next 0x%08x\n",
				mmc_hostname(host->mmc), dmastart,
				host->data->bytes_xfered, dmanow);
			sdhci_writel(host, dmanow, SDHCI_DMA_ADDRESS);
		}

		if (intmask & SDHCI_INT_DATA_END) {
			if (host->cmd) {
				/*
				 * Data managed to finish before the
				 * command completed. Make sure we do
				 * things in the proper order.
				 */
				host->data_early = 1;
			} else {
#ifdef CONFIG_SDHCI_THROUGHPUT
				sdhci_debugfs_thrpt_calculate(host);
#endif
				sdhci_finish_data(host);
			}
		}
	}
}

static irqreturn_t sdhci_irq(int irq, void *dev_id)
{
	irqreturn_t result;
	struct sdhci_host *host = dev_id;
	u32 intmask, unexpected = 0;
	int cardint = 0, max_loops = 16;

	spin_lock(&host->lock);

	if (host->ops->clk_enable)
		host->ops->clk_enable(host, 1);
	if (host->runtime_suspended) {
		spin_unlock(&host->lock);
		pr_warning("%s: got irq while runtime suspended\n",
		       mmc_hostname(host->mmc));
		if (host->ops->clk_enable)
			host->ops->clk_enable(host, 0);
		return IRQ_HANDLED;
	}

	intmask = sdhci_readl(host, SDHCI_INT_STATUS);
	if (!intmask || intmask == 0xffffffff) {
		result = IRQ_NONE;
		goto out;
	}

again:
	DBG("*** %s got interrupt: 0x%08x\n",
		mmc_hostname(host->mmc), intmask);

	if (intmask & (SDHCI_INT_CARD_INSERT | SDHCI_INT_CARD_REMOVE)) {
		u32 present = sdhci_readl(host, SDHCI_PRESENT_STATE) &
			      SDHCI_CARD_PRESENT;

		/*
		 * There is a observation on i.mx esdhc.  INSERT bit will be
		 * immediately set again when it gets cleared, if a card is
		 * inserted.  We have to mask the irq to prevent interrupt
		 * storm which will freeze the system.  And the REMOVE gets
		 * the same situation.
		 *
		 * More testing are needed here to ensure it works for other
		 * platforms though.
		 */
		sdhci_mask_irqs(host, present ? SDHCI_INT_CARD_INSERT :
						SDHCI_INT_CARD_REMOVE);
		sdhci_unmask_irqs(host, present ? SDHCI_INT_CARD_REMOVE :
						  SDHCI_INT_CARD_INSERT);

		sdhci_writel(host, intmask & (SDHCI_INT_CARD_INSERT |
			     SDHCI_INT_CARD_REMOVE), SDHCI_INT_STATUS);
		intmask &= ~(SDHCI_INT_CARD_INSERT | SDHCI_INT_CARD_REMOVE);
		tasklet_schedule(&host->card_tasklet);
	}

	if (intmask & SDHCI_INT_CMD_MASK) {
		sdhci_writel(host, intmask & SDHCI_INT_CMD_MASK,
			SDHCI_INT_STATUS);
		sdhci_cmd_irq(host, intmask & SDHCI_INT_CMD_MASK);
	}

	if (intmask & SDHCI_INT_DATA_MASK) {
		sdhci_writel(host, intmask & SDHCI_INT_DATA_MASK,
			SDHCI_INT_STATUS);
		sdhci_data_irq(host, intmask & SDHCI_INT_DATA_MASK);
	}

	intmask &= ~(SDHCI_INT_CMD_MASK | SDHCI_INT_DATA_MASK);

	intmask &= ~SDHCI_INT_ERROR;

	if (intmask & SDHCI_INT_BUS_POWER) {
		pr_err("%s: Card is consuming too much power!\n",
			mmc_hostname(host->mmc));
		sdhci_writel(host, SDHCI_INT_BUS_POWER, SDHCI_INT_STATUS);
	}

	intmask &= ~SDHCI_INT_BUS_POWER;

	if (intmask & SDHCI_INT_CARD_INT)
		cardint = 1;

	intmask &= ~SDHCI_INT_CARD_INT;

	if (intmask) {
		unexpected |= intmask;
		sdhci_writel(host, intmask, SDHCI_INT_STATUS);
	}

	result = IRQ_HANDLED;

	intmask = sdhci_readl(host, SDHCI_INT_STATUS);
	if (intmask && --max_loops)
		goto again;
out:
	if (host->ops->clk_enable)
		host->ops->clk_enable(host, 0);

	spin_unlock(&host->lock);

	if (unexpected) {
		pr_err("%s: Unexpected interrupt 0x%08x.\n",
			   mmc_hostname(host->mmc), unexpected);
		sdhci_dumpregs(host);
	}
	/*
	 * We have to delay this as it calls back into the driver.
	 */
	if (cardint)
		mmc_signal_sdio_irq(host->mmc);

	return result;
}

/*****************************************************************************\
 *                                                                           *
 * Suspend/resume                                                            *
 *                                                                           *
\*****************************************************************************/

#ifdef CONFIG_PM

int sdhci_suspend_host(struct sdhci_host *host)
{
	int ret;
	struct mmc_host *mmc;
	bool has_tuning_timer;

	mmc = host->mmc;
	if (host->ops->platform_suspend)
		host->ops->platform_suspend(host);

	sdhci_disable_card_detection(host);

	/* Disable tuning since we are suspending */
	has_tuning_timer = host->version >= SDHCI_SPEC_300 &&
		host->tuning_count && host->tuning_mode == SDHCI_TUNING_MODE_1;
	if (has_tuning_timer) {
		del_timer_sync(&host->tuning_timer);
		host->flags &= ~SDHCI_NEEDS_RETUNING;
	}

	ret = mmc_suspend_host(host->mmc);
	if (ret) {
		if (has_tuning_timer) {
			host->flags |= SDHCI_NEEDS_RETUNING;
			mod_timer(&host->tuning_timer, jiffies +
					host->tuning_count * HZ);
		}

		sdhci_enable_card_detection(host);

		return ret;
	}

	free_irq(host->irq, host);

	if (host->ops->clk_enable)
		host->ops->clk_enable(host, 0);
	return ret;
}

EXPORT_SYMBOL_GPL(sdhci_suspend_host);

int sdhci_resume_host(struct sdhci_host *host)
{
	int ret = 0;

	if (host->ops->clk_enable)
		host->ops->clk_enable(host, 1);

	if (host->flags & (SDHCI_USE_SDMA | SDHCI_USE_ADMA)) {
		if (host->ops->enable_dma)
			host->ops->enable_dma(host);
	}

	ret = request_irq(host->irq, sdhci_irq, IRQF_SHARED,
			  mmc_hostname(host->mmc), host);
	if (ret)
		goto resume_ret;

	if ((host->mmc->pm_flags & MMC_PM_KEEP_POWER) &&
	    (host->quirks2 & SDHCI_QUIRK2_HOST_OFF_CARD_ON)) {
		/* Card keeps power but host controller does not */
		sdhci_init(host, 0);
		host->pwr = 0;
		host->clock = 0;
		sdhci_do_set_ios(host, &host->mmc->ios);
	} else {
		sdhci_init(host, (host->mmc->pm_flags & MMC_PM_KEEP_POWER));
		mmiowb();
	}

	ret = mmc_resume_host(host->mmc);
	sdhci_enable_card_detection(host);

	if (host->ops->platform_resume)
		host->ops->platform_resume(host);

	/* Set the re-tuning expiration flag */
	if ((host->version >= SDHCI_SPEC_300) && host->tuning_count &&
	    (host->tuning_mode == SDHCI_TUNING_MODE_1))
		host->flags |= SDHCI_NEEDS_RETUNING;

resume_ret:
	if (host->ops->clk_enable)
		host->ops->clk_enable(host, 0);
	return ret;
}

EXPORT_SYMBOL_GPL(sdhci_resume_host);

void sdhci_enable_irq_wakeups(struct sdhci_host *host)
{
	u8 val;
	if (host->ops->clk_enable)
		host->ops->clk_enable(host, 1);

	val = sdhci_readb(host, SDHCI_WAKE_UP_CONTROL);
	val |= SDHCI_WAKE_ON_INT;
	sdhci_writeb(host, val, SDHCI_WAKE_UP_CONTROL);
	if (host->ops->clk_enable)
		host->ops->clk_enable(host, 0);
}

EXPORT_SYMBOL_GPL(sdhci_enable_irq_wakeups);

#endif /* CONFIG_PM */

#ifdef CONFIG_PM_RUNTIME

static int sdhci_runtime_pm_get(struct sdhci_host *host)
{
	return pm_runtime_get_sync(host->mmc->parent);
}

static int sdhci_runtime_pm_put(struct sdhci_host *host)
{
	pm_runtime_mark_last_busy(host->mmc->parent);
	return pm_runtime_put_autosuspend(host->mmc->parent);
}

int sdhci_runtime_suspend_host(struct sdhci_host *host)
{
	unsigned long flags;
	int ret = 0;

	/* Disable tuning since we are suspending */
	if (host->version >= SDHCI_SPEC_300 &&
	    host->tuning_mode == SDHCI_TUNING_MODE_1) {
		del_timer_sync(&host->tuning_timer);
		host->flags &= ~SDHCI_NEEDS_RETUNING;
	}

	spin_lock_irqsave(&host->lock, flags);
	sdhci_mask_irqs(host, SDHCI_INT_ALL_MASK);
	spin_unlock_irqrestore(&host->lock, flags);

	synchronize_irq(host->irq);

	spin_lock_irqsave(&host->lock, flags);
	host->runtime_suspended = true;
	spin_unlock_irqrestore(&host->lock, flags);

	return ret;
}
EXPORT_SYMBOL_GPL(sdhci_runtime_suspend_host);

int sdhci_runtime_resume_host(struct sdhci_host *host)
{
	unsigned long flags;
	int ret = 0, host_flags = host->flags;

	if (host_flags & (SDHCI_USE_SDMA | SDHCI_USE_ADMA)) {
		if (host->ops->enable_dma)
			host->ops->enable_dma(host);
	}

	sdhci_init(host, 0);

	/* Force clock and power re-program */
	host->pwr = 0;
	host->clock = 0;
	sdhci_do_set_ios(host, &host->mmc->ios);

	sdhci_do_start_signal_voltage_switch(host, &host->mmc->ios);
	if (host_flags & SDHCI_PV_ENABLED)
		sdhci_do_enable_preset_value(host, true);

	/* Set the re-tuning expiration flag */
	if ((host->version >= SDHCI_SPEC_300) && host->tuning_count &&
	    (host->tuning_mode == SDHCI_TUNING_MODE_1))
		host->flags |= SDHCI_NEEDS_RETUNING;

	spin_lock_irqsave(&host->lock, flags);

	host->runtime_suspended = false;

	/* Enable SDIO IRQ */
	if ((host->flags & SDHCI_SDIO_IRQ_ENABLED))
		sdhci_enable_sdio_irq_nolock(host, true);

	/* Enable Card Detection */
	sdhci_enable_card_detection(host);

	spin_unlock_irqrestore(&host->lock, flags);

	return ret;
}
EXPORT_SYMBOL_GPL(sdhci_runtime_resume_host);

#endif

/*****************************************************************************\
 *                                                                           *
 * Device allocation/registration                                            *
 *                                                                           *
\*****************************************************************************/

struct sdhci_host *sdhci_alloc_host(struct device *dev,
	size_t priv_size)
{
	struct mmc_host *mmc;
	struct sdhci_host *host;

	WARN_ON(dev == NULL);

	mmc = mmc_alloc_host(sizeof(struct sdhci_host) + priv_size, dev);
	if (!mmc)
		return ERR_PTR(-ENOMEM);

	host = mmc_priv(mmc);
	host->mmc = mmc;

	return host;
}

EXPORT_SYMBOL_GPL(sdhci_alloc_host);

#ifdef CONFIG_SDHCI_THROUGHPUT

static int sdhci_debugfs_get_thrput(void *data, u64 *val)
{
	struct sdhci_host *host = data;
	struct sdhci_throughput *mmc_thpt;
	u64 thrput = 0;
	u32 time = 0;
	u8 *rw_str[2] = {"R:", "W:"};
	u8 dir;

	mmc_thpt = &mmc_throughput[host->mmc->index];
	if (!mmc_thpt)
		return -ENOMEM;

	if (mmc_thpt->dir & (MMC_DATA_READ|MMC_DATA_WRITE)) {
		dir = !(mmc_thpt->dir & MMC_DATA_READ);
		time = ((mmc_thpt->tot_time[dir].tv_sec * 1000000) + \
					 mmc_thpt->tot_time[dir].tv_usec);
		if (time) {
			pr_debug("%s(%s)bytes = %u,time = %u(usec)\n",
				rw_str[dir], mmc_hostname(host->mmc),
				mmc_thpt->bytes_tx[dir], time);
			thrput = ((u64)mmc_thpt->bytes_tx[dir] * 1000000);
			do_div(thrput, time);
		}
		*val = thrput;
	} else {
		*val = 0;
	}

	return 0;
}
/* Write '0' to clear the readings.
   Write '1' to get the read throughput
   write '2' to get the write throughput
 */
static int sdhci_debugfs_set_thrput(void *data, u64 val)
{
	struct sdhci_host *host = data;
	struct sdhci_throughput *mmc_thpt;


	mmc_thpt = &mmc_throughput[host->mmc->index];
	if (!mmc_thpt)
		return -ENOMEM;

	mmc_thpt->dir = 0;
	pr_debug("%s=%llu\n", __func__, val);
	switch (val) {
	case 0:
		mmc_thpt->bytes_tx[0] = 0;
		mmc_thpt->tot_time[0].tv_sec = 0;
		mmc_thpt->tot_time[0].tv_usec = 0;
		mmc_thpt->bytes_tx[1] = 0;
		mmc_thpt->tot_time[1].tv_sec = 0;
		mmc_thpt->tot_time[1].tv_usec = 0;
	break;
	case 1:
		mmc_thpt->dir = MMC_DATA_READ;
	break;
	case 2:
		mmc_thpt->dir = MMC_DATA_WRITE;
	break;
	default:
		printk(KERN_ERR "Value not Supported\n");
	break;
	}
	return 0;
}

DEFINE_SIMPLE_ATTRIBUTE(sdhci_thrpt_fops, sdhci_debugfs_get_thrput,
				sdhci_debugfs_set_thrput, "%llu\n");


static void sdhci_debugfs_throughput_remove(struct sdhci_host *host)
{
	struct sdhci_throughput *mmc_thpt;

	mmc_thpt = &mmc_throughput[host->mmc->index];
	if (!mmc_thpt)
		return -ENOMEM;

	debugfs_remove(mmc_thpt->dentry[0]);
	debugfs_remove(mmc_thpt->dentry[1]);
	debugfs_remove(mmc_thpt->dentry[2]);
}


static int sdhci_debugfs_throughput_init(
	struct sdhci_host *host,
	struct mmc_host *mmc
)
{
	struct sdhci_throughput *mmc_thpt;

	mmc_throughput = krealloc(mmc_throughput, ((host->mmc->index + 1) \
				* sizeof(sdhci_throughput_t)), GFP_KERNEL);

	if (!mmc_throughput) {
		printk(KERN_ERR "Error allocating memory sdhci-throughput\n");
		return -ENOMEM;
	}

	mmc_thpt = &mmc_throughput[host->mmc->index];
	memset(mmc_thpt, 0, sizeof(sdhci_throughput_t));
	host->thrpt_dbgfs_enable = 0;

	if (sdhci_throughput_dentry == NULL) {
		sdhci_throughput_dentry =
			debugfs_create_dir("sdhci-throughput", NULL);
		pr_info("sdhci-throughput: creating root dir Passed\n");
	}

	if (likely(sdhci_throughput_dentry != NULL)) {
		/* create the host controller directory */
		mmc_thpt->dentry[0] = \
			debugfs_create_dir(mmc_hostname(mmc), \
						sdhci_throughput_dentry);
		if (unlikely(mmc_thpt->dentry[0] == NULL))
			goto err;

		/* create enable entry */
		mmc_thpt->dentry[1] = \
		debugfs_create_u8("enable", 0664, \
			mmc_thpt->dentry[0], &(host->thrpt_dbgfs_enable));
		if (unlikely(mmc_thpt->dentry[1] == NULL))
			goto err;

		/* create throughput file */
		mmc_thpt->dentry[2] = \
		debugfs_create_file("throughput", 0644, \
		mmc_thpt->dentry[0], host, &sdhci_thrpt_fops);

		if (unlikely(mmc_thpt->dentry[2] == NULL))
			goto err;
		} else {
		printk(KERN_ERR "sdhci-throughput: creating root dir failed\n");
	}

	return 0;
err:
	printk(KERN_ERR "Error in creating sdhci throughput debugfs inerface %s\n",
						mmc_hostname(mmc));
	sdhci_debugfs_throughput_remove(host);
	return -EINVAL;
}
#endif

int sdhci_add_host(struct sdhci_host *host)
{
	struct mmc_host *mmc;
	u32 caps[2];
	u32 max_current_caps;
	unsigned int ocr_avail;
	int ret;

	WARN_ON(host == NULL);
	if (host == NULL)
		return -EINVAL;

	mmc = host->mmc;

	if (debug_quirks)
		host->quirks = debug_quirks;
	if (debug_quirks2)
		host->quirks2 = debug_quirks2;

	sdhci_reset(host, SDHCI_RESET_ALL);

	host->version = sdhci_readw(host, SDHCI_HOST_VERSION);
	host->version = (host->version & SDHCI_SPEC_VER_MASK)
				>> SDHCI_SPEC_VER_SHIFT;
	if (host->version > SDHCI_SPEC_300) {
		pr_err("%s: Unknown controller version (%d). "
			"You may experience problems.\n", mmc_hostname(mmc),
			host->version);
	}

	caps[0] = (host->quirks & SDHCI_QUIRK_MISSING_CAPS) ? host->caps :
		sdhci_readl(host, SDHCI_CAPABILITIES);

	caps[1] = (host->version >= SDHCI_SPEC_300) ?
		sdhci_readl(host, SDHCI_CAPABILITIES_1) : 0;

	if (host->quirks & SDHCI_QUIRK_FORCE_DMA)
		host->flags |= SDHCI_USE_SDMA;
	else if (!(caps[0] & SDHCI_CAN_DO_SDMA))
		DBG("Controller doesn't have SDMA capability\n");
	else
		host->flags |= SDHCI_USE_SDMA;

	if ((host->quirks & SDHCI_QUIRK_BROKEN_DMA) &&
		(host->flags & SDHCI_USE_SDMA)) {
		DBG("Disabling DMA as it is marked broken\n");
		host->flags &= ~SDHCI_USE_SDMA;
	}

	if ((host->version >= SDHCI_SPEC_200) &&
		(caps[0] & SDHCI_CAN_DO_ADMA2))
		host->flags |= SDHCI_USE_ADMA;

	if ((host->quirks & SDHCI_QUIRK_BROKEN_ADMA) &&
		(host->flags & SDHCI_USE_ADMA)) {
		DBG("Disabling ADMA as it is marked broken\n");
		host->flags &= ~SDHCI_USE_ADMA;
	}

	if (host->flags & (SDHCI_USE_SDMA | SDHCI_USE_ADMA)) {
		if (host->ops->enable_dma) {
			if (host->ops->enable_dma(host)) {
				pr_warning("%s: No suitable DMA "
					"available. Falling back to PIO.\n",
					mmc_hostname(mmc));
				host->flags &=
					~(SDHCI_USE_SDMA | SDHCI_USE_ADMA);
			}
		}
	}

	if (host->flags & SDHCI_USE_ADMA) {
		/*
		 * We need to allocate descriptors for all sg entries
		 * (128) and potentially one alignment transfer for
		 * each of those entries.
		 */
		host->adma_desc = kmalloc((128 * 2 + 1) * 4, GFP_KERNEL);
		host->align_buffer = kmalloc(128 * 4, GFP_KERNEL);
		if (!host->adma_desc || !host->align_buffer) {
			kfree(host->adma_desc);
			kfree(host->align_buffer);
			pr_warning("%s: Unable to allocate ADMA "
				"buffers. Falling back to standard DMA.\n",
				mmc_hostname(mmc));
			host->flags &= ~SDHCI_USE_ADMA;
		}
	}

	/*
	 * If we use DMA, then it's up to the caller to set the DMA
	 * mask, but PIO does not need the hw shim so we set a new
	 * mask here in that case.
	 */
	if (!(host->flags & (SDHCI_USE_SDMA | SDHCI_USE_ADMA))) {
		host->dma_mask = DMA_BIT_MASK(64);
		mmc_dev(host->mmc)->dma_mask = &host->dma_mask;
	}

#ifdef CONFIG_MMC_BCM_SD
	if (host->ops->get_max_clock)
		host->max_clk = host->ops->get_max_clock(host);
	else
		host->max_clk = 0;
#else
	if (host->version >= SDHCI_SPEC_300)
		host->max_clk = (caps[0] & SDHCI_CLOCK_V3_BASE_MASK)
			>> SDHCI_CLOCK_BASE_SHIFT;
	else
		host->max_clk = (caps[0] & SDHCI_CLOCK_BASE_MASK)
			>> SDHCI_CLOCK_BASE_SHIFT;

	host->max_clk *= 1000000;
	if (host->max_clk == 0 || host->quirks &
			SDHCI_QUIRK_CAP_CLOCK_BASE_BROKEN) {
		if (!host->ops->get_max_clock) {
			pr_err("%s: Hardware doesn't specify base clock "
			       "frequency.\n", mmc_hostname(mmc));
			return -ENODEV;
		}
		host->max_clk = host->ops->get_max_clock(host);
	}
#endif

	/*
	 * In case of Host Controller v3.00, find out whether clock
	 * multiplier is supported.
	 */
	host->clk_mul = (caps[1] & SDHCI_CLOCK_MUL_MASK) >>
			SDHCI_CLOCK_MUL_SHIFT;

	/*
	 * In case the value in Clock Multiplier is 0, then programmable
	 * clock mode is not supported, otherwise the actual clock
	 * multiplier is one more than the value of Clock Multiplier
	 * in the Capabilities Register.
	 */
	if (host->clk_mul)
		host->clk_mul += 1;

	/*
	 * Set host parameters.
	 */
	mmc->ops = &sdhci_ops;
	mmc->f_max = host->max_clk;
#if defined(CONFIG_MACH_BCM2850_FPGA) || defined(CONFIG_MACH_HAWAII_FPGA)
	/* frequency divisor does not work on FPGA image */
	mmc->f_min = host->max_clk;
#else
	if (host->ops->get_min_clock)
		mmc->f_min = host->ops->get_min_clock(host);
	else if (host->version >= SDHCI_SPEC_300) {
		if (host->clk_mul) {
			mmc->f_min = (host->max_clk * host->clk_mul) / 1024;
			mmc->f_max = host->max_clk * host->clk_mul;
		} else
			mmc->f_min = host->max_clk / SDHCI_MAX_DIV_SPEC_300;
	} else
		mmc->f_min = host->max_clk / SDHCI_MAX_DIV_SPEC_200;
#endif

	host->timeout_clk =
		(caps[0] & SDHCI_TIMEOUT_CLK_MASK) >> SDHCI_TIMEOUT_CLK_SHIFT;
	if (host->timeout_clk == 0) {
		if (host->ops->get_timeout_clock) {
			host->timeout_clk = host->ops->get_timeout_clock(host);
		} else if (!(host->quirks &
				SDHCI_QUIRK_DATA_TIMEOUT_USES_SDCLK)) {
			pr_err("%s: Hardware doesn't specify timeout clock "
			       "frequency.\n", mmc_hostname(mmc));
			return -ENODEV;
		}
	}
	if (caps[0] & SDHCI_TIMEOUT_CLK_UNIT)
		host->timeout_clk *= 1000;

	if (host->quirks & SDHCI_QUIRK_DATA_TIMEOUT_USES_SDCLK)
		host->timeout_clk = mmc->f_max / 1000;

	mmc->max_discard_to = (1 << 27) / host->timeout_clk;

	mmc->caps |= MMC_CAP_SDIO_IRQ | MMC_CAP_ERASE | MMC_CAP_CMD23;

	if (host->quirks & SDHCI_QUIRK_MULTIBLOCK_READ_ACMD12)
		host->flags |= SDHCI_AUTO_CMD12;

	/* Auto-CMD23 stuff only works in ADMA or PIO. */
	if ((host->version >= SDHCI_SPEC_300) &&
	    ((host->flags & SDHCI_USE_ADMA) ||
	     !(host->flags & SDHCI_USE_SDMA))) {
		host->flags |= SDHCI_AUTO_CMD23;
		DBG("%s: Auto-CMD23 available\n", mmc_hostname(mmc));
	} else {
		DBG("%s: Auto-CMD23 unavailable\n", mmc_hostname(mmc));
	}

	/*
	 * A controller may support 8-bit width, but the board itself
	 * might not have the pins brought out.  Boards that support
	 * 8-bit width must set "mmc->caps |= MMC_CAP_8_BIT_DATA;" in
	 * their platform code before calling sdhci_add_host(), and we
	 * won't assume 8-bit width for hosts without that CAP.
	 */
	if (!(host->quirks & SDHCI_QUIRK_FORCE_1_BIT_DATA))
		mmc->caps |= MMC_CAP_4_BIT_DATA;

/* FPGA not fast enough for high speed */
#if !defined(CONFIG_MACH_BCM2850_FPGA) && !defined(CONFIG_MACH_HAWAII_FPGA)
	if (caps[0] & SDHCI_CAN_DO_HISPD)
#ifdef CONFIG_MMC_BCM_SD
		mmc->caps |= MMC_CAP_SD_HIGHSPEED | MMC_CAP_MMC_HIGHSPEED;
#else
		mmc->caps |= MMC_CAP_SD_HIGHSPEED;
#endif
#endif

	if ((host->quirks & SDHCI_QUIRK_BROKEN_CARD_DETECTION) &&
	    mmc_card_is_removable(mmc))
		mmc->caps |= MMC_CAP_NEEDS_POLL;

#if !defined(CONFIG_ARCH_ISLAND) && !defined(CONFIG_ARCH_CAPRI) && !defined(CONFIG_MACH_HAWAII_FPGA)
	/* Any UHS-I mode in caps implies SDR12 and SDR25 support. */
	if (caps[1] & (SDHCI_SUPPORT_SDR104 | SDHCI_SUPPORT_SDR50 |
		       SDHCI_SUPPORT_DDR50))
		mmc->caps |= MMC_CAP_UHS_SDR12 | MMC_CAP_UHS_SDR25;

	/* SDR104 supports also implies SDR50 support */
	if (caps[1] & SDHCI_SUPPORT_SDR104)
		mmc->caps |= MMC_CAP_UHS_SDR104 | MMC_CAP_UHS_SDR50;
	else if (caps[1] & SDHCI_SUPPORT_SDR50)
		mmc->caps |= MMC_CAP_UHS_SDR50;

	if (caps[1] & SDHCI_SUPPORT_DDR50)
		mmc->caps |= MMC_CAP_UHS_DDR50;

	/* Does the host need tuning for SDR50? */
	if (caps[1] & SDHCI_USE_SDR50_TUNING)
		host->flags |= SDHCI_SDR50_NEEDS_TUNING;

	/* Does the host need tuning for HS200? */
	if (mmc->caps2 & MMC_CAP2_HS200)
		host->flags |= SDHCI_HS200_NEEDS_TUNING;
#endif

	/* Driver Type(s) (A, C, D) supported by the host */
	if (caps[1] & SDHCI_DRIVER_TYPE_A)
		mmc->caps |= MMC_CAP_DRIVER_TYPE_A;
	if (caps[1] & SDHCI_DRIVER_TYPE_C)
		mmc->caps |= MMC_CAP_DRIVER_TYPE_C;
	if (caps[1] & SDHCI_DRIVER_TYPE_D)
		mmc->caps |= MMC_CAP_DRIVER_TYPE_D;

	/*
	 * If Power Off Notify capability is enabled by the host,
	 * set notify to short power off notify timeout value.
	 */
	if (mmc->caps2 & MMC_CAP2_POWEROFF_NOTIFY)
		mmc->power_notify_type = MMC_HOST_PW_NOTIFY_SHORT;
	else
		mmc->power_notify_type = MMC_HOST_PW_NOTIFY_NONE;

	/* Initial value for re-tuning timer count */
	host->tuning_count = (caps[1] & SDHCI_RETUNING_TIMER_COUNT_MASK) >>
			      SDHCI_RETUNING_TIMER_COUNT_SHIFT;

	/*
	 * In case Re-tuning Timer is not disabled, the actual value of
	 * re-tuning timer will be 2 ^ (n - 1).
	 */
	if (host->tuning_count)
		host->tuning_count = 1 << (host->tuning_count - 1);

	/* Re-tuning mode supported by the Host Controller */
	host->tuning_mode = (caps[1] & SDHCI_RETUNING_MODE_MASK) >>
			     SDHCI_RETUNING_MODE_SHIFT;

	ocr_avail = 0;
	/*
	 * According to SD Host Controller spec v3.00, if the Host System
	 * can afford more than 150mA, Host Driver should set XPC to 1. Also
	 * the value is meaningful only if Voltage Support in the Capabilities
	 * register is set. The actual current value is 4 times the register
	 * value.
	 */
	max_current_caps = sdhci_readl(host, SDHCI_MAX_CURRENT);

	if (caps[0] & SDHCI_CAN_VDD_330) {
		int max_current_330;

		ocr_avail |= MMC_VDD_32_33 | MMC_VDD_33_34;

		max_current_330 = ((max_current_caps &
				   SDHCI_MAX_CURRENT_330_MASK) >>
				   SDHCI_MAX_CURRENT_330_SHIFT) *
				   SDHCI_MAX_CURRENT_MULTIPLIER;

		if (max_current_330 > 150)
			mmc->caps |= MMC_CAP_SET_XPC_330;
	}
	if (caps[0] & SDHCI_CAN_VDD_300) {
		int max_current_300;

		ocr_avail |= MMC_VDD_29_30 | MMC_VDD_30_31;

		max_current_300 = ((max_current_caps &
				   SDHCI_MAX_CURRENT_300_MASK) >>
				   SDHCI_MAX_CURRENT_300_SHIFT) *
				   SDHCI_MAX_CURRENT_MULTIPLIER;

		if (max_current_300 > 150)
			mmc->caps |= MMC_CAP_SET_XPC_300;
	}
	if (caps[0] & SDHCI_CAN_VDD_180) {
		int max_current_180;

		ocr_avail |= MMC_VDD_165_195;

		max_current_180 = ((max_current_caps &
				   SDHCI_MAX_CURRENT_180_MASK) >>
				   SDHCI_MAX_CURRENT_180_SHIFT) *
				   SDHCI_MAX_CURRENT_MULTIPLIER;

		if (max_current_180 > 150)
			mmc->caps |= MMC_CAP_SET_XPC_180;

		/* Maximum current capabilities of the host at 1.8V */
		if (max_current_180 >= 800)
			mmc->caps |= MMC_CAP_MAX_CURRENT_800;
		else if (max_current_180 >= 600)
			mmc->caps |= MMC_CAP_MAX_CURRENT_600;
		else if (max_current_180 >= 400)
			mmc->caps |= MMC_CAP_MAX_CURRENT_400;
		else
			mmc->caps |= MMC_CAP_MAX_CURRENT_200;
	}

	mmc->ocr_avail = ocr_avail;
	mmc->ocr_avail_sdio = ocr_avail;
	if (host->ocr_avail_sdio)
		mmc->ocr_avail_sdio &= host->ocr_avail_sdio;
	mmc->ocr_avail_sd = ocr_avail;
	if (host->ocr_avail_sd)
		mmc->ocr_avail_sd &= host->ocr_avail_sd;
	else /* normal SD controllers don't support 1.8V */
		mmc->ocr_avail_sd &= ~MMC_VDD_165_195;
	mmc->ocr_avail_mmc = ocr_avail;
	if (host->ocr_avail_mmc)
		mmc->ocr_avail_mmc &= host->ocr_avail_mmc;

	if (mmc->ocr_avail == 0) {
		pr_err("%s: Hardware doesn't report any "
			"support voltages.\n", mmc_hostname(mmc));
		return -ENODEV;
	}

	spin_lock_init(&host->lock);

	/*
	 * Maximum number of segments. Depends on if the hardware
	 * can do scatter/gather or not.
	 */
	if (host->flags & SDHCI_USE_ADMA)
		mmc->max_segs = 128;
	else if (host->flags & SDHCI_USE_SDMA)
		mmc->max_segs = 1;
	else /* PIO */
		mmc->max_segs = 128;

	/*
	 * Maximum number of sectors in one transfer. Limited by DMA boundary
	 * size (512KiB).
	 */
	mmc->max_req_size = 524288;

	/*
	 * Maximum segment size. Could be one segment with the maximum number
	 * of bytes. When doing hardware scatter/gather, each entry cannot
	 * be larger than 64 KiB though.
	 */
	if (host->flags & SDHCI_USE_ADMA) {
		if (host->quirks & SDHCI_QUIRK_BROKEN_ADMA_ZEROLEN_DESC)
			mmc->max_seg_size = 65535;
		else
			mmc->max_seg_size = 65536;
	} else {
		mmc->max_seg_size = mmc->max_req_size;
	}

	/*
	 * Maximum block size. This varies from controller to controller and
	 * is specified in the capabilities register.
	 */
	if (host->quirks & SDHCI_QUIRK_FORCE_BLK_SZ_2048) {
		mmc->max_blk_size = 2;
	} else {
		mmc->max_blk_size = (caps[0] & SDHCI_MAX_BLOCK_MASK) >>
				SDHCI_MAX_BLOCK_SHIFT;
#ifdef CONFIG_MMC_BCM_SD
		if (mmc->max_blk_size > 3) {
#else
		if (mmc->max_blk_size >= 3) {
#endif
			pr_warning("%s: Invalid maximum block size, "
				"assuming 512 bytes\n", mmc_hostname(mmc));
			mmc->max_blk_size = 0;
		}
	}

	mmc->max_blk_size = 512 << mmc->max_blk_size;

	/*
	 * Maximum block count.
	 */
	mmc->max_blk_count = (host->quirks & SDHCI_QUIRK_NO_MULTIBLOCK) ? 1 : 65535;

	/*
	 * Init tasklets.
	 */
	tasklet_init(&host->card_tasklet,
		sdhci_tasklet_card, (unsigned long)host);
	tasklet_init(&host->finish_tasklet,
		sdhci_tasklet_finish, (unsigned long)host);

	setup_timer(&host->timer, sdhci_timeout_timer, (unsigned long)host);
	INIT_WORK(&host->wait_erase_work, sdhci_work_wait_erase);

	if (host->version >= SDHCI_SPEC_300) {
		init_waitqueue_head(&host->buf_ready_int);

		/* Initialize re-tuning timer */
		init_timer(&host->tuning_timer);
		host->tuning_timer.data = (unsigned long)host;
		host->tuning_timer.function = sdhci_tuning_timer;
	}

	ret = request_irq(host->irq, sdhci_irq, IRQF_SHARED,
		mmc_hostname(mmc), host);
	if (ret)
		goto untasklet;

	host->vmmc = regulator_get(mmc_dev(mmc), "vmmc");
	if (IS_ERR(host->vmmc)) {
		pr_info("%s: no vmmc regulator found\n", mmc_hostname(mmc));
		host->vmmc = NULL;
	}

	sdhci_init(host, 0);

#ifdef CONFIG_MMC_DEBUG
	sdhci_dumpregs(host);
#endif

#ifdef SDHCI_USE_LEDS_CLASS
	snprintf(host->led_name, sizeof(host->led_name),
		"%s::", mmc_hostname(mmc));
	host->led.name = host->led_name;
	host->led.brightness = LED_OFF;
	host->led.default_trigger = mmc_hostname(mmc);
	host->led.brightness_set = sdhci_led_control;

	ret = led_classdev_register(mmc_dev(mmc), &host->led);
	if (ret)
		goto reset;
#endif

	mmiowb();

	mmc_add_host(mmc);

	pr_info("%s: SDHCI controller on %s [%s] using %s\n",
		mmc_hostname(mmc), host->hw_name, dev_name(mmc_dev(mmc)),
		(host->flags & SDHCI_USE_ADMA) ? "ADMA" :
		(host->flags & SDHCI_USE_SDMA) ? "DMA" : "PIO");

	sdhci_enable_card_detection(host);

#ifdef CONFIG_SDHCI_THROUGHPUT
	sdhci_debugfs_throughput_init(host, mmc);
#endif
	return 0;

#ifdef SDHCI_USE_LEDS_CLASS
reset:
	sdhci_reset(host, SDHCI_RESET_ALL);
	free_irq(host->irq, host);
#endif
untasklet:
	tasklet_kill(&host->card_tasklet);
	tasklet_kill(&host->finish_tasklet);

	return ret;
}

EXPORT_SYMBOL_GPL(sdhci_add_host);

void sdhci_remove_host(struct sdhci_host *host, int dead)
{
	unsigned long flags;

	if (dead) {
		spin_lock_irqsave(&host->lock, flags);

		host->flags |= SDHCI_DEVICE_DEAD;

		if (host->mrq) {
			pr_err("%s: Controller removed during "
				" transfer!\n", mmc_hostname(host->mmc));

			host->mrq->cmd->error = -ENOMEDIUM;
			tasklet_schedule(&host->finish_tasklet);
		}

		spin_unlock_irqrestore(&host->lock, flags);
	}

	sdhci_disable_card_detection(host);

#ifdef CONFIG_SDHCI_THROUGHPUT
	sdhci_debugfs_throughput_remove(host);
#endif

	mmc_remove_host(host->mmc);

#ifdef SDHCI_USE_LEDS_CLASS
	led_classdev_unregister(&host->led);
#endif

	if (!dead)
		sdhci_reset(host, SDHCI_RESET_ALL);

	free_irq(host->irq, host);

	flush_work_sync(&host->wait_erase_work);

	del_timer_sync(&host->timer);
	if (host->version >= SDHCI_SPEC_300)
		del_timer_sync(&host->tuning_timer);

	tasklet_kill(&host->card_tasklet);
	tasklet_kill(&host->finish_tasklet);

	if (host->vmmc) {
		regulator_disable(host->vmmc);
		regulator_put(host->vmmc);
	}

	kfree(host->adma_desc);
	kfree(host->align_buffer);

	host->adma_desc = NULL;
	host->align_buffer = NULL;
}

EXPORT_SYMBOL_GPL(sdhci_remove_host);

void sdhci_free_host(struct sdhci_host *host)
{
	mmc_free_host(host->mmc);
}

EXPORT_SYMBOL_GPL(sdhci_free_host);

/*****************************************************************************\
 *                                                                           *
 * Driver init/exit                                                          *
 *                                                                           *
\*****************************************************************************/

static int __init sdhci_drv_init(void)
{
	pr_info(DRIVER_NAME
		": Secure Digital Host Controller Interface driver\n");
	pr_info(KERN_INFO DRIVER_NAME ": Copyright(c) Pierre Ossman\n");
#ifdef CONFIG_BCM_SDIOWL  // BROADCOM MODIFICATION
	pr_info(KERN_INFO DRIVER_NAME ": modified by Broadcom for SDIO Wireless purposes\n");
#endif

#ifdef CONFIG_SDHCI_THROUGHPUT
	sdhci_throughput_dentry = debugfs_create_dir("sdhci-throughput", NULL);
	if (!sdhci_throughput_dentry)
		pr_info(KERN_ERR "sdhci-throughput: creating root dir failed\n");
#endif

	return 0;
}

static void __exit sdhci_drv_exit(void)
{
#ifdef CONFIG_SDHCI_THROUGHPUT
	kfree(mmc_throughput);
	debugfs_remove_recursive(sdhci_throughput_dentry);
#endif
}

module_init(sdhci_drv_init);
module_exit(sdhci_drv_exit);

module_param(debug_quirks, uint, 0444);
module_param(debug_quirks2, uint, 0444);

MODULE_AUTHOR("Pierre Ossman <pierre@ossman.eu>");
MODULE_DESCRIPTION("Secure Digital Host Controller Interface core driver");
MODULE_LICENSE("GPL");

MODULE_PARM_DESC(debug_quirks, "Force certain quirks.");
MODULE_PARM_DESC(debug_quirks2, "Force certain other quirks.");<|MERGE_RESOLUTION|>--- conflicted
+++ resolved
@@ -60,23 +60,15 @@
 
 typedef struct sdhci_throughput {
 	u16		read;
-<<<<<<< HEAD
-	struct dentry *dentry;
-	struct timeval t1;
-	struct timeval t2;
-	u32		blk_size;
-	u32		nm_of_blks;
-=======
 	u16		dir;
 	u32		blk_size;
 	u32		nm_of_blks;
 	u32		bytes_tx[2];
-	struct	timeval t1;
-	struct	timeval t2;
+	struct timeval t1;
+	struct timeval t2;
 	struct	timeval tot_time[2];
 	struct	dentry *dentry[3];
 
->>>>>>> 3a955209
 } sdhci_throughput_t;
 
 struct sdhci_throughput *mmc_throughput;
