/*****************************************************************************
* Copyright 2010 - 2011 Broadcom Corporation.  All rights reserved.
*
* Unless you and Broadcom execute a separate written software license
* agreement governing use of this software, this software is licensed to you
* under the terms of the GNU General Public License version 2, available at
* http://www.broadcom.com/licenses/GPLv2.php (the "GPL").
*
* Notwithstanding the above, under no circumstances may you combine this
* software in any way with any other Broadcom software provided under a
* license other than the GPL, without Broadcom's express prior written
* consent.
*****************************************************************************/

#include <linux/version.h>
#include <linux/kernel.h>
#include <linux/module.h>
#include <linux/sched.h>
#include <linux/init.h>
#include <linux/i2c.h>
#include <linux/interrupt.h>
#include <linux/delay.h>
#include <linux/proc_fs.h>
#include <linux/platform_device.h>
#include <linux/clk.h>
#include <linux/semaphore.h>
#include <linux/uaccess.h>
#include <linux/io.h>
#include <linux/clk.h>
#include <linux/i2c-kona.h>

#include <linux/timer.h>
#include "i2c-bsc.h"

#define DEFAULT_I2C_BUS_SPEED    BSC_BUS_SPEED_50K
#define CMDBUSY_DELAY            100000
#define SES_TIMEOUT              (msecs_to_jiffies(100))

/* upper 5 bits of the master code */
#define MASTERCODE               0x08
#define MASTERCODE_MASK          0x07

#define BSC_DBG(dev, format, args...) \
   do { if (dev->debug) dev_err(dev->device, format, ## args); } while (0)

#define MAX_PROC_BUF_SIZE         256
#define MAX_PROC_NAME_SIZE        15
#define PROC_GLOBAL_PARENT_DIR    "i2c"
#define PROC_ENTRY_DEBUG          "debug"
#define PROC_ENTRY_RESET          "reset"

#define MAX_RETRY_NUMBER        (3-1)

struct procfs
{
	char name[MAX_PROC_NAME_SIZE];
	struct proc_dir_entry *parent;
};

/*
 * BSC (I2C) private data structure
 */
struct bsc_i2c_dev
{
	struct device *device;

	/* iomapped base virtual address of the registers */
	void __iomem *virt_base;

	/* I2C bus speed */
	enum bsc_bus_speed speed;

	/* Current I2C bus speed configured */
	enum bsc_bus_speed current_speed;

	/* the 8-bit master code (0000 1XXX, 0x08) used for high speed mode */
	unsigned char mastercode;

	/* to save the old BSC TIM register value */
	volatile uint32_t tim_val;

	/* flag to indicate whether the I2C bus is in high speed mode */
	unsigned int high_speed_mode;

	/* IRQ line number */
	int irq;

	/* Linux I2C adapter struct */
	struct i2c_adapter adapter;

	/* lock for the I2C device */
	struct semaphore dev_lock;

	/* to signal the command completion */
	struct completion ses_done;

	struct procfs proc;

	volatile int debug;

	struct clk *bsc_clk;
	struct clk *bsc_apb_clk;

	/* workqueue work for reset the master */
	struct workqueue_struct *reset_wq;
	struct work_struct reset_work;
};

static const __devinitconst char gBanner[] = KERN_INFO "Broadcom BSC (I2C) Driver\n";

/*
 * Bus speed lookup table
 */
static const unsigned int gBusSpeedTable[BSC_SPD_MAXIMUM] =
{
	BSC_SPD_32K,
	BSC_SPD_50K,
	BSC_SPD_100K,
	BSC_SPD_230K,
	BSC_SPD_380K,
	BSC_SPD_400K,
	BSC_SPD_430K,
	BSC_SPD_HS,
	BSC_SPD_100K_FPGA,
	BSC_SPD_400K_FPGA,
	BSC_SPD_HS_FPGA,
};

static struct proc_dir_entry *gProcParent;

static void bsc_put_clk(struct bsc_i2c_dev *dev);
static int bsc_enable_clk(struct bsc_i2c_dev *dev);
static void bsc_disable_clk(struct bsc_i2c_dev *dev);

/*
 * BSC ISR routine
 */
static irqreturn_t bsc_isr(int irq, void *devid)
{
	struct bsc_i2c_dev *dev = (struct bsc_i2c_dev *)devid;
	uint32_t status;

	/* get interrupt status */
	status = bsc_read_intr_status((uint32_t)dev->virt_base);

	/* got nothing, something is wrong */
	if (!status) {
		dev_err(dev->device, "interrupt with zero status register!\n");
		return IRQ_NONE;
	}

	/* ack and clear the interrupts */
	bsc_clear_intr_status((uint32_t)dev->virt_base, status);

	if (status & I2C_MM_HS_ISR_SES_DONE_MASK)
		complete(&dev->ses_done);
   
	/*
	 * I2C bus timeout, schedule a workqueue work item to reset the
	 * master
	 */
	if (status & I2C_MM_HS_ISR_ERR_MASK) {
		dev_err(dev->device, "bus error interrupt (timeout)\n");

		/* disable interrupts since the master will now reset */
		bsc_disable_intr((uint32_t)dev->virt_base, 0xFF);
		queue_work(dev->reset_wq, &dev->reset_work);
	}
   
	return IRQ_HANDLED;
}


/*
 * We should not need to do this in software, but this is how the hardware was
 * designed and that leaves us with no choice but SUCK it
 *
 * When the CPU writes to the control, data, or CRC registers the CMDBUSY bit
 * will be set to high. It will be cleared after the writing action has been
 * transferred from APB clock domain to BSC clock domain and then the status
 * has transfered from BSC clock domain back to APB clock domain
 * 
 * We need to wait for the CMDBUSY to clear because the hardware does not have
 * CMD pipeline registers. This wait is to avoid a previous written CMD/data
 * to be overwritten by the following writing before the previous written
 * CMD/data was executed/synchronized by the hardware
 * 
 * We shouldn't set up an interrupt for this since the context switch overhead
 * is too expensive for this type of action and in fact 99% of time we will
 * experience no wait anyway
 * 
 */
static int bsc_wait_cmdbusy(struct bsc_i2c_dev *dev)
{
   unsigned int count = 0;

   while (bsc_read_intr_status((uint32_t)dev->virt_base) &
          I2C_MM_HS_ISR_CMDBUSY_MASK)
   {
      if (count > CMDBUSY_DELAY)
      {
         dev_err(dev->device, "CMDBUSY timeout\n");
         return -ETIMEDOUT;
      }

      count++;
   }

   return 0;
}

static int bsc_send_cmd(struct bsc_i2c_dev *dev, BSC_CMD_t cmd)
{
   int rc;
   unsigned long time_left;

   /* make sure the hareware is ready */
   rc = bsc_wait_cmdbusy(dev);
   if (rc < 0)
      return rc;

   /* enable the session done (SES) interrupt */
   bsc_enable_intr((uint32_t)dev->virt_base,
         I2C_MM_HS_IER_I2C_INT_EN_MASK);

   /* mark as incomplete before sending the command */
   INIT_COMPLETION(dev->ses_done);

   /* send the command */
   isl_bsc_send_cmd((uint32_t)dev->virt_base, cmd);

   /*
    * Block waiting for the transaction to finish. When it's finished we'll
    * be signaled by the interrupt
    */
   time_left = wait_for_completion_timeout(&dev->ses_done, SES_TIMEOUT);
   bsc_disable_intr((uint32_t)dev->virt_base,
         I2C_MM_HS_IER_I2C_INT_EN_MASK);
   if (time_left == 0)
   {
      dev_err(dev->device, "controller timed out\n");

      /* clear command */
      isl_bsc_send_cmd((uint32_t)dev->virt_base, BSC_CMD_NOACTION);

      return -ETIMEDOUT;
   }

   /* clear command */
   isl_bsc_send_cmd((uint32_t)dev->virt_base, BSC_CMD_NOACTION);

   return 0;
}

static int bsc_xfer_start(struct i2c_adapter *adapter)
{
   int rc;
   struct bsc_i2c_dev *dev = i2c_get_adapdata(adapter);

   /* now send the start command */
   rc = bsc_send_cmd(dev, BSC_CMD_START);
   if (rc < 0)
   {
      dev_err(dev->device, "failed to send the start command\n");
      return rc;
   }

   return 0;
}

static int bsc_xfer_repstart(struct i2c_adapter *adapter)
{
   int rc;
   struct bsc_i2c_dev *dev = i2c_get_adapdata(adapter);

   rc = bsc_send_cmd(dev, BSC_CMD_RESTART);
   if (rc < 0)
   {
      dev_err(dev->device, "failed to send the restart command\n");
      return rc;
   }

   return 0;
}

static int bsc_xfer_stop(struct i2c_adapter *adapter)
{
   int rc;
   struct bsc_i2c_dev *dev = i2c_get_adapdata(adapter);

   rc = bsc_send_cmd(dev, BSC_CMD_STOP);
   if (rc < 0)
   {
      dev_err(dev->device, "failed to send the stop command\n");
      return rc;
   }

   return 0;
}

static int bsc_xfer_read_byte(struct i2c_adapter *adapter, uint16_t no_ack,
      unsigned char *data)
{
   int rc;
   struct bsc_i2c_dev *dev = i2c_get_adapdata(adapter);
   BSC_CMD_t cmd;

   if (no_ack)
      cmd = BSC_CMD_READ_NAK;
   else
      cmd = BSC_CMD_READ_ACK;

   /* send the read command */
   rc = bsc_send_cmd(dev, cmd);
   if (rc < 0)
      return rc;

   /*
    * Now read the data from the BSC DATA register. Since BSC does not have
    * an RX FIFO, we can only read one byte at a time
    */
   bsc_read_data((uint32_t)dev->virt_base, data, 1);
   
   return 0;
}

static int bsc_xfer_read(struct i2c_adapter *adapter, struct i2c_msg *msg)
{
   int rc;
   uint16_t no_ack;
   struct bsc_i2c_dev *dev = i2c_get_adapdata(adapter);
   unsigned int bytes_read, cnt = msg->len;
   unsigned char data, *buf = msg->buf;

   no_ack = msg->flags & I2C_M_NO_RD_ACK;
   bytes_read = 0;
   while (cnt > 0)
   {
      rc = bsc_xfer_read_byte(adapter, (no_ack || (cnt == 1)), &data);
      if (rc < 0)
      {
         BSC_DBG(dev, "problem experienced during data read\n");
         break;     
      }

      BSC_DBG(dev, "reading %2.2X\n", data);

      *buf = data;
      buf++;
      bytes_read++;
      cnt--;
   }

   return bytes_read;
}

static int bsc_xfer_write_byte(struct i2c_adapter *adapter, uint16_t nak_ok,
      unsigned char *data)
{
   int rc;
   unsigned long time_left;
   struct bsc_i2c_dev *dev = i2c_get_adapdata(adapter);

   /* make sure the hareware is ready */
   rc = bsc_wait_cmdbusy(dev);
   if (rc < 0)
      return rc;

   /* enable the session done (SES) interrupt */
   bsc_enable_intr((uint32_t)dev->virt_base,
         I2C_MM_HS_IER_I2C_INT_EN_MASK);

   /* mark as incomplete before sending the data */
   INIT_COMPLETION(dev->ses_done);

   /* send data */
   bsc_write_data((uint32_t)dev->virt_base, data, 1);

   /*
    * Block waiting for the transaction to finish. When it's finished we'll
    * be signaled by the interrupt
    */
   time_left = wait_for_completion_timeout(&dev->ses_done, SES_TIMEOUT);
   bsc_disable_intr((uint32_t)dev->virt_base,
         I2C_MM_HS_IER_I2C_INT_EN_MASK);
   if (time_left == 0)
   {
      BSC_DBG(dev, "controller timed out\n");
      return -ETIMEDOUT;
   }

   /* unexpected NAK */
   if (!bsc_get_ack((uint32_t)dev->virt_base) && !nak_ok)
   {
      BSC_DBG(dev, "unexpected NAK\n");
      return -EREMOTEIO;
   }

   return 0;
}

static int bsc_xfer_write(struct i2c_adapter *adapter, struct i2c_msg *msg)
{
   int rc;
   struct bsc_i2c_dev *dev = i2c_get_adapdata(adapter);
   unsigned int bytes_written, cnt = msg->len;
   unsigned char *buf = msg->buf;
   uint16_t nak_ok = msg->flags & I2C_M_IGNORE_NAK;

   bytes_written = 0;
	while (cnt > 0)
   {
      rc = bsc_xfer_write_byte(adapter, nak_ok, buf);
      if (rc < 0)
      {
         BSC_DBG(dev, "problem experienced during data write\n");
         break;     
      }

      BSC_DBG(dev, "writing %2.2X\n", *buf);
      buf++;
      bytes_written++;
      cnt--;
   }

	return bytes_written;
}

static int bsc_xfer_try_address(struct i2c_adapter *adapter,
      unsigned char addr, unsigned short nak_ok, unsigned int retries)
{
   unsigned int i;
   int rc = 0, success = 0;
   struct bsc_i2c_dev *dev = i2c_get_adapdata(adapter);

   BSC_DBG(dev, "0x%02x, %d\n", addr, retries);

   for (i = 0; i <= retries; i++)
   {
      BSC_DBG(dev, "Retry #%d\n", i);
      rc = bsc_xfer_write_byte(adapter, nak_ok, &addr);
      if (rc >= 0)
      {
         success = 1;
         break;
      }
   
      /* no luck, let's keep trying */
      rc = bsc_xfer_stop(adapter);
      if (rc < 0 || i >= retries)
         break;

      rc = bsc_xfer_start(adapter);
      if (rc < 0)
         break;
   }

   /* unable to find a slave */
   if (!success)
   {
      dev_err(dev->device, "tried %u times to contact slave device at 0x%02x "
            "but no luck success=%d rc=%d\n", i + 1, addr >> 1, success, rc);

      rc = -EREMOTEIO;
   }

   return rc;
}

static int bsc_xfer_do_addr(struct i2c_adapter *adapter, struct i2c_msg *msg)
{
   int rc;
   unsigned int retries;
   unsigned short flags = msg->flags;
   unsigned short nak_ok = msg->flags & I2C_M_IGNORE_NAK;
   unsigned char addr;

   retries = nak_ok ? 0 : adapter->retries;

   /* ten bit address */
   if (flags & I2C_M_TEN)
   {
      /* first byte is 11110XX0, where XX is the upper 2 bits of the 10 bits */
      addr = 0xF0 | ((msg->addr & 0x300) >> 7);
      rc = bsc_xfer_try_address(adapter, addr, nak_ok, retries);
      if (rc < 0)
         return -EREMOTEIO;

      /* then the remaining 8 bits */
      addr = msg->addr & 0xFF;
      rc = bsc_xfer_write_byte(adapter, nak_ok, &addr);
      if (rc < 0)
         return -EREMOTEIO;

      /* for read */
      if (flags & I2C_M_RD)
      {
         rc = bsc_xfer_repstart(adapter);
         if (rc < 0)
            return -EREMOTEIO;

         /* okay, now re-send the first 7 bits with the read bit */
         addr = 0xF0 | ((msg->addr & 0x300) >> 7);
         addr |= 0x01;
         rc = bsc_xfer_try_address(adapter, addr, nak_ok, retries);
         if (rc < 0)
            return -EREMOTEIO;
      }
   }
   else /* normal 7-bit address */
   {
      addr = msg->addr << 1;
      if (flags & I2C_M_RD)
         addr |= 1;
      if (flags & I2C_M_REV_DIR_ADDR)
         addr ^= 1;
      rc = bsc_xfer_try_address(adapter, addr, nak_ok, retries);
      if (rc < 0)
         return -EREMOTEIO;
   }

   return 0;
}

static int __bsc_i2c_get_client(struct device *dev, void *addrp)
{
    struct i2c_client *client = i2c_verify_client(dev);
    int addr = *(int *)addrp;

    if (client && client->addr == addr)
        return true;

    return 0;
}

static struct device *bsc_i2c_get_client(struct i2c_adapter *adapter,
                         int addr)
{
    return device_find_child(&adapter->dev, &addr,
                 __bsc_i2c_get_client);
}

/*
 * Master tranfer function
 */
static int bsc_xfer(struct i2c_adapter *adapter, struct i2c_msg msgs[],
      int num)
{
   struct bsc_i2c_dev *dev = i2c_get_adapdata(adapter);
   struct i2c_msg *pmsg;
   struct i2c_slave_platform_data *pd = NULL;
   struct device *d = NULL;
   struct i2c_client * client = NULL;
   int rc;
   unsigned short i, nak_ok;
   enum bsc_bus_speed set_speed;

   /* Get slave speed configuration */
   d = bsc_i2c_get_client(adapter,  msgs[0].addr);
   if (d)
   {
      client = i2c_verify_client(d);
      pd = (struct i2c_slave_platform_data *)client->dev.platform_data;
      if (pd)
      {
         dev_dbg(dev->device, "i2c addr=0x%x, speed=0x%x\n",
                             client->addr, pd->i2c_speed);

         if (pd->i2c_speed < BSC_BUS_SPEED_MAX)
            set_speed = pd->i2c_speed;
         else
            set_speed = dev->speed;	/* default speed */
      }
      else
      {
         dev_dbg(dev->device,"i2c addr=0x%x No platform data!\n",client->addr);
         set_speed = dev->speed;	/* default speed */
      }
   }
   else
   {
      dev_dbg(dev->device, "!!!No i2c client with i2c addr=0x%x\n",
                                                   msgs[0].addr);
      set_speed = dev->speed;	/* default speed */
   }

   down(&dev->dev_lock);

   bsc_enable_clk(dev);

   /* check for high speed */
   if (set_speed == BSC_BUS_SPEED_HS || set_speed == BSC_BUS_SPEED_HS_FPGA)
      dev->high_speed_mode = 1;
   else
      dev->high_speed_mode = 0;

   /* configure the adapter bus speed */
   if (set_speed != dev->current_speed)	{
      bsc_set_bus_speed((uint32_t)dev->virt_base, gBusSpeedTable[set_speed]);
      dev->current_speed = set_speed;
   }

   /* high-speed mode */
   if (dev->high_speed_mode)
   {
      /* Disable Timeout interrupts for HS mode */
      bsc_disable_intr((uint32_t)dev->virt_base, I2C_MM_HS_IER_ERR_INT_EN_MASK);
      /*
       * Auto-sense allows the slave device to stretch the clock for a long
       * time. Need to turn off auto-sense for high-speed mode
       */
      bsc_set_autosense((uint32_t)dev->virt_base, 0);
   }
   else
   {
      /* Enable Timeout interrupts for F/S mode */
      bsc_enable_intr((uint32_t)dev->virt_base, I2C_MM_HS_IER_ERR_INT_EN_MASK);
      bsc_set_autosense((uint32_t)dev->virt_base, 1);
   }

   /* send start command */
   rc = bsc_xfer_start(adapter);
   if (rc < 0)
   {
<<<<<<< HEAD
      dev_err(dev->device, "start command failed\n");
      up(&dev->dev_lock);
=======
      dev_err(dev->dev, "start command failed\n");
      bsc_disable_clk(dev);
      up(&dev->xfer_lock);
>>>>>>> ea857beb
      return rc;
   }

   /* high-speed mode */
   if (dev->high_speed_mode)
   {
      /*
       * mastercode (0000 1000 + #id)
       */
      dev->mastercode = (MASTERCODE | (MASTERCODE_MASK & adapter->nr)) + 1;

      /* send the master code in F/S mode first */
      rc = bsc_xfer_write_byte(adapter, 1, &dev->mastercode);
      if (rc < 0)
      {
<<<<<<< HEAD
         dev_err(dev->device, "high-speed master code failed\n");
         up(&dev->dev_lock);
=======
         dev_err(dev->dev, "high-speed master code failed\n");
         bsc_disable_clk(dev);
         up(&dev->xfer_lock);
>>>>>>> ea857beb
         return rc;
      }

      /* check to make sure no slave replied to the master code by accident */
      if (bsc_get_ack((uint32_t)dev->virt_base))
      {
         dev_err(dev->device, "one of the slaves replied to the high-speed "
               "master code unexpectedly\n");
<<<<<<< HEAD
         up(&dev->dev_lock);
=======
         bsc_disable_clk(dev);
         up(&dev->xfer_lock);
>>>>>>> ea857beb
         return -EREMOTEIO;
      }

      /* Backup timing register before switching to HS mode */
      dev->tim_val = bsc_get_tim((uint32_t)dev->virt_base);

      /* configure the bsc clock to 104MHz for HS mode */
      if (dev->bsc_clk)	{
         clk_disable(dev->bsc_clk);
         clk_set_rate(dev->bsc_clk, 104000000);
         clk_enable(dev->bsc_clk);
      }

      /* now configure the bus into high-speed mode */
      bsc_start_highspeed((uint32_t)dev->virt_base);

      /* now send the restart command in high-speed */
      rc = bsc_xfer_repstart(adapter);
      if (rc < 0)
      {
         dev_err(dev->device, "restart command failed\n");
         goto hs_ret;
      }
   }

   /* loop through all messages */
   for (i = 0; i < num; i++)
   {
      pmsg = &msgs[i];
      nak_ok = pmsg->flags & I2C_M_IGNORE_NAK;

      /* need restart + slave address */
      if (!(pmsg->flags & I2C_M_NOSTART))
      {
         /* send repeated start only on subsequent messages */
         if (i)
         {
            rc = bsc_xfer_repstart(adapter);
            if (rc < 0)
            {
               dev_err(dev->device, "restart command failed\n");
               goto hs_ret;
            }
         }

         rc = bsc_xfer_do_addr(adapter, pmsg);
         if (rc < 0)
         {
            dev_err(dev->device, "NAK from device addr %2.2x msg#%d\n",
                  pmsg->addr, i);
            goto hs_ret;
         }
      }

      /* read from the slave */
      if (pmsg->flags & I2C_M_RD)
      {
         rc = bsc_xfer_read(adapter, pmsg);
         BSC_DBG(dev, "read %d bytes msg#%d\n", rc, i);
         if (rc < pmsg->len)
         {
            dev_err(dev->device, "read %d bytes but asked for %d bytes\n",
                  rc, pmsg->len);
            rc = (rc < 0)? rc : -EREMOTEIO;
            goto hs_ret;
         }
      }
      else /* write to the slave */
      { 
         /* write bytes from buffer */
         rc = bsc_xfer_write(adapter, pmsg);
         BSC_DBG(dev, "wrote %d bytes msg#%d\n", rc, i);
         if (rc < pmsg->len)
         {
            dev_err(dev->device, "wrote %d bytes but asked for %d bytes\n",
                  rc, pmsg->len);
            rc = (rc < 0)? rc : -EREMOTEIO;
            goto hs_ret;
         }
      }
   }

   /* send stop command */
   rc = bsc_xfer_stop(adapter);
   if (rc < 0)
      dev_err(dev->device, "stop command failed\n");

   /* high-speed mode */
   if (dev->high_speed_mode)
   {
      bsc_set_tim((uint32_t)dev->virt_base, dev->tim_val);

      /* stop high-speed and switch back to fast-speed */
      if (dev->bsc_clk)	{
         clk_disable(dev->bsc_clk);
         clk_set_rate(dev->bsc_clk, 13000000);
         clk_enable(dev->bsc_clk);
      }
      bsc_stop_highspeed((uint32_t)dev->virt_base);
   }
   
<<<<<<< HEAD
   up(&dev->dev_lock);
=======
   bsc_disable_clk(dev);
   up(&dev->xfer_lock);
>>>>>>> ea857beb
   return (rc < 0) ? rc : num;

hs_ret:
   if (dev->high_speed_mode)
   {
      bsc_set_tim((uint32_t)dev->virt_base, dev->tim_val);

      /* stop high-speed and switch back to fast-speed */
      if (dev->bsc_clk)	{
         clk_disable(dev->bsc_clk);
         clk_set_rate(dev->bsc_clk, 13000000);
         clk_enable(dev->bsc_clk);
      }
      bsc_stop_highspeed((uint32_t)dev->virt_base);
   }

<<<<<<< HEAD
   up(&dev->dev_lock);
=======
   bsc_disable_clk(dev);
   up(&dev->xfer_lock);
>>>>>>> ea857beb
   return rc;
}

static u32 bsc_functionality(struct i2c_adapter *adap)
{
   return I2C_FUNC_I2C | I2C_FUNC_SMBUS_EMUL |
          I2C_FUNC_10BIT_ADDR | I2C_FUNC_PROTOCOL_MANGLING;
}

static struct i2c_algorithm bsc_algo =
{
   .master_xfer = bsc_xfer,
   .functionality = bsc_functionality,
};

static int
proc_debug_write(struct file *file, const char __user *buffer,
		unsigned long count, void *data)
{
   struct bsc_i2c_dev *dev = (struct bsc_i2c_dev *)data;
   int rc;
   unsigned int debug;
   unsigned char kbuf[MAX_PROC_BUF_SIZE];

   if (count > MAX_PROC_BUF_SIZE)
      count = MAX_PROC_BUF_SIZE;

   rc = copy_from_user(kbuf, buffer, count);
   if (rc)
   {
      dev_err(dev->device, "copy_from_user failed status=%d", rc);
      return -EFAULT;
   }

   if (sscanf(kbuf, "%u", &debug) != 1)
   {
      printk(KERN_ERR "echo <debug> > %s\n", PROC_ENTRY_DEBUG);
      return count;
   }

   if (debug)
      dev->debug = 1;
   else
      dev->debug = 0;

   return count;
}

static int
proc_debug_read(char *buffer, char **start, off_t off, int count,
		int *eof, void *data)
{
   unsigned int len = 0;
   struct bsc_i2c_dev *dev = (struct bsc_i2c_dev *)data;

   if (off > 0)
      return 0;

   len += sprintf(buffer + len, "Debug print is %s\n",
         dev->debug ? "enabled" : "disabled");
   
   return len;
}

static int
proc_reset_write(struct file *file, const char __user *buffer,
		unsigned long count, void *data)
{
	struct bsc_i2c_dev *dev = (struct bsc_i2c_dev *)data;
	int rc;
	unsigned int reset;
	unsigned char kbuf[MAX_PROC_BUF_SIZE];

	if (count > MAX_PROC_BUF_SIZE)
		count = MAX_PROC_BUF_SIZE;

	rc = copy_from_user(kbuf, buffer, count);
	if (rc) {
		dev_err(dev->device, "copy_from_user failed status=%d", rc);
		return -EFAULT;
	}

	if (sscanf(kbuf, "%u", &reset) != 1) {
		printk(KERN_ERR "echo <reset> > %s\n", PROC_ENTRY_DEBUG);
		return count;
	}

	if (reset) {
		/* disable all interrupts since the master will now reset */
		bsc_disable_intr((uint32_t)dev->virt_base, 0xFF);
		queue_work(dev->reset_wq, &dev->reset_work);
	}

	return count;
}

static int proc_init(struct platform_device *pdev)
{
	int rc;
	struct bsc_i2c_dev *dev = platform_get_drvdata(pdev);
	struct procfs *proc = &dev->proc;
	struct proc_dir_entry *proc_debug, *proc_reset;
   
	snprintf(proc->name, sizeof(proc->name), "%s%d",
			PROC_GLOBAL_PARENT_DIR, pdev->id);

	proc->parent = proc_mkdir(proc->name, gProcParent);
	if (proc->parent == NULL)
		return -ENOMEM;

	proc_debug = create_proc_entry(PROC_ENTRY_DEBUG, 0644, proc->parent);
	if (proc_debug == NULL) {
		rc = -ENOMEM;
		goto err_del_parent;
	}
	proc_debug->read_proc = proc_debug_read;
	proc_debug->write_proc = proc_debug_write;
	proc_debug->data = dev;

	proc_reset = create_proc_entry(PROC_ENTRY_RESET, 0644, proc->parent);
	if (proc_reset == NULL) {
		rc = -ENOMEM;
		goto err_del_debug;
	}
	proc_reset->write_proc = proc_reset_write;
	proc_reset->data = dev;

	return 0;

err_del_debug:
	remove_proc_entry(PROC_ENTRY_DEBUG, proc->parent);

err_del_parent:
	remove_proc_entry(proc->name, gProcParent);
	return rc;
}

static int proc_term(struct platform_device *pdev)
{
   struct bsc_i2c_dev *dev = platform_get_drvdata(pdev);
   struct procfs *proc = &dev->proc;

   remove_proc_entry(PROC_ENTRY_RESET, proc->parent);
   remove_proc_entry(PROC_ENTRY_DEBUG, proc->parent);
   remove_proc_entry(proc->name, gProcParent);

   return 0;
}

static int bsc_get_clk(struct bsc_i2c_dev *dev, struct bsc_adap_cfg *cfg)
{
	BUG_ON (dev->bsc_clk || dev->bsc_apb_clk);

	if (cfg->bsc_apb_clk) {
		dev->bsc_apb_clk = clk_get(dev->device, cfg->bsc_apb_clk);
		/* AON domain clocks may be enabled by default, need to disable */
		clk_disable(dev->bsc_apb_clk);
		if (!dev->bsc_apb_clk)
			return -EINVAL;
	}

	if (cfg->bsc_clk) {
		dev->bsc_clk = clk_get(dev->device, cfg->bsc_clk);
		/* AON domain clocks may be enabled by default, need to disable */
		clk_disable(dev->bsc_clk);
		if (!dev->bsc_clk)
			return -EINVAL;
	}

	return 0;
}

static void bsc_put_clk(struct bsc_i2c_dev *dev)
{
	if (dev->bsc_clk) {
		clk_put(dev->bsc_clk);
		dev->bsc_clk = NULL;
	}
	if (dev->bsc_apb_clk) {
		clk_put (dev->bsc_apb_clk);
		dev->bsc_apb_clk = NULL;
	}
}

static int bsc_enable_clk(struct bsc_i2c_dev *dev)
{
	int ret = 0;
	if (dev->bsc_apb_clk)
		ret |= clk_enable(dev->bsc_apb_clk);
	if (dev->bsc_clk)
		ret |= clk_enable(dev->bsc_clk);
	return ret;
}

static void bsc_disable_clk(struct bsc_i2c_dev *dev)
{
	if (dev->bsc_clk)
		clk_disable(dev->bsc_clk);
	if (dev->bsc_apb_clk)
		clk_disable(dev->bsc_apb_clk);
}

static void i2c_master_reset(struct work_struct *work)
{
	int rc;
	struct bsc_i2c_dev *dev = container_of(work, struct bsc_i2c_dev,
			reset_work);
	struct i2c_adapter *adap = &dev->adapter;

	down(&dev->dev_lock);

	dev_info(dev->device, "resetting i2c bus...\n");
	
	rc = bsc_xfer_stop(adap);
	if (rc < 0) {
		dev_err(dev->device, "failed to send stop command\n");
		/* still go ahead to reset the master */
	}

	/* reset BSC controller */
	bsc_reset((uint32_t)dev->virt_base);

	/* clear all interrupts */
	bsc_clear_intr_status((uint32_t)dev->virt_base, 0xFF);

	/* re-enable bus error (timeout) interrupt */
	if (!dev->high_speed_mode)
		bsc_enable_intr((uint32_t)dev->virt_base, I2C_MM_HS_IER_ERR_INT_EN_MASK);

	up(&dev->dev_lock);
}

static int __devinit bsc_probe(struct platform_device *pdev)
{
	int rc=0, irq;
	struct bsc_adap_cfg *hw_cfg;
	struct bsc_i2c_dev *dev;
	struct i2c_adapter *adap;
	struct resource *iomem, *ioarea;

	printk(gBanner);

	/* get register memory resource */
	iomem = platform_get_resource(pdev, IORESOURCE_MEM, 0);
	if (!iomem) {
		dev_err(&pdev->dev, "no mem resource\n");
		return -ENODEV;
	}

	/* get the interrupt number */
	irq = platform_get_irq(pdev, 0);
	if (irq == -ENXIO) {
		dev_err(&pdev->dev, "no irq resource\n");
		return -ENODEV;
	}

	/* mark the memory region as used */
	ioarea = request_mem_region(iomem->start, resource_size(iomem),
			pdev->name);
	if (!ioarea) {
		dev_err(&pdev->dev, "I2C region already claimed\n");
		return -EBUSY;
	}

	/* allocate memory for our private data structure */
	dev = kzalloc(sizeof(*dev), GFP_KERNEL);
	if (!dev) {
		dev_err(&pdev->dev, "unable to allocate mem for private data\n");
		rc = -ENOMEM;
		goto err_release_mem_region;
	}

	/* init clocks */
	if (pdev->dev.platform_data) {
		hw_cfg = (struct bsc_adap_cfg *)pdev->dev.platform_data;
		dev->speed = hw_cfg->speed;

		rc = bsc_get_clk (dev, hw_cfg);
		if (rc)
			goto err_free_dev_mem;

		rc = bsc_enable_clk (dev);
		if (rc)
			goto err_free_clk;
	}
	else {
		/* use default speed */
		dev->speed = DEFAULT_I2C_BUS_SPEED;
		dev->bsc_clk = NULL;
		dev->bsc_apb_clk = NULL;
	}

	/* validate the speed parameter */
	if (dev->speed >= BSC_BUS_SPEED_MAX) {
		dev_err(&pdev->dev, "invalid bus speed parameter\n");
		rc = -EFAULT;
		goto err_disable_clk;
	}

	/* high speed */
	if (dev->speed == BSC_BUS_SPEED_HS || dev->speed == BSC_BUS_SPEED_HS_FPGA) {
		dev->high_speed_mode = 1;
	}

	dev->device = &pdev->dev;
	init_MUTEX(&dev->dev_lock);
	init_completion(&dev->ses_done);
	dev->irq = irq;
	dev->virt_base = ioremap(iomem->start, resource_size(iomem));
	if (!dev->virt_base) {
		dev_err(&pdev->dev, "ioremap of register space failed\n");
		rc = -ENOMEM;
		goto err_disable_clk;
	}

	platform_set_drvdata(pdev, dev);

	/*
	* Configure the BSC bus speed. If it's a high-speed device, it will start
	* off as fast speed
	*/
	bsc_set_bus_speed((uint32_t)dev->virt_base, gBusSpeedTable[dev->speed]);

	/* curent speed configured */
	dev->current_speed = dev->speed;

	/* init I2C controller */
	isl_bsc_init((uint32_t)dev->virt_base);

	/* disable and clear interrupts */
	bsc_disable_intr((uint32_t)dev->virt_base, 0xFF);
	bsc_clear_intr_status((uint32_t)dev->virt_base, 0xFF);

	/* disable BSC TX FIFO */
	bsc_set_FIFO((uint32_t)dev->virt_base, 0);

	/* high-speed mode */
	if (dev->speed == BSC_BUS_SPEED_HS) {
		dev->high_speed_mode = 1;

		/*
		* Since mastercode 0000 1000 is reserved for test and diagnostic
		* purpose, we add 1 here
		*/
		dev->mastercode = (MASTERCODE | (MASTERCODE_MASK & pdev->id)) + 1;

		/*
		* Auto-sense allows the slave device to stretch the clock for a long
		* time. Need to turn off auto-sense for high-speed mode
		*/
		bsc_set_autosense((uint32_t)dev->virt_base, 0);

		/*
		* Now save the BSC_TIM register value as it will be modified before the
		* master going into high-speed mode. We need to restore the BSC_TIM
		* value when the device switches back to fast speed
		*/
		dev->tim_val = bsc_get_tim((uint32_t)dev->virt_base);
	}
	else {
		dev->high_speed_mode = 0;
		bsc_set_autosense((uint32_t)dev->virt_base, 1);
	}

	INIT_WORK(&dev->reset_work, i2c_master_reset);
	dev->reset_wq = create_workqueue("i2c_master_reset");
	if (dev->reset_wq == NULL) {
		dev_err(dev->device, "unable to create bus reset workqueue\n");
		rc = -ENOMEM;
		goto err_bsc_deinit;
	}

	/* register the ISR handler */
	rc = request_irq(dev->irq, bsc_isr, IRQF_SHARED, pdev->name, dev);
	if (rc) {
		dev_err(&pdev->dev, "failed to request irq %i\n", dev->irq);
		goto err_destroy_wq;
	}

	adap = &dev->adapter;
	i2c_set_adapdata(adap, dev);
	adap->owner = THIS_MODULE;
	adap->class = UINT_MAX; /* can be used by any I2C device */
	snprintf(adap->name, sizeof(adap->name), "bsc-i2c%d", pdev->id);
	adap->algo = &bsc_algo;
	adap->dev.parent = &pdev->dev;
	adap->nr = pdev->id;
	adap->retries = MAX_RETRY_NUMBER;

	/*
	* Enable error (timeout) interrupt if it's not in high-speed mode. The
	* timeout counter does not work in high-speed mode
	*/
	if (!dev->high_speed_mode)
		bsc_enable_intr((uint32_t)dev->virt_base, I2C_MM_HS_IER_ERR_INT_EN_MASK);

	rc = proc_init(pdev);
	if (rc) {
		dev_err(dev->device, "failed to install procfs\n");
		goto err_free_irq;
	}

	/*
	* I2C device drivers may be active on return from
	* i2c_add_numbered_adapter()
	*/
	rc = i2c_add_numbered_adapter(adap);
	if (rc) {
		dev_err(dev->device, "failed to add adapter\n");
		goto err_proc_term;
	}

<<<<<<< HEAD
	dev_info(dev->device, "bus %d at speed %d \n", pdev->id, dev->speed);

=======
	bsc_disable_clk(dev);
>>>>>>> ea857beb
	return 0;

err_proc_term:
	proc_term(pdev);

err_free_irq:
	free_irq(dev->irq, dev);

err_destroy_wq:
	if (dev->reset_wq)
		destroy_workqueue(dev->reset_wq); 

err_bsc_deinit:
	bsc_set_autosense((uint32_t)dev->virt_base, 0);
	bsc_deinit((uint32_t)dev->virt_base);

	iounmap(dev->virt_base);

	platform_set_drvdata(pdev, NULL);

err_disable_clk:
	bsc_disable_clk(dev);

err_free_clk:
	bsc_put_clk(dev);

err_free_dev_mem:
	kfree(dev);

err_release_mem_region:
	release_mem_region(iomem->start, resource_size(iomem));

	dev_err(dev->device, "bus %d probe failed\n", pdev->id);
	return rc;
}

static int bsc_remove(struct platform_device *pdev)
{
	struct bsc_i2c_dev *dev = platform_get_drvdata(pdev);
	struct resource *iomem;

	i2c_del_adapter(&dev->adapter);

	proc_term(pdev);

	platform_set_drvdata(pdev, NULL);
	free_irq(dev->irq, dev);

	if (dev->reset_wq)
		destroy_workqueue(dev->reset_wq);

	bsc_set_autosense((uint32_t)dev->virt_base, 0);
	bsc_deinit((uint32_t)dev->virt_base);

	iounmap(dev->virt_base);

	bsc_disable_clk(dev);
	bsc_put_clk(dev);

	kfree(dev);

	iomem = platform_get_resource(pdev, IORESOURCE_MEM, 0);
	release_mem_region(iomem->start, resource_size(iomem));

	return 0;
}

#ifdef CONFIG_PM
static int bsc_suspend(struct platform_device *pdev, pm_message_t state)
{
	struct bsc_i2c_dev *dev = platform_get_drvdata(pdev);

	/* flush the workqueue to make sure all outstanding work items are done */
	flush_workqueue(dev->reset_wq);
	
	bsc_disable_clk(dev);
	return 0;
}

static int bsc_resume(struct platform_device *pdev)
{
	struct bsc_i2c_dev *dev = platform_get_drvdata(pdev);

	return bsc_enable_clk(dev);
}
#else
#define bsc_suspend    NULL
#define bsc_resume     NULL
#endif

static struct platform_driver bsc_driver = 
{
   .driver = 
   {
      .name = "bsc-i2c",
      .owner = THIS_MODULE,
   },
   .probe   = bsc_probe,
   .remove  = __devexit_p(bsc_remove),
   .suspend = bsc_suspend,
   .resume  = bsc_resume,
};

static int __init bsc_init(void)
{
   int rc;

   gProcParent = proc_mkdir(PROC_GLOBAL_PARENT_DIR, NULL);
   if (gProcParent == NULL)
   {
      printk(KERN_ERR "I2C driver procfs failed\n");
      return -ENOMEM;
   }

   rc = platform_driver_register(&bsc_driver);
   if (rc < 0)
   {
      printk(KERN_ERR "I2C driver init failed\n");
      remove_proc_entry(PROC_GLOBAL_PARENT_DIR, NULL);
      return rc;
   }

   return 0; 
}

static void __exit bsc_exit(void)
{
   platform_driver_unregister(&bsc_driver);
   remove_proc_entry(PROC_GLOBAL_PARENT_DIR, NULL);
}

arch_initcall(bsc_init);
module_exit(bsc_exit);

MODULE_AUTHOR("Broadcom");
MODULE_DESCRIPTION("Broadcom I2C Driver");
MODULE_LICENSE("GPL");
MODULE_VERSION("1.0");<|MERGE_RESOLUTION|>--- conflicted
+++ resolved
@@ -29,8 +29,12 @@
 #include <linux/clk.h>
 #include <linux/i2c-kona.h>
 
+// #include <linux/broadcom/timer.h>
+
 #include <linux/timer.h>
 #include "i2c-bsc.h"
+
+#define FPGA
 
 #define DEFAULT_I2C_BUS_SPEED    BSC_BUS_SPEED_50K
 #define CMDBUSY_DELAY            100000
@@ -41,20 +45,17 @@
 #define MASTERCODE_MASK          0x07
 
 #define BSC_DBG(dev, format, args...) \
-   do { if (dev->debug) dev_err(dev->device, format, ## args); } while (0)
+   do { if (dev->debug) dev_err(dev->dev, format, ## args); } while (0)
 
 #define MAX_PROC_BUF_SIZE         256
 #define MAX_PROC_NAME_SIZE        15
 #define PROC_GLOBAL_PARENT_DIR    "i2c"
 #define PROC_ENTRY_DEBUG          "debug"
-#define PROC_ENTRY_RESET          "reset"
-
-#define MAX_RETRY_NUMBER        (3-1)
 
 struct procfs
 {
-	char name[MAX_PROC_NAME_SIZE];
-	struct proc_dir_entry *parent;
+   char name[MAX_PROC_NAME_SIZE];
+   struct proc_dir_entry *parent;
 };
 
 /*
@@ -62,7 +63,7 @@
  */
 struct bsc_i2c_dev
 {
-	struct device *device;
+	struct device *dev;
 
 	/* iomapped base virtual address of the registers */
 	void __iomem *virt_base;
@@ -88,11 +89,11 @@
 	/* Linux I2C adapter struct */
 	struct i2c_adapter adapter;
 
-	/* lock for the I2C device */
-	struct semaphore dev_lock;
+	/* lock for data transfer */
+	struct semaphore xfer_lock;
 
 	/* to signal the command completion */
-	struct completion ses_done;
+	struct completion	ses_done;
 
 	struct procfs proc;
 
@@ -100,30 +101,26 @@
 
 	struct clk *bsc_clk;
 	struct clk *bsc_apb_clk;
-
-	/* workqueue work for reset the master */
-	struct workqueue_struct *reset_wq;
-	struct work_struct reset_work;
 };
 
-static const __devinitconst char gBanner[] = KERN_INFO "Broadcom BSC (I2C) Driver\n";
+static const __devinitconst char gBanner[] = KERN_INFO "Broadcom BSC (I2C) Driver: 1.00\n";
 
 /*
  * Bus speed lookup table
  */
 static const unsigned int gBusSpeedTable[BSC_SPD_MAXIMUM] =
 {
-	BSC_SPD_32K,
-	BSC_SPD_50K,
-	BSC_SPD_100K,
-	BSC_SPD_230K,
-	BSC_SPD_380K,
-	BSC_SPD_400K,
-	BSC_SPD_430K,
-	BSC_SPD_HS,
-	BSC_SPD_100K_FPGA,
-	BSC_SPD_400K_FPGA,
-	BSC_SPD_HS_FPGA,
+   BSC_SPD_32K,
+   BSC_SPD_50K,
+   BSC_SPD_100K,
+   BSC_SPD_230K,
+   BSC_SPD_380K,
+   BSC_SPD_400K,
+   BSC_SPD_430K,
+   BSC_SPD_HS,
+   BSC_SPD_100K_FPGA,
+   BSC_SPD_400K_FPGA,
+   BSC_SPD_HS_FPGA,
 };
 
 static struct proc_dir_entry *gProcParent;
@@ -137,37 +134,33 @@
  */
 static irqreturn_t bsc_isr(int irq, void *devid)
 {
-	struct bsc_i2c_dev *dev = (struct bsc_i2c_dev *)devid;
-	uint32_t status;
-
-	/* get interrupt status */
-	status = bsc_read_intr_status((uint32_t)dev->virt_base);
-
-	/* got nothing, something is wrong */
-	if (!status) {
-		dev_err(dev->device, "interrupt with zero status register!\n");
-		return IRQ_NONE;
-	}
-
-	/* ack and clear the interrupts */
-	bsc_clear_intr_status((uint32_t)dev->virt_base, status);
-
-	if (status & I2C_MM_HS_ISR_SES_DONE_MASK)
-		complete(&dev->ses_done);
+   struct bsc_i2c_dev *dev = (struct bsc_i2c_dev *)devid;
+   uint32_t status;
+
+   /* get interrupt status */
+   status = bsc_read_intr_status((uint32_t)dev->virt_base);
+
+   /* got nothing, something is wrong */
+   if (!status)
+   {
+      dev_err(dev->dev, "interrupt with zero status register!\n");
+      return IRQ_NONE;
+   }
+
+   /* ack and clear the interrupts */
+   bsc_clear_intr_status((uint32_t)dev->virt_base, status);
+
+   if (status & I2C_MM_HS_ISR_SES_DONE_MASK)
+   {
+      complete(&dev->ses_done);
+   }
    
-	/*
-	 * I2C bus timeout, schedule a workqueue work item to reset the
-	 * master
-	 */
-	if (status & I2C_MM_HS_ISR_ERR_MASK) {
-		dev_err(dev->device, "bus error interrupt (timeout)\n");
-
-		/* disable interrupts since the master will now reset */
-		bsc_disable_intr((uint32_t)dev->virt_base, 0xFF);
-		queue_work(dev->reset_wq, &dev->reset_work);
-	}
+   if (status & I2C_MM_HS_ISR_ERR_MASK)
+   {
+      dev_err(dev->dev, "bus error interrupt (timeout)\n");
+   }
    
-	return IRQ_HANDLED;
+   return IRQ_HANDLED;
 }
 
 
@@ -199,7 +192,7 @@
    {
       if (count > CMDBUSY_DELAY)
       {
-         dev_err(dev->device, "CMDBUSY timeout\n");
+         BSC_DBG(dev, "CMDBUSY timeout\n");
          return -ETIMEDOUT;
       }
 
@@ -238,7 +231,7 @@
          I2C_MM_HS_IER_I2C_INT_EN_MASK);
    if (time_left == 0)
    {
-      dev_err(dev->device, "controller timed out\n");
+      BSC_DBG(dev, "controller timed out\n");
 
       /* clear command */
       isl_bsc_send_cmd((uint32_t)dev->virt_base, BSC_CMD_NOACTION);
@@ -261,7 +254,7 @@
    rc = bsc_send_cmd(dev, BSC_CMD_START);
    if (rc < 0)
    {
-      dev_err(dev->device, "failed to send the start command\n");
+      dev_err(dev->dev, "failed to send the start command\n");
       return rc;
    }
 
@@ -276,7 +269,7 @@
    rc = bsc_send_cmd(dev, BSC_CMD_RESTART);
    if (rc < 0)
    {
-      dev_err(dev->device, "failed to send the restart command\n");
+      dev_err(dev->dev, "failed to send the restart command\n");
       return rc;
    }
 
@@ -291,7 +284,7 @@
    rc = bsc_send_cmd(dev, BSC_CMD_STOP);
    if (rc < 0)
    {
-      dev_err(dev->device, "failed to send the stop command\n");
+      dev_err(dev->dev, "failed to send the stop command\n");
       return rc;
    }
 
@@ -437,7 +430,6 @@
 
    for (i = 0; i <= retries; i++)
    {
-      BSC_DBG(dev, "Retry #%d\n", i);
       rc = bsc_xfer_write_byte(adapter, nak_ok, &addr);
       if (rc >= 0)
       {
@@ -447,7 +439,7 @@
    
       /* no luck, let's keep trying */
       rc = bsc_xfer_stop(adapter);
-      if (rc < 0 || i >= retries)
+      if (rc < 0)
          break;
 
       rc = bsc_xfer_start(adapter);
@@ -458,7 +450,7 @@
    /* unable to find a slave */
    if (!success)
    {
-      dev_err(dev->device, "tried %u times to contact slave device at 0x%02x "
+      dev_err(dev->dev, "tried %u times to contact slave device at 0x%02x "
             "but no luck success=%d rc=%d\n", i + 1, addr >> 1, success, rc);
 
       rc = -EREMOTEIO;
@@ -563,7 +555,7 @@
       pd = (struct i2c_slave_platform_data *)client->dev.platform_data;
       if (pd)
       {
-         dev_dbg(dev->device, "i2c addr=0x%x, speed=0x%x\n",
+         dev_dbg(dev->dev, "i2c addr=0x%x, speed=0x%x\n",
                              client->addr, pd->i2c_speed);
 
          if (pd->i2c_speed < BSC_BUS_SPEED_MAX)
@@ -573,18 +565,18 @@
       }
       else
       {
-         dev_dbg(dev->device,"i2c addr=0x%x No platform data!\n",client->addr);
+         dev_dbg(dev->dev,"i2c addr=0x%x No platform data!\n",client->addr);
          set_speed = dev->speed;	/* default speed */
       }
    }
    else
    {
-      dev_dbg(dev->device, "!!!No i2c client with i2c addr=0x%x\n",
+      dev_dbg(dev->dev, "!!!No i2c client with i2c addr=0x%x\n",
                                                    msgs[0].addr);
       set_speed = dev->speed;	/* default speed */
    }
 
-   down(&dev->dev_lock);
+   down(&dev->xfer_lock);
 
    bsc_enable_clk(dev);
 
@@ -622,14 +614,9 @@
    rc = bsc_xfer_start(adapter);
    if (rc < 0)
    {
-<<<<<<< HEAD
-      dev_err(dev->device, "start command failed\n");
-      up(&dev->dev_lock);
-=======
       dev_err(dev->dev, "start command failed\n");
       bsc_disable_clk(dev);
       up(&dev->xfer_lock);
->>>>>>> ea857beb
       return rc;
    }
 
@@ -645,28 +632,19 @@
       rc = bsc_xfer_write_byte(adapter, 1, &dev->mastercode);
       if (rc < 0)
       {
-<<<<<<< HEAD
-         dev_err(dev->device, "high-speed master code failed\n");
-         up(&dev->dev_lock);
-=======
          dev_err(dev->dev, "high-speed master code failed\n");
          bsc_disable_clk(dev);
          up(&dev->xfer_lock);
->>>>>>> ea857beb
          return rc;
       }
 
       /* check to make sure no slave replied to the master code by accident */
       if (bsc_get_ack((uint32_t)dev->virt_base))
       {
-         dev_err(dev->device, "one of the slaves replied to the high-speed "
+         dev_err(dev->dev, "one of the slaves replied to the high-speed "
                "master code unexpectedly\n");
-<<<<<<< HEAD
-         up(&dev->dev_lock);
-=======
          bsc_disable_clk(dev);
          up(&dev->xfer_lock);
->>>>>>> ea857beb
          return -EREMOTEIO;
       }
 
@@ -687,7 +665,7 @@
       rc = bsc_xfer_repstart(adapter);
       if (rc < 0)
       {
-         dev_err(dev->device, "restart command failed\n");
+         dev_err(dev->dev, "restart command failed\n");
          goto hs_ret;
       }
    }
@@ -707,7 +685,7 @@
             rc = bsc_xfer_repstart(adapter);
             if (rc < 0)
             {
-               dev_err(dev->device, "restart command failed\n");
+               dev_err(dev->dev, "restart command failed\n");
                goto hs_ret;
             }
          }
@@ -715,7 +693,7 @@
          rc = bsc_xfer_do_addr(adapter, pmsg);
          if (rc < 0)
          {
-            dev_err(dev->device, "NAK from device addr %2.2x msg#%d\n",
+            dev_err(dev->dev, "NAK from device addr %2.2x msg#%d\n",
                   pmsg->addr, i);
             goto hs_ret;
          }
@@ -728,7 +706,7 @@
          BSC_DBG(dev, "read %d bytes msg#%d\n", rc, i);
          if (rc < pmsg->len)
          {
-            dev_err(dev->device, "read %d bytes but asked for %d bytes\n",
+            dev_err(dev->dev, "read %d bytes but asked for %d bytes\n",
                   rc, pmsg->len);
             rc = (rc < 0)? rc : -EREMOTEIO;
             goto hs_ret;
@@ -741,7 +719,7 @@
          BSC_DBG(dev, "wrote %d bytes msg#%d\n", rc, i);
          if (rc < pmsg->len)
          {
-            dev_err(dev->device, "wrote %d bytes but asked for %d bytes\n",
+            dev_err(dev->dev, "wrote %d bytes but asked for %d bytes\n",
                   rc, pmsg->len);
             rc = (rc < 0)? rc : -EREMOTEIO;
             goto hs_ret;
@@ -752,7 +730,7 @@
    /* send stop command */
    rc = bsc_xfer_stop(adapter);
    if (rc < 0)
-      dev_err(dev->device, "stop command failed\n");
+      dev_err(dev->dev, "stop command failed\n");
 
    /* high-speed mode */
    if (dev->high_speed_mode)
@@ -768,15 +746,12 @@
       bsc_stop_highspeed((uint32_t)dev->virt_base);
    }
    
-<<<<<<< HEAD
-   up(&dev->dev_lock);
-=======
    bsc_disable_clk(dev);
    up(&dev->xfer_lock);
->>>>>>> ea857beb
    return (rc < 0) ? rc : num;
 
-hs_ret:
+ hs_ret:
+
    if (dev->high_speed_mode)
    {
       bsc_set_tim((uint32_t)dev->virt_base, dev->tim_val);
@@ -790,12 +765,8 @@
       bsc_stop_highspeed((uint32_t)dev->virt_base);
    }
 
-<<<<<<< HEAD
-   up(&dev->dev_lock);
-=======
    bsc_disable_clk(dev);
    up(&dev->xfer_lock);
->>>>>>> ea857beb
    return rc;
 }
 
@@ -826,7 +797,7 @@
    rc = copy_from_user(kbuf, buffer, count);
    if (rc)
    {
-      dev_err(dev->device, "copy_from_user failed status=%d", rc);
+      dev_err(dev->dev, "copy_from_user failed status=%d", rc);
       return -EFAULT;
    }
 
@@ -860,85 +831,45 @@
    return len;
 }
 
-static int
-proc_reset_write(struct file *file, const char __user *buffer,
-		unsigned long count, void *data)
-{
-	struct bsc_i2c_dev *dev = (struct bsc_i2c_dev *)data;
-	int rc;
-	unsigned int reset;
-	unsigned char kbuf[MAX_PROC_BUF_SIZE];
-
-	if (count > MAX_PROC_BUF_SIZE)
-		count = MAX_PROC_BUF_SIZE;
-
-	rc = copy_from_user(kbuf, buffer, count);
-	if (rc) {
-		dev_err(dev->device, "copy_from_user failed status=%d", rc);
-		return -EFAULT;
-	}
-
-	if (sscanf(kbuf, "%u", &reset) != 1) {
-		printk(KERN_ERR "echo <reset> > %s\n", PROC_ENTRY_DEBUG);
-		return count;
-	}
-
-	if (reset) {
-		/* disable all interrupts since the master will now reset */
-		bsc_disable_intr((uint32_t)dev->virt_base, 0xFF);
-		queue_work(dev->reset_wq, &dev->reset_work);
-	}
-
-	return count;
-}
-
 static int proc_init(struct platform_device *pdev)
 {
-	int rc;
-	struct bsc_i2c_dev *dev = platform_get_drvdata(pdev);
-	struct procfs *proc = &dev->proc;
-	struct proc_dir_entry *proc_debug, *proc_reset;
-   
-	snprintf(proc->name, sizeof(proc->name), "%s%d",
-			PROC_GLOBAL_PARENT_DIR, pdev->id);
-
-	proc->parent = proc_mkdir(proc->name, gProcParent);
-	if (proc->parent == NULL)
-		return -ENOMEM;
-
-	proc_debug = create_proc_entry(PROC_ENTRY_DEBUG, 0644, proc->parent);
-	if (proc_debug == NULL) {
-		rc = -ENOMEM;
-		goto err_del_parent;
-	}
-	proc_debug->read_proc = proc_debug_read;
-	proc_debug->write_proc = proc_debug_write;
-	proc_debug->data = dev;
-
-	proc_reset = create_proc_entry(PROC_ENTRY_RESET, 0644, proc->parent);
-	if (proc_reset == NULL) {
-		rc = -ENOMEM;
-		goto err_del_debug;
-	}
-	proc_reset->write_proc = proc_reset_write;
-	proc_reset->data = dev;
-
-	return 0;
-
-err_del_debug:
-	remove_proc_entry(PROC_ENTRY_DEBUG, proc->parent);
-
-err_del_parent:
-	remove_proc_entry(proc->name, gProcParent);
-	return rc;
-}
-
-static int proc_term(struct platform_device *pdev)
-{
+   int rc;
    struct bsc_i2c_dev *dev = platform_get_drvdata(pdev);
    struct procfs *proc = &dev->proc;
-
-   remove_proc_entry(PROC_ENTRY_RESET, proc->parent);
+   struct proc_dir_entry *proc_debug;
+   
+   snprintf(proc->name, sizeof(proc->name), "%s%d", PROC_GLOBAL_PARENT_DIR,
+         pdev->id);
+
+   /* sub directory */
+   proc->parent = proc_mkdir(proc->name, gProcParent);
+   if (proc->parent == NULL)
+   {
+      return -ENOMEM;
+   }
+
+   proc_debug = create_proc_entry(PROC_ENTRY_DEBUG, 0644, proc->parent);
+   if (proc_debug == NULL)
+   {
+      rc = -ENOMEM;
+      goto err_del_parent;
+   }
+   proc_debug->read_proc = proc_debug_read;
+   proc_debug->write_proc = proc_debug_write;
+   proc_debug->data = dev;
+
+   return 0;
+
+err_del_parent:
+   remove_proc_entry(proc->name, gProcParent);
+   return rc;
+}
+
+static int proc_term(struct platform_device *pdev)
+{
+   struct bsc_i2c_dev *dev = platform_get_drvdata(pdev);
+   struct procfs *proc = &dev->proc;
+
    remove_proc_entry(PROC_ENTRY_DEBUG, proc->parent);
    remove_proc_entry(proc->name, gProcParent);
 
@@ -950,17 +881,17 @@
 	BUG_ON (dev->bsc_clk || dev->bsc_apb_clk);
 
 	if (cfg->bsc_apb_clk) {
-		dev->bsc_apb_clk = clk_get(dev->device, cfg->bsc_apb_clk);
-		/* AON domain clocks may be enabled by default, need to disable */
-		clk_disable(dev->bsc_apb_clk);
+		dev->bsc_apb_clk = clk_get (dev->dev, cfg->bsc_apb_clk);
+        /* AON domain clocks may be enabled by default, need to disable */
+        clk_disable(dev->bsc_apb_clk);
 		if (!dev->bsc_apb_clk)
 			return -EINVAL;
 	}
 
 	if (cfg->bsc_clk) {
-		dev->bsc_clk = clk_get(dev->device, cfg->bsc_clk);
-		/* AON domain clocks may be enabled by default, need to disable */
-		clk_disable(dev->bsc_clk);
+		dev->bsc_clk = clk_get (dev->dev, cfg->bsc_clk);
+        /* AON domain clocks may be enabled by default, need to disable */
+        clk_disable(dev->bsc_clk);
 		if (!dev->bsc_clk)
 			return -EINVAL;
 	}
@@ -998,36 +929,6 @@
 		clk_disable(dev->bsc_apb_clk);
 }
 
-static void i2c_master_reset(struct work_struct *work)
-{
-	int rc;
-	struct bsc_i2c_dev *dev = container_of(work, struct bsc_i2c_dev,
-			reset_work);
-	struct i2c_adapter *adap = &dev->adapter;
-
-	down(&dev->dev_lock);
-
-	dev_info(dev->device, "resetting i2c bus...\n");
-	
-	rc = bsc_xfer_stop(adap);
-	if (rc < 0) {
-		dev_err(dev->device, "failed to send stop command\n");
-		/* still go ahead to reset the master */
-	}
-
-	/* reset BSC controller */
-	bsc_reset((uint32_t)dev->virt_base);
-
-	/* clear all interrupts */
-	bsc_clear_intr_status((uint32_t)dev->virt_base, 0xFF);
-
-	/* re-enable bus error (timeout) interrupt */
-	if (!dev->high_speed_mode)
-		bsc_enable_intr((uint32_t)dev->virt_base, I2C_MM_HS_IER_ERR_INT_EN_MASK);
-
-	up(&dev->dev_lock);
-}
-
 static int __devinit bsc_probe(struct platform_device *pdev)
 {
 	int rc=0, irq;
@@ -1100,8 +1001,8 @@
 		dev->high_speed_mode = 1;
 	}
 
-	dev->device = &pdev->dev;
-	init_MUTEX(&dev->dev_lock);
+	dev->dev = &pdev->dev;
+	init_MUTEX(&dev->xfer_lock);
 	init_completion(&dev->ses_done);
 	dev->irq = irq;
 	dev->virt_base = ioremap(iomem->start, resource_size(iomem));
@@ -1160,20 +1061,14 @@
 		bsc_set_autosense((uint32_t)dev->virt_base, 1);
 	}
 
-	INIT_WORK(&dev->reset_work, i2c_master_reset);
-	dev->reset_wq = create_workqueue("i2c_master_reset");
-	if (dev->reset_wq == NULL) {
-		dev_err(dev->device, "unable to create bus reset workqueue\n");
-		rc = -ENOMEM;
-		goto err_bsc_deinit;
-	}
-
 	/* register the ISR handler */
 	rc = request_irq(dev->irq, bsc_isr, IRQF_SHARED, pdev->name, dev);
 	if (rc) {
 		dev_err(&pdev->dev, "failed to request irq %i\n", dev->irq);
-		goto err_destroy_wq;
-	}
+		goto err_bsc_deinit;
+	}
+
+	dev_info(dev->dev, "bus %d at speed %d \n", pdev->id, dev->speed);
 
 	adap = &dev->adapter;
 	i2c_set_adapdata(adap, dev);
@@ -1183,7 +1078,8 @@
 	adap->algo = &bsc_algo;
 	adap->dev.parent = &pdev->dev;
 	adap->nr = pdev->id;
-	adap->retries = MAX_RETRY_NUMBER;
+
+	/* TODO: register proc entries here */
 
 	/*
 	* Enable error (timeout) interrupt if it's not in high-speed mode. The
@@ -1194,7 +1090,7 @@
 
 	rc = proc_init(pdev);
 	if (rc) {
-		dev_err(dev->device, "failed to install procfs\n");
+		dev_err(dev->dev, "failed to install procfs\n");
 		goto err_free_irq;
 	}
 
@@ -1204,16 +1100,11 @@
 	*/
 	rc = i2c_add_numbered_adapter(adap);
 	if (rc) {
-		dev_err(dev->device, "failed to add adapter\n");
+		dev_err(dev->dev, "failed to add adapter\n");
 		goto err_proc_term;
 	}
 
-<<<<<<< HEAD
-	dev_info(dev->device, "bus %d at speed %d \n", pdev->id, dev->speed);
-
-=======
 	bsc_disable_clk(dev);
->>>>>>> ea857beb
 	return 0;
 
 err_proc_term:
@@ -1221,10 +1112,6 @@
 
 err_free_irq:
 	free_irq(dev->irq, dev);
-
-err_destroy_wq:
-	if (dev->reset_wq)
-		destroy_workqueue(dev->reset_wq); 
 
 err_bsc_deinit:
 	bsc_set_autosense((uint32_t)dev->virt_base, 0);
@@ -1246,48 +1133,41 @@
 err_release_mem_region:
 	release_mem_region(iomem->start, resource_size(iomem));
 
-	dev_err(dev->device, "bus %d probe failed\n", pdev->id);
 	return rc;
 }
 
 static int bsc_remove(struct platform_device *pdev)
 {
-	struct bsc_i2c_dev *dev = platform_get_drvdata(pdev);
-	struct resource *iomem;
-
-	i2c_del_adapter(&dev->adapter);
-
-	proc_term(pdev);
-
-	platform_set_drvdata(pdev, NULL);
-	free_irq(dev->irq, dev);
-
-	if (dev->reset_wq)
-		destroy_workqueue(dev->reset_wq);
-
-	bsc_set_autosense((uint32_t)dev->virt_base, 0);
-	bsc_deinit((uint32_t)dev->virt_base);
-
-	iounmap(dev->virt_base);
-
-	bsc_disable_clk(dev);
-	bsc_put_clk(dev);
-
-	kfree(dev);
-
-	iomem = platform_get_resource(pdev, IORESOURCE_MEM, 0);
-	release_mem_region(iomem->start, resource_size(iomem));
-
-	return 0;
+   struct bsc_i2c_dev *dev = platform_get_drvdata(pdev);
+   struct resource *iomem;
+
+   i2c_del_adapter(&dev->adapter);
+
+   proc_term(pdev);
+
+   platform_set_drvdata(pdev, NULL);
+   free_irq(dev->irq, dev);
+
+   bsc_set_autosense((uint32_t)dev->virt_base, 0);
+   bsc_deinit((uint32_t)dev->virt_base);
+
+   iounmap(dev->virt_base);
+
+   bsc_disable_clk(dev);
+   bsc_put_clk(dev);
+
+   kfree(dev);
+
+   iomem = platform_get_resource(pdev, IORESOURCE_MEM, 0);
+   release_mem_region(iomem->start, resource_size(iomem));
+
+   return 0;
 }
 
 #ifdef CONFIG_PM
 static int bsc_suspend(struct platform_device *pdev, pm_message_t state)
 {
 	struct bsc_i2c_dev *dev = platform_get_drvdata(pdev);
-
-	/* flush the workqueue to make sure all outstanding work items are done */
-	flush_workqueue(dev->reset_wq);
 	
 	bsc_disable_clk(dev);
 	return 0;
@@ -1295,9 +1175,9 @@
 
 static int bsc_resume(struct platform_device *pdev)
 {
-	struct bsc_i2c_dev *dev = platform_get_drvdata(pdev);
-
-	return bsc_enable_clk(dev);
+   struct bsc_i2c_dev *dev = platform_get_drvdata(pdev);
+
+   return bsc_enable_clk(dev);
 }
 #else
 #define bsc_suspend    NULL
@@ -1312,7 +1192,7 @@
       .owner = THIS_MODULE,
    },
    .probe   = bsc_probe,
-   .remove  = __devexit_p(bsc_remove),
+   .remove  = bsc_remove,
    .suspend = bsc_suspend,
    .resume  = bsc_resume,
 };
