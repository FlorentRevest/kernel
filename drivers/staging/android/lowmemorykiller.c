--- conflicted
+++ resolved
@@ -134,21 +134,12 @@
 		int oom_score_adj;
 
 		if (tsk->flags & PF_KTHREAD)
-<<<<<<< HEAD
 			continue;
 
 		p = find_lock_task_mm(tsk);
 		if (!p)
 			continue;
 
-=======
-			continue;
-
-		p = find_lock_task_mm(tsk);
-		if (!p)
-			continue;
-
->>>>>>> c21fd2a0
 		if (test_tsk_thread_flag(p, TIF_MEMDIE) &&
 		    time_before_eq(jiffies, lowmem_deathpending_timeout)) {
 			task_unlock(p);
@@ -181,13 +172,9 @@
 		lowmem_print(1, "send sigkill to %d (%s), adj %d, size %d"
 				" with ofree %d %d, cfree %d %d ma %d\n",
 			     selected->pid, selected->comm,
-<<<<<<< HEAD
-			     selected_oom_score_adj, selected_tasksize);
-=======
 			     selected_oom_score_adj, selected_tasksize,
 			     other_free, other_file, cma_free, cma_file,
 			     min_score_adj);
->>>>>>> c21fd2a0
 		lowmem_deathpending_timeout = jiffies + HZ;
 		send_sig(SIGKILL, selected, 0);
 		set_tsk_thread_flag(selected, TIF_MEMDIE);
