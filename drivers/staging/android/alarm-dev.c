/* drivers/rtc/alarm-dev.c
 *
 * Copyright (C) 2007-2009 Google, Inc.
 *
 * This software is licensed under the terms of the GNU General Public
 * License version 2, as published by the Free Software Foundation, and
 * may be copied, distributed, and modified under those terms.
 *
 * This program is distributed in the hope that it will be useful,
 * but WITHOUT ANY WARRANTY; without even the implied warranty of
 * MERCHANTABILITY or FITNESS FOR A PARTICULAR PURPOSE.  See the
 * GNU General Public License for more details.
 *
 */

#include <linux/time.h>
#include <linux/module.h>
#include <linux/device.h>
#include <linux/miscdevice.h>
#include <linux/fs.h>
#include <linux/platform_device.h>
#include <linux/sched.h>
#include <linux/spinlock.h>
#include <linux/uaccess.h>
#include <linux/alarmtimer.h>
#include "android_alarm.h"

#define ANDROID_ALARM_PRINT_INFO (1U << 0)
#define ANDROID_ALARM_PRINT_IO (1U << 1)
#define ANDROID_ALARM_PRINT_INT (1U << 2)

static int debug_mask = ANDROID_ALARM_PRINT_INFO;
module_param_named(debug_mask, debug_mask, int, S_IRUGO | S_IWUSR | S_IWGRP);

#define alarm_dbg(debug_level_mask, fmt, ...)				\
do {									\
	if (debug_mask & ANDROID_ALARM_PRINT_##debug_level_mask)	\
		pr_info(fmt, ##__VA_ARGS__);				\
} while (0)

#define ANDROID_ALARM_WAKEUP_MASK ( \
	ANDROID_ALARM_RTC_WAKEUP_MASK | \
	ANDROID_ALARM_ELAPSED_REALTIME_WAKEUP_MASK | \
	ANDROID_ALARM_RTC_POWEROFF_WAKEUP_MASK)

static int alarm_opened;
static DEFINE_SPINLOCK(alarm_slock);
static DEFINE_MUTEX(alarm_mutex);
static struct wakeup_source alarm_wake_lock;
static DECLARE_WAIT_QUEUE_HEAD(alarm_wait_queue);
static uint32_t alarm_pending;
static uint32_t alarm_enabled;
static uint32_t wait_pending;

struct devalarm {
	union {
		struct hrtimer hrt;
		struct alarm alrm;
	} u;
	enum android_alarm_type type;
};

static struct devalarm alarms[ANDROID_ALARM_TYPE_COUNT];


static int is_wakeup(enum android_alarm_type type)
{
	return (type == ANDROID_ALARM_RTC_WAKEUP ||
		type == ANDROID_ALARM_ELAPSED_REALTIME_WAKEUP ||
		type == ANDROID_ALARM_RTC_POWEROFF_WAKEUP);
}


static void devalarm_start(struct devalarm *alrm, ktime_t exp)
{
	if (is_wakeup(alrm->type))
		alarm_start(&alrm->u.alrm, exp);
	else
		hrtimer_start(&alrm->u.hrt, exp, HRTIMER_MODE_ABS);
}


static int devalarm_try_to_cancel(struct devalarm *alrm)
{
	if (is_wakeup(alrm->type))
		return alarm_try_to_cancel(&alrm->u.alrm);
	return hrtimer_try_to_cancel(&alrm->u.hrt);
}

static void devalarm_cancel(struct devalarm *alrm)
{
	if (is_wakeup(alrm->type))
		alarm_cancel(&alrm->u.alrm);
	else
		hrtimer_cancel(&alrm->u.hrt);
}

static void alarm_clear(enum android_alarm_type alarm_type, struct timespec *ts)
{
	uint32_t alarm_type_mask = 1U << alarm_type;
	unsigned long flags;

<<<<<<< HEAD
	mutex_lock(&alarm_mutex);
=======
#ifdef CONFIG_BCM_RTC_ALARM_BOOT
	if (alarm_type == ANDROID_ALARM_RTC_POWERON)
		alarm_poweron_cancel();
#endif

>>>>>>> 34ff7fc1
	spin_lock_irqsave(&alarm_slock, flags);
	alarm_dbg(IO, "alarm %d clear\n", alarm_type);
#ifdef CONFIG_BCM_RTC_ALARM_BOOT
	if (alarm_type != ANDROID_ALARM_RTC_POWERON)
		devalarm_try_to_cancel(&alarms[alarm_type]);
#else
	devalarm_try_to_cancel(&alarms[alarm_type]);
#endif /*CONFIG_BCM_RTC_ALARM_BOOT*/
	if (alarm_pending) {
		alarm_pending &= ~alarm_type_mask;
		if (!alarm_pending && !wait_pending)
			__pm_relax(&alarm_wake_lock);
	}
	alarm_enabled &= ~alarm_type_mask;
	spin_unlock_irqrestore(&alarm_slock, flags);

	if (alarm_type == ANDROID_ALARM_RTC_POWEROFF_WAKEUP)
		set_power_on_alarm(ts->tv_sec, 0);
	mutex_unlock(&alarm_mutex);
}

static void alarm_set(enum android_alarm_type alarm_type,
							struct timespec *ts)
{
	uint32_t alarm_type_mask = 1U << alarm_type;
	unsigned long flags;

	mutex_lock(&alarm_mutex);
	spin_lock_irqsave(&alarm_slock, flags);
	alarm_dbg(IO, "alarm %d set %ld.%09ld\n",
			alarm_type, ts->tv_sec, ts->tv_nsec);
	alarm_enabled |= alarm_type_mask;
#ifdef CONFIG_BCM_RTC_ALARM_BOOT
	if (alarm_type != ANDROID_ALARM_RTC_POWERON)
		devalarm_start(&alarms[alarm_type], timespec_to_ktime(*ts));
#else
	devalarm_start(&alarms[alarm_type], timespec_to_ktime(*ts));
#endif /*CONFIG_BCM_RTC_ALARM_BOOT*/
	spin_unlock_irqrestore(&alarm_slock, flags);
<<<<<<< HEAD

	if (alarm_type == ANDROID_ALARM_RTC_POWEROFF_WAKEUP)
		set_power_on_alarm(ts->tv_sec, 1);
	mutex_unlock(&alarm_mutex);
=======
#ifdef CONFIG_BCM_RTC_ALARM_BOOT
		if (alarm_type == ANDROID_ALARM_RTC_POWERON)
			alarm_poweron_set_alarm(*ts);
#endif

>>>>>>> 34ff7fc1
}

static int alarm_wait(void)
{
	unsigned long flags;
	int rv = 0;

	spin_lock_irqsave(&alarm_slock, flags);
	alarm_dbg(IO, "alarm wait\n");
	if (!alarm_pending && wait_pending) {
		__pm_relax(&alarm_wake_lock);
		wait_pending = 0;
	}
	spin_unlock_irqrestore(&alarm_slock, flags);

	rv = wait_event_interruptible(alarm_wait_queue, alarm_pending);
	if (rv)
		return rv;

	spin_lock_irqsave(&alarm_slock, flags);
	rv = alarm_pending;
	wait_pending = 1;
	alarm_pending = 0;
	spin_unlock_irqrestore(&alarm_slock, flags);

	return rv;
}

static int alarm_set_rtc(struct timespec *ts)
{
	struct rtc_time new_rtc_tm;
	struct rtc_device *rtc_dev;
	unsigned long flags;
	int rv = 0;

	rtc_time_to_tm(ts->tv_sec, &new_rtc_tm);
	rtc_dev = alarmtimer_get_rtcdev();
	rv = do_settimeofday(ts);
	if (rv < 0)
		return rv;
	if (rtc_dev)
		rv = rtc_set_time(rtc_dev, &new_rtc_tm);

	spin_lock_irqsave(&alarm_slock, flags);
	alarm_pending |= ANDROID_ALARM_TIME_CHANGE_MASK;
	wake_up(&alarm_wait_queue);
	spin_unlock_irqrestore(&alarm_slock, flags);

	return rv;
}

static int alarm_get_time(enum android_alarm_type alarm_type,
							struct timespec *ts)
{
	int rv = 0;

	switch (alarm_type) {
#ifdef CONFIG_BCM_RTC_ALARM_BOOT
	case ANDROID_ALARM_RTC_POWERON:
#endif
	case ANDROID_ALARM_RTC_WAKEUP:
	case ANDROID_ALARM_RTC:
	case ANDROID_ALARM_RTC_POWEROFF_WAKEUP:
		getnstimeofday(ts);
		break;
	case ANDROID_ALARM_ELAPSED_REALTIME_WAKEUP:
	case ANDROID_ALARM_ELAPSED_REALTIME:
		get_monotonic_boottime(ts);
		break;
	case ANDROID_ALARM_SYSTEMTIME:
		ktime_get_ts(ts);
		break;
	default:
		rv = -EINVAL;
	}
	return rv;
}

static long alarm_do_ioctl(struct file *file, unsigned int cmd,
							struct timespec *ts)
{
	int rv = 0;
	unsigned long flags;
	enum android_alarm_type alarm_type = ANDROID_ALARM_IOCTL_TO_TYPE(cmd);

	if (alarm_type >= ANDROID_ALARM_TYPE_COUNT)
		return -EINVAL;

	if (ANDROID_ALARM_BASE_CMD(cmd) != ANDROID_ALARM_GET_TIME(0)) {
		if ((file->f_flags & O_ACCMODE) == O_RDONLY)
			return -EPERM;
		if (file->private_data == NULL &&
		    cmd != ANDROID_ALARM_SET_RTC) {
			spin_lock_irqsave(&alarm_slock, flags);
			if (alarm_opened) {
				spin_unlock_irqrestore(&alarm_slock, flags);
				return -EBUSY;
			}
			alarm_opened = 1;
			file->private_data = (void *)1;
			spin_unlock_irqrestore(&alarm_slock, flags);
		}
	}

	switch (ANDROID_ALARM_BASE_CMD(cmd)) {
	case ANDROID_ALARM_CLEAR(0):
		alarm_clear(alarm_type, ts);
		break;
	case ANDROID_ALARM_SET(0):
		alarm_set(alarm_type, ts);
		break;
	case ANDROID_ALARM_SET_AND_WAIT(0):
		alarm_set(alarm_type, ts);
		/* fall though */
	case ANDROID_ALARM_WAIT:
		rv = alarm_wait();
		break;
	case ANDROID_ALARM_SET_RTC:
		rv = alarm_set_rtc(ts);
		break;
	case ANDROID_ALARM_GET_TIME(0):
		rv = alarm_get_time(alarm_type, ts);
		break;

	default:
		rv = -EINVAL;
	}
	return rv;
}

static long alarm_ioctl(struct file *file, unsigned int cmd, unsigned long arg)
{

	struct timespec ts;
	int rv;

	switch (ANDROID_ALARM_BASE_CMD(cmd)) {
	case ANDROID_ALARM_SET_AND_WAIT(0):
	case ANDROID_ALARM_SET(0):
	case ANDROID_ALARM_SET_RTC:
	case ANDROID_ALARM_CLEAR(0):
		if (copy_from_user(&ts, (void __user *)arg, sizeof(ts)))
			return -EFAULT;
		break;
	}

	rv = alarm_do_ioctl(file, cmd, &ts);
	if (rv)
		return rv;

	switch (ANDROID_ALARM_BASE_CMD(cmd)) {
	case ANDROID_ALARM_GET_TIME(0):
		if (copy_to_user((void __user *)arg, &ts, sizeof(ts)))
			return -EFAULT;
		break;
	}

	return 0;
}
#ifdef CONFIG_COMPAT
static long alarm_compat_ioctl(struct file *file, unsigned int cmd,
							unsigned long arg)
{

	struct timespec ts;
	int rv;

	switch (ANDROID_ALARM_BASE_CMD(cmd)) {
	case ANDROID_ALARM_SET_AND_WAIT_COMPAT(0):
	case ANDROID_ALARM_SET_COMPAT(0):
	case ANDROID_ALARM_SET_RTC_COMPAT:
		if (compat_get_timespec(&ts, (void __user *)arg))
			return -EFAULT;
		/* fall through */
	case ANDROID_ALARM_GET_TIME_COMPAT(0):
		cmd = ANDROID_ALARM_COMPAT_TO_NORM(cmd);
		break;
	}

	rv = alarm_do_ioctl(file, cmd, &ts);
	if (rv)
		return rv;

	switch (ANDROID_ALARM_BASE_CMD(cmd)) {
	case ANDROID_ALARM_GET_TIME(0): /* NOTE: we modified cmd above */
		if (compat_put_timespec(&ts, (void __user *)arg))
			return -EFAULT;
		break;
	}

	return 0;
}
#endif

static int alarm_open(struct inode *inode, struct file *file)
{
	file->private_data = NULL;
	return 0;
}

static int alarm_release(struct inode *inode, struct file *file)
{
	int i;
	unsigned long flags;

	spin_lock_irqsave(&alarm_slock, flags);
	if (file->private_data) {
		for (i = 0; i < ANDROID_ALARM_TYPE_COUNT; i++) {
			uint32_t alarm_type_mask = 1U << i;
			if (alarm_enabled & alarm_type_mask) {
				alarm_dbg(INFO,
					  "%s: clear alarm, pending %d\n",
					  __func__,
					  !!(alarm_pending & alarm_type_mask));
				alarm_enabled &= ~alarm_type_mask;
			}
			spin_unlock_irqrestore(&alarm_slock, flags);
#ifdef CONFIG_BCM_RTC_ALARM_BOOT
			if (alarms[i].type == ANDROID_ALARM_RTC_POWERON)
				alarm_poweron_cancel();
			else
				devalarm_cancel(&alarms[i]);
#else
			devalarm_cancel(&alarms[i]);
#endif /*CONFIG_BCM_RTC_ALARM_BOOT*/
			spin_lock_irqsave(&alarm_slock, flags);
		}
		if (alarm_pending | wait_pending) {
			if (alarm_pending)
				alarm_dbg(INFO, "%s: clear pending alarms %x\n",
					  __func__, alarm_pending);
			__pm_relax(&alarm_wake_lock);
			wait_pending = 0;
			alarm_pending = 0;
		}
		alarm_opened = 0;
	}
	spin_unlock_irqrestore(&alarm_slock, flags);
	return 0;
}

static void devalarm_triggered(struct devalarm *alarm)
{
	unsigned long flags;
	uint32_t alarm_type_mask = 1U << alarm->type;

	alarm_dbg(INT, "%s: type %d\n", __func__, alarm->type);
	spin_lock_irqsave(&alarm_slock, flags);
	if (alarm_enabled & alarm_type_mask) {
		__pm_wakeup_event(&alarm_wake_lock, 5000); /* 5secs */
		alarm_enabled &= ~alarm_type_mask;
		alarm_pending |= alarm_type_mask;
		wake_up(&alarm_wait_queue);
	}
	spin_unlock_irqrestore(&alarm_slock, flags);
}


static enum hrtimer_restart devalarm_hrthandler(struct hrtimer *hrt)
{
	struct devalarm *devalrm = container_of(hrt, struct devalarm, u.hrt);

	devalarm_triggered(devalrm);
	return HRTIMER_NORESTART;
}

static enum alarmtimer_restart devalarm_alarmhandler(struct alarm *alrm,
							ktime_t now)
{
	struct devalarm *devalrm = container_of(alrm, struct devalarm, u.alrm);

	devalarm_triggered(devalrm);
	return ALARMTIMER_NORESTART;
}


static const struct file_operations alarm_fops = {
	.owner = THIS_MODULE,
	.unlocked_ioctl = alarm_ioctl,
	.open = alarm_open,
	.release = alarm_release,
#ifdef CONFIG_COMPAT
	.compat_ioctl = alarm_compat_ioctl,
#endif
};

static struct miscdevice alarm_device = {
	.minor = MISC_DYNAMIC_MINOR,
	.name = "alarm",
	.fops = &alarm_fops,
};

static int __init alarm_dev_init(void)
{
	int err;
	int i;

	err = misc_register(&alarm_device);
	if (err)
		return err;

	alarm_init(&alarms[ANDROID_ALARM_RTC_WAKEUP].u.alrm,
			ALARM_REALTIME, devalarm_alarmhandler);
	hrtimer_init(&alarms[ANDROID_ALARM_RTC].u.hrt,
			CLOCK_REALTIME, HRTIMER_MODE_ABS);
	alarm_init(&alarms[ANDROID_ALARM_ELAPSED_REALTIME_WAKEUP].u.alrm,
			ALARM_BOOTTIME, devalarm_alarmhandler);
	hrtimer_init(&alarms[ANDROID_ALARM_ELAPSED_REALTIME].u.hrt,
			CLOCK_BOOTTIME, HRTIMER_MODE_ABS);
	hrtimer_init(&alarms[ANDROID_ALARM_SYSTEMTIME].u.hrt,
			CLOCK_MONOTONIC, HRTIMER_MODE_ABS);
	alarm_init(&alarms[ANDROID_ALARM_RTC_POWEROFF_WAKEUP].u.alrm,
			ALARM_REALTIME, devalarm_alarmhandler);

	for (i = 0; i < ANDROID_ALARM_TYPE_COUNT; i++) {
		alarms[i].type = i;
		if (!is_wakeup(i))
			alarms[i].u.hrt.function = devalarm_hrthandler;
	}

	wakeup_source_init(&alarm_wake_lock, "alarm");
	return 0;
}

static void  __exit alarm_dev_exit(void)
{
	misc_deregister(&alarm_device);
	wakeup_source_trash(&alarm_wake_lock);
}

module_init(alarm_dev_init);
module_exit(alarm_dev_exit);
<|MERGE_RESOLUTION|>--- conflicted
+++ resolved
@@ -100,15 +100,12 @@
 	uint32_t alarm_type_mask = 1U << alarm_type;
 	unsigned long flags;
 
-<<<<<<< HEAD
 	mutex_lock(&alarm_mutex);
-=======
 #ifdef CONFIG_BCM_RTC_ALARM_BOOT
 	if (alarm_type == ANDROID_ALARM_RTC_POWERON)
 		alarm_poweron_cancel();
 #endif
 
->>>>>>> 34ff7fc1
 	spin_lock_irqsave(&alarm_slock, flags);
 	alarm_dbg(IO, "alarm %d clear\n", alarm_type);
 #ifdef CONFIG_BCM_RTC_ALARM_BOOT
@@ -148,18 +145,14 @@
 	devalarm_start(&alarms[alarm_type], timespec_to_ktime(*ts));
 #endif /*CONFIG_BCM_RTC_ALARM_BOOT*/
 	spin_unlock_irqrestore(&alarm_slock, flags);
-<<<<<<< HEAD
 
 	if (alarm_type == ANDROID_ALARM_RTC_POWEROFF_WAKEUP)
 		set_power_on_alarm(ts->tv_sec, 1);
 	mutex_unlock(&alarm_mutex);
-=======
 #ifdef CONFIG_BCM_RTC_ALARM_BOOT
 		if (alarm_type == ANDROID_ALARM_RTC_POWERON)
 			alarm_poweron_set_alarm(*ts);
 #endif
-
->>>>>>> 34ff7fc1
 }
 
 static int alarm_wait(void)
