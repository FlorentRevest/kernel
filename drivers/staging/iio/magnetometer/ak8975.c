--- conflicted
+++ resolved
@@ -194,10 +194,6 @@
 		return ret;
 	}
 
-<<<<<<< HEAD
-	/* Precalculate scale factor for each axis and
-           store in the device data. */
-=======
 /*
  * Precalculate scale factor (in Gauss units) for each axis and
  * store in the device data.
@@ -233,7 +229,6 @@
  * Since ASA doesn't change, we cache the resultant scale factor into the
  * device context in ak8975_setup().
  */
->>>>>>> 53143fd3
 	data->raw_to_gauss[0] = ((data->asa[0] + 128) * 30) >> 8;
 	data->raw_to_gauss[1] = ((data->asa[1] + 128) * 30) >> 8;
 	data->raw_to_gauss[2] = ((data->asa[2] + 128) * 30) >> 8;
@@ -295,50 +290,6 @@
 	return count;
 }
 
-<<<<<<< HEAD
-/*
- * Emits the scale factor to bring the raw value into Gauss units.
- *
- * This scale factor is axis-dependent, and is derived from 3 calibration
- * factors ASA(x), ASA(y), and ASA(z).
- *
- * These ASA values are read from the sensor device at start of day, and
- * cached in the device context struct.
- *
- * Adjusting the flux value with the sensitivity adjustment value should be
- * done via the following formula:
- *
- * Hadj = H * ( ( ( (ASA-128)*0.5 ) / 128 ) + 1 )
- *
- * where H is the raw value, ASA is the sensitivity adjustment, and Hadj
- * is the resultant adjusted value.
- *
- * We reduce the formula to:
- *
- * Hadj = H * (ASA + 128) / 256
- *
- * H is in the range of -4096 to 4095.  The magnetometer has a range of
- * +-1229uT.  To go from the raw value to uT is:
- *
- * HuT = H * 1229/4096, or roughly, 3/10.
- *
- * Since 1uT = 100 gauss, our final scale factor becomes:
- *
- * Hadj = H * ((ASA + 128) / 256) * 3/10 * 100
- * Hadj = H * ((ASA + 128) * 30 / 256
- *
- * Since ASA doesn't change, we cache the resultant scale factor into the
- * device context in ak8975_setup().
- */
-static ssize_t show_scale(struct device *dev, struct device_attribute *devattr,
-			  char *buf)
-{
-	struct iio_dev *indio_dev = dev_get_drvdata(dev);
-	struct ak8975_data *data = indio_dev->dev_data;
-	struct iio_dev_attr *this_attr = to_iio_dev_attr(devattr);
-
-	return sprintf(buf, "%ld\n", data->raw_to_gauss[this_attr->address]);
-=======
 static int wait_conversion_complete_gpio(struct ak8975_data *data)
 {
 	struct i2c_client *client = data->client;
@@ -390,7 +341,6 @@
 		return -EINVAL;
 	}
 	return read_status;
->>>>>>> 53143fd3
 }
 
 /*
@@ -400,11 +350,6 @@
 {
 	struct ak8975_data *data = iio_priv(indio_dev);
 	struct i2c_client *client = data->client;
-<<<<<<< HEAD
-	struct iio_dev_attr *this_attr = to_iio_dev_attr(devattr);
-	u32 timeout_ms = AK8975_MAX_CONVERSION_TIMEOUT;
-=======
->>>>>>> 53143fd3
 	u16 meas_reg;
 	s16 raw;
 	u8 read_status;
@@ -430,31 +375,14 @@
 	}
 
 	/* Wait for the conversion to complete. */
-<<<<<<< HEAD
-	while (timeout_ms) {
-		msleep(AK8975_CONVERSION_DONE_POLL_TIME);
-		if (gpio_get_value(data->eoc_gpio))
-			break;
-		timeout_ms -= AK8975_CONVERSION_DONE_POLL_TIME;
-	}
-	if (!timeout_ms) {
-		dev_err(&client->dev, "Conversion timeout happened\n");
-		ret = -EINVAL;
-=======
 	if (gpio_is_valid(data->eoc_gpio))
 		ret = wait_conversion_complete_gpio(data);
 	else
 		ret = wait_conversion_complete_polled(data);
 	if (ret < 0)
->>>>>>> 53143fd3
 		goto exit;
-	}
-
-	ret = ak8975_read_data(client, AK8975_REG_ST1, 1, &read_status);
-	if (ret < 0) {
-		dev_err(&client->dev, "Error in reading ST1\n");
-		goto exit;
-	}
+
+	read_status = ret;
 
 	if (read_status & AK8975_REG_ST1_DRDY_MASK) {
 		ret = ak8975_read_data(client, AK8975_REG_ST2, 1, &read_status);
@@ -536,15 +464,12 @@
 	.attrs = ak8975_attr,
 };
 
-<<<<<<< HEAD
-=======
 static const struct iio_info ak8975_info = {
 	.attrs = &ak8975_attr_group,
 	.read_raw = &ak8975_read_raw,
 	.driver_module = THIS_MODULE,
 };
 
->>>>>>> 53143fd3
 static int ak8975_probe(struct i2c_client *client,
 			const struct i2c_device_id *id)
 {
@@ -559,38 +484,6 @@
 	else
 		eoc_gpio = *(int *)(client->dev.platform_data);
 
-<<<<<<< HEAD
-	if (!data->eoc_gpio) {
-		dev_err(&client->dev, "failed, no valid GPIO\n");
-		err = -EINVAL;
-		goto exit_free;
-	}
-
-	err = gpio_request(data->eoc_gpio, "ak_8975");
-	if (err < 0) {
-		dev_err(&client->dev, "failed to request GPIO %d, error %d\n",
-			data->eoc_gpio, err);
-		goto exit_free;
-	}
-
-	err = gpio_direction_input(data->eoc_gpio);
-	if (err < 0) {
-		dev_err(&client->dev, "Failed to configure input direction for"
-			" GPIO %d, error %d\n", data->eoc_gpio, err);
-		goto exit_gpio;
-	}
-
-	/* Perform some basic start-of-day setup of the device. */
-	err = ak8975_setup(client);
-	if (err < 0) {
-		dev_err(&client->dev, "AK8975 initialization fails\n");
-		goto exit_gpio;
-	}
-
-	/* Register with IIO */
-	data->indio_dev = iio_allocate_device();
-	if (data->indio_dev == NULL) {
-=======
 	/* We may not have a GPIO based IRQ to scan, that is fine, we will
 	   poll if so */
 	if (gpio_is_valid(eoc_gpio)) {
@@ -614,7 +507,6 @@
 	/* Register with IIO */
 	indio_dev = iio_allocate_device(sizeof(*data));
 	if (indio_dev == NULL) {
->>>>>>> 53143fd3
 		err = -ENOMEM;
 		goto exit_gpio;
 	}
@@ -627,15 +519,6 @@
 		goto exit_free_iio;
 	}
 
-<<<<<<< HEAD
-	data->indio_dev->dev.parent = &client->dev;
-	data->indio_dev->attrs = &ak8975_attr_group;
-	data->indio_dev->dev_data = (void *)(data);
-	data->indio_dev->driver_module = THIS_MODULE;
-	data->indio_dev->modes = INDIO_DIRECT_MODE;
-
-	err = iio_device_register(data->indio_dev);
-=======
 	data->client = client;
 	mutex_init(&data->lock);
 	data->eoc_irq = client->irq;
@@ -647,7 +530,6 @@
 	indio_dev->modes = INDIO_DIRECT_MODE;
 
 	err = iio_device_register(indio_dev);
->>>>>>> 53143fd3
 	if (err < 0)
 		goto exit_free_iio;
 
@@ -656,14 +538,8 @@
 exit_free_iio:
 	iio_free_device(indio_dev);
 exit_gpio:
-<<<<<<< HEAD
-	gpio_free(data->eoc_gpio);
-exit_free:
-	kfree(data);
-=======
 	if (gpio_is_valid(eoc_gpio))
 		gpio_free(eoc_gpio);
->>>>>>> 53143fd3
 exit:
 	return err;
 }
@@ -675,12 +551,8 @@
 
 	iio_device_unregister(indio_dev);
 
-<<<<<<< HEAD
-	gpio_free(data->eoc_gpio);
-=======
 	if (gpio_is_valid(data->eoc_gpio))
 		gpio_free(data->eoc_gpio);
->>>>>>> 53143fd3
 
 	iio_free_device(indio_dev);
 
