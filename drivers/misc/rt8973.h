--- conflicted
+++ resolved
@@ -34,15 +34,9 @@
 
 #define RT8973_DEV2_UNKNOWN_ACC	0x80
 
-<<<<<<< HEAD
-#define RT8973_INTM_ADC_CHG		1<<6
+#define RT8973_INTM_ADC_CHG			(1<<6)
 
 #if 1 // modify for Samsung ivory (AP does not support TRIGGER_LOW)
-=======
-#define RT8973_INTM_ADC_CHG			(1<<6)
-
-#if 1 /* modify for Samsung ivory (AP does not support TRIGGER_LOW) */
->>>>>>> 7bfdf205
 #define RT8973_IRQF_MODE (IRQF_TRIGGER_FALLING)
 #else
 #define RT8973_IRQF_MODE (IRQF_TRIGGER_LOW)
