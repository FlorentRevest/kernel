--- conflicted
+++ resolved
@@ -27,10 +27,7 @@
 obj-y 	+= vc_hnfo/
 obj-y 	+= vc_omx/
 obj-y 	+= vc_ovl/
-<<<<<<< HEAD
-=======
 obj-y   += hdmi/
->>>>>>> f41e307d
 
 #obj-y	+= ../../../vc4-dev/src/interface/vceb/host/linux/
 
