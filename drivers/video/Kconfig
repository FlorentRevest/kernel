--- conflicted
+++ resolved
@@ -2486,20 +2486,6 @@
 	source "drivers/video/logo/Kconfig"
 endif
 
-<<<<<<< HEAD
 source "drivers/video/broadcom/Kconfig" 
-=======
-config FB_SH_MOBILE_MERAM
-	tristate "SuperH Mobile MERAM read ahead support"
-	depends on (SUPERH || ARCH_SHMOBILE)
-	select GENERIC_ALLOCATOR
-	---help---
-	  Enable MERAM support for the SuperH controller.
-
-	  This will allow for caching of the framebuffer to provide more
-	  reliable access under heavy main memory bus traffic situations.
-	  Up to 4 memory channels can be configured, allowing 4 RGB or
-	  2 YCbCr framebuffers to be configured.
->>>>>>> 90adfd2b
 
 endmenu