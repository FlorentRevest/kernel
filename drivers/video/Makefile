# Makefile for the Linux video drivers.
# 5 Aug 1999, James Simmons, <mailto:jsimmons@users.sf.net>
# Rewritten to use lists instead of if-statements.

# Each configuration option enables a list of files.

obj-$(CONFIG_VGASTATE)            += vgastate.o
obj-$(CONFIG_HDMI)                += hdmi.o
obj-y                             += fb_notify.o
obj-$(CONFIG_FB)                  += fb.o
fb-y                              := fbmem.o fbmon.o fbcmap.o fbsysfs.o \
                                     modedb.o fbcvt.o
fb-objs                           := $(fb-y)

<<<<<<< HEAD
=======
obj-$(CONFIG_FRAMEBUFFER_FPS)	+= fb_fps.o

>>>>>>> 34ff7fc1
obj-$(CONFIG_ADF)		  += adf/
obj-$(CONFIG_VT)		  += console/
obj-$(CONFIG_LOGO)		  += logo/
obj-y				  += backlight/

obj-$(CONFIG_EXYNOS_VIDEO)     += exynos/

obj-$(CONFIG_FB_CFB_FILLRECT)  += cfbfillrect.o
obj-$(CONFIG_FB_CFB_COPYAREA)  += cfbcopyarea.o
obj-$(CONFIG_FB_CFB_IMAGEBLIT) += cfbimgblt.o
obj-$(CONFIG_FB_SYS_FILLRECT)  += sysfillrect.o
obj-$(CONFIG_FB_SYS_COPYAREA)  += syscopyarea.o
obj-$(CONFIG_FB_SYS_IMAGEBLIT) += sysimgblt.o
obj-$(CONFIG_FB_SYS_FOPS)      += fb_sys_fops.o
obj-$(CONFIG_FB_SVGALIB)       += svgalib.o
obj-$(CONFIG_FB_MACMODES)      += macmodes.o
obj-$(CONFIG_FB_DDC)           += fb_ddc.o
obj-$(CONFIG_FB_DEFERRED_IO)   += fb_defio.o
obj-$(CONFIG_FB_WMT_GE_ROPS)   += wmt_ge_rops.o

# Hardware specific drivers go first
obj-$(CONFIG_FB_AMIGA)            += amifb.o c2p_planar.o
obj-$(CONFIG_FB_ARC)              += arcfb.o
obj-$(CONFIG_FB_CLPS711X)         += clps711xfb.o
obj-$(CONFIG_FB_CYBER2000)        += cyber2000fb.o
obj-$(CONFIG_FB_GRVGA)            += grvga.o
obj-$(CONFIG_FB_PM2)              += pm2fb.o
obj-$(CONFIG_FB_PM3)		  += pm3fb.o

obj-$(CONFIG_FB_I740)		  += i740fb.o
obj-$(CONFIG_FB_MATROX)		  += matrox/
obj-$(CONFIG_FB_RIVA)		  += riva/
obj-$(CONFIG_FB_NVIDIA)		  += nvidia/
obj-$(CONFIG_FB_ATY)		  += aty/ macmodes.o
obj-$(CONFIG_FB_ATY128)		  += aty/ macmodes.o
obj-$(CONFIG_FB_RADEON)		  += aty/
obj-$(CONFIG_FB_SIS)		  += sis/
obj-$(CONFIG_FB_VIA)		  += via/
obj-$(CONFIG_FB_KYRO)             += kyro/
obj-$(CONFIG_FB_SAVAGE)		  += savage/
obj-$(CONFIG_FB_GEODE)		  += geode/
obj-$(CONFIG_FB_MBX)		  += mbx/
obj-$(CONFIG_FB_NEOMAGIC)         += neofb.o
obj-$(CONFIG_FB_3DFX)             += tdfxfb.o
obj-$(CONFIG_FB_CONTROL)          += controlfb.o
obj-$(CONFIG_FB_PLATINUM)         += platinumfb.o
obj-$(CONFIG_FB_VALKYRIE)         += valkyriefb.o
obj-$(CONFIG_FB_CT65550)          += chipsfb.o
obj-$(CONFIG_FB_IMSTT)            += imsttfb.o
obj-$(CONFIG_FB_FM2)              += fm2fb.o
obj-$(CONFIG_FB_VT8623)           += vt8623fb.o
obj-$(CONFIG_FB_TRIDENT)          += tridentfb.o
obj-$(CONFIG_FB_LE80578)          += vermilion/
obj-$(CONFIG_FB_S3)               += s3fb.o
obj-$(CONFIG_FB_ARK)              += arkfb.o
obj-$(CONFIG_FB_STI)              += stifb.o
obj-$(CONFIG_FB_FFB)              += ffb.o sbuslib.o
obj-$(CONFIG_FB_CG6)              += cg6.o sbuslib.o
obj-$(CONFIG_FB_CG3)              += cg3.o sbuslib.o
obj-$(CONFIG_FB_BW2)              += bw2.o sbuslib.o
obj-$(CONFIG_FB_CG14)             += cg14.o sbuslib.o
obj-$(CONFIG_FB_P9100)            += p9100.o sbuslib.o
obj-$(CONFIG_FB_TCX)              += tcx.o sbuslib.o
obj-$(CONFIG_FB_LEO)              += leo.o sbuslib.o
obj-$(CONFIG_FB_SGIVW)            += sgivwfb.o
obj-$(CONFIG_FB_ACORN)            += acornfb.o
obj-$(CONFIG_FB_ATARI)            += atafb.o c2p_iplan2.o atafb_mfb.o \
                                     atafb_iplan2p2.o atafb_iplan2p4.o atafb_iplan2p8.o
obj-$(CONFIG_FB_MAC)              += macfb.o
obj-$(CONFIG_FB_HECUBA)           += hecubafb.o
obj-$(CONFIG_FB_N411)             += n411.o
obj-$(CONFIG_FB_HGA)              += hgafb.o
obj-$(CONFIG_FB_XVR500)           += sunxvr500.o
obj-$(CONFIG_FB_XVR2500)          += sunxvr2500.o
obj-$(CONFIG_FB_XVR1000)          += sunxvr1000.o
obj-$(CONFIG_FB_IGA)              += igafb.o
obj-$(CONFIG_FB_APOLLO)           += dnfb.o
obj-$(CONFIG_FB_Q40)              += q40fb.o
obj-$(CONFIG_FB_TGA)              += tgafb.o
obj-$(CONFIG_FB_HP300)            += hpfb.o
obj-$(CONFIG_FB_G364)             += g364fb.o
obj-$(CONFIG_FB_EP93XX)		  += ep93xx-fb.o
obj-$(CONFIG_FB_SA1100)           += sa1100fb.o
obj-$(CONFIG_FB_HIT)              += hitfb.o
obj-$(CONFIG_FB_ATMEL)		  += atmel_lcdfb.o
obj-$(CONFIG_FB_PVR2)             += pvr2fb.o
obj-$(CONFIG_FB_VOODOO1)          += sstfb.o
obj-$(CONFIG_FB_ARMCLCD)	  += amba-clcd.o
obj-$(CONFIG_FB_GOLDFISH)         += goldfishfb.o
obj-$(CONFIG_FB_68328)            += 68328fb.o
obj-$(CONFIG_FB_GBE)              += gbefb.o
obj-$(CONFIG_FB_CIRRUS)		  += cirrusfb.o
obj-$(CONFIG_FB_ASILIANT)	  += asiliantfb.o
obj-$(CONFIG_FB_PXA)		  += pxafb.o
obj-$(CONFIG_FB_PXA168)		  += pxa168fb.o
obj-$(CONFIG_PXA3XX_GCU)	  += pxa3xx-gcu.o
obj-$(CONFIG_MMP_DISP)           += mmp/
obj-$(CONFIG_FB_W100)		  += w100fb.o
obj-$(CONFIG_FB_TMIO)		  += tmiofb.o
obj-$(CONFIG_FB_AU1100)		  += au1100fb.o
obj-$(CONFIG_FB_AU1200)		  += au1200fb.o
obj-$(CONFIG_FB_VT8500)		  += vt8500lcdfb.o
obj-$(CONFIG_FB_WM8505)		  += wm8505fb.o
obj-$(CONFIG_FB_PMAG_AA)	  += pmag-aa-fb.o
obj-$(CONFIG_FB_PMAG_BA)	  += pmag-ba-fb.o
obj-$(CONFIG_FB_PMAGB_B)	  += pmagb-b-fb.o
obj-$(CONFIG_FB_MAXINE)		  += maxinefb.o
obj-$(CONFIG_FB_METRONOME)        += metronomefb.o
obj-$(CONFIG_FB_BROADSHEET)       += broadsheetfb.o
obj-$(CONFIG_FB_AUO_K190X)	  += auo_k190x.o
obj-$(CONFIG_FB_AUO_K1900)	  += auo_k1900fb.o
obj-$(CONFIG_FB_AUO_K1901)	  += auo_k1901fb.o
obj-$(CONFIG_FB_S1D13XXX)	  += s1d13xxxfb.o
obj-$(CONFIG_FB_SH7760)		  += sh7760fb.o
obj-$(CONFIG_FB_IMX)              += imxfb.o
obj-$(CONFIG_FB_S3C)		  += s3c-fb.o
obj-$(CONFIG_FB_S3C2410)	  += s3c2410fb.o
obj-$(CONFIG_FB_FSL_DIU)	  += fsl-diu-fb.o
obj-$(CONFIG_FB_COBALT)           += cobalt_lcdfb.o
obj-$(CONFIG_FB_IBM_GXT4500)	  += gxt4500.o
obj-$(CONFIG_FB_PS3)		  += ps3fb.o
obj-$(CONFIG_FB_SM501)            += sm501fb.o
obj-$(CONFIG_FB_UDL)		  += udlfb.o
obj-$(CONFIG_FB_SMSCUFX)	  += smscufx.o
obj-$(CONFIG_FB_XILINX)           += xilinxfb.o
obj-$(CONFIG_SH_MIPI_DSI)	  += sh_mipi_dsi.o
obj-$(CONFIG_FB_SH_MOBILE_HDMI)	  += sh_mobile_hdmi.o
obj-$(CONFIG_FB_SH_MOBILE_MERAM)  += sh_mobile_meram.o
obj-$(CONFIG_FB_SH_MOBILE_LCDC)	  += sh_mobile_lcdcfb.o
obj-$(CONFIG_FB_OMAP)             += omap/
obj-y                             += omap2/
obj-$(CONFIG_XEN_FBDEV_FRONTEND)  += xen-fbfront.o
obj-$(CONFIG_FB_CARMINE)          += carminefb.o
obj-$(CONFIG_FB_MB862XX)	  += mb862xx/
obj-$(CONFIG_FB_MSM)              += msm/
obj-$(CONFIG_FB_NUC900)           += nuc900fb.o
obj-$(CONFIG_FB_JZ4740)		  += jz4740_fb.o
obj-$(CONFIG_FB_PUV3_UNIGFX)      += fb-puv3.o
obj-$(CONFIG_FB_HYPERV)		  += hyperv_fb.o

# Platform or fallback drivers go here
obj-$(CONFIG_FB_UVESA)            += uvesafb.o
obj-$(CONFIG_FB_VESA)             += vesafb.o
obj-$(CONFIG_FB_EFI)              += efifb.o
obj-$(CONFIG_FB_VGA16)            += vga16fb.o
obj-$(CONFIG_FB_OF)               += offb.o
obj-$(CONFIG_FB_BF537_LQ035)      += bf537-lq035.o
obj-$(CONFIG_FB_BF54X_LQ043)	  += bf54x-lq043fb.o
obj-$(CONFIG_FB_BFIN_LQ035Q1)     += bfin-lq035q1-fb.o
obj-$(CONFIG_FB_BFIN_T350MCQB)	  += bfin-t350mcqb-fb.o
obj-$(CONFIG_FB_BFIN_7393)        += bfin_adv7393fb.o
obj-$(CONFIG_FB_MX3)		  += mx3fb.o
obj-$(CONFIG_FB_DA8XX)		  += da8xx-fb.o
obj-$(CONFIG_FB_MXS)		  += mxsfb.o
obj-$(CONFIG_FB_SSD1307)	  += ssd1307fb.o
obj-$(CONFIG_FB_SIMPLE)           += simplefb.o

# the test framebuffer is last
obj-$(CONFIG_FB_VIRTUAL)          += vfb.o

#video output switch sysfs driver
obj-$(CONFIG_VIDEO_OUTPUT_CONTROL) += output.o

obj-$(CONFIG_FB_BRCM_KONA) += broadcom/
obj-$(CONFIG_VIDEOMODE_HELPERS) += display_timing.o videomode.o
ifeq ($(CONFIG_OF),y)
obj-$(CONFIG_VIDEOMODE_HELPERS) += of_display_timing.o of_videomode.o
endif<|MERGE_RESOLUTION|>--- conflicted
+++ resolved
@@ -12,11 +12,6 @@
                                      modedb.o fbcvt.o
 fb-objs                           := $(fb-y)
 
-<<<<<<< HEAD
-=======
-obj-$(CONFIG_FRAMEBUFFER_FPS)	+= fb_fps.o
-
->>>>>>> 34ff7fc1
 obj-$(CONFIG_ADF)		  += adf/
 obj-$(CONFIG_VT)		  += console/
 obj-$(CONFIG_LOGO)		  += logo/
