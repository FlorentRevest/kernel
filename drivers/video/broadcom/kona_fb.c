--- conflicted
+++ resolved
@@ -127,15 +127,12 @@
 	struct sg_table *iovmm_table;
 	struct kona_fb_platform_data *fb_data;
 	struct platform_device *pdev;
-<<<<<<< HEAD
-=======
 
 	/* ESD check routine */
 	struct workqueue_struct *esd_check_wq;
 	struct delayed_work esd_check_work;
 	struct completion tectl_gpio_done_sem;
 	int esd_failure_cnt;
->>>>>>> 291b78b8
 };
 
 static struct completion vsync_event;
@@ -885,7 +882,6 @@
 
 static int kona_fb_blank(int blank_mode, struct fb_info *info)
 {
-<<<<<<< HEAD
 	struct kona_fb *fb = container_of(info, struct kona_fb, fb);
 	int framesize;
 
@@ -897,21 +893,6 @@
 		if (fb->blank_state == KONA_FB_BLANK) {
 			konafb_error("Display already in blank state\n");
 			break;
-=======
-	struct kona_fb *fb;
-
-	konafb_debug("BRCM fb early suspend with level = %d\n", h->level);
-
-	switch (h->level) {
-
-	case EARLY_SUSPEND_LEVEL_BLANK_SCREEN:
-		/* Turn off the backlight */
-		fb = container_of(h, struct kona_fb, early_suspend_level1);
-
-		if (fb->fb_data->esdcheck) {
-			/* cancel the esd check routine */
-			cancel_delayed_work(&fb->esd_check_work);
->>>>>>> 291b78b8
 		}
 		mutex_lock(&fb->update_sem);
 		fb->g_stop_drawing = 1;
@@ -948,29 +929,9 @@
 
 	case FB_BLANK_UNBLANK:
 
-<<<<<<< HEAD
 		if (fb->blank_state == KONA_FB_UNBLANK) {
 			konafb_error("Display already in unblank state\n");
 			break;
-=======
-			kona_clock_stop(fb);
-		} else {
-			if (fb->display_ops->
-			    power_control(fb->display_hdl, CTRL_SCREEN_ON))
-				konafb_error
-				("Failed to unblank this display device!\n");
-		}
-#ifdef CONFIG_FB_BRCM_CP_CRASH_DUMP_IMAGE_SUPPORT
-		if (atomic_read(&g_kona_fb->force_update))
-			kona_display_crash_image(CP_CRASH_DUMP_START);
-#endif
-		if (fb->fb_data->esdcheck) {
-			/* schedule the esd check routine */
-			queue_delayed_work(fb->esd_check_wq,
-				&fb->esd_check_work,
-				msecs_to_jiffies(
-					fb->fb_data->esdcheck_period_ms));
->>>>>>> 291b78b8
 		}
 		/* Ok for MM going to retention but not shutdown state */
 		pi_mgr_qos_request_update(&g_mm_qos_node, 10);
@@ -1008,7 +969,6 @@
 		if (!fb->display_info->vmode) {
 			kona_clock_start(fb);
 
-<<<<<<< HEAD
 			if (fb->display_ops->
 			    power_control(fb->display_hdl, CTRL_SCREEN_ON))
 				konafb_error
@@ -1025,86 +985,11 @@
 		if (atomic_read(&g_kona_fb->force_update))
 			kona_display_crash_image(CP_CRASH_DUMP_START);
 #endif
-=======
-static irqreturn_t kona_fb_esd_irq(int irq, void *dev_id)
-{
-	struct kona_fb *fb = (struct kona_fb *)dev_id;
-	complete(&fb->tectl_gpio_done_sem);
-	return IRQ_HANDLED;
-}
-
-static void kona_fb_esd_check(struct work_struct *data)
-{
-	struct kona_fb *fb = container_of((struct delayed_work *)data,
-					struct kona_fb, esd_check_work);
-	int esd_result = -EIO;
-	uint32_t tectl_gpio = fb->fb_data->tectl_gpio;
-
-	if (g_display_enabled) {
-		/* Wait fb initial completed */
-		queue_delayed_work(fb->esd_check_wq, &fb->esd_check_work,
-			msecs_to_jiffies(fb->fb_data->esdcheck_period_ms));
-		return;
-	}
->>>>>>> 291b78b8
-
 		fb->blank_state = KONA_FB_UNBLANK;
 		break;
 
-<<<<<<< HEAD
 	default:
 		return 1;
-=======
-	if (tectl_gpio > 0) {
-		unsigned long jiff_in = 0;
-
-		/* mark as incomplete before waiting the esd signal */
-		INIT_COMPLETION(fb->tectl_gpio_done_sem);
-		enable_irq(gpio_to_irq(tectl_gpio));
-		jiff_in = wait_for_completion_timeout(&fb->tectl_gpio_done_sem,
-				msecs_to_jiffies(200));
-		if (!jiff_in) {
-			konafb_error("Wait esd gpio irq timeout\n");
-			esd_result = -EIO;
-		} else
-			esd_result = 0;
-		disable_irq(gpio_to_irq(tectl_gpio));
-	} else {
-		mutex_lock(&fb->update_sem);
-		if (fb->display_info->esd_check_fn)
-			esd_result = fb->display_info->esd_check_fn();
-		if (esd_result < 0) /* stop drawing till error is recovered */
-			fb->g_stop_drawing = 1;
-		mutex_unlock(&fb->update_sem);
-	}
-	konafb_debug("esd_result %d\n", esd_result);
-
-	if (esd_result < 0) {
-		konafb_error("result %d failure_cnt %d\n", esd_result,
-				fb->esd_failure_cnt);
-
-		/* Try to recovery from the error */
-		kona_fb_early_suspend(&fb->early_suspend_level1);
-		kona_fb_early_suspend(&fb->early_suspend_level2);
-		kona_fb_early_suspend(&fb->early_suspend_level3);
-
-		kona_fb_late_resume(&fb->early_suspend_level3);
-		kona_fb_late_resume(&fb->early_suspend_level2);
-		kona_fb_late_resume(&fb->early_suspend_level1);
-
-		fb->esd_failure_cnt++;
-		if (fb->esd_failure_cnt > fb->fb_data->esdcheck_retry) {
-			konafb_error("too many fail %d, disable esd check\n",
-				fb->esd_failure_cnt);
-			fb->fb_data->esdcheck = FALSE;
-			cancel_delayed_work(&fb->esd_check_work);
-			destroy_workqueue(fb->esd_check_wq);
-		}
-	} else {
-		fb->esd_failure_cnt = 0;
-		queue_delayed_work(fb->esd_check_wq, &fb->esd_check_work,
-			msecs_to_jiffies(fb->fb_data->esdcheck_period_ms));
->>>>>>> 291b78b8
 	}
 
 	return 0;
@@ -1504,10 +1389,7 @@
 	info->vsync_cb = (info->vmode) ? konafb_vsync_cb : NULL;
 	info->cont_clk = cfg->cont_clk;
 	info->init_fn = cfg->init_fn;
-<<<<<<< HEAD
-=======
 	info->esd_check_fn = cfg->esd_check_fn;
->>>>>>> 291b78b8
 	fb->display_info = info;
 	return 0;
 
@@ -1880,54 +1762,8 @@
 	mutex_unlock(&fb->update_sem);
 #endif
 
-<<<<<<< HEAD
 	fb->proc_entry = proc_create_data("fb_debug", 0666, NULL,
 						&proc_fops, NULL);
-=======
-#ifdef CONFIG_HAS_EARLYSUSPEND
-	fb->early_suspend_level1.suspend = kona_fb_early_suspend;
-	fb->early_suspend_level1.resume = kona_fb_late_resume;
-	fb->early_suspend_level1.level = EARLY_SUSPEND_LEVEL_BLANK_SCREEN;
-	register_early_suspend(&fb->early_suspend_level1);
-
-	fb->early_suspend_level2.suspend = kona_fb_early_suspend;
-	fb->early_suspend_level2.resume = kona_fb_late_resume;
-	fb->early_suspend_level2.level = EARLY_SUSPEND_LEVEL_STOP_DRAWING;
-	register_early_suspend(&fb->early_suspend_level2);
-
-	fb->early_suspend_level3.suspend = kona_fb_early_suspend;
-	fb->early_suspend_level3.resume = kona_fb_late_resume;
-	fb->early_suspend_level3.level = EARLY_SUSPEND_LEVEL_DISABLE_FB;
-	register_early_suspend(&fb->early_suspend_level3);
-#endif
-
-	if (fb->fb_data->esdcheck) {
-		uint32_t tectl_gpio = fb->fb_data->tectl_gpio;
-		konafb_info("Enable esd check function for lcd\n");
-		if (tectl_gpio > 0) {
-			konafb_info("Enable TECTL gpio check\n");
-			gpio_request(tectl_gpio, "tectl_gpio");
-			gpio_direction_input(tectl_gpio);
-			ret = request_irq(gpio_to_irq(tectl_gpio),
-				kona_fb_esd_irq, IRQF_TRIGGER_FALLING,
-				"tectl_gpio", fb);
-			if (ret < 0) {
-				konafb_error("Request esd gpio irq fail\n");
-				goto err_fb_register_failed;
-			}
-		}
-		disable_irq(gpio_to_irq(tectl_gpio));
-		init_completion(&fb->tectl_gpio_done_sem);
-		fb->esd_check_wq =
-			create_singlethread_workqueue("lcd_esd_check");
-		INIT_DELAYED_WORK(&fb->esd_check_work, kona_fb_esd_check);
-		queue_delayed_work(fb->esd_check_wq, &fb->esd_check_work,
-			msecs_to_jiffies(fb->fb_data->esdcheck_period_ms));
-	}
-
-	fb->proc_entry = create_proc_entry("fb_debug", 0666, NULL);
-
->>>>>>> 291b78b8
 	if (NULL == fb->proc_entry)
 		printk(KERN_ERR "%s: could not create proc entry.\n", __func__);
 
@@ -2022,22 +1858,6 @@
 	struct kona_fb_platform_data *pdata = (struct kona_fb_platform_data *)
 						pdev->dev.platform_data;
 
-<<<<<<< HEAD
-=======
-	if (fb->fb_data->esdcheck) {
-		uint32_t tectl_gpio = fb->fb_data->tectl_gpio;
-		if (tectl_gpio > 0)
-			free_irq(gpio_to_irq(tectl_gpio), fb);
-		destroy_workqueue(fb->esd_check_wq);
-	}
-
-#ifdef CONFIG_HAS_EARLYSUSPEND
-	unregister_early_suspend(&fb->early_suspend_level1);
-	unregister_early_suspend(&fb->early_suspend_level2);
-	unregister_early_suspend(&fb->early_suspend_level3);
-#endif
-
->>>>>>> 291b78b8
 #ifdef CONFIG_FRAMEBUFFER_FPS
 	fb_fps_unregister(fb->fps_info);
 #endif
