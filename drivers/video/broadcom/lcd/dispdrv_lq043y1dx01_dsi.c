--- conflicted
+++ resolved
@@ -226,10 +226,7 @@
 	FALSE,		/* enaLpTxEotPkt */
 	FALSE,		/* enaLpRxEotPkt */
 	1,
-<<<<<<< HEAD
-=======
 	1,
->>>>>>> 6b9c76f1
 };
 
 
