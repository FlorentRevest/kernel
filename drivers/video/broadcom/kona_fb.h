#ifndef __KONA_FB_H__
#define __KONA_FB_H__


#ifdef KONA_FB_DEBUG
#define konafb_debug(fmt, arg...)	\
	printk(KERN_INFO"%s:%d " fmt, __func__, __LINE__, ##arg)
#else
#define konafb_debug(fmt, arg...)	\
	do {	} while (0)
#endif /* KONA_FB_DEBUG */


#define konafb_info(fmt, arg...)	\
	printk(KERN_INFO"%s:%d " fmt, __func__, __LINE__, ##arg)

#define konafb_error(fmt, arg...)	\
	printk(KERN_ERR"%s:%d " fmt, __func__, __LINE__, ##arg)

#define konafb_warning(fmt, arg...)	\
	printk(KERN_WARNING"%s:%d " fmt, __func__, __LINE__, ##arg)

#define konafb_alert(fmt, arg...)	\
	printk(KERN_ALERT"%s:%d " fmt, __func__, __LINE__, ##arg)


extern void *DISP_DRV_GetFuncTable(void);
#ifdef CONFIG_FB_BRCM_CP_CRASH_DUMP_IMAGE_SUPPORT
extern int crash_dump_ui_on;
extern unsigned ramdump_enable;
#endif

#if defined(CONFIG_MACH_HAWAII_SS_LOGANDS) ||	\
	defined(CONFIG_MACH_HAWAII_SS_LOGAN)
#include "lcd/logan_nt35510.h"
#endif
#ifdef CONFIG_LCD_HX8369_CS02_SUPPORT
#include "lcd/hx8369_cs02.h"
#endif
#ifdef CONFIG_LCD_SC7798_CS02_SUPPORT
#include "lcd/sc7798_cs02.h"
#endif
#ifdef CONFIG_LCD_HX8369_SUPPORT
#include "lcd/hx8369.h"
#endif
#ifdef CONFIG_LCD_S6E63M0X_SUPPORT
#include "lcd/s6e63m0x3.h"
#endif

#include "lcd/nt35510.h"
#include "lcd/nt35512.h"
#include "lcd/nt35516.h"
#include "lcd/nt35517.h"
#include "lcd/nt35596.h"
#include "lcd/otm1281a.h"
#include "lcd/otm1283a.h"
#include "lcd/otm8018b.h"
#include "lcd/otm8018b_tm.h"
#include "lcd/otm8009a.h"
#include "lcd/ili9806c.h"
#include "lcd/hx8389b.h"
#include "lcd/hx8389_tm.h"
#include "lcd/hx8379_tm.h"
#include "lcd/hx8379_hsd.h"
#include "lcd/nt35512_gp.h"
#include "lcd/auo080100.h"
#include "lcd/r63311.h"
#include "lcd/simulator.h"
#include "lcd/s6e63m0x3.h"
#include "lcd/s6d04k2x01.h"
<<<<<<< HEAD
=======
#include "lcd/nt35310_mesona.h"
>>>>>>> 31a7adc7
#include "lcd/nt35310_brooks.h"

static struct lcd_config *cfgs[] __initdata = {
#ifdef CONFIG_LCD_HX8369_SUPPORT
	&hx8369_cfg,
#endif
#ifdef CONFIG_LCD_HX8369_CS02_SUPPORT
	&hx8369_cfg,
#endif
#ifdef CONFIG_LCD_SC7798_CS02_SUPPORT
	&sc7798_cfg,
#endif
	&nt35512_cfg,
	&nt35516_cfg,
	&nt35596_cfg,
#ifdef CONFIG_LCD_S6E63M0X_SUPPORT
	&s6e63m0x3_cfg,
#endif

	&nt35510_cfg,
	&nt35517_cfg,
	&otm1281a_cfg,
	&otm1283a_cfg,
	&otm8018b_cfg,
	&otm8018b_tm_cfg,
	&otm8009a_cfg,
	&ili9806c_cfg,
	&hx8389b_cfg,
	&hx8389_tm_cfg,
	&hx8379_tm_cfg,
	&hx8379_hsd_cfg,
	&nt35512_gp_cfg,
	&auo080100_cfg,
	&r63311_cfg,
	&simulator_cfg,
	&s6d04k2x01_cfg,
<<<<<<< HEAD
=======
	&nt35310_mesona_cfg,
>>>>>>> 31a7adc7
	&nt35310_brooks_cfg,
};

static struct lcd_config * __init get_dispdrv_cfg(const char *name)
{
	int i;
	void *ret = NULL;
	i = sizeof(cfgs) / sizeof(struct lcd_config *);
	while (i--) {
		if (!strcmp(name, cfgs[i]->name)) {
			ret = cfgs[i];
			pr_err("Found a match for %s\n", cfgs[i]->name);
			break;
		}
	}
	return ret;
}

#endif /* __KONA_FB_H__ */<|MERGE_RESOLUTION|>--- conflicted
+++ resolved
@@ -68,10 +68,7 @@
 #include "lcd/simulator.h"
 #include "lcd/s6e63m0x3.h"
 #include "lcd/s6d04k2x01.h"
-<<<<<<< HEAD
-=======
 #include "lcd/nt35310_mesona.h"
->>>>>>> 31a7adc7
 #include "lcd/nt35310_brooks.h"
 
 static struct lcd_config *cfgs[] __initdata = {
@@ -108,10 +105,7 @@
 	&r63311_cfg,
 	&simulator_cfg,
 	&s6d04k2x01_cfg,
-<<<<<<< HEAD
-=======
 	&nt35310_mesona_cfg,
->>>>>>> 31a7adc7
 	&nt35310_brooks_cfg,
 };
 
