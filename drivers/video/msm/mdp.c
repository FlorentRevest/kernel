--- conflicted
+++ resolved
@@ -73,18 +73,11 @@
  */
 uint32 mdp_in_processing = FALSE;
 
-<<<<<<< HEAD
-#include <mach/msm_iomap.h>
-#include <mach/msm_fb.h>
-#include <linux/platform_device.h>
-#include <linux/export.h>
-=======
 #ifdef CONFIG_FB_MSM_MDP40
 uint32 mdp_intr_mask = MDP4_ANY_INTR_MASK;
 #else
 uint32 mdp_intr_mask = MDP_ANY_INTR_MASK;
 #endif
->>>>>>> 3f6240f3
 
 MDP_BLOCK_TYPE mdp_debug[MDP_MAX_BLOCK];
 
@@ -1025,13 +1018,7 @@
 
 	mdp_hist_base = MDP_BASE + mgmt->base;
 
-<<<<<<< HEAD
-	mdp->base = ioremap(resource->start, resource_size(resource));
-	if (mdp->base == 0) {
-		printk(KERN_ERR "msmfb: cannot allocate mdp regs!\n");
-=======
 	if (mgmt->c0 == NULL) {
->>>>>>> 3f6240f3
 		ret = -ENOMEM;
 		goto hist_err;
 	}
@@ -1041,91 +1028,6 @@
 		return -EINVAL;
 	}
 
-<<<<<<< HEAD
-	clk = clk_get(&pdev->dev, "mdp_clk");
-	if (IS_ERR(clk)) {
-		printk(KERN_INFO "mdp: failed to get mdp clk");
-		ret = PTR_ERR(clk);
-		goto error_get_clk;
-	}
-
-	ret = request_irq(mdp->irq, mdp_isr, 0, "msm_mdp", mdp);
-	if (ret)
-		goto error_request_irq;
-	disable_irq(mdp->irq);
-	mdp_irq_mask = 0;
-
-	/* debug interface write access */
-	mdp_writel(mdp, 1, 0x60);
-
-	mdp_writel(mdp, MDP_ANY_INTR_MASK, MDP_INTR_ENABLE);
-	mdp_writel(mdp, 1, MDP_EBI2_PORTMAP_MODE);
-
-	mdp_writel(mdp, 0, MDP_CMD_DEBUG_ACCESS_BASE + 0x01f8);
-	mdp_writel(mdp, 0, MDP_CMD_DEBUG_ACCESS_BASE + 0x01fc);
-
-	for (n = 0; n < ARRAY_SIZE(csc_table); n++)
-		mdp_writel(mdp, csc_table[n].val, csc_table[n].reg);
-
-	/* clear up unused fg/main registers */
-	/* comp.plane 2&3 ystride */
-	mdp_writel(mdp, 0, MDP_CMD_DEBUG_ACCESS_BASE + 0x0120);
-
-	/* unpacked pattern */
-	mdp_writel(mdp, 0, MDP_CMD_DEBUG_ACCESS_BASE + 0x012c);
-	mdp_writel(mdp, 0, MDP_CMD_DEBUG_ACCESS_BASE + 0x0130);
-	mdp_writel(mdp, 0, MDP_CMD_DEBUG_ACCESS_BASE + 0x0134);
-	mdp_writel(mdp, 0, MDP_CMD_DEBUG_ACCESS_BASE + 0x0158);
-	mdp_writel(mdp, 0, MDP_CMD_DEBUG_ACCESS_BASE + 0x015c);
-	mdp_writel(mdp, 0, MDP_CMD_DEBUG_ACCESS_BASE + 0x0160);
-	mdp_writel(mdp, 0, MDP_CMD_DEBUG_ACCESS_BASE + 0x0170);
-	mdp_writel(mdp, 0, MDP_CMD_DEBUG_ACCESS_BASE + 0x0174);
-	mdp_writel(mdp, 0, MDP_CMD_DEBUG_ACCESS_BASE + 0x017c);
-
-	/* comp.plane 2 & 3 */
-	mdp_writel(mdp, 0, MDP_CMD_DEBUG_ACCESS_BASE + 0x0114);
-	mdp_writel(mdp, 0, MDP_CMD_DEBUG_ACCESS_BASE + 0x0118);
-
-	/* clear unused bg registers */
-	mdp_writel(mdp, 0, MDP_CMD_DEBUG_ACCESS_BASE + 0x01c8);
-	mdp_writel(mdp, 0, MDP_CMD_DEBUG_ACCESS_BASE + 0x01d0);
-	mdp_writel(mdp, 0, MDP_CMD_DEBUG_ACCESS_BASE + 0x01dc);
-	mdp_writel(mdp, 0, MDP_CMD_DEBUG_ACCESS_BASE + 0x01e0);
-	mdp_writel(mdp, 0, MDP_CMD_DEBUG_ACCESS_BASE + 0x01e4);
-
-	for (n = 0; n < ARRAY_SIZE(mdp_upscale_table); n++)
-		mdp_writel(mdp, mdp_upscale_table[n].val,
-		       mdp_upscale_table[n].reg);
-
-	for (n = 0; n < 9; n++)
-		mdp_writel(mdp, mdp_default_ccs[n], 0x40440 + 4 * n);
-	mdp_writel(mdp, mdp_default_ccs[9], 0x40500 + 4 * 0);
-	mdp_writel(mdp, mdp_default_ccs[10], 0x40500 + 4 * 0);
-	mdp_writel(mdp, mdp_default_ccs[11], 0x40500 + 4 * 0);
-
-	/* register mdp device */
-	mdp->mdp_dev.dev.parent = &pdev->dev;
-	mdp->mdp_dev.dev.class = mdp_class;
-	dev_set_name(&mdp->mdp_dev.dev, "mdp%d", pdev->id);
-
-	/* if you can remove the platform device you'd have to implement
-	 * this:
-	mdp_dev.release = mdp_class; */
-
-	ret = device_register(&mdp->mdp_dev.dev);
-	if (ret)
-		goto error_device_register;
-	return 0;
-
-error_device_register:
-	free_irq(mdp->irq, mdp);
-error_request_irq:
-error_get_clk:
-	iounmap(mdp->base);
-error_get_irq:
-error_ioremap:
-	kfree(mdp);
-=======
 	if (mgmt->hist->bin_cnt != mgmt->num_bins) {
 		pr_err("%s, bins config = %d, bin requested = %d", __func__,
 					mgmt->num_bins, mgmt->hist->bin_cnt);
@@ -1151,7 +1053,6 @@
 
 hist_err:
 	pr_err("%s: invalid hist buffer\n", __func__);
->>>>>>> 3f6240f3
 	return ret;
 }
 
