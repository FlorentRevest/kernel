--- conflicted
+++ resolved
@@ -2183,15 +2183,7 @@
 		return rc;
 	}
 
-<<<<<<< HEAD
-=======
-	if (!cmd_cfg_cont_splash)
-		pinfo->cont_splash_enabled = false;
-	pr_info("%s: Continuous splash %s\n", __func__,
-		pinfo->cont_splash_enabled ? "enabled" : "disabled");
-
 	mdss_dsi_set_prim_panel(ctrl_pdata);
->>>>>>> e1aa2f43
 	pinfo->dynamic_switch_pending = false;
 	pinfo->is_lpm_mode = false;
 	pinfo->esd_rdy = false;
