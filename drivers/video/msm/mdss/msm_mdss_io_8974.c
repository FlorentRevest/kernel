/* Copyright (c) 2012-2014, The Linux Foundation. All rights reserved.
 *
 * This program is free software; you can redistribute it and/or modify
 * it under the terms of the GNU General Public License version 2 and
 * only version 2 as published by the Free Software Foundation.
 *
 * This program is distributed in the hope that it will be useful,
 * but WITHOUT ANY WARRANTY; without even the implied warranty of
 * MERCHANTABILITY or FITNESS FOR A PARTICULAR PURPOSE.  See the
 * GNU General Public License for more details.
 *
 */
#include <linux/clk.h>
#include <linux/interrupt.h>
#include <linux/delay.h>
#include <linux/err.h>
#include <linux/io.h>
#include <linux/clk/msm-clk.h>

#include "mdss_dsi.h"
#include "mdss_edp.h"

#define SW_RESET BIT(2)
#define SW_RESET_PLL BIT(0)
#define PWRDN_B BIT(7)

static struct dsi_clk_desc dsi_pclk;

void mdss_dsi_phy_sw_reset(unsigned char *ctrl_base)
{
	/* start phy sw reset */
	MIPI_OUTP(ctrl_base + 0x12c, 0x0001);
	udelay(1000);
	wmb();
	/* end phy sw reset */
	MIPI_OUTP(ctrl_base + 0x12c, 0x0000);
	udelay(100);
	wmb();
}

void mdss_dsi_phy_disable(struct mdss_dsi_ctrl_pdata *ctrl)
{
	struct mdss_dsi_ctrl_pdata *ctrl0 = NULL;

	if (ctrl == NULL) {
		pr_err("%s: Invalid input data\n", __func__);
		return;
	}

	/*
	 * In dual-dsi configuration, the phy should be disabled for the
	 * first controller only when the second controller is disabled.
	 * This is true regardless of whether broadcast mode is enabled
	 * or not.
	 */
	if ((ctrl->ndx == DSI_CTRL_0) &&
		mdss_dsi_get_ctrl_by_index(DSI_CTRL_1)) {
		pr_debug("%s: Dual dsi detected. skipping config for ctrl%d\n",
			__func__, ctrl->ndx);
		return;
	}

	if (ctrl->ndx == DSI_CTRL_1) {
		ctrl0 = mdss_dsi_get_ctrl_by_index(DSI_CTRL_0);
		if (ctrl0) {
			MIPI_OUTP(ctrl0->phy_io.base + 0x0170, 0x000);
			MIPI_OUTP(ctrl0->phy_io.base + 0x0298, 0x000);
		} else {
			pr_warn("%s: Unable to get control%d\n",
				__func__, DSI_CTRL_0);
		}
	}

	MIPI_OUTP(ctrl->phy_io.base + 0x0170, 0x000);
	MIPI_OUTP(ctrl->phy_io.base + 0x0298, 0x000);

	/*
	 * Wait for the registers writes to complete in order to
	 * ensure that the phy is completely disabled
	 */
	wmb();
}

static void mdss_dsi_phy_init(struct mdss_panel_data *pdata)
{
	struct mdss_dsi_phy_ctrl *pd;
	int i, off, ln, offset;
	struct mdss_dsi_ctrl_pdata *ctrl_pdata = NULL, *temp_ctrl = NULL;
	u32 ctrl_rev;

	ctrl_pdata = container_of(pdata, struct mdss_dsi_ctrl_pdata,
				panel_data);
	if (!ctrl_pdata) {
		pr_err("%s: Invalid input data\n", __func__);
		return;
	}
	temp_ctrl = ctrl_pdata;

	pd = &(((ctrl_pdata->panel_data).panel_info.mipi).dsi_phy_db);

	/* Strength ctrl 0 */
	MIPI_OUTP((ctrl_pdata->phy_io.base) + 0x0184, pd->strength[0]);

	/*
	 * Phy regulator ctrl settings.
	 * In dual dsi configuration, the second controller also uses
	 * the regulators of the first controller, irrespective of whether
	 * broadcast mode is enabled or not.
	 */
	if (ctrl_pdata->ndx == DSI_CTRL_1) {
		temp_ctrl = mdss_dsi_get_ctrl_by_index(DSI_CTRL_0);
		if (!temp_ctrl) {
			pr_err("%s: Unable to get master ctrl\n", __func__);
			return;
		}
	}

	/* Regulator ctrl 0 */
	MIPI_OUTP((temp_ctrl->phy_io.base) + 0x280, 0x0);
	/* Regulator ctrl - CAL_PWR_CFG */
	MIPI_OUTP((temp_ctrl->phy_io.base) + 0x298, pd->regulator[6]);

	/* Regulator ctrl - TEST */
	MIPI_OUTP((temp_ctrl->phy_io.base) + 0x294, pd->regulator[5]);
	/* Regulator ctrl 3 */
	MIPI_OUTP((temp_ctrl->phy_io.base) + 0x28c, pd->regulator[3]);
	/* Regulator ctrl 2 */
	MIPI_OUTP((temp_ctrl->phy_io.base) + 0x288, pd->regulator[2]);
	/* Regulator ctrl 1 */
	MIPI_OUTP((temp_ctrl->phy_io.base) + 0x284, pd->regulator[1]);
	/* Regulator ctrl 0 */
	MIPI_OUTP((temp_ctrl->phy_io.base) + 0x280, pd->regulator[0]);
	/* Regulator ctrl 4 */
	MIPI_OUTP((temp_ctrl->phy_io.base) + 0x290, pd->regulator[4]);

	/* LDO ctrl */
	if (pd->reg_ldo_mode)
		MIPI_OUTP((ctrl_pdata->phy_io.base) + 0x1dc, 0x25);
	else
		MIPI_OUTP((ctrl_pdata->phy_io.base) + 0x1dc, 0x00);

	off = 0x0140;	/* phy timing ctrl 0 - 11 */
	for (i = 0; i < 12; i++) {
		MIPI_OUTP((ctrl_pdata->phy_io.base) + off, pd->timing[i]);
		wmb();
		off += 4;
	}

	/* MMSS_DSI_0_PHY_DSIPHY_CTRL_1 */
	MIPI_OUTP((ctrl_pdata->phy_io.base) + 0x0174, 0x00);
	/* MMSS_DSI_0_PHY_DSIPHY_CTRL_0 */
	MIPI_OUTP((ctrl_pdata->phy_io.base) + 0x0170, 0x5f);
	wmb();

	/* Strength ctrl 1 */
	MIPI_OUTP((ctrl_pdata->phy_io.base) + 0x0188, pd->strength[1]);
	wmb();

	/* 4 lanes + clk lane configuration */
	/* lane config n * (0 - 4) & DataPath setup */
	for (ln = 0; ln < 5; ln++) {
		off = (ln * 0x40);
		for (i = 0; i < 9; i++) {
			offset = i + (ln * 9);
			MIPI_OUTP((ctrl_pdata->phy_io.base) + off,
							pd->lanecfg[offset]);
			wmb();
			off += 4;
		}
	}

	/* MMSS_DSI_0_PHY_DSIPHY_CTRL_0 */
	MIPI_OUTP((ctrl_pdata->phy_io.base) + 0x0170, 0x5f);
	wmb();

	ctrl_rev = MIPI_INP(ctrl_pdata->ctrl_base);

	/* DSI_0_PHY_DSIPHY_GLBL_TEST_CTRL */
	if (((ctrl_pdata->panel_data).panel_info.pdest == DISPLAY_1) ||
			(ctrl_rev == MDSS_DSI_HW_REV_103_1))
		MIPI_OUTP((ctrl_pdata->phy_io.base) + 0x01d4, 0x01);
	else
		MIPI_OUTP((ctrl_pdata->phy_io.base) + 0x01d4, 0x00);
	wmb();

	off = 0x01b4;	/* phy BIST ctrl 0 - 5 */
	for (i = 0; i < 6; i++) {
		MIPI_OUTP((ctrl_pdata->phy_io.base) + off, pd->bistctrl[i]);
		wmb();
		off += 4;
	}

}

static void mdss_dsi_20nm_phy_init(struct mdss_panel_data *pdata)
{
	struct mdss_dsi_phy_ctrl *pd;
	int i, off, ln, offset;
	struct mdss_dsi_ctrl_pdata *ctrl_pdata = NULL, *temp_ctrl = NULL;

	ctrl_pdata = container_of(pdata, struct mdss_dsi_ctrl_pdata,
				panel_data);
	if (!ctrl_pdata) {
		pr_err("%s: Invalid input data\n", __func__);
		return;
	}
	temp_ctrl = ctrl_pdata;
	pd = &(((ctrl_pdata->panel_data).panel_info.mipi).dsi_phy_db);

	/* Strength ctrl 0 */
	MIPI_OUTP((ctrl_pdata->phy_io.base) + 0x0184, pd->strength[0]);

	/*
	 * Phy regulator ctrl settings.
	 * In dual dsi configuration, the second controller also uses
	 * the regulators of the first controller, irrespective of whether
	 * broadcast mode is enabled or not.
	 */
	if (ctrl_pdata->ndx == DSI_CTRL_1) {
		temp_ctrl = mdss_dsi_get_ctrl_by_index(DSI_CTRL_0);
		if (!temp_ctrl) {
			pr_err("%s: Unable to get master ctrl\n", __func__);
			return;
		}
	}

	if (pd->reg_ldo_mode) {
		/* Regulator ctrl 0 */
		MIPI_OUTP((temp_ctrl->phy_io.base) + 0x280, 0x0);
		/* Regulator ctrl - CAL_PWR_CFG */
		MIPI_OUTP((temp_ctrl->phy_io.base) + 0x298, pd->regulator[6]);
		udelay(1000);
		/* Regulator ctrl - TEST */
		MIPI_OUTP((temp_ctrl->phy_io.base) + 0x294, pd->regulator[5]);
		/* Regulator ctrl 3 */
		MIPI_OUTP((temp_ctrl->phy_io.base) + 0x28c, pd->regulator[3]);
		/* Regulator ctrl 2 */
		MIPI_OUTP((temp_ctrl->phy_io.base) + 0x288, pd->regulator[2]);
		/* Regulator ctrl 1 */
		MIPI_OUTP((temp_ctrl->phy_io.base) + 0x284, pd->regulator[1]);
		/* Regulator ctrl 4 */
		MIPI_OUTP((temp_ctrl->phy_io.base) + 0x290, pd->regulator[4]);
		/* LDO ctrl */
		MIPI_OUTP((ctrl_pdata->phy_io.base) + 0x1dc, 0x1d);
	} else {
		/* Regulator ctrl 0 */
		MIPI_OUTP((temp_ctrl->phy_io.base) + 0x280, 0x0);
		/* Regulator ctrl - CAL_PWR_CFG */
		MIPI_OUTP((temp_ctrl->phy_io.base) + 0x298, pd->regulator[6]);
		udelay(1000);
		/* Regulator ctrl 1 */
		MIPI_OUTP((temp_ctrl->phy_io.base) + 0x284, pd->regulator[1]);
		/* Regulator ctrl 2 */
		MIPI_OUTP((temp_ctrl->phy_io.base) + 0x288, pd->regulator[2]);
		/* Regulator ctrl 3 */
		MIPI_OUTP((temp_ctrl->phy_io.base) + 0x28c, pd->regulator[3]);
		/* Regulator ctrl 4 */
		MIPI_OUTP((temp_ctrl->phy_io.base) + 0x290, pd->regulator[4]);
		/* LDO ctrl */
		MIPI_OUTP((ctrl_pdata->phy_io.base) + 0x1dc, 0x00);
		/* Regulator ctrl 0 */
		MIPI_OUTP((temp_ctrl->phy_io.base) + 0x280, pd->regulator[0]);
	}

	off = 0x0140;	/* phy timing ctrl 0 - 11 */
	for (i = 0; i < 12; i++) {
		MIPI_OUTP((ctrl_pdata->phy_io.base) + off, pd->timing[i]);
		wmb();
		off += 4;
	}

	/* Currently the Phy settings for the DSI 0 is done in clk prepare*/
	if (ctrl_pdata->ndx == DSI_CTRL_1) {
		/* MMSS_DSI_0_PHY_DSIPHY_CTRL_1 */
		MIPI_OUTP((ctrl_pdata->phy_io.base) + 0x0174, 0x00);
		/* MMSS_DSI_0_PHY_DSIPHY_CTRL_0 */
		MIPI_OUTP((ctrl_pdata->phy_io.base) + 0x0170, 0x5f);
		wmb();

		/* Strength ctrl 1 */
		MIPI_OUTP((ctrl_pdata->phy_io.base) + 0x0188, pd->strength[1]);
		wmb();

		/* MMSS_DSI_0_PHY_DSIPHY_CTRL_0 */
		MIPI_OUTP((ctrl_pdata->phy_io.base) + 0x0170, 0x7f);
		wmb();

		/* DSI_0_PHY_DSIPHY_GLBL_TEST_CTRL */
		MIPI_OUTP((ctrl_pdata->phy_io.base) + 0x01d4, 0x00);

		/* MMSS_DSI_0_PHY_DSIPHY_CTRL_2 */
		MIPI_OUTP((ctrl_pdata->phy_io.base) + 0x0178, 0x00);
		MIPI_OUTP((ctrl_pdata->phy_io.base) + 0x0178, 0x02);
		MIPI_OUTP((ctrl_pdata->phy_io.base) + 0x0178, 0x03);
		wmb();
	}

	/* 4 lanes + clk lane configuration */
	/* lane config n * (0 - 4) & DataPath setup */
	for (ln = 0; ln < 5; ln++) {
		off = (ln * 0x40);
		for (i = 0; i < 9; i++) {
			offset = i + (ln * 9);
			MIPI_OUTP((ctrl_pdata->phy_io.base) + off,
							pd->lanecfg[offset]);
			wmb();
			off += 4;
		}
	}

	off = 0x01b4;	/* phy BIST ctrl 0 - 5 */
	for (i = 0; i < 6; i++) {
		MIPI_OUTP((ctrl_pdata->phy_io.base) + off, pd->bistctrl[i]);
		wmb();
		off += 4;
	}

}

int mdss_dsi_clk_init(struct platform_device *pdev,
	struct mdss_dsi_ctrl_pdata *ctrl)
{
	struct device *dev = NULL;
	int rc = 0;

	if (!pdev) {
		pr_err("%s: Invalid pdev\n", __func__);
		goto mdss_dsi_clk_err;
	}

	dev = &pdev->dev;
	ctrl->mdp_core_clk = clk_get(dev, "mdp_core_clk");
	if (IS_ERR(ctrl->mdp_core_clk)) {
		rc = PTR_ERR(ctrl->mdp_core_clk);
		pr_err("%s: Unable to get mdp core clk. rc=%d\n",
			__func__, rc);
		goto mdss_dsi_clk_err;
	}

	ctrl->ahb_clk = clk_get(dev, "iface_clk");
	if (IS_ERR(ctrl->ahb_clk)) {
		rc = PTR_ERR(ctrl->ahb_clk);
		pr_err("%s: Unable to get mdss ahb clk. rc=%d\n",
			__func__, rc);
		goto mdss_dsi_clk_err;
	}

	ctrl->axi_clk = clk_get(dev, "bus_clk");
	if (IS_ERR(ctrl->axi_clk)) {
		rc = PTR_ERR(ctrl->axi_clk);
		pr_err("%s: Unable to get axi bus clk. rc=%d\n",
			__func__, rc);
		goto mdss_dsi_clk_err;
	}

	if ((ctrl->panel_data.panel_info.type == MIPI_CMD_PANEL) ||
		ctrl->panel_data.panel_info.mipi.dynamic_switch_enabled) {
		ctrl->mmss_misc_ahb_clk = clk_get(dev, "core_mmss_clk");
		if (IS_ERR(ctrl->mmss_misc_ahb_clk)) {
			ctrl->mmss_misc_ahb_clk = NULL;
			pr_info("%s: Unable to get mmss misc ahb clk\n",
				__func__);
		}
	}

	ctrl->byte_clk = clk_get(dev, "byte_clk");
	if (IS_ERR(ctrl->byte_clk)) {
		rc = PTR_ERR(ctrl->byte_clk);
		pr_err("%s: can't find dsi_byte_clk. rc=%d\n",
			__func__, rc);
		ctrl->byte_clk = NULL;
		goto mdss_dsi_clk_err;
	}

	ctrl->pixel_clk = clk_get(dev, "pixel_clk");
	if (IS_ERR(ctrl->pixel_clk)) {
		rc = PTR_ERR(ctrl->pixel_clk);
		pr_err("%s: can't find dsi_pixel_clk. rc=%d\n",
			__func__, rc);
		ctrl->pixel_clk = NULL;
		goto mdss_dsi_clk_err;
	}

	ctrl->esc_clk = clk_get(dev, "core_clk");
	if (IS_ERR(ctrl->esc_clk)) {
		rc = PTR_ERR(ctrl->esc_clk);
		pr_err("%s: can't find dsi_esc_clk. rc=%d\n",
			__func__, rc);
		ctrl->esc_clk = NULL;
		goto mdss_dsi_clk_err;
	}

mdss_dsi_clk_err:
	if (rc)
		mdss_dsi_clk_deinit(ctrl);
	return rc;
}

void mdss_dsi_clk_deinit(struct mdss_dsi_ctrl_pdata  *ctrl)
{
	if (ctrl->byte_clk)
		clk_put(ctrl->byte_clk);
	if (ctrl->esc_clk)
		clk_put(ctrl->esc_clk);
	if (ctrl->pixel_clk)
		clk_put(ctrl->pixel_clk);
	if (ctrl->mmss_misc_ahb_clk)
		clk_put(ctrl->mmss_misc_ahb_clk);
	if (ctrl->axi_clk)
		clk_put(ctrl->axi_clk);
	if (ctrl->ahb_clk)
		clk_put(ctrl->ahb_clk);
	if (ctrl->mdp_core_clk)
		clk_put(ctrl->mdp_core_clk);
}

#define PREF_DIV_RATIO 27
struct dsiphy_pll_divider_config pll_divider_config;

int mdss_dsi_clk_div_config(struct mdss_panel_info *panel_info,
			    int frame_rate)
{
	u32 fb_divider, rate, vco;
	u32 div_ratio = 0;
	u32 pll_analog_posDiv = 1;
	u32 h_period, v_period;
	u32 dsi_pclk_rate;
	u8 lanes = 0, bpp;
	struct dsi_clk_mnd_table const *mnd_entry = mnd_table;

	if (panel_info->mipi.data_lane3)
		lanes += 1;
	if (panel_info->mipi.data_lane2)
		lanes += 1;
	if (panel_info->mipi.data_lane1)
		lanes += 1;
	if (panel_info->mipi.data_lane0)
		lanes += 1;

	switch (panel_info->mipi.dst_format) {
	case DSI_CMD_DST_FORMAT_RGB888:
	case DSI_VIDEO_DST_FORMAT_RGB888:
	case DSI_VIDEO_DST_FORMAT_RGB666_LOOSE:
		bpp = 3;
		break;
	case DSI_CMD_DST_FORMAT_RGB565:
	case DSI_VIDEO_DST_FORMAT_RGB565:
		bpp = 2;
		break;
	default:
		bpp = 3;	/* Default format set to RGB888 */
		break;
	}

	h_period = mdss_panel_get_htotal(panel_info, true);
	v_period = mdss_panel_get_vtotal(panel_info);

	if ((frame_rate !=
	     panel_info->mipi.frame_rate) ||
	    (!panel_info->clk_rate)) {
		h_period += panel_info->lcdc.xres_pad;
		v_period += panel_info->lcdc.yres_pad;

		if (lanes > 0) {
			panel_info->clk_rate =
			((h_period * v_period *
			  frame_rate * bpp * 8)
			   / lanes);
		} else {
			pr_err("%s: forcing mdss_dsi lanes to 1\n", __func__);
			panel_info->clk_rate =
				(h_period * v_period * frame_rate * bpp * 8);
		}
	}
	pll_divider_config.clk_rate = panel_info->clk_rate;


	if (pll_divider_config.clk_rate == 0)
		pll_divider_config.clk_rate = 454000000;

	rate = (pll_divider_config.clk_rate / 2)
			 / 1000000; /* Half Bit Clock In Mhz */

	if (rate < 43) {
		vco = rate * 16;
		div_ratio = 16;
		pll_analog_posDiv = 8;
	} else if (rate < 85) {
		vco = rate * 8;
		div_ratio = 8;
		pll_analog_posDiv = 4;
	} else if (rate < 170) {
		vco = rate * 4;
		div_ratio = 4;
		pll_analog_posDiv = 2;
	} else if (rate < 340) {
		vco = rate * 2;
		div_ratio = 2;
		pll_analog_posDiv = 1;
	} else {
		/* DSI PLL Direct path configuration */
		vco = rate * 1;
		div_ratio = 1;
		pll_analog_posDiv = 1;
	}

	/* find the mnd settings from mnd_table entry */
	for (; mnd_entry < mnd_table + ARRAY_SIZE(mnd_table); ++mnd_entry) {
		if (((mnd_entry->lanes) == lanes) &&
			((mnd_entry->bpp) == bpp))
			break;
	}

	if (mnd_entry == mnd_table + ARRAY_SIZE(mnd_table)) {
		pr_err("%s: requested Lanes, %u & BPP, %u, not supported\n",
			__func__, lanes, bpp);
		return -EINVAL;
	}
	fb_divider = ((vco * PREF_DIV_RATIO) / 27);
	pll_divider_config.fb_divider = fb_divider;
	pll_divider_config.ref_divider_ratio = PREF_DIV_RATIO;
	pll_divider_config.bit_clk_divider = div_ratio;
	pll_divider_config.byte_clk_divider =
			pll_divider_config.bit_clk_divider * 8;
	pll_divider_config.analog_posDiv = pll_analog_posDiv;
	pll_divider_config.digital_posDiv =
			(mnd_entry->pll_digital_posDiv) * div_ratio;

	if ((mnd_entry->pclk_d == 0)
		|| (mnd_entry->pclk_m == 1)) {
		dsi_pclk.mnd_mode = 0;
		dsi_pclk.src = 0x3;
		dsi_pclk.pre_div_func = (mnd_entry->pclk_n - 1);
	} else {
		dsi_pclk.mnd_mode = 2;
		dsi_pclk.src = 0x3;
		dsi_pclk.m = mnd_entry->pclk_m;
		dsi_pclk.n = mnd_entry->pclk_n;
		dsi_pclk.d = mnd_entry->pclk_d;
	}
	dsi_pclk_rate = (((pll_divider_config.clk_rate) * lanes)
				      / (8 * bpp));

	if ((dsi_pclk_rate < 3300000) || (dsi_pclk_rate > 250000000))
		dsi_pclk_rate = 35000000;
	panel_info->mipi.dsi_pclk_rate = dsi_pclk_rate;

	return 0;
}

static int mdss_dsi_bus_clk_start(struct mdss_dsi_ctrl_pdata *ctrl_pdata)
{
	int rc = 0;

	pr_debug("%s: ndx=%d\n", __func__, ctrl_pdata->ndx);

	rc = clk_prepare_enable(ctrl_pdata->mdp_core_clk);
	if (rc) {
		pr_err("%s: failed to enable mdp_core_clock. rc=%d\n",
							 __func__, rc);
		goto error;
	}

	rc = clk_prepare_enable(ctrl_pdata->ahb_clk);
	if (rc) {
		pr_err("%s: failed to enable ahb clock. rc=%d\n", __func__, rc);
		clk_disable_unprepare(ctrl_pdata->mdp_core_clk);
		goto error;
	}

	rc = clk_prepare_enable(ctrl_pdata->axi_clk);
	if (rc) {
		pr_err("%s: failed to enable ahb clock. rc=%d\n", __func__, rc);
		clk_disable_unprepare(ctrl_pdata->ahb_clk);
		clk_disable_unprepare(ctrl_pdata->mdp_core_clk);
		goto error;
	}

	if (ctrl_pdata->mmss_misc_ahb_clk) {
		rc = clk_prepare_enable(ctrl_pdata->mmss_misc_ahb_clk);
		if (rc) {
			pr_err("%s: failed to enable mmss misc ahb clk.rc=%d\n",
				__func__, rc);
			clk_disable_unprepare(ctrl_pdata->axi_clk);
			clk_disable_unprepare(ctrl_pdata->ahb_clk);
			clk_disable_unprepare(ctrl_pdata->mdp_core_clk);
			goto error;
		}
	}

error:
	return rc;
}

static void mdss_dsi_bus_clk_stop(struct mdss_dsi_ctrl_pdata *ctrl_pdata)
{
	if (ctrl_pdata->mmss_misc_ahb_clk)
		clk_disable_unprepare(ctrl_pdata->mmss_misc_ahb_clk);
	clk_disable_unprepare(ctrl_pdata->axi_clk);
	clk_disable_unprepare(ctrl_pdata->ahb_clk);
	clk_disable_unprepare(ctrl_pdata->mdp_core_clk);
}

static int mdss_dsi_link_clk_prepare(struct mdss_dsi_ctrl_pdata *ctrl_pdata)
{
	int rc = 0;

	rc = clk_prepare(ctrl_pdata->esc_clk);
	if (rc) {
		pr_err("%s: Failed to prepare dsi esc clk\n", __func__);
		goto esc_clk_err;
	}

	rc = clk_prepare(ctrl_pdata->byte_clk);
	if (rc) {
		pr_err("%s: Failed to prepare dsi byte clk\n", __func__);
		goto byte_clk_err;
	}

	rc = clk_prepare(ctrl_pdata->pixel_clk);
	if (rc) {
		pr_err("%s: Failed to prepare dsi pixel clk\n", __func__);
		goto pixel_clk_err;
	}

	return rc;

pixel_clk_err:
	clk_unprepare(ctrl_pdata->byte_clk);
byte_clk_err:
	clk_unprepare(ctrl_pdata->esc_clk);
esc_clk_err:
	return rc;
}

static void mdss_dsi_link_clk_unprepare(struct mdss_dsi_ctrl_pdata *ctrl_pdata)
{
	if (!ctrl_pdata) {
		pr_err("%s: Invalid input data\n", __func__);
		return;
	}

	clk_unprepare(ctrl_pdata->pixel_clk);
	clk_unprepare(ctrl_pdata->byte_clk);
	clk_unprepare(ctrl_pdata->esc_clk);
}

static int mdss_dsi_link_clk_set_rate(struct mdss_dsi_ctrl_pdata *ctrl_pdata)
{
	u32 esc_clk_rate = 19200000;
	int rc = 0;

	if (!ctrl_pdata) {
		pr_err("%s: Invalid input data\n", __func__);
		return -EINVAL;
	}

	if (!ctrl_pdata->panel_data.panel_info.cont_splash_enabled) {
		pr_debug("%s: Set clk rates: pclk=%d, byteclk=%d escclk=%d\n",
			__func__, ctrl_pdata->pclk_rate,
			ctrl_pdata->byte_clk_rate, esc_clk_rate);
		rc = clk_set_rate(ctrl_pdata->esc_clk, esc_clk_rate);
		if (rc) {
			pr_err("%s: dsi_esc_clk - clk_set_rate failed\n",
				__func__);
			goto error;
		}

		rc =  clk_set_rate(ctrl_pdata->byte_clk,
			ctrl_pdata->byte_clk_rate);
		if (rc) {
			pr_err("%s: dsi_byte_clk - clk_set_rate failed\n",
				__func__);
			goto error;
		}

		rc = clk_set_rate(ctrl_pdata->pixel_clk, ctrl_pdata->pclk_rate);
		if (rc) {
			pr_err("%s: dsi_pixel_clk - clk_set_rate failed\n",
				__func__);
			goto error;
		}
	}

error:
	return rc;
}

static int mdss_dsi_link_clk_enable(struct mdss_dsi_ctrl_pdata *ctrl_pdata)
{
	int rc = 0;

	if (!ctrl_pdata) {
		pr_err("%s: Invalid input data\n", __func__);
		return -EINVAL;
	}

	pr_debug("%s: ndx=%d\n", __func__, ctrl_pdata->ndx);

	rc = clk_enable(ctrl_pdata->esc_clk);
	if (rc) {
		pr_err("%s: Failed to enable dsi esc clk\n", __func__);
		goto esc_clk_err;
	}

	rc = clk_enable(ctrl_pdata->byte_clk);
	if (rc) {
		pr_err("%s: Failed to enable dsi byte clk\n", __func__);
		goto byte_clk_err;
	}

	rc = clk_enable(ctrl_pdata->pixel_clk);
	if (rc) {
		pr_err("%s: Failed to enable dsi pixel clk\n", __func__);
		goto pixel_clk_err;
	}

	return rc;

pixel_clk_err:
	clk_disable(ctrl_pdata->byte_clk);
byte_clk_err:
	clk_disable(ctrl_pdata->esc_clk);
esc_clk_err:
	return rc;
}

static void mdss_dsi_link_clk_disable(struct mdss_dsi_ctrl_pdata *ctrl_pdata)
{
	if (!ctrl_pdata) {
		pr_err("%s: Invalid input data\n", __func__);
		return;
	}

	pr_debug("%s: ndx=%d\n", __func__, ctrl_pdata->ndx);

	clk_disable(ctrl_pdata->esc_clk);
	clk_disable(ctrl_pdata->pixel_clk);
	clk_disable(ctrl_pdata->byte_clk);
}

static int mdss_dsi_link_clk_start(struct mdss_dsi_ctrl_pdata *ctrl)
{
	int rc = 0;

	rc = mdss_dsi_link_clk_set_rate(ctrl);
	if (rc) {
		pr_err("%s: failed to set clk rates. rc=%d\n",
			__func__, rc);
		goto error;
	}

	rc = mdss_dsi_link_clk_prepare(ctrl);
	if (rc) {
		pr_err("%s: failed to prepare clks. rc=%d\n",
			__func__, rc);
		goto error;
	}

	rc = mdss_dsi_link_clk_enable(ctrl);
	if (rc) {
		pr_err("%s: failed to enable clks. rc=%d\n",
			__func__, rc);
		mdss_dsi_link_clk_unprepare(ctrl);
		goto error;
	}

error:
<<<<<<< HEAD
=======
	return rc;
}

static void mdss_dsi_link_clk_stop(struct mdss_dsi_ctrl_pdata *ctrl)
{
	mdss_dsi_link_clk_disable(ctrl);
	mdss_dsi_link_clk_unprepare(ctrl);
}

static int __mdss_dsi_update_clk_cnt(u32 *clk_cnt, int enable)
{
	int changed = 0;

	if (enable) {
		if (*clk_cnt == 0)
			changed++;
		(*clk_cnt)++;
	} else {
		if (*clk_cnt != 0) {
			(*clk_cnt)--;
			if (*clk_cnt == 0)
				changed++;
		} else {
			pr_debug("%s: clk cnt already zero\n", __func__);
		}
	}

	return changed;
}

static int mdss_dsi_clk_ctrl_sub(struct mdss_dsi_ctrl_pdata *ctrl,
	u8 clk_type, int enable)
{
	int rc = 0;
	struct mdss_panel_data *pdata;

	if (!ctrl) {
		pr_err("%s: Invalid arg\n", __func__);
		return -EINVAL;
	}

	pdata = &ctrl->panel_data;

	pr_debug("%s: ndx=%d clk_type=%08x enable=%d\n", __func__,
		ctrl->ndx, clk_type, enable);

	if (enable) {
		if (clk_type & DSI_BUS_CLKS) {
			/* enable mdss gdsc */
			pr_debug("%s: Enable MDP FS\n", __func__);
			rc = msm_dss_enable_vreg(
				ctrl->power_data[DSI_CORE_PM].vreg_config,
				ctrl->power_data[DSI_CORE_PM].num_vreg, 1);
			if (rc) {
				pr_err("%s: failed to enable vregs for %s\n",
					__func__,
					__mdss_dsi_pm_name(DSI_CORE_PM));
				goto error;
			}

			rc = mdss_dsi_bus_clk_start(ctrl);
			if (rc) {
				pr_err("Failed to start bus clocks. rc=%d\n",
					rc);
				goto error_vreg;
			}
		}
		if (clk_type & DSI_LINK_CLKS) {
			rc = mdss_dsi_link_clk_start(ctrl);
			if (rc) {
				pr_err("Failed to start link clocks. rc=%d\n",
					rc);
				goto error_link_clk_start;
			}
			/* Disable ULPS, if enabled */
			if (ctrl->ulps) {
				rc = mdss_dsi_ulps_config(ctrl, 0);
				if (rc) {
					pr_err("Failed to exit ulps. rc=%d\n",
						rc);
					goto error_ulps_exit;
				}
			}
		}
	} else {
		if (clk_type & DSI_LINK_CLKS) {
			/*
			 * If ULPS feature is enabled, enter ULPS first.
			 * No need to enable ULPS when turning off clocks
			 * while blanking the panel.
			 */
			if ((mdss_dsi_ulps_feature_enabled(pdata)) &&
				(pdata->panel_info.panel_power_on))
				mdss_dsi_ulps_config(ctrl, 1);
			mdss_dsi_link_clk_stop(ctrl);
		}
		if (clk_type & DSI_BUS_CLKS) {
			mdss_dsi_bus_clk_stop(ctrl);

			/* disable mdss gdsc */
			pr_debug("%s: Disable MDP FS\n", __func__);
			rc = msm_dss_enable_vreg(
				ctrl->power_data[DSI_CORE_PM].vreg_config,
				ctrl->power_data[DSI_CORE_PM].num_vreg, 0);
			if (rc) {
				pr_warn("%s: failed to disable vregs for %s\n",
					__func__,
					__mdss_dsi_pm_name(DSI_CORE_PM));
				rc = 0;
			}
		}
	}

	return rc;

error_ulps_exit:
	mdss_dsi_link_clk_stop(ctrl);
error_link_clk_start:
	if (clk_type & DSI_BUS_CLKS)
		mdss_dsi_bus_clk_stop(ctrl);
error_vreg:
	if ((clk_type & DSI_BUS_CLKS) &&
		(msm_dss_enable_vreg(ctrl->power_data[DSI_CORE_PM].vreg_config,
			ctrl->power_data[DSI_CORE_PM].num_vreg, 0))) {
		pr_warn("%s: failed to disable vregs for %s\n", __func__,
			__mdss_dsi_pm_name(DSI_CORE_PM));
	}
error:
	return rc;
}

static DEFINE_MUTEX(dsi_clk_lock); /* per system */

bool __mdss_dsi_clk_enabled(struct mdss_dsi_ctrl_pdata *ctrl, u8 clk_type)
{
	bool bus_enabled = true;
	bool link_enabled = true;

	mutex_lock(&dsi_clk_lock);
	if (clk_type & DSI_BUS_CLKS)
		bus_enabled = ctrl->bus_clk_cnt ? true : false;
	if (clk_type & DSI_LINK_CLKS)
		link_enabled = ctrl->link_clk_cnt ? true : false;
	mutex_unlock(&dsi_clk_lock);

	return bus_enabled && link_enabled;
}

int mdss_dsi_clk_ctrl(struct mdss_dsi_ctrl_pdata *ctrl,
	u8 clk_type, int enable)
{
	int rc = 0;
	int link_changed = 0, bus_changed = 0;
	int m_link_changed = 0, m_bus_changed = 0;
	struct mdss_dsi_ctrl_pdata *mctrl = NULL;

	if (!ctrl) {
		pr_err("%s: Invalid arg\n", __func__);
		return -EINVAL;
	}

	/*
	 * In sync_wait_broadcast mode, we need to enable clocks
	 * for the other controller as well when enabling clocks
	 * for the trigger controller
	 */
	if (mdss_dsi_sync_wait_trigger(ctrl)) {
		mctrl = mdss_dsi_get_other_ctrl(ctrl);
		if (!mctrl)
			pr_warn("%s: Unable to get left control\n", __func__);
	}

	pr_debug("%s++: ndx=%d clk_type=%d bus_clk_cnt=%d link_clk_cnt=%d\n",
		__func__, ctrl->ndx, clk_type, ctrl->bus_clk_cnt,
		ctrl->link_clk_cnt);
	pr_debug("%s++: mctrl=%s m_bus_clk_cnt=%d m_link_clk_cnt=%d, enable=%d\n",
		__func__, mctrl ? "yes" : "no", mctrl ? mctrl->bus_clk_cnt : -1,
		mctrl ? mctrl->link_clk_cnt : -1, enable);

	mutex_lock(&dsi_clk_lock);

	if (clk_type & DSI_BUS_CLKS) {
		bus_changed = __mdss_dsi_update_clk_cnt(&ctrl->bus_clk_cnt,
			enable);
		if (bus_changed && mctrl)
			m_bus_changed = __mdss_dsi_update_clk_cnt(
				&mctrl->bus_clk_cnt, enable);
	}

	if (clk_type & DSI_LINK_CLKS) {
		link_changed = __mdss_dsi_update_clk_cnt(&ctrl->link_clk_cnt,
			enable);
		if (link_changed && mctrl)
			m_link_changed = __mdss_dsi_update_clk_cnt(
				&mctrl->link_clk_cnt, enable);
	}

	if (!link_changed && !bus_changed)
		goto no_error; /* clk cnts updated, nothing else needed */

	/*
	 * If updating link clock, need to make sure that the bus
	 * clocks are enabled
	 */
	if (link_changed && (!bus_changed && !ctrl->bus_clk_cnt)) {
		pr_err("%s: Trying to enable link clks w/o enabling bus clks for ctrl%d",
			__func__, mctrl->ndx);
		goto error_mctrl_start;
	}

	if (m_link_changed && (!m_bus_changed && !mctrl->bus_clk_cnt)) {
		pr_err("%s: Trying to enable link clks w/o enabling bus clks for ctrl%d",
			__func__, ctrl->ndx);
		goto error_mctrl_start;
	}

	if (enable && (m_bus_changed || m_link_changed)) {
		rc = mdss_dsi_clk_ctrl_sub(mctrl, clk_type, enable);
		if (rc) {
			pr_err("Failed to start mctrl clocks. rc=%d\n", rc);
			goto error_mctrl_start;
		}
	}

	if (!enable && (m_bus_changed || m_link_changed)) {
		rc = mdss_dsi_clk_ctrl_sub(mctrl, clk_type, enable);
		if (rc) {
			pr_err("Failed to stop mctrl clocks. rc=%d\n", rc);
			goto error_mctrl_stop;
		}
	}
	rc = mdss_dsi_clk_ctrl_sub(ctrl, clk_type, enable);
	if (rc) {
		pr_err("Failed to %s ctrl clocks. rc=%d\n",
			(enable ? "start" : "stop"), rc);
		goto error_ctrl;
	}

	goto no_error;

error_mctrl_stop:
	mdss_dsi_clk_ctrl_sub(ctrl, clk_type, enable ? 0 : 1);
error_ctrl:
	if (enable && (m_bus_changed || m_link_changed))
		mdss_dsi_clk_ctrl_sub(mctrl, clk_type, 0);
error_mctrl_start:
	if (clk_type & DSI_BUS_CLKS) {
		if (mctrl)
			__mdss_dsi_update_clk_cnt(&mctrl->bus_clk_cnt,
				enable ? 0 : 1);
		__mdss_dsi_update_clk_cnt(&ctrl->bus_clk_cnt, enable ? 0 : 1);
	}
	if (clk_type & DSI_LINK_CLKS) {
		if (mctrl)
			__mdss_dsi_update_clk_cnt(&mctrl->link_clk_cnt,
				enable ? 0 : 1);
		__mdss_dsi_update_clk_cnt(&ctrl->link_clk_cnt, enable ? 0 : 1);
	}

no_error:
	mutex_unlock(&dsi_clk_lock);
	pr_debug("%s--: ndx=%d clk_type=%d bus_clk_cnt=%d link_clk_cnt=%d changed=%d\n",
		__func__, ctrl->ndx, clk_type, ctrl->bus_clk_cnt,
		ctrl->link_clk_cnt, link_changed && bus_changed);
	pr_debug("%s--: mctrl=%s m_bus_clk_cnt=%d m_link_clk_cnt=%d, m_changed=%d, enable=%d\n",
		__func__, mctrl ? "yes" : "no", mctrl ? mctrl->bus_clk_cnt : -1,
		mctrl ? mctrl->link_clk_cnt : -1,
		m_link_changed && m_bus_changed, enable);

>>>>>>> 391a24fe
	return rc;
}

static void mdss_dsi_link_clk_stop(struct mdss_dsi_ctrl_pdata *ctrl)
{
	mdss_dsi_link_clk_disable(ctrl);
	mdss_dsi_link_clk_unprepare(ctrl);
}

/**
 * mdss_dsi_ulps_config() - Program DSI lanes to enter/exit ULPS mode
 * @ctrl: pointer to DSI controller structure
 * @enable: 1 to enter ULPS, 0 to exit ULPS
 *
 * This function executes the necessary programming sequence to enter/exit
 * DSI Ultra-Low Power State (ULPS). This function assumes that the link and
 * bus clocks are already on.
 */
static int mdss_dsi_ulps_config(struct mdss_dsi_ctrl_pdata *ctrl,
	int enable)
{
	int ret = 0;
	struct mdss_panel_data *pdata = NULL;
	struct mdss_panel_info *pinfo;
	struct mipi_panel_info *mipi;
	u32 lane_status = 0;
	u32 active_lanes = 0;

	if (!ctrl) {
		pr_err("%s: invalid input\n", __func__);
		return -EINVAL;
	}

	pdata = &ctrl->panel_data;
	if (!pdata) {
		pr_err("%s: Invalid panel data\n", __func__);
		return -EINVAL;
	}
	pinfo = &pdata->panel_info;
	mipi = &pinfo->mipi;

	if (!mdss_dsi_ulps_feature_enabled(pdata)) {
		pr_debug("%s: ULPS feature not supported. enable=%d\n",
			__func__, enable);
		return -ENOTSUPP;
	}

	/*
	 * No need to enter ULPS when transitioning from splash screen to
	 * boot animation since it is expected that the clocks would be turned
	 * right back on.
	 */
	if (pinfo->cont_splash_enabled) {
		pr_debug("%s: skip ULPS config with splash screen enabled\n",
			__func__);
		return 0;
	}

	/* clock lane will always be programmed for ulps */
	active_lanes = BIT(4);
	/*
	 * make a note of all active data lanes for which ulps entry/exit
	 * is needed
	 */
	if (mipi->data_lane0)
		active_lanes |= BIT(0);
	if (mipi->data_lane1)
		active_lanes |= BIT(1);
	if (mipi->data_lane2)
		active_lanes |= BIT(2);
	if (mipi->data_lane3)
		active_lanes |= BIT(3);

	pr_debug("%s: configuring ulps (%s) for ctrl%d, active lanes=0x%08x\n",
		__func__, (enable ? "on" : "off"), ctrl->ndx,
		active_lanes);

	if (enable && !ctrl->ulps) {
		/*
		 * ULPS Entry Request.
		 * Wait for a short duration to ensure that the lanes
		 * enter ULP state.
		 */
		MIPI_OUTP(ctrl->ctrl_base + 0x0AC, active_lanes);
		usleep(100);

		/* Check to make sure that all active data lanes are in ULPS */
		lane_status = MIPI_INP(ctrl->ctrl_base + 0xA8);
		if (lane_status & (active_lanes << 8)) {
			pr_err("%s: ULPS entry req failed for ctrl%d. Lane status=0x%08x\n",
				__func__, ctrl->ndx, lane_status);
			ret = -EINVAL;
			goto error;
		}

		ctrl->ulps = true;
	} else if (!enable && ctrl->ulps) {
		/*
		 * ULPS Exit Request
		 * Hardware requirement is to wait for at least 1ms
		 */
		MIPI_OUTP(ctrl->ctrl_base + 0x0AC, active_lanes << 8);
		usleep(1000);
		MIPI_OUTP(ctrl->ctrl_base + 0x0AC, 0x0);

		/*
		 * Wait for a short duration before enabling
		 * data transmission
		 */
		usleep(100);

		lane_status = MIPI_INP(ctrl->ctrl_base + 0xA8);
		ctrl->ulps = false;
	} else {
		pr_debug("%s: No change requested: %s -> %s\n", __func__,
			ctrl->ulps ? "enabled" : "disabled",
			enable ? "enabled" : "disabled");
	}

	pr_debug("%s: DSI lane status = 0x%08x. Ulps %s\n", __func__,
		lane_status, enable ? "enabled" : "disabled");

error:
	return ret;
}

/**
 * mdss_dsi_clamp_ctrl() - Program DSI clamps for supporting power collapse
 * @ctrl: pointer to DSI controller structure
 * @enable: 1 to enable clamps, 0 to disable clamps
 *
 * For idle-screen usecases with command mode panels, MDSS can be power
 * collapsed. However, DSI phy needs to remain on. To avoid any mismatch
 * between the DSI controller state, DSI phy needs to be clamped before
 * power collapsing. This function executes the required programming
 * sequence to configure these DSI clamps. This function should only be called
 * when the DSI link clocks are disabled.
 */
static int mdss_dsi_clamp_ctrl(struct mdss_dsi_ctrl_pdata *ctrl, int enable)
{
	struct mipi_panel_info *mipi = NULL;
	u32 clamp_reg, regval = 0;
	u32 clamp_reg_off, phyrst_reg_off;

	if (!ctrl) {
		pr_err("%s: invalid input\n", __func__);
		return -EINVAL;
	}

	if (!ctrl->mmss_misc_io.base) {
		pr_err("%s: mmss_misc_io not mapped\nn", __func__);
		return -EINVAL;
	}

	clamp_reg_off = ctrl->ulps_clamp_ctrl_off;
	phyrst_reg_off = ctrl->ulps_phyrst_ctrl_off;
	mipi = &ctrl->panel_data.panel_info.mipi;

	/* clock lane will always be clamped */
	clamp_reg = BIT(9);
	if (ctrl->ulps)
		clamp_reg |= BIT(8);
	/* make a note of all active data lanes which need to be clamped */
	if (mipi->data_lane0) {
		clamp_reg |= BIT(7);
		if (ctrl->ulps)
			clamp_reg |= BIT(6);
	}
	if (mipi->data_lane1) {
		clamp_reg |= BIT(5);
		if (ctrl->ulps)
			clamp_reg |= BIT(4);
	}
	if (mipi->data_lane2) {
		clamp_reg |= BIT(3);
		if (ctrl->ulps)
			clamp_reg |= BIT(2);
	}
	if (mipi->data_lane3) {
		clamp_reg |= BIT(1);
		if (ctrl->ulps)
			clamp_reg |= BIT(0);
	}
	pr_debug("%s: called for ctrl%d, enable=%d, clamp_reg=0x%08x\n",
		__func__, ctrl->ndx, enable, clamp_reg);
	if (enable && !ctrl->mmss_clamp) {
		/* Enable MMSS DSI Clamps */
		if (ctrl->ndx == DSI_CTRL_0) {
			regval = MIPI_INP(ctrl->mmss_misc_io.base +
				clamp_reg_off);
			MIPI_OUTP(ctrl->mmss_misc_io.base + clamp_reg_off,
				regval | clamp_reg);
			MIPI_OUTP(ctrl->mmss_misc_io.base + clamp_reg_off,
				regval | (clamp_reg | BIT(15)));
		} else if (ctrl->ndx == DSI_CTRL_1) {
			regval = MIPI_INP(ctrl->mmss_misc_io.base +
				clamp_reg_off);
			MIPI_OUTP(ctrl->mmss_misc_io.base + clamp_reg_off,
				regval | (clamp_reg << 16));
			MIPI_OUTP(ctrl->mmss_misc_io.base + clamp_reg_off,
				regval | ((clamp_reg << 16) | BIT(31)));
		}

		/*
		 * This register write ensures that DSI PHY will not be
		 * reset when mdss ahb clock reset is asserted while coming
		 * out of power collapse
		 */
		MIPI_OUTP(ctrl->mmss_misc_io.base + phyrst_reg_off, 0x1);
		ctrl->mmss_clamp = true;
	} else if (!enable && ctrl->mmss_clamp) {
		MIPI_OUTP(ctrl->mmss_misc_io.base + phyrst_reg_off, 0x0);
		/* Disable MMSS DSI Clamps */
		if (ctrl->ndx == DSI_CTRL_0) {
			regval = MIPI_INP(ctrl->mmss_misc_io.base +
				clamp_reg_off);
			MIPI_OUTP(ctrl->mmss_misc_io.base + clamp_reg_off,
				regval & ~(clamp_reg | BIT(15)));
		} else if (ctrl->ndx == DSI_CTRL_1) {
			regval = MIPI_INP(ctrl->mmss_misc_io.base +
				clamp_reg_off);
			MIPI_OUTP(ctrl->mmss_misc_io.base + clamp_reg_off,
				regval & ~((clamp_reg << 16) | BIT(31)));
		}
		ctrl->mmss_clamp = false;
	} else {
		pr_debug("%s: No change requested: %s -> %s\n", __func__,
			ctrl->mmss_clamp ? "enabled" : "disabled",
			enable ? "enabled" : "disabled");
	}

	return 0;
}

/**
 * mdss_dsi_core_power_ctrl() - Enable/disable DSI core power
 * @ctrl: pointer to DSI controller structure
 * @enable: 1 to enable power, 0 to disable power
 *
 * When all DSI bus clocks are disabled, DSI core power module can be turned
 * off to save any leakage current. This function implements the necessary
 * programming sequence for the same. For command mode panels, the core power
 * can be turned off for idle-screen usecases, where additional programming is
 * needed to clamp DSI phy.
 */
static int mdss_dsi_core_power_ctrl(struct mdss_dsi_ctrl_pdata *ctrl,
	int enable)
{
	int rc = 0;
	struct mdss_panel_data *pdata = NULL;
	u32 ctrl_rev;

	if (!ctrl) {
		pr_err("%s: invalid input\n", __func__);
		return -EINVAL;
	}

	pdata = &ctrl->panel_data;
	if (!pdata) {
		pr_err("%s: Invalid panel data\n", __func__);
		return -EINVAL;
	}

	if (enable) {
		if (!ctrl->core_power) {
			/* enable mdss gdsc */
			pr_debug("%s: Enable MDP FS\n", __func__);
			rc = msm_dss_enable_vreg(
				ctrl->power_data[DSI_CORE_PM].vreg_config,
				ctrl->power_data[DSI_CORE_PM].num_vreg, 1);
			if (rc) {
				pr_err("%s: failed to enable vregs for %s\n",
					__func__,
					__mdss_dsi_pm_name(DSI_CORE_PM));
				goto error;
			}
			ctrl->core_power = true;
		}

		rc = mdss_dsi_bus_clk_start(ctrl);
		if (rc) {
			pr_err("%s: Failed to start bus clocks. rc=%d\n",
				__func__, rc);
			goto error_bus_clk_start;
		}

		/*
		 * Phy software reset should not be done for idle screen power
		 * collapse use-case. Issue a phy software reset only when
		 * unblanking the panel.
		 */
		if (!pdata->panel_info.panel_power_on)
			mdss_dsi_phy_sw_reset(ctrl->ctrl_base);
		ctrl_rev = MIPI_INP(ctrl->ctrl_base);
		if (ctrl_rev == MDSS_DSI_HW_REV_103)
			mdss_dsi_20nm_phy_init(pdata);
		else
			mdss_dsi_phy_init(pdata);

		mdss_dsi_ctrl_setup(pdata);

		if (ctrl->ulps) {
			/*
			 * ULPS Entry Request. This is needed if the lanes were
			 * in ULPS prior to power collapse, since after
			 * power collapse and reset, the DSI controller resets
			 * back to idle state and not ULPS. This ulps entry
			 * request will transition the state of the DSI
			 * controller to ULPS which will match the state of the
			 * DSI phy. This needs to be done prior to disabling
			 * the DSI clamps.
			 */
			rc = mdss_dsi_ulps_config(ctrl, 1);
			if (rc) {
				pr_err("%s: Failed to enter ULPS. rc=%d\n",
					__func__, rc);
				goto error_ulps;
			}
		}

		rc = mdss_dsi_clamp_ctrl(ctrl, 0);
		if (rc) {
			pr_err("%s: Failed to disable dsi clamps. rc=%d\n",
				__func__, rc);
			goto error_ulps;
		}
	} else {
		/* Enable DSI clamps only if entering idle power collapse */
		if (ctrl->panel_data.panel_info.panel_power_on) {
			rc = mdss_dsi_clamp_ctrl(ctrl, 1);
			if (rc)
				pr_err("%s: Failed to enable dsi clamps. rc=%d\n",
					__func__, rc);
		}

		/*
		 * disable bus clocks irrespective of whether dsi phy was
		 * successfully clamped or not
		 */
		mdss_dsi_bus_clk_stop(ctrl);

		/* disable mdss gdsc only if dsi phy was successfully clamped*/
		if (rc) {
			pr_debug("%s: leaving mdss gdsc on\n", __func__);
		} else {
			pr_debug("%s: Disable MDP FS\n", __func__);
			rc = msm_dss_enable_vreg(
				ctrl->power_data[DSI_CORE_PM].vreg_config,
				ctrl->power_data[DSI_CORE_PM].num_vreg, 0);
			if (rc) {
				pr_warn("%s: failed to disable vregs for %s\n",
					__func__,
					__mdss_dsi_pm_name(DSI_CORE_PM));
				rc = 0;
			} else {
				ctrl->core_power = false;
			}
		}
	}
	return rc;

error_ulps:
	mdss_dsi_bus_clk_stop(ctrl);
error_bus_clk_start:
	if (msm_dss_enable_vreg(ctrl->power_data[DSI_CORE_PM].vreg_config,
		ctrl->power_data[DSI_CORE_PM].num_vreg, 0))
		pr_warn("%s: failed to disable vregs for %s\n",
			__func__, __mdss_dsi_pm_name(DSI_CORE_PM));
	else
		ctrl->core_power = false;
error:
	return rc;
}

static int __mdss_dsi_update_clk_cnt(u32 *clk_cnt, int enable)
{
	int changed = 0;

	if (enable) {
		if (*clk_cnt == 0)
			changed++;
		(*clk_cnt)++;
	} else {
		if (*clk_cnt != 0) {
			(*clk_cnt)--;
			if (*clk_cnt == 0)
				changed++;
		} else {
			pr_debug("%s: clk cnt already zero\n", __func__);
		}
	}

	return changed;
}

static int mdss_dsi_clk_ctrl_sub(struct mdss_dsi_ctrl_pdata *ctrl,
	u8 clk_type, int enable)
{
	int rc = 0;
	struct mdss_panel_data *pdata;
	bool core_power_enabled = false;

	if (!ctrl) {
		pr_err("%s: Invalid arg\n", __func__);
		return -EINVAL;
	}

	pdata = &ctrl->panel_data;

	pr_debug("%s: ndx=%d clk_type=%08x enable=%d\n", __func__,
		ctrl->ndx, clk_type, enable);

	if (enable) {
		if (clk_type & DSI_BUS_CLKS) {
			rc = mdss_dsi_core_power_ctrl(ctrl, enable);
			if (rc) {
				pr_err("%s: Failed to enable core power. rc=%d\n",
					__func__, rc);
				goto error;
			}
			core_power_enabled = true;
		}
		if (clk_type & DSI_LINK_CLKS) {
			rc = mdss_dsi_link_clk_start(ctrl);
			if (rc) {
				pr_err("%s: Failed to start link clocks. rc=%d\n",
					__func__, rc);
				goto error_link_clk_start;
			}
			/* Disable ULPS, if enabled */
			if (ctrl->ulps) {
				rc = mdss_dsi_ulps_config(ctrl, 0);
				if (rc) {
					pr_err("%s: Failed to exit ulps. rc=%d\n",
						__func__, rc);
					goto error_ulps_exit;
				}
			}

			/*
			 * If we are coming out of idle power collapse, then
			 * reset DSI controller state
			 */
			if (core_power_enabled)
				mdss_dsi_reset(ctrl);
		}
	} else {
		if (clk_type & DSI_LINK_CLKS) {
			/*
			 * If ULPS feature is enabled, enter ULPS first.
			 * No need to enable ULPS when turning off clocks
			 * while blanking the panel.
			 */
			if ((mdss_dsi_ulps_feature_enabled(pdata)) &&
				(pdata->panel_info.panel_power_on))
				mdss_dsi_ulps_config(ctrl, 1);
			mdss_dsi_link_clk_stop(ctrl);
		}
		if (clk_type & DSI_BUS_CLKS) {
			rc = mdss_dsi_core_power_ctrl(ctrl, enable);
			if (rc) {
				pr_err("%s: Failed to disable core power. rc=%d\n",
					__func__, rc);
			}
		}
	}

	return rc;

error_ulps_exit:
	mdss_dsi_link_clk_stop(ctrl);
error_link_clk_start:
	if ((clk_type & DSI_BUS_CLKS) &&
		(mdss_dsi_core_power_ctrl(ctrl, !enable)))
		pr_warn("%s: Failed to disable core power. rc=%d\n",
			__func__, rc);
error:
	return rc;
}

static DEFINE_MUTEX(dsi_clk_lock); /* per system */

bool __mdss_dsi_clk_enabled(struct mdss_dsi_ctrl_pdata *ctrl, u8 clk_type)
{
	bool bus_enabled = true;
	bool link_enabled = true;

	mutex_lock(&dsi_clk_lock);
	if (clk_type & DSI_BUS_CLKS)
		bus_enabled = ctrl->bus_clk_cnt ? true : false;
	if (clk_type & DSI_LINK_CLKS)
		link_enabled = ctrl->link_clk_cnt ? true : false;
	mutex_unlock(&dsi_clk_lock);

	return bus_enabled && link_enabled;
}

int mdss_dsi_clk_ctrl(struct mdss_dsi_ctrl_pdata *ctrl,
	u8 clk_type, int enable)
{
	int rc = 0;
	int link_changed = 0, bus_changed = 0;
	int m_link_changed = 0, m_bus_changed = 0;
	struct mdss_dsi_ctrl_pdata *mctrl = NULL;

	if (!ctrl) {
		pr_err("%s: Invalid arg\n", __func__);
		return -EINVAL;
	}

	/*
	 * In broadcast mode, we need to enable clocks for the
	 * master controller as well when enabling clocks for the
	 * slave controller
	 */
	if (mdss_dsi_is_slave_ctrl(ctrl)) {
		mctrl = mdss_dsi_get_master_ctrl();
		if (!mctrl)
			pr_warn("%s: Unable to get master control\n", __func__);
	}

	pr_debug("%s++: ndx=%d clk_type=%d bus_clk_cnt=%d link_clk_cnt=%d\n",
		__func__, ctrl->ndx, clk_type, ctrl->bus_clk_cnt,
		ctrl->link_clk_cnt);
	pr_debug("%s++: mctrl=%s m_bus_clk_cnt=%d m_link_clk_cnt=%d, enable=%d\n",
		__func__, mctrl ? "yes" : "no", mctrl ? mctrl->bus_clk_cnt : -1,
		mctrl ? mctrl->link_clk_cnt : -1, enable);

	mutex_lock(&dsi_clk_lock);

	if (clk_type & DSI_BUS_CLKS) {
		bus_changed = __mdss_dsi_update_clk_cnt(&ctrl->bus_clk_cnt,
			enable);
		if (bus_changed && mctrl)
			m_bus_changed = __mdss_dsi_update_clk_cnt(
				&mctrl->bus_clk_cnt, enable);
	}

	if (clk_type & DSI_LINK_CLKS) {
		link_changed = __mdss_dsi_update_clk_cnt(&ctrl->link_clk_cnt,
			enable);
		if (link_changed && mctrl)
			m_link_changed = __mdss_dsi_update_clk_cnt(
				&mctrl->link_clk_cnt, enable);
	}

	if (!link_changed && !bus_changed)
		goto no_error; /* clk cnts updated, nothing else needed */

	/*
	 * If updating link clock, need to make sure that the bus
	 * clocks are enabled
	 */
	if (link_changed && (!bus_changed && !ctrl->bus_clk_cnt)) {
		pr_err("%s: Trying to enable link clks w/o enabling bus clks for ctrl%d",
			__func__, mctrl->ndx);
		goto error_mctrl_start;
	}

	if (m_link_changed && (!m_bus_changed && !mctrl->bus_clk_cnt)) {
		pr_err("%s: Trying to enable link clks w/o enabling bus clks for ctrl%d",
			__func__, ctrl->ndx);
		goto error_mctrl_start;
	}

	if (enable && (m_bus_changed || m_link_changed)) {
		rc = mdss_dsi_clk_ctrl_sub(mctrl, clk_type, enable);
		if (rc) {
			pr_err("Failed to start mctrl clocks. rc=%d\n", rc);
			goto error_mctrl_start;
		}
	}

	if (!enable && (m_bus_changed || m_link_changed)) {
		rc = mdss_dsi_clk_ctrl_sub(mctrl, clk_type, enable);
		if (rc) {
			pr_err("Failed to stop mctrl clocks. rc=%d\n", rc);
			goto error_mctrl_stop;
		}
	}
	rc = mdss_dsi_clk_ctrl_sub(ctrl, clk_type, enable);
	if (rc) {
		pr_err("Failed to %s ctrl clocks. rc=%d\n",
			(enable ? "start" : "stop"), rc);
		goto error_ctrl;
	}

	goto no_error;

error_mctrl_stop:
	mdss_dsi_clk_ctrl_sub(ctrl, clk_type, enable ? 0 : 1);
error_ctrl:
	if (enable && (m_bus_changed || m_link_changed))
		mdss_dsi_clk_ctrl_sub(mctrl, clk_type, 0);
error_mctrl_start:
	if (clk_type & DSI_BUS_CLKS) {
		if (mctrl)
			__mdss_dsi_update_clk_cnt(&mctrl->bus_clk_cnt,
				enable ? 0 : 1);
		__mdss_dsi_update_clk_cnt(&ctrl->bus_clk_cnt, enable ? 0 : 1);
	}
	if (clk_type & DSI_LINK_CLKS) {
		if (mctrl)
			__mdss_dsi_update_clk_cnt(&mctrl->link_clk_cnt,
				enable ? 0 : 1);
		__mdss_dsi_update_clk_cnt(&ctrl->link_clk_cnt, enable ? 0 : 1);
	}

no_error:
	mutex_unlock(&dsi_clk_lock);
	pr_debug("%s--: ndx=%d clk_type=%d bus_clk_cnt=%d link_clk_cnt=%d changed=%d\n",
		__func__, ctrl->ndx, clk_type, ctrl->bus_clk_cnt,
		ctrl->link_clk_cnt, link_changed && bus_changed);
	pr_debug("%s--: mctrl=%s m_bus_clk_cnt=%d m_link_clk_cnt=%d, m_changed=%d, enable=%d\n",
		__func__, mctrl ? "yes" : "no", mctrl ? mctrl->bus_clk_cnt : -1,
		mctrl ? mctrl->link_clk_cnt : -1,
		m_link_changed && m_bus_changed, enable);

	return rc;
}

void mdss_edp_clk_deinit(struct mdss_edp_drv_pdata *edp_drv)
{
	if (edp_drv->aux_clk)
		clk_put(edp_drv->aux_clk);
	if (edp_drv->pixel_clk)
		clk_put(edp_drv->pixel_clk);
	if (edp_drv->ahb_clk)
		clk_put(edp_drv->ahb_clk);
	if (edp_drv->link_clk)
		clk_put(edp_drv->link_clk);
	if (edp_drv->mdp_core_clk)
		clk_put(edp_drv->mdp_core_clk);
}

int mdss_edp_clk_init(struct mdss_edp_drv_pdata *edp_drv)
{
	struct device *dev = &(edp_drv->pdev->dev);

	edp_drv->aux_clk = clk_get(dev, "core_clk");
	if (IS_ERR(edp_drv->aux_clk)) {
		pr_err("%s: Can't find aux_clk", __func__);
		edp_drv->aux_clk = NULL;
		goto mdss_edp_clk_err;
	}

	edp_drv->pixel_clk = clk_get(dev, "pixel_clk");
	if (IS_ERR(edp_drv->pixel_clk)) {
		pr_err("%s: Can't find pixel_clk", __func__);
		edp_drv->pixel_clk = NULL;
		goto mdss_edp_clk_err;
	}

	edp_drv->ahb_clk = clk_get(dev, "iface_clk");
	if (IS_ERR(edp_drv->ahb_clk)) {
		pr_err("%s: Can't find ahb_clk", __func__);
		edp_drv->ahb_clk = NULL;
		goto mdss_edp_clk_err;
	}

	edp_drv->link_clk = clk_get(dev, "link_clk");
	if (IS_ERR(edp_drv->link_clk)) {
		pr_err("%s: Can't find link_clk", __func__);
		edp_drv->link_clk = NULL;
		goto mdss_edp_clk_err;
	}

	/* need mdss clock to receive irq */
	edp_drv->mdp_core_clk = clk_get(dev, "mdp_core_clk");
	if (IS_ERR(edp_drv->mdp_core_clk)) {
		pr_err("%s: Can't find mdp_core_clk", __func__);
		edp_drv->mdp_core_clk = NULL;
		goto mdss_edp_clk_err;
	}

	return 0;

mdss_edp_clk_err:
	mdss_edp_clk_deinit(edp_drv);
	return -EPERM;
}

int mdss_edp_aux_clk_enable(struct mdss_edp_drv_pdata *edp_drv)
{
	int ret;

	if (clk_set_rate(edp_drv->aux_clk, 19200000) < 0)
		pr_err("%s: aux_clk - clk_set_rate failed\n",
					__func__);

	ret = clk_enable(edp_drv->aux_clk);
	if (ret) {
		pr_err("%s: Failed to enable aux clk\n", __func__);
		goto c2;
	}

	ret = clk_enable(edp_drv->ahb_clk);
	if (ret) {
		pr_err("%s: Failed to enable ahb clk\n", __func__);
		goto c1;
	}

	/* need mdss clock to receive irq */
	ret = clk_enable(edp_drv->mdp_core_clk);
	if (ret) {
		pr_err("%s: Failed to enable mdp_core_clk\n", __func__);
		goto c0;
	}

	return 0;
c0:
	clk_disable(edp_drv->ahb_clk);
c1:
	clk_disable(edp_drv->aux_clk);
c2:
	return ret;

}

void mdss_edp_aux_clk_disable(struct mdss_edp_drv_pdata *edp_drv)
{
	clk_disable(edp_drv->aux_clk);
	clk_disable(edp_drv->ahb_clk);
	clk_disable(edp_drv->mdp_core_clk);
}

int mdss_edp_clk_enable(struct mdss_edp_drv_pdata *edp_drv)
{
	int ret;

	if (edp_drv->clk_on) {
		pr_info("%s: edp clks are already ON\n", __func__);
		return 0;
	}

	if (clk_set_rate(edp_drv->link_clk, edp_drv->link_rate * 27000000) < 0)
		pr_err("%s: link_clk - clk_set_rate failed\n",
					__func__);

	if (clk_set_rate(edp_drv->aux_clk, edp_drv->aux_rate) < 0)
		pr_err("%s: aux_clk - clk_set_rate failed\n",
					__func__);

	if (clk_set_rate(edp_drv->pixel_clk, edp_drv->pixel_rate) < 0)
		pr_err("%s: pixel_clk - clk_set_rate failed\n",
					__func__);

	ret = clk_enable(edp_drv->aux_clk);
	if (ret) {
		pr_err("%s: Failed to enable aux clk\n", __func__);
		goto c4;
	}
	ret = clk_enable(edp_drv->pixel_clk);
	if (ret) {
		pr_err("%s: Failed to enable pixel clk\n", __func__);
		goto c3;
	}
	ret = clk_enable(edp_drv->ahb_clk);
	if (ret) {
		pr_err("%s: Failed to enable ahb clk\n", __func__);
		goto c2;
	}
	ret = clk_enable(edp_drv->link_clk);
	if (ret) {
		pr_err("%s: Failed to enable link clk\n", __func__);
		goto c1;
	}
	ret = clk_enable(edp_drv->mdp_core_clk);
	if (ret) {
		pr_err("%s: Failed to enable mdp_core_clk\n", __func__);
		goto c0;
	}

	edp_drv->clk_on = 1;

	return 0;

c0:
	clk_disable(edp_drv->link_clk);
c1:
	clk_disable(edp_drv->ahb_clk);
c2:
	clk_disable(edp_drv->pixel_clk);
c3:
	clk_disable(edp_drv->aux_clk);
c4:
	return ret;
}

void mdss_edp_clk_disable(struct mdss_edp_drv_pdata *edp_drv)
{
	if (edp_drv->clk_on == 0) {
		pr_info("%s: edp clks are already OFF\n", __func__);
		return;
	}

	clk_disable(edp_drv->aux_clk);
	clk_disable(edp_drv->pixel_clk);
	clk_disable(edp_drv->ahb_clk);
	clk_disable(edp_drv->link_clk);
	clk_disable(edp_drv->mdp_core_clk);

	edp_drv->clk_on = 0;
}

int mdss_edp_prepare_aux_clocks(struct mdss_edp_drv_pdata *edp_drv)
{
	int ret;

	/* ahb clock should be prepared first */
	ret = clk_prepare(edp_drv->ahb_clk);
	if (ret) {
		pr_err("%s: Failed to prepare ahb clk\n", __func__);
		goto c3;
	}
	ret = clk_prepare(edp_drv->aux_clk);
	if (ret) {
		pr_err("%s: Failed to prepare aux clk\n", __func__);
		goto c2;
	}

	/* need mdss clock to receive irq */
	ret = clk_prepare(edp_drv->mdp_core_clk);
	if (ret) {
		pr_err("%s: Failed to prepare mdp_core clk\n", __func__);
		goto c1;
	}

	return 0;
c1:
	clk_unprepare(edp_drv->aux_clk);
c2:
	clk_unprepare(edp_drv->ahb_clk);
c3:
	return ret;

}

void mdss_edp_unprepare_aux_clocks(struct mdss_edp_drv_pdata *edp_drv)
{
	clk_unprepare(edp_drv->mdp_core_clk);
	clk_unprepare(edp_drv->aux_clk);
	clk_unprepare(edp_drv->ahb_clk);
}

int mdss_edp_prepare_clocks(struct mdss_edp_drv_pdata *edp_drv)
{
	int ret;

	/* ahb clock should be prepared first */
	ret = clk_prepare(edp_drv->ahb_clk);
	if (ret) {
		pr_err("%s: Failed to prepare ahb clk\n", __func__);
		goto c4;
	}
	ret = clk_prepare(edp_drv->aux_clk);
	if (ret) {
		pr_err("%s: Failed to prepare aux clk\n", __func__);
		goto c3;
	}
	ret = clk_prepare(edp_drv->pixel_clk);
	if (ret) {
		pr_err("%s: Failed to prepare pixel clk\n", __func__);
		goto c2;
	}
	ret = clk_prepare(edp_drv->link_clk);
	if (ret) {
		pr_err("%s: Failed to prepare link clk\n", __func__);
		goto c1;
	}
	ret = clk_prepare(edp_drv->mdp_core_clk);
	if (ret) {
		pr_err("%s: Failed to prepare mdp_core clk\n", __func__);
		goto c0;
	}

	return 0;
c0:
	clk_unprepare(edp_drv->link_clk);
c1:
	clk_unprepare(edp_drv->pixel_clk);
c2:
	clk_unprepare(edp_drv->aux_clk);
c3:
	clk_unprepare(edp_drv->ahb_clk);
c4:
	return ret;
}

void mdss_edp_unprepare_clocks(struct mdss_edp_drv_pdata *edp_drv)
{
	clk_unprepare(edp_drv->mdp_core_clk);
	clk_unprepare(edp_drv->aux_clk);
	clk_unprepare(edp_drv->pixel_clk);
	clk_unprepare(edp_drv->link_clk);
	/* ahb clock should be last one to disable */
	clk_unprepare(edp_drv->ahb_clk);
}

void mdss_edp_clk_debug(unsigned char *edp_base, unsigned char *mmss_cc_base)
{
	u32 da4, da0, d32c;
	u32 dc4, dc0, d330;

	/* pixel clk */
	da0  = edp_read(mmss_cc_base + 0x0a0);
	da4  = edp_read(mmss_cc_base + 0x0a4);
	d32c = edp_read(mmss_cc_base + 0x32c);

	/* main link clk */
	dc0  = edp_read(mmss_cc_base + 0x0c0);
	dc4  = edp_read(mmss_cc_base + 0x0c4);
	d330 = edp_read(mmss_cc_base + 0x330);

	pr_err("%s: da0=%x da4=%x d32c=%x dc0=%x dc4=%x d330=%x\n", __func__,
	(int)da0, (int)da4, (int)d32c, (int)dc0, (int)dc4, (int)d330);

}<|MERGE_RESOLUTION|>--- conflicted
+++ resolved
@@ -766,278 +766,6 @@
 	}
 
 error:
-<<<<<<< HEAD
-=======
-	return rc;
-}
-
-static void mdss_dsi_link_clk_stop(struct mdss_dsi_ctrl_pdata *ctrl)
-{
-	mdss_dsi_link_clk_disable(ctrl);
-	mdss_dsi_link_clk_unprepare(ctrl);
-}
-
-static int __mdss_dsi_update_clk_cnt(u32 *clk_cnt, int enable)
-{
-	int changed = 0;
-
-	if (enable) {
-		if (*clk_cnt == 0)
-			changed++;
-		(*clk_cnt)++;
-	} else {
-		if (*clk_cnt != 0) {
-			(*clk_cnt)--;
-			if (*clk_cnt == 0)
-				changed++;
-		} else {
-			pr_debug("%s: clk cnt already zero\n", __func__);
-		}
-	}
-
-	return changed;
-}
-
-static int mdss_dsi_clk_ctrl_sub(struct mdss_dsi_ctrl_pdata *ctrl,
-	u8 clk_type, int enable)
-{
-	int rc = 0;
-	struct mdss_panel_data *pdata;
-
-	if (!ctrl) {
-		pr_err("%s: Invalid arg\n", __func__);
-		return -EINVAL;
-	}
-
-	pdata = &ctrl->panel_data;
-
-	pr_debug("%s: ndx=%d clk_type=%08x enable=%d\n", __func__,
-		ctrl->ndx, clk_type, enable);
-
-	if (enable) {
-		if (clk_type & DSI_BUS_CLKS) {
-			/* enable mdss gdsc */
-			pr_debug("%s: Enable MDP FS\n", __func__);
-			rc = msm_dss_enable_vreg(
-				ctrl->power_data[DSI_CORE_PM].vreg_config,
-				ctrl->power_data[DSI_CORE_PM].num_vreg, 1);
-			if (rc) {
-				pr_err("%s: failed to enable vregs for %s\n",
-					__func__,
-					__mdss_dsi_pm_name(DSI_CORE_PM));
-				goto error;
-			}
-
-			rc = mdss_dsi_bus_clk_start(ctrl);
-			if (rc) {
-				pr_err("Failed to start bus clocks. rc=%d\n",
-					rc);
-				goto error_vreg;
-			}
-		}
-		if (clk_type & DSI_LINK_CLKS) {
-			rc = mdss_dsi_link_clk_start(ctrl);
-			if (rc) {
-				pr_err("Failed to start link clocks. rc=%d\n",
-					rc);
-				goto error_link_clk_start;
-			}
-			/* Disable ULPS, if enabled */
-			if (ctrl->ulps) {
-				rc = mdss_dsi_ulps_config(ctrl, 0);
-				if (rc) {
-					pr_err("Failed to exit ulps. rc=%d\n",
-						rc);
-					goto error_ulps_exit;
-				}
-			}
-		}
-	} else {
-		if (clk_type & DSI_LINK_CLKS) {
-			/*
-			 * If ULPS feature is enabled, enter ULPS first.
-			 * No need to enable ULPS when turning off clocks
-			 * while blanking the panel.
-			 */
-			if ((mdss_dsi_ulps_feature_enabled(pdata)) &&
-				(pdata->panel_info.panel_power_on))
-				mdss_dsi_ulps_config(ctrl, 1);
-			mdss_dsi_link_clk_stop(ctrl);
-		}
-		if (clk_type & DSI_BUS_CLKS) {
-			mdss_dsi_bus_clk_stop(ctrl);
-
-			/* disable mdss gdsc */
-			pr_debug("%s: Disable MDP FS\n", __func__);
-			rc = msm_dss_enable_vreg(
-				ctrl->power_data[DSI_CORE_PM].vreg_config,
-				ctrl->power_data[DSI_CORE_PM].num_vreg, 0);
-			if (rc) {
-				pr_warn("%s: failed to disable vregs for %s\n",
-					__func__,
-					__mdss_dsi_pm_name(DSI_CORE_PM));
-				rc = 0;
-			}
-		}
-	}
-
-	return rc;
-
-error_ulps_exit:
-	mdss_dsi_link_clk_stop(ctrl);
-error_link_clk_start:
-	if (clk_type & DSI_BUS_CLKS)
-		mdss_dsi_bus_clk_stop(ctrl);
-error_vreg:
-	if ((clk_type & DSI_BUS_CLKS) &&
-		(msm_dss_enable_vreg(ctrl->power_data[DSI_CORE_PM].vreg_config,
-			ctrl->power_data[DSI_CORE_PM].num_vreg, 0))) {
-		pr_warn("%s: failed to disable vregs for %s\n", __func__,
-			__mdss_dsi_pm_name(DSI_CORE_PM));
-	}
-error:
-	return rc;
-}
-
-static DEFINE_MUTEX(dsi_clk_lock); /* per system */
-
-bool __mdss_dsi_clk_enabled(struct mdss_dsi_ctrl_pdata *ctrl, u8 clk_type)
-{
-	bool bus_enabled = true;
-	bool link_enabled = true;
-
-	mutex_lock(&dsi_clk_lock);
-	if (clk_type & DSI_BUS_CLKS)
-		bus_enabled = ctrl->bus_clk_cnt ? true : false;
-	if (clk_type & DSI_LINK_CLKS)
-		link_enabled = ctrl->link_clk_cnt ? true : false;
-	mutex_unlock(&dsi_clk_lock);
-
-	return bus_enabled && link_enabled;
-}
-
-int mdss_dsi_clk_ctrl(struct mdss_dsi_ctrl_pdata *ctrl,
-	u8 clk_type, int enable)
-{
-	int rc = 0;
-	int link_changed = 0, bus_changed = 0;
-	int m_link_changed = 0, m_bus_changed = 0;
-	struct mdss_dsi_ctrl_pdata *mctrl = NULL;
-
-	if (!ctrl) {
-		pr_err("%s: Invalid arg\n", __func__);
-		return -EINVAL;
-	}
-
-	/*
-	 * In sync_wait_broadcast mode, we need to enable clocks
-	 * for the other controller as well when enabling clocks
-	 * for the trigger controller
-	 */
-	if (mdss_dsi_sync_wait_trigger(ctrl)) {
-		mctrl = mdss_dsi_get_other_ctrl(ctrl);
-		if (!mctrl)
-			pr_warn("%s: Unable to get left control\n", __func__);
-	}
-
-	pr_debug("%s++: ndx=%d clk_type=%d bus_clk_cnt=%d link_clk_cnt=%d\n",
-		__func__, ctrl->ndx, clk_type, ctrl->bus_clk_cnt,
-		ctrl->link_clk_cnt);
-	pr_debug("%s++: mctrl=%s m_bus_clk_cnt=%d m_link_clk_cnt=%d, enable=%d\n",
-		__func__, mctrl ? "yes" : "no", mctrl ? mctrl->bus_clk_cnt : -1,
-		mctrl ? mctrl->link_clk_cnt : -1, enable);
-
-	mutex_lock(&dsi_clk_lock);
-
-	if (clk_type & DSI_BUS_CLKS) {
-		bus_changed = __mdss_dsi_update_clk_cnt(&ctrl->bus_clk_cnt,
-			enable);
-		if (bus_changed && mctrl)
-			m_bus_changed = __mdss_dsi_update_clk_cnt(
-				&mctrl->bus_clk_cnt, enable);
-	}
-
-	if (clk_type & DSI_LINK_CLKS) {
-		link_changed = __mdss_dsi_update_clk_cnt(&ctrl->link_clk_cnt,
-			enable);
-		if (link_changed && mctrl)
-			m_link_changed = __mdss_dsi_update_clk_cnt(
-				&mctrl->link_clk_cnt, enable);
-	}
-
-	if (!link_changed && !bus_changed)
-		goto no_error; /* clk cnts updated, nothing else needed */
-
-	/*
-	 * If updating link clock, need to make sure that the bus
-	 * clocks are enabled
-	 */
-	if (link_changed && (!bus_changed && !ctrl->bus_clk_cnt)) {
-		pr_err("%s: Trying to enable link clks w/o enabling bus clks for ctrl%d",
-			__func__, mctrl->ndx);
-		goto error_mctrl_start;
-	}
-
-	if (m_link_changed && (!m_bus_changed && !mctrl->bus_clk_cnt)) {
-		pr_err("%s: Trying to enable link clks w/o enabling bus clks for ctrl%d",
-			__func__, ctrl->ndx);
-		goto error_mctrl_start;
-	}
-
-	if (enable && (m_bus_changed || m_link_changed)) {
-		rc = mdss_dsi_clk_ctrl_sub(mctrl, clk_type, enable);
-		if (rc) {
-			pr_err("Failed to start mctrl clocks. rc=%d\n", rc);
-			goto error_mctrl_start;
-		}
-	}
-
-	if (!enable && (m_bus_changed || m_link_changed)) {
-		rc = mdss_dsi_clk_ctrl_sub(mctrl, clk_type, enable);
-		if (rc) {
-			pr_err("Failed to stop mctrl clocks. rc=%d\n", rc);
-			goto error_mctrl_stop;
-		}
-	}
-	rc = mdss_dsi_clk_ctrl_sub(ctrl, clk_type, enable);
-	if (rc) {
-		pr_err("Failed to %s ctrl clocks. rc=%d\n",
-			(enable ? "start" : "stop"), rc);
-		goto error_ctrl;
-	}
-
-	goto no_error;
-
-error_mctrl_stop:
-	mdss_dsi_clk_ctrl_sub(ctrl, clk_type, enable ? 0 : 1);
-error_ctrl:
-	if (enable && (m_bus_changed || m_link_changed))
-		mdss_dsi_clk_ctrl_sub(mctrl, clk_type, 0);
-error_mctrl_start:
-	if (clk_type & DSI_BUS_CLKS) {
-		if (mctrl)
-			__mdss_dsi_update_clk_cnt(&mctrl->bus_clk_cnt,
-				enable ? 0 : 1);
-		__mdss_dsi_update_clk_cnt(&ctrl->bus_clk_cnt, enable ? 0 : 1);
-	}
-	if (clk_type & DSI_LINK_CLKS) {
-		if (mctrl)
-			__mdss_dsi_update_clk_cnt(&mctrl->link_clk_cnt,
-				enable ? 0 : 1);
-		__mdss_dsi_update_clk_cnt(&ctrl->link_clk_cnt, enable ? 0 : 1);
-	}
-
-no_error:
-	mutex_unlock(&dsi_clk_lock);
-	pr_debug("%s--: ndx=%d clk_type=%d bus_clk_cnt=%d link_clk_cnt=%d changed=%d\n",
-		__func__, ctrl->ndx, clk_type, ctrl->bus_clk_cnt,
-		ctrl->link_clk_cnt, link_changed && bus_changed);
-	pr_debug("%s--: mctrl=%s m_bus_clk_cnt=%d m_link_clk_cnt=%d, m_changed=%d, enable=%d\n",
-		__func__, mctrl ? "yes" : "no", mctrl ? mctrl->bus_clk_cnt : -1,
-		mctrl ? mctrl->link_clk_cnt : -1,
-		m_link_changed && m_bus_changed, enable);
-
->>>>>>> 391a24fe
 	return rc;
 }
 
@@ -1549,14 +1277,14 @@
 	}
 
 	/*
-	 * In broadcast mode, we need to enable clocks for the
-	 * master controller as well when enabling clocks for the
-	 * slave controller
+	 * In sync_wait_broadcast mode, we need to enable clocks
+	 * for the other controller as well when enabling clocks
+	 * for the trigger controller
 	 */
-	if (mdss_dsi_is_slave_ctrl(ctrl)) {
-		mctrl = mdss_dsi_get_master_ctrl();
+	if (mdss_dsi_sync_wait_trigger(ctrl)) {
+		mctrl = mdss_dsi_get_other_ctrl(ctrl);
 		if (!mctrl)
-			pr_warn("%s: Unable to get master control\n", __func__);
+			pr_warn("%s: Unable to get left control\n", __func__);
 	}
 
 	pr_debug("%s++: ndx=%d clk_type=%d bus_clk_cnt=%d link_clk_cnt=%d\n",
