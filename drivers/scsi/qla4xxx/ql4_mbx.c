/*
 * QLogic iSCSI HBA Driver
 * Copyright (c)  2003-2010 QLogic Corporation
 *
 * See LICENSE.qla4xxx for copyright and licensing details.
 */

#include "ql4_def.h"
#include "ql4_glbl.h"
#include "ql4_dbg.h"
#include "ql4_inline.h"


/**
 * qla4xxx_mailbox_command - issues mailbox commands
 * @ha: Pointer to host adapter structure.
 * @inCount: number of mailbox registers to load.
 * @outCount: number of mailbox registers to return.
 * @mbx_cmd: data pointer for mailbox in registers.
 * @mbx_sts: data pointer for mailbox out registers.
 *
 * This routine issue mailbox commands and waits for completion.
 * If outCount is 0, this routine completes successfully WITHOUT waiting
 * for the mailbox command to complete.
 **/
int qla4xxx_mailbox_command(struct scsi_qla_host *ha, uint8_t inCount,
			    uint8_t outCount, uint32_t *mbx_cmd,
			    uint32_t *mbx_sts)
{
	int status = QLA_ERROR;
	uint8_t i;
	u_long wait_count;
	uint32_t intr_status;
	unsigned long flags = 0;
	uint32_t dev_state;

	/* Make sure that pointers are valid */
	if (!mbx_cmd || !mbx_sts) {
		DEBUG2(printk("scsi%ld: %s: Invalid mbx_cmd or mbx_sts "
			      "pointer\n", ha->host_no, __func__));
		return status;
	}

	if (is_qla40XX(ha)) {
		if (test_bit(AF_HA_REMOVAL, &ha->flags)) {
			DEBUG2(ql4_printk(KERN_WARNING, ha, "scsi%ld: %s: "
					  "prematurely completing mbx cmd as "
					  "adapter removal detected\n",
					  ha->host_no, __func__));
			return status;
		}
	}

	if (is_qla8022(ha)) {
		if (test_bit(AF_FW_RECOVERY, &ha->flags)) {
			DEBUG2(ql4_printk(KERN_WARNING, ha, "scsi%ld: %s: "
			    "prematurely completing mbx cmd as firmware "
			    "recovery detected\n", ha->host_no, __func__));
			return status;
		}
		/* Do not send any mbx cmd if h/w is in failed state*/
		qla4_8xxx_idc_lock(ha);
		dev_state = qla4_8xxx_rd_32(ha, QLA82XX_CRB_DEV_STATE);
		qla4_8xxx_idc_unlock(ha);
		if (dev_state == QLA82XX_DEV_FAILED) {
			ql4_printk(KERN_WARNING, ha, "scsi%ld: %s: H/W is in "
			    "failed state, do not send any mailbox commands\n",
			    ha->host_no, __func__);
			return status;
		}
	}

	if ((is_aer_supported(ha)) &&
	    (test_bit(AF_PCI_CHANNEL_IO_PERM_FAILURE, &ha->flags))) {
		DEBUG2(printk(KERN_WARNING "scsi%ld: %s: Perm failure on EEH, "
		    "timeout MBX Exiting.\n", ha->host_no, __func__));
		return status;
	}

	/* Mailbox code active */
	wait_count = MBOX_TOV * 100;

	while (wait_count--) {
		mutex_lock(&ha->mbox_sem);
		if (!test_bit(AF_MBOX_COMMAND, &ha->flags)) {
			set_bit(AF_MBOX_COMMAND, &ha->flags);
			mutex_unlock(&ha->mbox_sem);
			break;
		}
		mutex_unlock(&ha->mbox_sem);
		if (!wait_count) {
			DEBUG2(printk("scsi%ld: %s: mbox_sem failed\n",
				ha->host_no, __func__));
			return status;
		}
		msleep(10);
	}

	spin_lock_irqsave(&ha->hardware_lock, flags);

	ha->mbox_status_count = outCount;
	for (i = 0; i < outCount; i++)
		ha->mbox_status[i] = 0;

	if (is_qla8022(ha)) {
		/* Load all mailbox registers, except mailbox 0. */
		DEBUG5(
		    printk("scsi%ld: %s: Cmd ", ha->host_no, __func__);
		    for (i = 0; i < inCount; i++)
			printk("mb%d=%04x ", i, mbx_cmd[i]);
		    printk("\n"));

		for (i = 1; i < inCount; i++)
			writel(mbx_cmd[i], &ha->qla4_8xxx_reg->mailbox_in[i]);
		writel(mbx_cmd[0], &ha->qla4_8xxx_reg->mailbox_in[0]);
		readl(&ha->qla4_8xxx_reg->mailbox_in[0]);
		writel(HINT_MBX_INT_PENDING, &ha->qla4_8xxx_reg->hint);
	} else {
		/* Load all mailbox registers, except mailbox 0. */
		for (i = 1; i < inCount; i++)
			writel(mbx_cmd[i], &ha->reg->mailbox[i]);

		/* Wakeup firmware  */
		writel(mbx_cmd[0], &ha->reg->mailbox[0]);
		readl(&ha->reg->mailbox[0]);
		writel(set_rmask(CSR_INTR_RISC), &ha->reg->ctrl_status);
		readl(&ha->reg->ctrl_status);
	}

	spin_unlock_irqrestore(&ha->hardware_lock, flags);

	/* Wait for completion */

	/*
	 * If we don't want status, don't wait for the mailbox command to
	 * complete.  For example, MBOX_CMD_RESET_FW doesn't return status,
	 * you must poll the inbound Interrupt Mask for completion.
	 */
	if (outCount == 0) {
		status = QLA_SUCCESS;
		goto mbox_exit;
	}

	/*
	 * Wait for completion: Poll or completion queue
	 */
	if (test_bit(AF_IRQ_ATTACHED, &ha->flags) &&
	    test_bit(AF_INTERRUPTS_ON, &ha->flags) &&
	    test_bit(AF_ONLINE, &ha->flags) &&
	    !test_bit(AF_HA_REMOVAL, &ha->flags)) {
		/* Do not poll for completion. Use completion queue */
		set_bit(AF_MBOX_COMMAND_NOPOLL, &ha->flags);
		wait_for_completion_timeout(&ha->mbx_intr_comp, MBOX_TOV * HZ);
		clear_bit(AF_MBOX_COMMAND_NOPOLL, &ha->flags);
	} else {
		/* Poll for command to complete */
		wait_count = jiffies + MBOX_TOV * HZ;
		while (test_bit(AF_MBOX_COMMAND_DONE, &ha->flags) == 0) {
			if (time_after_eq(jiffies, wait_count))
				break;

			/*
			 * Service the interrupt.
			 * The ISR will save the mailbox status registers
			 * to a temporary storage location in the adapter
			 * structure.
			 */

			spin_lock_irqsave(&ha->hardware_lock, flags);
			if (is_qla8022(ha)) {
				intr_status =
				    readl(&ha->qla4_8xxx_reg->host_int);
				if (intr_status & ISRX_82XX_RISC_INT) {
					ha->mbox_status_count = outCount;
					intr_status =
					 readl(&ha->qla4_8xxx_reg->host_status);
					ha->isp_ops->interrupt_service_routine(
					    ha, intr_status);
					if (test_bit(AF_INTERRUPTS_ON,
					    &ha->flags) &&
					    test_bit(AF_INTx_ENABLED,
					    &ha->flags))
						qla4_8xxx_wr_32(ha,
						ha->nx_legacy_intr.tgt_mask_reg,
						0xfbff);
				}
			} else {
				intr_status = readl(&ha->reg->ctrl_status);
				if (intr_status & INTR_PENDING) {
					/*
					 * Service the interrupt.
					 * The ISR will save the mailbox status
					 * registers to a temporary storage
					 * location in the adapter structure.
					 */
					ha->mbox_status_count = outCount;
					ha->isp_ops->interrupt_service_routine(
					    ha, intr_status);
				}
			}
			spin_unlock_irqrestore(&ha->hardware_lock, flags);
			msleep(10);
		}
	}

	/* Check for mailbox timeout. */
	if (!test_bit(AF_MBOX_COMMAND_DONE, &ha->flags)) {
		if (is_qla8022(ha) &&
		    test_bit(AF_FW_RECOVERY, &ha->flags)) {
			DEBUG2(ql4_printk(KERN_INFO, ha,
			    "scsi%ld: %s: prematurely completing mbx cmd as "
			    "firmware recovery detected\n",
			    ha->host_no, __func__));
			goto mbox_exit;
		}
		DEBUG2(printk("scsi%ld: Mailbox Cmd 0x%08X timed out ...,"
			      " Scheduling Adapter Reset\n", ha->host_no,
			      mbx_cmd[0]));
		ha->mailbox_timeout_count++;
		mbx_sts[0] = (-1);
		set_bit(DPC_RESET_HA, &ha->dpc_flags);
		goto mbox_exit;
	}

	/*
	 * Copy the mailbox out registers to the caller's mailbox in/out
	 * structure.
	 */
	spin_lock_irqsave(&ha->hardware_lock, flags);
	for (i = 0; i < outCount; i++)
		mbx_sts[i] = ha->mbox_status[i];

	/* Set return status and error flags (if applicable). */
	switch (ha->mbox_status[0]) {
	case MBOX_STS_COMMAND_COMPLETE:
		status = QLA_SUCCESS;
		break;

	case MBOX_STS_INTERMEDIATE_COMPLETION:
		status = QLA_SUCCESS;
		break;

	case MBOX_STS_BUSY:
		DEBUG2( printk("scsi%ld: %s: Cmd = %08X, ISP BUSY\n",
			       ha->host_no, __func__, mbx_cmd[0]));
		ha->mailbox_timeout_count++;
		break;

	default:
		DEBUG2(printk("scsi%ld: %s: **** FAILED, cmd = %08X, "
			      "sts = %08X ****\n", ha->host_no, __func__,
			      mbx_cmd[0], mbx_sts[0]));
		break;
	}
	spin_unlock_irqrestore(&ha->hardware_lock, flags);

mbox_exit:
	mutex_lock(&ha->mbox_sem);
	clear_bit(AF_MBOX_COMMAND, &ha->flags);
	mutex_unlock(&ha->mbox_sem);
	clear_bit(AF_MBOX_COMMAND_DONE, &ha->flags);

	return status;
}

void qla4xxx_mailbox_premature_completion(struct scsi_qla_host *ha)
{
	set_bit(AF_FW_RECOVERY, &ha->flags);
	ql4_printk(KERN_INFO, ha, "scsi%ld: %s: set FW RECOVERY!\n",
	    ha->host_no, __func__);

	if (test_bit(AF_MBOX_COMMAND, &ha->flags)) {
		if (test_bit(AF_MBOX_COMMAND_NOPOLL, &ha->flags)) {
			complete(&ha->mbx_intr_comp);
			ql4_printk(KERN_INFO, ha, "scsi%ld: %s: Due to fw "
			    "recovery, doing premature completion of "
			    "mbx cmd\n", ha->host_no, __func__);

		} else {
			set_bit(AF_MBOX_COMMAND_DONE, &ha->flags);
			ql4_printk(KERN_INFO, ha, "scsi%ld: %s: Due to fw "
			    "recovery, doing premature completion of "
			    "polling mbx cmd\n", ha->host_no, __func__);
		}
	}
}

static uint8_t
qla4xxx_set_ifcb(struct scsi_qla_host *ha, uint32_t *mbox_cmd,
		 uint32_t *mbox_sts, dma_addr_t init_fw_cb_dma)
{
	memset(mbox_cmd, 0, sizeof(mbox_cmd[0]) * MBOX_REG_COUNT);
	memset(mbox_sts, 0, sizeof(mbox_sts[0]) * MBOX_REG_COUNT);

	if (is_qla8022(ha))
		qla4_8xxx_wr_32(ha, ha->nx_db_wr_ptr, 0);

	mbox_cmd[0] = MBOX_CMD_INITIALIZE_FIRMWARE;
	mbox_cmd[1] = 0;
	mbox_cmd[2] = LSDW(init_fw_cb_dma);
	mbox_cmd[3] = MSDW(init_fw_cb_dma);
	mbox_cmd[4] = sizeof(struct addr_ctrl_blk);
	mbox_cmd[5] = (IFCB_VER_MAX << 8) | IFCB_VER_MIN;

	if (qla4xxx_mailbox_command(ha, 6, 6, mbox_cmd, mbox_sts) !=
	    QLA_SUCCESS) {
		DEBUG2(printk(KERN_WARNING "scsi%ld: %s: "
			      "MBOX_CMD_INITIALIZE_FIRMWARE"
			      " failed w/ status %04X\n",
			      ha->host_no, __func__, mbox_sts[0]));
		return QLA_ERROR;
	}
	return QLA_SUCCESS;
}

uint8_t
qla4xxx_get_ifcb(struct scsi_qla_host *ha, uint32_t *mbox_cmd,
		 uint32_t *mbox_sts, dma_addr_t init_fw_cb_dma)
{
	memset(mbox_cmd, 0, sizeof(mbox_cmd[0]) * MBOX_REG_COUNT);
	memset(mbox_sts, 0, sizeof(mbox_sts[0]) * MBOX_REG_COUNT);
	mbox_cmd[0] = MBOX_CMD_GET_INIT_FW_CTRL_BLOCK;
	mbox_cmd[2] = LSDW(init_fw_cb_dma);
	mbox_cmd[3] = MSDW(init_fw_cb_dma);
	mbox_cmd[4] = sizeof(struct addr_ctrl_blk);

	if (qla4xxx_mailbox_command(ha, 5, 5, mbox_cmd, mbox_sts) !=
	    QLA_SUCCESS) {
		DEBUG2(printk(KERN_WARNING "scsi%ld: %s: "
			      "MBOX_CMD_GET_INIT_FW_CTRL_BLOCK"
			      " failed w/ status %04X\n",
			      ha->host_no, __func__, mbox_sts[0]));
		return QLA_ERROR;
	}
	return QLA_SUCCESS;
}

static void
qla4xxx_update_local_ip(struct scsi_qla_host *ha,
			struct addr_ctrl_blk *init_fw_cb)
{
	ha->ip_config.tcp_options = le16_to_cpu(init_fw_cb->ipv4_tcp_opts);
	ha->ip_config.ipv4_options = le16_to_cpu(init_fw_cb->ipv4_ip_opts);
	ha->ip_config.ipv4_addr_state =
				le16_to_cpu(init_fw_cb->ipv4_addr_state);
	ha->ip_config.eth_mtu_size =
				le16_to_cpu(init_fw_cb->eth_mtu_size);
	ha->ip_config.ipv4_port = le16_to_cpu(init_fw_cb->ipv4_port);

	if (ha->acb_version == ACB_SUPPORTED) {
		ha->ip_config.ipv6_options = le16_to_cpu(init_fw_cb->ipv6_opts);
		ha->ip_config.ipv6_addl_options =
				le16_to_cpu(init_fw_cb->ipv6_addtl_opts);
	}

	/* Save IPv4 Address Info */
	memcpy(ha->ip_config.ip_address, init_fw_cb->ipv4_addr,
	       min(sizeof(ha->ip_config.ip_address),
		   sizeof(init_fw_cb->ipv4_addr)));
	memcpy(ha->ip_config.subnet_mask, init_fw_cb->ipv4_subnet,
	       min(sizeof(ha->ip_config.subnet_mask),
		   sizeof(init_fw_cb->ipv4_subnet)));
	memcpy(ha->ip_config.gateway, init_fw_cb->ipv4_gw_addr,
	       min(sizeof(ha->ip_config.gateway),
		   sizeof(init_fw_cb->ipv4_gw_addr)));

	ha->ip_config.ipv4_vlan_tag = be16_to_cpu(init_fw_cb->ipv4_vlan_tag);

	if (is_ipv6_enabled(ha)) {
		/* Save IPv6 Address */
		ha->ip_config.ipv6_link_local_state =
			le16_to_cpu(init_fw_cb->ipv6_lnk_lcl_addr_state);
		ha->ip_config.ipv6_addr0_state =
				le16_to_cpu(init_fw_cb->ipv6_addr0_state);
		ha->ip_config.ipv6_addr1_state =
				le16_to_cpu(init_fw_cb->ipv6_addr1_state);
		ha->ip_config.ipv6_default_router_state =
				le16_to_cpu(init_fw_cb->ipv6_dflt_rtr_state);
		ha->ip_config.ipv6_link_local_addr.in6_u.u6_addr8[0] = 0xFE;
		ha->ip_config.ipv6_link_local_addr.in6_u.u6_addr8[1] = 0x80;

		memcpy(&ha->ip_config.ipv6_link_local_addr.in6_u.u6_addr8[8],
		       init_fw_cb->ipv6_if_id,
		       min(sizeof(ha->ip_config.ipv6_link_local_addr)/2,
			   sizeof(init_fw_cb->ipv6_if_id)));
		memcpy(&ha->ip_config.ipv6_addr0, init_fw_cb->ipv6_addr0,
		       min(sizeof(ha->ip_config.ipv6_addr0),
			   sizeof(init_fw_cb->ipv6_addr0)));
		memcpy(&ha->ip_config.ipv6_addr1, init_fw_cb->ipv6_addr1,
		       min(sizeof(ha->ip_config.ipv6_addr1),
			   sizeof(init_fw_cb->ipv6_addr1)));
		memcpy(&ha->ip_config.ipv6_default_router_addr,
		       init_fw_cb->ipv6_dflt_rtr_addr,
		       min(sizeof(ha->ip_config.ipv6_default_router_addr),
			   sizeof(init_fw_cb->ipv6_dflt_rtr_addr)));
		ha->ip_config.ipv6_vlan_tag =
				be16_to_cpu(init_fw_cb->ipv6_vlan_tag);
		ha->ip_config.ipv6_port = le16_to_cpu(init_fw_cb->ipv6_port);
	}
}

uint8_t
qla4xxx_update_local_ifcb(struct scsi_qla_host *ha,
			  uint32_t *mbox_cmd,
			  uint32_t *mbox_sts,
			  struct addr_ctrl_blk  *init_fw_cb,
			  dma_addr_t init_fw_cb_dma)
{
	if (qla4xxx_get_ifcb(ha, mbox_cmd, mbox_sts, init_fw_cb_dma)
	    != QLA_SUCCESS) {
		DEBUG2(printk(KERN_WARNING
			      "scsi%ld: %s: Failed to get init_fw_ctrl_blk\n",
			      ha->host_no, __func__));
		return QLA_ERROR;
	}

	DEBUG2(qla4xxx_dump_buffer(init_fw_cb, sizeof(struct addr_ctrl_blk)));

	/* Save some info in adapter structure. */
	ha->acb_version = init_fw_cb->acb_version;
	ha->firmware_options = le16_to_cpu(init_fw_cb->fw_options);
	ha->heartbeat_interval = init_fw_cb->hb_interval;
	memcpy(ha->name_string, init_fw_cb->iscsi_name,
		min(sizeof(ha->name_string),
		sizeof(init_fw_cb->iscsi_name)));
	ha->def_timeout = le16_to_cpu(init_fw_cb->def_timeout);
	/*memcpy(ha->alias, init_fw_cb->Alias,
	       min(sizeof(ha->alias), sizeof(init_fw_cb->Alias)));*/

	qla4xxx_update_local_ip(ha, init_fw_cb);

	return QLA_SUCCESS;
}

/**
 * qla4xxx_initialize_fw_cb - initializes firmware control block.
 * @ha: Pointer to host adapter structure.
 **/
int qla4xxx_initialize_fw_cb(struct scsi_qla_host * ha)
{
	struct addr_ctrl_blk *init_fw_cb;
	dma_addr_t init_fw_cb_dma;
	uint32_t mbox_cmd[MBOX_REG_COUNT];
	uint32_t mbox_sts[MBOX_REG_COUNT];
	int status = QLA_ERROR;

	init_fw_cb = dma_alloc_coherent(&ha->pdev->dev,
					sizeof(struct addr_ctrl_blk),
					&init_fw_cb_dma, GFP_KERNEL);
	if (init_fw_cb == NULL) {
		DEBUG2(printk("scsi%ld: %s: Unable to alloc init_cb\n",
			      ha->host_no, __func__));
		goto exit_init_fw_cb_no_free;
	}
	memset(init_fw_cb, 0, sizeof(struct addr_ctrl_blk));

	/* Get Initialize Firmware Control Block. */
	memset(&mbox_cmd, 0, sizeof(mbox_cmd));
	memset(&mbox_sts, 0, sizeof(mbox_sts));

	if (qla4xxx_get_ifcb(ha, &mbox_cmd[0], &mbox_sts[0], init_fw_cb_dma) !=
	    QLA_SUCCESS) {
		dma_free_coherent(&ha->pdev->dev,
				  sizeof(struct addr_ctrl_blk),
				  init_fw_cb, init_fw_cb_dma);
		goto exit_init_fw_cb;
	}

	/* Initialize request and response queues. */
	qla4xxx_init_rings(ha);

	/* Fill in the request and response queue information. */
	init_fw_cb->rqq_consumer_idx = cpu_to_le16(ha->request_out);
	init_fw_cb->compq_producer_idx = cpu_to_le16(ha->response_in);
	init_fw_cb->rqq_len = __constant_cpu_to_le16(REQUEST_QUEUE_DEPTH);
	init_fw_cb->compq_len = __constant_cpu_to_le16(RESPONSE_QUEUE_DEPTH);
	init_fw_cb->rqq_addr_lo = cpu_to_le32(LSDW(ha->request_dma));
	init_fw_cb->rqq_addr_hi = cpu_to_le32(MSDW(ha->request_dma));
	init_fw_cb->compq_addr_lo = cpu_to_le32(LSDW(ha->response_dma));
	init_fw_cb->compq_addr_hi = cpu_to_le32(MSDW(ha->response_dma));
	init_fw_cb->shdwreg_addr_lo = cpu_to_le32(LSDW(ha->shadow_regs_dma));
	init_fw_cb->shdwreg_addr_hi = cpu_to_le32(MSDW(ha->shadow_regs_dma));

	/* Set up required options. */
	init_fw_cb->fw_options |=
		__constant_cpu_to_le16(FWOPT_SESSION_MODE |
				       FWOPT_INITIATOR_MODE);

	if (is_qla8022(ha))
		init_fw_cb->fw_options |=
		    __constant_cpu_to_le16(FWOPT_ENABLE_CRBDB);

	init_fw_cb->fw_options &= __constant_cpu_to_le16(~FWOPT_TARGET_MODE);

	init_fw_cb->add_fw_options = 0;
	init_fw_cb->add_fw_options |=
			__constant_cpu_to_le16(ADFWOPT_SERIALIZE_TASK_MGMT);
	init_fw_cb->add_fw_options |=
			__constant_cpu_to_le16(ADFWOPT_AUTOCONN_DISABLE);

	if (qla4xxx_set_ifcb(ha, &mbox_cmd[0], &mbox_sts[0], init_fw_cb_dma)
		!= QLA_SUCCESS) {
		DEBUG2(printk(KERN_WARNING
			      "scsi%ld: %s: Failed to set init_fw_ctrl_blk\n",
			      ha->host_no, __func__));
		goto exit_init_fw_cb;
	}

	if (qla4xxx_update_local_ifcb(ha, &mbox_cmd[0], &mbox_sts[0],
		init_fw_cb, init_fw_cb_dma) != QLA_SUCCESS) {
		DEBUG2(printk("scsi%ld: %s: Failed to update local ifcb\n",
				ha->host_no, __func__));
		goto exit_init_fw_cb;
	}
	status = QLA_SUCCESS;

exit_init_fw_cb:
	dma_free_coherent(&ha->pdev->dev, sizeof(struct addr_ctrl_blk),
				init_fw_cb, init_fw_cb_dma);
exit_init_fw_cb_no_free:
	return status;
}

/**
 * qla4xxx_get_dhcp_ip_address - gets HBA ip address via DHCP
 * @ha: Pointer to host adapter structure.
 **/
int qla4xxx_get_dhcp_ip_address(struct scsi_qla_host * ha)
{
	struct addr_ctrl_blk *init_fw_cb;
	dma_addr_t init_fw_cb_dma;
	uint32_t mbox_cmd[MBOX_REG_COUNT];
	uint32_t mbox_sts[MBOX_REG_COUNT];

	init_fw_cb = dma_alloc_coherent(&ha->pdev->dev,
					sizeof(struct addr_ctrl_blk),
					&init_fw_cb_dma, GFP_KERNEL);
	if (init_fw_cb == NULL) {
		printk("scsi%ld: %s: Unable to alloc init_cb\n", ha->host_no,
		       __func__);
		return QLA_ERROR;
	}

	/* Get Initialize Firmware Control Block. */
	memset(init_fw_cb, 0, sizeof(struct addr_ctrl_blk));
	if (qla4xxx_get_ifcb(ha, &mbox_cmd[0], &mbox_sts[0], init_fw_cb_dma) !=
	    QLA_SUCCESS) {
		DEBUG2(printk("scsi%ld: %s: Failed to get init_fw_ctrl_blk\n",
			      ha->host_no, __func__));
		dma_free_coherent(&ha->pdev->dev,
				  sizeof(struct addr_ctrl_blk),
				  init_fw_cb, init_fw_cb_dma);
		return QLA_ERROR;
	}

	/* Save IP Address. */
	qla4xxx_update_local_ip(ha, init_fw_cb);
	dma_free_coherent(&ha->pdev->dev, sizeof(struct addr_ctrl_blk),
				init_fw_cb, init_fw_cb_dma);

	return QLA_SUCCESS;
}

/**
 * qla4xxx_get_firmware_state - gets firmware state of HBA
 * @ha: Pointer to host adapter structure.
 **/
int qla4xxx_get_firmware_state(struct scsi_qla_host * ha)
{
	uint32_t mbox_cmd[MBOX_REG_COUNT];
	uint32_t mbox_sts[MBOX_REG_COUNT];

	/* Get firmware version */
	memset(&mbox_cmd, 0, sizeof(mbox_cmd));
	memset(&mbox_sts, 0, sizeof(mbox_sts));

	mbox_cmd[0] = MBOX_CMD_GET_FW_STATE;

	if (qla4xxx_mailbox_command(ha, MBOX_REG_COUNT, 4, &mbox_cmd[0], &mbox_sts[0]) !=
	    QLA_SUCCESS) {
		DEBUG2(printk("scsi%ld: %s: MBOX_CMD_GET_FW_STATE failed w/ "
			      "status %04X\n", ha->host_no, __func__,
			      mbox_sts[0]));
		return QLA_ERROR;
	}
	ha->firmware_state = mbox_sts[1];
	ha->board_id = mbox_sts[2];
	ha->addl_fw_state = mbox_sts[3];
	DEBUG2(printk("scsi%ld: %s firmware_state=0x%x\n",
		      ha->host_no, __func__, ha->firmware_state);)

	return QLA_SUCCESS;
}

/**
 * qla4xxx_get_firmware_status - retrieves firmware status
 * @ha: Pointer to host adapter structure.
 **/
int qla4xxx_get_firmware_status(struct scsi_qla_host * ha)
{
	uint32_t mbox_cmd[MBOX_REG_COUNT];
	uint32_t mbox_sts[MBOX_REG_COUNT];

	/* Get firmware version */
	memset(&mbox_cmd, 0, sizeof(mbox_cmd));
	memset(&mbox_sts, 0, sizeof(mbox_sts));

	mbox_cmd[0] = MBOX_CMD_GET_FW_STATUS;

	if (qla4xxx_mailbox_command(ha, MBOX_REG_COUNT, 3, &mbox_cmd[0], &mbox_sts[0]) !=
	    QLA_SUCCESS) {
		DEBUG2(printk("scsi%ld: %s: MBOX_CMD_GET_FW_STATUS failed w/ "
			      "status %04X\n", ha->host_no, __func__,
			      mbox_sts[0]));
		return QLA_ERROR;
	}

	ql4_printk(KERN_INFO, ha, "%ld firmare IOCBs available (%d).\n",
	    ha->host_no, mbox_sts[2]);

	return QLA_SUCCESS;
}

/**
 * qla4xxx_get_fwddb_entry - retrieves firmware ddb entry
 * @ha: Pointer to host adapter structure.
 * @fw_ddb_index: Firmware's device database index
 * @fw_ddb_entry: Pointer to firmware's device database entry structure
 * @num_valid_ddb_entries: Pointer to number of valid ddb entries
 * @next_ddb_index: Pointer to next valid device database index
 * @fw_ddb_device_state: Pointer to device state
 **/
int qla4xxx_get_fwddb_entry(struct scsi_qla_host *ha,
			    uint16_t fw_ddb_index,
			    struct dev_db_entry *fw_ddb_entry,
			    dma_addr_t fw_ddb_entry_dma,
			    uint32_t *num_valid_ddb_entries,
			    uint32_t *next_ddb_index,
			    uint32_t *fw_ddb_device_state,
			    uint32_t *conn_err_detail,
			    uint16_t *tcp_source_port_num,
			    uint16_t *connection_id)
{
	int status = QLA_ERROR;
	uint16_t options;
	uint32_t mbox_cmd[MBOX_REG_COUNT];
	uint32_t mbox_sts[MBOX_REG_COUNT];

	/* Make sure the device index is valid */
	if (fw_ddb_index >= MAX_DDB_ENTRIES) {
		DEBUG2(printk("scsi%ld: %s: ddb [%d] out of range.\n",
			      ha->host_no, __func__, fw_ddb_index));
		goto exit_get_fwddb;
	}
	memset(&mbox_cmd, 0, sizeof(mbox_cmd));
	memset(&mbox_sts, 0, sizeof(mbox_sts));

	mbox_cmd[0] = MBOX_CMD_GET_DATABASE_ENTRY;
	mbox_cmd[1] = (uint32_t) fw_ddb_index;
	mbox_cmd[2] = LSDW(fw_ddb_entry_dma);
	mbox_cmd[3] = MSDW(fw_ddb_entry_dma);
	mbox_cmd[4] = sizeof(struct dev_db_entry);

	if (qla4xxx_mailbox_command(ha, MBOX_REG_COUNT, 7, &mbox_cmd[0], &mbox_sts[0]) ==
	    QLA_ERROR) {
		DEBUG2(printk("scsi%ld: %s: MBOX_CMD_GET_DATABASE_ENTRY failed"
			      " with status 0x%04X\n", ha->host_no, __func__,
			      mbox_sts[0]));
		goto exit_get_fwddb;
	}
	if (fw_ddb_index != mbox_sts[1]) {
		DEBUG2(printk("scsi%ld: %s: ddb mismatch [%d] != [%d].\n",
			      ha->host_no, __func__, fw_ddb_index,
			      mbox_sts[1]));
		goto exit_get_fwddb;
	}
	if (fw_ddb_entry) {
		options = le16_to_cpu(fw_ddb_entry->options);
		if (options & DDB_OPT_IPV6_DEVICE) {
			ql4_printk(KERN_INFO, ha, "%s: DDB[%d] MB0 %04x Tot %d "
				"Next %d State %04x ConnErr %08x %pI6 "
				":%04d \"%s\"\n", __func__, fw_ddb_index,
				mbox_sts[0], mbox_sts[2], mbox_sts[3],
				mbox_sts[4], mbox_sts[5],
				fw_ddb_entry->ip_addr,
				le16_to_cpu(fw_ddb_entry->port),
				fw_ddb_entry->iscsi_name);
		} else {
			ql4_printk(KERN_INFO, ha, "%s: DDB[%d] MB0 %04x Tot %d "
				"Next %d State %04x ConnErr %08x %pI4 "
				":%04d \"%s\"\n", __func__, fw_ddb_index,
				mbox_sts[0], mbox_sts[2], mbox_sts[3],
				mbox_sts[4], mbox_sts[5],
				fw_ddb_entry->ip_addr,
				le16_to_cpu(fw_ddb_entry->port),
				fw_ddb_entry->iscsi_name);
		}
	}
	if (num_valid_ddb_entries)
		*num_valid_ddb_entries = mbox_sts[2];
	if (next_ddb_index)
		*next_ddb_index = mbox_sts[3];
	if (fw_ddb_device_state)
		*fw_ddb_device_state = mbox_sts[4];

	/*
	 * RA: This mailbox has been changed to pass connection error and
	 * details.  Its true for ISP4010 as per Version E - Not sure when it
	 * was changed.	 Get the time2wait from the fw_dd_entry field :
	 * default_time2wait which we call it as minTime2Wait DEV_DB_ENTRY
	 * struct.
	 */
	if (conn_err_detail)
		*conn_err_detail = mbox_sts[5];
	if (tcp_source_port_num)
		*tcp_source_port_num = (uint16_t) (mbox_sts[6] >> 16);
	if (connection_id)
		*connection_id = (uint16_t) mbox_sts[6] & 0x00FF;
	status = QLA_SUCCESS;

exit_get_fwddb:
	return status;
}

int qla4xxx_conn_open(struct scsi_qla_host *ha, uint16_t fw_ddb_index)
{
	uint32_t mbox_cmd[MBOX_REG_COUNT];
	uint32_t mbox_sts[MBOX_REG_COUNT];
	int status;

	memset(&mbox_cmd, 0, sizeof(mbox_cmd));
	memset(&mbox_sts, 0, sizeof(mbox_sts));

	mbox_cmd[0] = MBOX_CMD_CONN_OPEN;
	mbox_cmd[1] = fw_ddb_index;

	status = qla4xxx_mailbox_command(ha, MBOX_REG_COUNT, 2, &mbox_cmd[0],
					 &mbox_sts[0]);
	DEBUG2(ql4_printk(KERN_INFO, ha,
			  "%s: status = %d mbx0 = 0x%x mbx1 = 0x%x\n",
			  __func__, status, mbox_sts[0], mbox_sts[1]));
	return status;
}

/**
 * qla4xxx_set_fwddb_entry - sets a ddb entry.
 * @ha: Pointer to host adapter structure.
 * @fw_ddb_index: Firmware's device database index
 * @fw_ddb_entry_dma: dma address of ddb entry
 * @mbx_sts: mailbox 0 to be returned or NULL
 *
 * This routine initializes or updates the adapter's device database
 * entry for the specified device.
 **/
int qla4xxx_set_ddb_entry(struct scsi_qla_host * ha, uint16_t fw_ddb_index,
			  dma_addr_t fw_ddb_entry_dma, uint32_t *mbx_sts)
{
	uint32_t mbox_cmd[MBOX_REG_COUNT];
	uint32_t mbox_sts[MBOX_REG_COUNT];
	int status;

	/* Do not wait for completion. The firmware will send us an
	 * ASTS_DATABASE_CHANGED (0x8014) to notify us of the login status.
	 */
	memset(&mbox_cmd, 0, sizeof(mbox_cmd));
	memset(&mbox_sts, 0, sizeof(mbox_sts));

	mbox_cmd[0] = MBOX_CMD_SET_DATABASE_ENTRY;
	mbox_cmd[1] = (uint32_t) fw_ddb_index;
	mbox_cmd[2] = LSDW(fw_ddb_entry_dma);
	mbox_cmd[3] = MSDW(fw_ddb_entry_dma);
	mbox_cmd[4] = sizeof(struct dev_db_entry);

	status = qla4xxx_mailbox_command(ha, MBOX_REG_COUNT, 5, &mbox_cmd[0],
					 &mbox_sts[0]);
	if (mbx_sts)
		*mbx_sts = mbox_sts[0];
	DEBUG2(printk("scsi%ld: %s: status=%d mbx0=0x%x mbx4=0x%x\n",
	    ha->host_no, __func__, status, mbox_sts[0], mbox_sts[4]);)

	return status;
}

int qla4xxx_session_logout_ddb(struct scsi_qla_host *ha,
			       struct ddb_entry *ddb_entry, int options)
{
	int status;
	uint32_t mbox_cmd[MBOX_REG_COUNT];
	uint32_t mbox_sts[MBOX_REG_COUNT];

	memset(&mbox_cmd, 0, sizeof(mbox_cmd));
	memset(&mbox_sts, 0, sizeof(mbox_sts));

	mbox_cmd[0] = MBOX_CMD_CONN_CLOSE_SESS_LOGOUT;
	mbox_cmd[1] = ddb_entry->fw_ddb_index;
	mbox_cmd[3] = options;

	status = qla4xxx_mailbox_command(ha, MBOX_REG_COUNT, 2, &mbox_cmd[0],
					 &mbox_sts[0]);
	if (status != QLA_SUCCESS) {
		DEBUG2(ql4_printk(KERN_INFO, ha,
				  "%s: MBOX_CMD_CONN_CLOSE_SESS_LOGOUT "
				  "failed sts %04X %04X", __func__,
				  mbox_sts[0], mbox_sts[1]));
	}

	return status;
}

/**
 * qla4xxx_get_crash_record - retrieves crash record.
 * @ha: Pointer to host adapter structure.
 *
 * This routine retrieves a crash record from the QLA4010 after an 8002h aen.
 **/
void qla4xxx_get_crash_record(struct scsi_qla_host * ha)
{
	uint32_t mbox_cmd[MBOX_REG_COUNT];
	uint32_t mbox_sts[MBOX_REG_COUNT];
	struct crash_record *crash_record = NULL;
	dma_addr_t crash_record_dma = 0;
	uint32_t crash_record_size = 0;

	memset(&mbox_cmd, 0, sizeof(mbox_cmd));
	memset(&mbox_sts, 0, sizeof(mbox_cmd));

	/* Get size of crash record. */
	mbox_cmd[0] = MBOX_CMD_GET_CRASH_RECORD;

	if (qla4xxx_mailbox_command(ha, MBOX_REG_COUNT, 5, &mbox_cmd[0], &mbox_sts[0]) !=
	    QLA_SUCCESS) {
		DEBUG2(printk("scsi%ld: %s: ERROR: Unable to retrieve size!\n",
			      ha->host_no, __func__));
		goto exit_get_crash_record;
	}
	crash_record_size = mbox_sts[4];
	if (crash_record_size == 0) {
		DEBUG2(printk("scsi%ld: %s: ERROR: Crash record size is 0!\n",
			      ha->host_no, __func__));
		goto exit_get_crash_record;
	}

	/* Alloc Memory for Crash Record. */
	crash_record = dma_alloc_coherent(&ha->pdev->dev, crash_record_size,
					  &crash_record_dma, GFP_KERNEL);
	if (crash_record == NULL)
		goto exit_get_crash_record;

	/* Get Crash Record. */
	memset(&mbox_cmd, 0, sizeof(mbox_cmd));
	memset(&mbox_sts, 0, sizeof(mbox_cmd));

	mbox_cmd[0] = MBOX_CMD_GET_CRASH_RECORD;
	mbox_cmd[2] = LSDW(crash_record_dma);
	mbox_cmd[3] = MSDW(crash_record_dma);
	mbox_cmd[4] = crash_record_size;

	if (qla4xxx_mailbox_command(ha, MBOX_REG_COUNT, 5, &mbox_cmd[0], &mbox_sts[0]) !=
	    QLA_SUCCESS)
		goto exit_get_crash_record;

	/* Dump Crash Record. */

exit_get_crash_record:
	if (crash_record)
		dma_free_coherent(&ha->pdev->dev, crash_record_size,
				  crash_record, crash_record_dma);
}

/**
 * qla4xxx_get_conn_event_log - retrieves connection event log
 * @ha: Pointer to host adapter structure.
 **/
void qla4xxx_get_conn_event_log(struct scsi_qla_host * ha)
{
	uint32_t mbox_cmd[MBOX_REG_COUNT];
	uint32_t mbox_sts[MBOX_REG_COUNT];
	struct conn_event_log_entry *event_log = NULL;
	dma_addr_t event_log_dma = 0;
	uint32_t event_log_size = 0;
	uint32_t num_valid_entries;
	uint32_t      oldest_entry = 0;
	uint32_t	max_event_log_entries;
	uint8_t		i;

	memset(&mbox_cmd, 0, sizeof(mbox_cmd));
	memset(&mbox_sts, 0, sizeof(mbox_cmd));

	/* Get size of crash record. */
	mbox_cmd[0] = MBOX_CMD_GET_CONN_EVENT_LOG;

	if (qla4xxx_mailbox_command(ha, MBOX_REG_COUNT, 5, &mbox_cmd[0], &mbox_sts[0]) !=
	    QLA_SUCCESS)
		goto exit_get_event_log;

	event_log_size = mbox_sts[4];
	if (event_log_size == 0)
		goto exit_get_event_log;

	/* Alloc Memory for Crash Record. */
	event_log = dma_alloc_coherent(&ha->pdev->dev, event_log_size,
				       &event_log_dma, GFP_KERNEL);
	if (event_log == NULL)
		goto exit_get_event_log;

	/* Get Crash Record. */
	memset(&mbox_cmd, 0, sizeof(mbox_cmd));
	memset(&mbox_sts, 0, sizeof(mbox_cmd));

	mbox_cmd[0] = MBOX_CMD_GET_CONN_EVENT_LOG;
	mbox_cmd[2] = LSDW(event_log_dma);
	mbox_cmd[3] = MSDW(event_log_dma);

	if (qla4xxx_mailbox_command(ha, MBOX_REG_COUNT, 5, &mbox_cmd[0], &mbox_sts[0]) !=
	    QLA_SUCCESS) {
		DEBUG2(printk("scsi%ld: %s: ERROR: Unable to retrieve event "
			      "log!\n", ha->host_no, __func__));
		goto exit_get_event_log;
	}

	/* Dump Event Log. */
	num_valid_entries = mbox_sts[1];

	max_event_log_entries = event_log_size /
		sizeof(struct conn_event_log_entry);

	if (num_valid_entries > max_event_log_entries)
		oldest_entry = num_valid_entries % max_event_log_entries;

	DEBUG3(printk("scsi%ld: Connection Event Log Dump (%d entries):\n",
		      ha->host_no, num_valid_entries));

	if (ql4xextended_error_logging == 3) {
		if (oldest_entry == 0) {
			/* Circular Buffer has not wrapped around */
			for (i=0; i < num_valid_entries; i++) {
				qla4xxx_dump_buffer((uint8_t *)event_log+
						    (i*sizeof(*event_log)),
						    sizeof(*event_log));
			}
		}
		else {
			/* Circular Buffer has wrapped around -
			 * display accordingly*/
			for (i=oldest_entry; i < max_event_log_entries; i++) {
				qla4xxx_dump_buffer((uint8_t *)event_log+
						    (i*sizeof(*event_log)),
						    sizeof(*event_log));
			}
			for (i=0; i < oldest_entry; i++) {
				qla4xxx_dump_buffer((uint8_t *)event_log+
						    (i*sizeof(*event_log)),
						    sizeof(*event_log));
			}
		}
	}

exit_get_event_log:
	if (event_log)
		dma_free_coherent(&ha->pdev->dev, event_log_size, event_log,
				  event_log_dma);
}

/**
 * qla4xxx_abort_task - issues Abort Task
 * @ha: Pointer to host adapter structure.
 * @srb: Pointer to srb entry
 *
 * This routine performs a LUN RESET on the specified target/lun.
 * The caller must ensure that the ddb_entry and lun_entry pointers
 * are valid before calling this routine.
 **/
int qla4xxx_abort_task(struct scsi_qla_host *ha, struct srb *srb)
{
	uint32_t mbox_cmd[MBOX_REG_COUNT];
	uint32_t mbox_sts[MBOX_REG_COUNT];
	struct scsi_cmnd *cmd = srb->cmd;
	int status = QLA_SUCCESS;
	unsigned long flags = 0;
	uint32_t index;

	/*
	 * Send abort task command to ISP, so that the ISP will return
	 * request with ABORT status
	 */
	memset(&mbox_cmd, 0, sizeof(mbox_cmd));
	memset(&mbox_sts, 0, sizeof(mbox_sts));

	spin_lock_irqsave(&ha->hardware_lock, flags);
	index = (unsigned long)(unsigned char *)cmd->host_scribble;
	spin_unlock_irqrestore(&ha->hardware_lock, flags);

	/* Firmware already posted completion on response queue */
	if (index == MAX_SRBS)
		return status;

	mbox_cmd[0] = MBOX_CMD_ABORT_TASK;
	mbox_cmd[1] = srb->ddb->fw_ddb_index;
	mbox_cmd[2] = index;
	/* Immediate Command Enable */
	mbox_cmd[5] = 0x01;

	qla4xxx_mailbox_command(ha, MBOX_REG_COUNT, 5, &mbox_cmd[0],
	    &mbox_sts[0]);
	if (mbox_sts[0] != MBOX_STS_COMMAND_COMPLETE) {
		status = QLA_ERROR;

		DEBUG2(printk(KERN_WARNING "scsi%ld:%d:%d: abort task FAILED: "
		    "mbx0=%04X, mb1=%04X, mb2=%04X, mb3=%04X, mb4=%04X\n",
		    ha->host_no, cmd->device->id, cmd->device->lun, mbox_sts[0],
		    mbox_sts[1], mbox_sts[2], mbox_sts[3], mbox_sts[4]));
	}

	return status;
}

/**
 * qla4xxx_reset_lun - issues LUN Reset
 * @ha: Pointer to host adapter structure.
 * @ddb_entry: Pointer to device database entry
 * @lun: lun number
 *
 * This routine performs a LUN RESET on the specified target/lun.
 * The caller must ensure that the ddb_entry and lun_entry pointers
 * are valid before calling this routine.
 **/
int qla4xxx_reset_lun(struct scsi_qla_host * ha, struct ddb_entry * ddb_entry,
		      int lun)
{
	uint32_t mbox_cmd[MBOX_REG_COUNT];
	uint32_t mbox_sts[MBOX_REG_COUNT];
	int status = QLA_SUCCESS;

	DEBUG2(printk("scsi%ld:%d:%d: lun reset issued\n", ha->host_no,
		      ddb_entry->fw_ddb_index, lun));

	/*
	 * Send lun reset command to ISP, so that the ISP will return all
	 * outstanding requests with RESET status
	 */
	memset(&mbox_cmd, 0, sizeof(mbox_cmd));
	memset(&mbox_sts, 0, sizeof(mbox_sts));

	mbox_cmd[0] = MBOX_CMD_LUN_RESET;
	mbox_cmd[1] = ddb_entry->fw_ddb_index;
	mbox_cmd[2] = lun << 8;
	mbox_cmd[5] = 0x01;	/* Immediate Command Enable */

	qla4xxx_mailbox_command(ha, MBOX_REG_COUNT, 1, &mbox_cmd[0], &mbox_sts[0]);
	if (mbox_sts[0] != MBOX_STS_COMMAND_COMPLETE &&
	    mbox_sts[0] != MBOX_STS_COMMAND_ERROR)
		status = QLA_ERROR;

	return status;
}

/**
 * qla4xxx_reset_target - issues target Reset
 * @ha: Pointer to host adapter structure.
 * @db_entry: Pointer to device database entry
 * @un_entry: Pointer to lun entry structure
 *
 * This routine performs a TARGET RESET on the specified target.
 * The caller must ensure that the ddb_entry pointers
 * are valid before calling this routine.
 **/
int qla4xxx_reset_target(struct scsi_qla_host *ha,
			 struct ddb_entry *ddb_entry)
{
	uint32_t mbox_cmd[MBOX_REG_COUNT];
	uint32_t mbox_sts[MBOX_REG_COUNT];
	int status = QLA_SUCCESS;

	DEBUG2(printk("scsi%ld:%d: target reset issued\n", ha->host_no,
		      ddb_entry->fw_ddb_index));

	/*
	 * Send target reset command to ISP, so that the ISP will return all
	 * outstanding requests with RESET status
	 */
	memset(&mbox_cmd, 0, sizeof(mbox_cmd));
	memset(&mbox_sts, 0, sizeof(mbox_sts));

	mbox_cmd[0] = MBOX_CMD_TARGET_WARM_RESET;
	mbox_cmd[1] = ddb_entry->fw_ddb_index;
	mbox_cmd[5] = 0x01;	/* Immediate Command Enable */

	qla4xxx_mailbox_command(ha, MBOX_REG_COUNT, 1, &mbox_cmd[0],
				&mbox_sts[0]);
	if (mbox_sts[0] != MBOX_STS_COMMAND_COMPLETE &&
	    mbox_sts[0] != MBOX_STS_COMMAND_ERROR)
		status = QLA_ERROR;

	return status;
}

int qla4xxx_get_flash(struct scsi_qla_host * ha, dma_addr_t dma_addr,
		      uint32_t offset, uint32_t len)
{
	uint32_t mbox_cmd[MBOX_REG_COUNT];
	uint32_t mbox_sts[MBOX_REG_COUNT];

	memset(&mbox_cmd, 0, sizeof(mbox_cmd));
	memset(&mbox_sts, 0, sizeof(mbox_sts));

	mbox_cmd[0] = MBOX_CMD_READ_FLASH;
	mbox_cmd[1] = LSDW(dma_addr);
	mbox_cmd[2] = MSDW(dma_addr);
	mbox_cmd[3] = offset;
	mbox_cmd[4] = len;

	if (qla4xxx_mailbox_command(ha, MBOX_REG_COUNT, 2, &mbox_cmd[0], &mbox_sts[0]) !=
	    QLA_SUCCESS) {
		DEBUG2(printk("scsi%ld: %s: MBOX_CMD_READ_FLASH, failed w/ "
		    "status %04X %04X, offset %08x, len %08x\n", ha->host_no,
		    __func__, mbox_sts[0], mbox_sts[1], offset, len));
		return QLA_ERROR;
	}
	return QLA_SUCCESS;
}

/**
 * qla4xxx_about_firmware - gets FW, iscsi draft and boot loader version
 * @ha: Pointer to host adapter structure.
 *
 * Retrieves the FW version, iSCSI draft version & bootloader version of HBA.
 * Mailboxes 2 & 3 may hold an address for data. Make sure that we write 0 to
 * those mailboxes, if unused.
 **/
int qla4xxx_about_firmware(struct scsi_qla_host *ha)
{
	struct about_fw_info *about_fw = NULL;
	dma_addr_t about_fw_dma;
	uint32_t mbox_cmd[MBOX_REG_COUNT];
	uint32_t mbox_sts[MBOX_REG_COUNT];
	int status = QLA_ERROR;

	about_fw = dma_alloc_coherent(&ha->pdev->dev,
				      sizeof(struct about_fw_info),
				      &about_fw_dma, GFP_KERNEL);
	if (!about_fw) {
		DEBUG2(ql4_printk(KERN_ERR, ha, "%s: Unable to alloc memory "
				  "for about_fw\n", __func__));
		return status;
	}

	memset(about_fw, 0, sizeof(struct about_fw_info));
	memset(&mbox_cmd, 0, sizeof(mbox_cmd));
	memset(&mbox_sts, 0, sizeof(mbox_sts));

	mbox_cmd[0] = MBOX_CMD_ABOUT_FW;
	mbox_cmd[2] = LSDW(about_fw_dma);
	mbox_cmd[3] = MSDW(about_fw_dma);
	mbox_cmd[4] = sizeof(struct about_fw_info);

	status = qla4xxx_mailbox_command(ha, MBOX_REG_COUNT, MBOX_REG_COUNT,
					 &mbox_cmd[0], &mbox_sts[0]);
	if (status != QLA_SUCCESS) {
		DEBUG2(ql4_printk(KERN_WARNING, ha, "%s: MBOX_CMD_ABOUT_FW "
				  "failed w/ status %04X\n", __func__,
				  mbox_sts[0]));
		goto exit_about_fw;
	}

	/* Save version information. */
	ha->firmware_version[0] = le16_to_cpu(about_fw->fw_major);
	ha->firmware_version[1] = le16_to_cpu(about_fw->fw_minor);
	ha->patch_number = le16_to_cpu(about_fw->fw_patch);
	ha->build_number = le16_to_cpu(about_fw->fw_build);
	ha->iscsi_major = le16_to_cpu(about_fw->iscsi_major);
	ha->iscsi_minor = le16_to_cpu(about_fw->iscsi_minor);
	ha->bootload_major = le16_to_cpu(about_fw->bootload_major);
	ha->bootload_minor = le16_to_cpu(about_fw->bootload_minor);
	ha->bootload_patch = le16_to_cpu(about_fw->bootload_patch);
	ha->bootload_build = le16_to_cpu(about_fw->bootload_build);
	status = QLA_SUCCESS;

exit_about_fw:
	dma_free_coherent(&ha->pdev->dev, sizeof(struct about_fw_info),
			  about_fw, about_fw_dma);
	return status;
}

static int qla4xxx_get_default_ddb(struct scsi_qla_host *ha, uint32_t options,
				   dma_addr_t dma_addr)
{
	uint32_t mbox_cmd[MBOX_REG_COUNT];
	uint32_t mbox_sts[MBOX_REG_COUNT];

	memset(&mbox_cmd, 0, sizeof(mbox_cmd));
	memset(&mbox_sts, 0, sizeof(mbox_sts));

	mbox_cmd[0] = MBOX_CMD_GET_DATABASE_ENTRY_DEFAULTS;
	mbox_cmd[1] = options;
	mbox_cmd[2] = LSDW(dma_addr);
	mbox_cmd[3] = MSDW(dma_addr);

	if (qla4xxx_mailbox_command(ha, MBOX_REG_COUNT, 1, &mbox_cmd[0], &mbox_sts[0]) !=
	    QLA_SUCCESS) {
		DEBUG2(printk("scsi%ld: %s: failed status %04X\n",
		     ha->host_no, __func__, mbox_sts[0]));
		return QLA_ERROR;
	}
	return QLA_SUCCESS;
}

int qla4xxx_req_ddb_entry(struct scsi_qla_host *ha, uint32_t ddb_index,
			  uint32_t *mbx_sts)
{
	int status;
	uint32_t mbox_cmd[MBOX_REG_COUNT];
	uint32_t mbox_sts[MBOX_REG_COUNT];

	memset(&mbox_cmd, 0, sizeof(mbox_cmd));
	memset(&mbox_sts, 0, sizeof(mbox_sts));

	mbox_cmd[0] = MBOX_CMD_REQUEST_DATABASE_ENTRY;
	mbox_cmd[1] = ddb_index;

	status = qla4xxx_mailbox_command(ha, MBOX_REG_COUNT, 1, &mbox_cmd[0],
					 &mbox_sts[0]);
	if (status != QLA_SUCCESS) {
		DEBUG2(ql4_printk(KERN_ERR, ha, "%s: failed status %04X\n",
				   __func__, mbox_sts[0]));
	}

	*mbx_sts = mbox_sts[0];
	return status;
}

int qla4xxx_clear_ddb_entry(struct scsi_qla_host *ha, uint32_t ddb_index)
{
	int status;
	uint32_t mbox_cmd[MBOX_REG_COUNT];
	uint32_t mbox_sts[MBOX_REG_COUNT];

	memset(&mbox_cmd, 0, sizeof(mbox_cmd));
	memset(&mbox_sts, 0, sizeof(mbox_sts));

	mbox_cmd[0] = MBOX_CMD_CLEAR_DATABASE_ENTRY;
	mbox_cmd[1] = ddb_index;

	status = qla4xxx_mailbox_command(ha, 2, 1, &mbox_cmd[0],
					 &mbox_sts[0]);
	if (status != QLA_SUCCESS) {
		DEBUG2(ql4_printk(KERN_ERR, ha, "%s: failed status %04X\n",
				   __func__, mbox_sts[0]));
	}

	return status;
}

int qla4xxx_set_flash(struct scsi_qla_host *ha, dma_addr_t dma_addr,
		      uint32_t offset, uint32_t length, uint32_t options)
{
	uint32_t mbox_cmd[MBOX_REG_COUNT];
	uint32_t mbox_sts[MBOX_REG_COUNT];
	int status = QLA_SUCCESS;

	memset(&mbox_cmd, 0, sizeof(mbox_cmd));
	memset(&mbox_sts, 0, sizeof(mbox_sts));

	mbox_cmd[0] = MBOX_CMD_WRITE_FLASH;
	mbox_cmd[1] = LSDW(dma_addr);
	mbox_cmd[2] = MSDW(dma_addr);
	mbox_cmd[3] = offset;
	mbox_cmd[4] = length;
	mbox_cmd[5] = options;

	status = qla4xxx_mailbox_command(ha, 6, 2, &mbox_cmd[0], &mbox_sts[0]);
	if (status != QLA_SUCCESS) {
		DEBUG2(ql4_printk(KERN_WARNING, ha, "%s: MBOX_CMD_WRITE_FLASH "
				  "failed w/ status %04X, mbx1 %04X\n",
				  __func__, mbox_sts[0], mbox_sts[1]));
	}
	return status;
}

int qla4xxx_bootdb_by_index(struct scsi_qla_host *ha,
			    struct dev_db_entry *fw_ddb_entry,
			    dma_addr_t fw_ddb_entry_dma, uint16_t ddb_index)
{
	uint32_t dev_db_start_offset = FLASH_OFFSET_DB_INFO;
	uint32_t dev_db_end_offset;
	int status = QLA_ERROR;

	memset(fw_ddb_entry, 0, sizeof(*fw_ddb_entry));

	dev_db_start_offset += (ddb_index * sizeof(*fw_ddb_entry));
	dev_db_end_offset = FLASH_OFFSET_DB_END;

	if (dev_db_start_offset > dev_db_end_offset) {
		DEBUG2(ql4_printk(KERN_ERR, ha,
				  "%s:Invalid DDB index %d", __func__,
				  ddb_index));
		goto exit_bootdb_failed;
	}

	if (qla4xxx_get_flash(ha, fw_ddb_entry_dma, dev_db_start_offset,
			      sizeof(*fw_ddb_entry)) != QLA_SUCCESS) {
		ql4_printk(KERN_ERR, ha, "scsi%ld: %s: Get Flash"
			   "failed\n", ha->host_no, __func__);
		goto exit_bootdb_failed;
	}

	if (fw_ddb_entry->cookie == DDB_VALID_COOKIE)
		status = QLA_SUCCESS;

exit_bootdb_failed:
	return status;
}

int qla4xxx_get_chap(struct scsi_qla_host *ha, char *username, char *password,
		     uint16_t idx)
{
	int ret = 0;
	int rval = QLA_ERROR;
	uint32_t offset = 0, chap_size;
	struct ql4_chap_table *chap_table;
	dma_addr_t chap_dma;

	chap_table = dma_pool_alloc(ha->chap_dma_pool, GFP_KERNEL, &chap_dma);
	if (chap_table == NULL) {
		ret = -ENOMEM;
		goto exit_get_chap;
	}

	chap_size = sizeof(struct ql4_chap_table);
	memset(chap_table, 0, chap_size);

	if (is_qla40XX(ha))
		offset = FLASH_CHAP_OFFSET | (idx * chap_size);
	else {
		offset = FLASH_RAW_ACCESS_ADDR + (ha->hw.flt_region_chap << 2);
		/* flt_chap_size is CHAP table size for both ports
		 * so divide it by 2 to calculate the offset for second port
		 */
		if (ha->port_num == 1)
			offset += (ha->hw.flt_chap_size / 2);
		offset += (idx * chap_size);
	}

	rval = qla4xxx_get_flash(ha, chap_dma, offset, chap_size);
	if (rval != QLA_SUCCESS) {
		ret = -EINVAL;
		goto exit_get_chap;
	}

	DEBUG2(ql4_printk(KERN_INFO, ha, "Chap Cookie: x%x\n",
		__le16_to_cpu(chap_table->cookie)));

	if (__le16_to_cpu(chap_table->cookie) != CHAP_VALID_COOKIE) {
		ql4_printk(KERN_ERR, ha, "No valid chap entry found\n");
		goto exit_get_chap;
	}

	strncpy(password, chap_table->secret, QL4_CHAP_MAX_SECRET_LEN);
	strncpy(username, chap_table->name, QL4_CHAP_MAX_NAME_LEN);
	chap_table->cookie = __constant_cpu_to_le16(CHAP_VALID_COOKIE);

exit_get_chap:
	dma_pool_free(ha->chap_dma_pool, chap_table, chap_dma);
	return ret;
}

static int qla4xxx_set_chap(struct scsi_qla_host *ha, char *username,
			    char *password, uint16_t idx, int bidi)
{
	int ret = 0;
	int rval = QLA_ERROR;
	uint32_t offset = 0;
	struct ql4_chap_table *chap_table;
	dma_addr_t chap_dma;

	chap_table = dma_pool_alloc(ha->chap_dma_pool, GFP_KERNEL, &chap_dma);
	if (chap_table == NULL) {
		ret =  -ENOMEM;
		goto exit_set_chap;
	}

	memset(chap_table, 0, sizeof(struct ql4_chap_table));
	if (bidi)
		chap_table->flags |= BIT_6; /* peer */
	else
		chap_table->flags |= BIT_7; /* local */
	chap_table->secret_len = strlen(password);
	strncpy(chap_table->secret, password, MAX_CHAP_SECRET_LEN);
	strncpy(chap_table->name, username, MAX_CHAP_NAME_LEN);
	chap_table->cookie = __constant_cpu_to_le16(CHAP_VALID_COOKIE);
	offset = FLASH_CHAP_OFFSET | (idx * sizeof(struct ql4_chap_table));
	rval = qla4xxx_set_flash(ha, chap_dma, offset,
				sizeof(struct ql4_chap_table),
				FLASH_OPT_RMW_COMMIT);

	if (rval == QLA_SUCCESS && ha->chap_list) {
		/* Update ha chap_list cache */
		memcpy((struct ql4_chap_table *)ha->chap_list + idx,
		       chap_table, sizeof(struct ql4_chap_table));
	}
	dma_pool_free(ha->chap_dma_pool, chap_table, chap_dma);
	if (rval != QLA_SUCCESS)
		ret =  -EINVAL;

exit_set_chap:
	return ret;
}

/**
 * qla4xxx_get_chap_index - Get chap index given username and secret
 * @ha: pointer to adapter structure
 * @username: CHAP username to be searched
 * @password: CHAP password to be searched
 * @bidi: Is this a BIDI CHAP
 * @chap_index: CHAP index to be returned
 *
 * Match the username and password in the chap_list, return the index if a
 * match is found. If a match is not found then add the entry in FLASH and
 * return the index at which entry is written in the FLASH.
 **/
static int qla4xxx_get_chap_index(struct scsi_qla_host *ha, char *username,
			    char *password, int bidi, uint16_t *chap_index)
{
	int i, rval;
	int free_index = -1;
	int found_index = 0;
	int max_chap_entries = 0;
	struct ql4_chap_table *chap_table;

	if (is_qla8022(ha))
		max_chap_entries = (ha->hw.flt_chap_size / 2) /
						sizeof(struct ql4_chap_table);
	else
		max_chap_entries = MAX_CHAP_ENTRIES_40XX;

	if (!ha->chap_list) {
		ql4_printk(KERN_ERR, ha, "Do not have CHAP table cache\n");
		return QLA_ERROR;
	}

	mutex_lock(&ha->chap_sem);
	for (i = 0; i < max_chap_entries; i++) {
		chap_table = (struct ql4_chap_table *)ha->chap_list + i;
		if (chap_table->cookie !=
		    __constant_cpu_to_le16(CHAP_VALID_COOKIE)) {
			if (i > MAX_RESRV_CHAP_IDX && free_index == -1)
				free_index = i;
			continue;
		}
		if (bidi) {
			if (chap_table->flags & BIT_7)
				continue;
		} else {
			if (chap_table->flags & BIT_6)
				continue;
		}
		if (!strncmp(chap_table->secret, password,
			     MAX_CHAP_SECRET_LEN) &&
		    !strncmp(chap_table->name, username,
			     MAX_CHAP_NAME_LEN)) {
			*chap_index = i;
			found_index = 1;
			break;
		}
	}

	/* If chap entry is not present and a free index is available then
	 * write the entry in flash
	 */
	if (!found_index && free_index != -1) {
		rval = qla4xxx_set_chap(ha, username, password,
					free_index, bidi);
		if (!rval) {
			*chap_index = free_index;
			found_index = 1;
		}
	}

	mutex_unlock(&ha->chap_sem);

	if (found_index)
		return QLA_SUCCESS;
	return QLA_ERROR;
<<<<<<< HEAD
}

int qla4xxx_conn_close_sess_logout(struct scsi_qla_host *ha,
				   uint16_t fw_ddb_index,
				   uint16_t connection_id,
				   uint16_t option)
=======
}

int qla4xxx_conn_close_sess_logout(struct scsi_qla_host *ha,
				   uint16_t fw_ddb_index,
				   uint16_t connection_id,
				   uint16_t option)
{
	uint32_t mbox_cmd[MBOX_REG_COUNT];
	uint32_t mbox_sts[MBOX_REG_COUNT];
	int status = QLA_SUCCESS;

	memset(&mbox_cmd, 0, sizeof(mbox_cmd));
	memset(&mbox_sts, 0, sizeof(mbox_sts));

	mbox_cmd[0] = MBOX_CMD_CONN_CLOSE_SESS_LOGOUT;
	mbox_cmd[1] = fw_ddb_index;
	mbox_cmd[2] = connection_id;
	mbox_cmd[3] = option;

	status = qla4xxx_mailbox_command(ha, 4, 2, &mbox_cmd[0], &mbox_sts[0]);
	if (status != QLA_SUCCESS) {
		DEBUG2(ql4_printk(KERN_WARNING, ha, "%s: MBOX_CMD_CONN_CLOSE "
				  "option %04x failed w/ status %04X %04X\n",
				  __func__, option, mbox_sts[0], mbox_sts[1]));
	}
	return status;
}

int qla4xxx_disable_acb(struct scsi_qla_host *ha)
>>>>>>> 6350323a
{
	uint32_t mbox_cmd[MBOX_REG_COUNT];
	uint32_t mbox_sts[MBOX_REG_COUNT];
	int status = QLA_SUCCESS;
<<<<<<< HEAD

	memset(&mbox_cmd, 0, sizeof(mbox_cmd));
	memset(&mbox_sts, 0, sizeof(mbox_sts));

	mbox_cmd[0] = MBOX_CMD_CONN_CLOSE_SESS_LOGOUT;
	mbox_cmd[1] = fw_ddb_index;
	mbox_cmd[2] = connection_id;
	mbox_cmd[3] = option;

	status = qla4xxx_mailbox_command(ha, 4, 2, &mbox_cmd[0], &mbox_sts[0]);
	if (status != QLA_SUCCESS) {
		DEBUG2(ql4_printk(KERN_WARNING, ha, "%s: MBOX_CMD_CONN_CLOSE "
				  "option %04x failed w/ status %04X %04X\n",
				  __func__, option, mbox_sts[0], mbox_sts[1]));
=======

	memset(&mbox_cmd, 0, sizeof(mbox_cmd));
	memset(&mbox_sts, 0, sizeof(mbox_sts));

	mbox_cmd[0] = MBOX_CMD_DISABLE_ACB;

	status = qla4xxx_mailbox_command(ha, 8, 5, &mbox_cmd[0], &mbox_sts[0]);
	if (status != QLA_SUCCESS) {
		DEBUG2(ql4_printk(KERN_WARNING, ha, "%s: MBOX_CMD_DISABLE_ACB "
				  "failed w/ status %04X %04X %04X", __func__,
				  mbox_sts[0], mbox_sts[1], mbox_sts[2]));
>>>>>>> 6350323a
	}
	return status;
}

<<<<<<< HEAD
int qla4xxx_disable_acb(struct scsi_qla_host *ha)
=======
int qla4xxx_get_acb(struct scsi_qla_host *ha, dma_addr_t acb_dma,
		    uint32_t acb_type, uint32_t len)
>>>>>>> 6350323a
{
	uint32_t mbox_cmd[MBOX_REG_COUNT];
	uint32_t mbox_sts[MBOX_REG_COUNT];
	int status = QLA_SUCCESS;

	memset(&mbox_cmd, 0, sizeof(mbox_cmd));
	memset(&mbox_sts, 0, sizeof(mbox_sts));
<<<<<<< HEAD

	mbox_cmd[0] = MBOX_CMD_DISABLE_ACB;

	status = qla4xxx_mailbox_command(ha, 8, 5, &mbox_cmd[0], &mbox_sts[0]);
	if (status != QLA_SUCCESS) {
		DEBUG2(ql4_printk(KERN_WARNING, ha, "%s: MBOX_CMD_DISABLE_ACB "
				  "failed w/ status %04X %04X %04X", __func__,
				  mbox_sts[0], mbox_sts[1], mbox_sts[2]));
	}
	return status;
}

int qla4xxx_get_acb(struct scsi_qla_host *ha, dma_addr_t acb_dma,
		    uint32_t acb_type, uint32_t len)
{
	uint32_t mbox_cmd[MBOX_REG_COUNT];
	uint32_t mbox_sts[MBOX_REG_COUNT];
	int status = QLA_SUCCESS;

	memset(&mbox_cmd, 0, sizeof(mbox_cmd));
	memset(&mbox_sts, 0, sizeof(mbox_sts));

	mbox_cmd[0] = MBOX_CMD_GET_ACB;
	mbox_cmd[1] = acb_type;
	mbox_cmd[2] = LSDW(acb_dma);
	mbox_cmd[3] = MSDW(acb_dma);
	mbox_cmd[4] = len;

=======

	mbox_cmd[0] = MBOX_CMD_GET_ACB;
	mbox_cmd[1] = acb_type;
	mbox_cmd[2] = LSDW(acb_dma);
	mbox_cmd[3] = MSDW(acb_dma);
	mbox_cmd[4] = len;

>>>>>>> 6350323a
	status = qla4xxx_mailbox_command(ha, 5, 5, &mbox_cmd[0], &mbox_sts[0]);
	if (status != QLA_SUCCESS) {
		DEBUG2(ql4_printk(KERN_WARNING, ha, "%s: MBOX_CMD_GET_ACB "
				  "failed w/ status %04X\n", __func__,
				  mbox_sts[0]));
	}
	return status;
}

int qla4xxx_set_acb(struct scsi_qla_host *ha, uint32_t *mbox_cmd,
		    uint32_t *mbox_sts, dma_addr_t acb_dma)
{
	int status = QLA_SUCCESS;

	memset(mbox_cmd, 0, sizeof(mbox_cmd[0]) * MBOX_REG_COUNT);
	memset(mbox_sts, 0, sizeof(mbox_sts[0]) * MBOX_REG_COUNT);
	mbox_cmd[0] = MBOX_CMD_SET_ACB;
	mbox_cmd[1] = 0; /* Primary ACB */
	mbox_cmd[2] = LSDW(acb_dma);
	mbox_cmd[3] = MSDW(acb_dma);
	mbox_cmd[4] = sizeof(struct addr_ctrl_blk);

	status = qla4xxx_mailbox_command(ha, 5, 5, &mbox_cmd[0], &mbox_sts[0]);
	if (status != QLA_SUCCESS) {
		DEBUG2(ql4_printk(KERN_WARNING, ha,  "%s: MBOX_CMD_SET_ACB "
				  "failed w/ status %04X\n", __func__,
				  mbox_sts[0]));
	}
	return status;
}

int qla4xxx_set_param_ddbentry(struct scsi_qla_host *ha,
			       struct ddb_entry *ddb_entry,
			       struct iscsi_cls_conn *cls_conn,
			       uint32_t *mbx_sts)
{
	struct dev_db_entry *fw_ddb_entry;
	struct iscsi_conn *conn;
	struct iscsi_session *sess;
	struct qla_conn *qla_conn;
	struct sockaddr *dst_addr;
	dma_addr_t fw_ddb_entry_dma;
	int status = QLA_SUCCESS;
	int rval = 0;
	struct sockaddr_in *addr;
	struct sockaddr_in6 *addr6;
	char *ip;
	uint16_t iscsi_opts = 0;
	uint32_t options = 0;
	uint16_t idx;

	fw_ddb_entry = dma_alloc_coherent(&ha->pdev->dev, sizeof(*fw_ddb_entry),
					  &fw_ddb_entry_dma, GFP_KERNEL);
	if (!fw_ddb_entry) {
		DEBUG2(ql4_printk(KERN_ERR, ha,
				  "%s: Unable to allocate dma buffer.\n",
				  __func__));
		rval = -ENOMEM;
		goto exit_set_param_no_free;
	}

	conn = cls_conn->dd_data;
	qla_conn = conn->dd_data;
	sess = conn->session;
	dst_addr = &qla_conn->qla_ep->dst_addr;

	if (dst_addr->sa_family == AF_INET6)
		options |= IPV6_DEFAULT_DDB_ENTRY;

	status = qla4xxx_get_default_ddb(ha, options, fw_ddb_entry_dma);
	if (status == QLA_ERROR) {
		rval = -EINVAL;
		goto exit_set_param;
	}
<<<<<<< HEAD

	iscsi_opts = le16_to_cpu(fw_ddb_entry->iscsi_options);
	memset(fw_ddb_entry->iscsi_alias, 0, sizeof(fw_ddb_entry->iscsi_alias));

=======

	iscsi_opts = le16_to_cpu(fw_ddb_entry->iscsi_options);
	memset(fw_ddb_entry->iscsi_alias, 0, sizeof(fw_ddb_entry->iscsi_alias));

>>>>>>> 6350323a
	memset(fw_ddb_entry->iscsi_name, 0, sizeof(fw_ddb_entry->iscsi_name));

	if (sess->targetname != NULL) {
		memcpy(fw_ddb_entry->iscsi_name, sess->targetname,
		       min(strlen(sess->targetname),
		       sizeof(fw_ddb_entry->iscsi_name)));
	}

	memset(fw_ddb_entry->ip_addr, 0, sizeof(fw_ddb_entry->ip_addr));
	memset(fw_ddb_entry->tgt_addr, 0, sizeof(fw_ddb_entry->tgt_addr));

	fw_ddb_entry->options =  DDB_OPT_TARGET | DDB_OPT_AUTO_SENDTGTS_DISABLE;

	if (dst_addr->sa_family == AF_INET) {
		addr = (struct sockaddr_in *)dst_addr;
		ip = (char *)&addr->sin_addr;
		memcpy(fw_ddb_entry->ip_addr, ip, IP_ADDR_LEN);
		fw_ddb_entry->port = cpu_to_le16(ntohs(addr->sin_port));
		DEBUG2(ql4_printk(KERN_INFO, ha,
				  "%s: Destination Address [%pI4]: index [%d]\n",
				   __func__, fw_ddb_entry->ip_addr,
				  ddb_entry->fw_ddb_index));
	} else if (dst_addr->sa_family == AF_INET6) {
		addr6 = (struct sockaddr_in6 *)dst_addr;
		ip = (char *)&addr6->sin6_addr;
		memcpy(fw_ddb_entry->ip_addr, ip, IPv6_ADDR_LEN);
		fw_ddb_entry->port = cpu_to_le16(ntohs(addr6->sin6_port));
		fw_ddb_entry->options |= DDB_OPT_IPV6_DEVICE;
		DEBUG2(ql4_printk(KERN_INFO, ha,
				  "%s: Destination Address [%pI6]: index [%d]\n",
				   __func__, fw_ddb_entry->ip_addr,
				  ddb_entry->fw_ddb_index));
	} else {
		ql4_printk(KERN_ERR, ha,
			   "%s: Failed to get IP Address\n",
			   __func__);
		rval = -EINVAL;
		goto exit_set_param;
	}

	/* CHAP */
	if (sess->username != NULL && sess->password != NULL) {
		if (strlen(sess->username) && strlen(sess->password)) {
			iscsi_opts |= BIT_7;

			rval = qla4xxx_get_chap_index(ha, sess->username,
						sess->password,
						LOCAL_CHAP, &idx);
			if (rval)
				goto exit_set_param;

			fw_ddb_entry->chap_tbl_idx = cpu_to_le16(idx);
		}
	}

	if (sess->username_in != NULL && sess->password_in != NULL) {
		/* Check if BIDI CHAP */
		if (strlen(sess->username_in) && strlen(sess->password_in)) {
			iscsi_opts |= BIT_4;

			rval = qla4xxx_get_chap_index(ha, sess->username_in,
						      sess->password_in,
						      BIDI_CHAP, &idx);
			if (rval)
				goto exit_set_param;
		}
	}

	if (sess->initial_r2t_en)
		iscsi_opts |= BIT_10;

	if (sess->imm_data_en)
		iscsi_opts |= BIT_11;

	fw_ddb_entry->iscsi_options = cpu_to_le16(iscsi_opts);

	if (conn->max_recv_dlength)
		fw_ddb_entry->iscsi_max_rcv_data_seg_len =
		  __constant_cpu_to_le16((conn->max_recv_dlength / BYTE_UNITS));
<<<<<<< HEAD

	if (sess->max_r2t)
		fw_ddb_entry->iscsi_max_outsnd_r2t = cpu_to_le16(sess->max_r2t);

	if (sess->first_burst)
		fw_ddb_entry->iscsi_first_burst_len =
		       __constant_cpu_to_le16((sess->first_burst / BYTE_UNITS));

	if (sess->max_burst)
		fw_ddb_entry->iscsi_max_burst_len =
			__constant_cpu_to_le16((sess->max_burst / BYTE_UNITS));

	if (sess->time2wait)
		fw_ddb_entry->iscsi_def_time2wait =
			cpu_to_le16(sess->time2wait);

	if (sess->time2retain)
		fw_ddb_entry->iscsi_def_time2retain =
			cpu_to_le16(sess->time2retain);

	status = qla4xxx_set_ddb_entry(ha, ddb_entry->fw_ddb_index,
				       fw_ddb_entry_dma, mbx_sts);

=======

	if (sess->max_r2t)
		fw_ddb_entry->iscsi_max_outsnd_r2t = cpu_to_le16(sess->max_r2t);

	if (sess->first_burst)
		fw_ddb_entry->iscsi_first_burst_len =
		       __constant_cpu_to_le16((sess->first_burst / BYTE_UNITS));

	if (sess->max_burst)
		fw_ddb_entry->iscsi_max_burst_len =
			__constant_cpu_to_le16((sess->max_burst / BYTE_UNITS));

	if (sess->time2wait)
		fw_ddb_entry->iscsi_def_time2wait =
			cpu_to_le16(sess->time2wait);

	if (sess->time2retain)
		fw_ddb_entry->iscsi_def_time2retain =
			cpu_to_le16(sess->time2retain);

	status = qla4xxx_set_ddb_entry(ha, ddb_entry->fw_ddb_index,
				       fw_ddb_entry_dma, mbx_sts);

>>>>>>> 6350323a
	if (status != QLA_SUCCESS)
		rval = -EINVAL;
exit_set_param:
	dma_free_coherent(&ha->pdev->dev, sizeof(*fw_ddb_entry),
			  fw_ddb_entry, fw_ddb_entry_dma);
exit_set_param_no_free:
	return rval;
<<<<<<< HEAD
}

int qla4xxx_get_mgmt_data(struct scsi_qla_host *ha, uint16_t fw_ddb_index,
			  uint16_t stats_size, dma_addr_t stats_dma)
{
	int status = QLA_SUCCESS;
	uint32_t mbox_cmd[MBOX_REG_COUNT];
	uint32_t mbox_sts[MBOX_REG_COUNT];

	memset(mbox_cmd, 0, sizeof(mbox_cmd[0]) * MBOX_REG_COUNT);
	memset(mbox_sts, 0, sizeof(mbox_sts[0]) * MBOX_REG_COUNT);
	mbox_cmd[0] = MBOX_CMD_GET_MANAGEMENT_DATA;
	mbox_cmd[1] = fw_ddb_index;
	mbox_cmd[2] = LSDW(stats_dma);
	mbox_cmd[3] = MSDW(stats_dma);
	mbox_cmd[4] = stats_size;

	status = qla4xxx_mailbox_command(ha, 5, 1, &mbox_cmd[0], &mbox_sts[0]);
	if (status != QLA_SUCCESS) {
		DEBUG2(ql4_printk(KERN_WARNING, ha,
				  "%s: MBOX_CMD_GET_MANAGEMENT_DATA "
				  "failed w/ status %04X\n", __func__,
				  mbox_sts[0]));
	}
	return status;
}

=======
}

int qla4xxx_get_mgmt_data(struct scsi_qla_host *ha, uint16_t fw_ddb_index,
			  uint16_t stats_size, dma_addr_t stats_dma)
{
	int status = QLA_SUCCESS;
	uint32_t mbox_cmd[MBOX_REG_COUNT];
	uint32_t mbox_sts[MBOX_REG_COUNT];

	memset(mbox_cmd, 0, sizeof(mbox_cmd[0]) * MBOX_REG_COUNT);
	memset(mbox_sts, 0, sizeof(mbox_sts[0]) * MBOX_REG_COUNT);
	mbox_cmd[0] = MBOX_CMD_GET_MANAGEMENT_DATA;
	mbox_cmd[1] = fw_ddb_index;
	mbox_cmd[2] = LSDW(stats_dma);
	mbox_cmd[3] = MSDW(stats_dma);
	mbox_cmd[4] = stats_size;

	status = qla4xxx_mailbox_command(ha, 5, 1, &mbox_cmd[0], &mbox_sts[0]);
	if (status != QLA_SUCCESS) {
		DEBUG2(ql4_printk(KERN_WARNING, ha,
				  "%s: MBOX_CMD_GET_MANAGEMENT_DATA "
				  "failed w/ status %04X\n", __func__,
				  mbox_sts[0]));
	}
	return status;
}

>>>>>>> 6350323a
int qla4xxx_get_ip_state(struct scsi_qla_host *ha, uint32_t acb_idx,
			 uint32_t ip_idx, uint32_t *sts)
{
	uint32_t mbox_cmd[MBOX_REG_COUNT];
	uint32_t mbox_sts[MBOX_REG_COUNT];
	int status = QLA_SUCCESS;

	memset(&mbox_cmd, 0, sizeof(mbox_cmd));
	memset(&mbox_sts, 0, sizeof(mbox_sts));
	mbox_cmd[0] = MBOX_CMD_GET_IP_ADDR_STATE;
	mbox_cmd[1] = acb_idx;
	mbox_cmd[2] = ip_idx;

	status = qla4xxx_mailbox_command(ha, 3, 8, &mbox_cmd[0], &mbox_sts[0]);
	if (status != QLA_SUCCESS) {
		DEBUG2(ql4_printk(KERN_WARNING, ha,  "%s: "
				  "MBOX_CMD_GET_IP_ADDR_STATE failed w/ "
				  "status %04X\n", __func__, mbox_sts[0]));
	}
	memcpy(sts, mbox_sts, sizeof(mbox_sts));
	return status;
}

int qla4xxx_get_nvram(struct scsi_qla_host *ha, dma_addr_t nvram_dma,
		      uint32_t offset, uint32_t size)
{
	int status = QLA_SUCCESS;
	uint32_t mbox_cmd[MBOX_REG_COUNT];
	uint32_t mbox_sts[MBOX_REG_COUNT];

	memset(&mbox_cmd, 0, sizeof(mbox_cmd));
	memset(&mbox_sts, 0, sizeof(mbox_sts));

	mbox_cmd[0] = MBOX_CMD_GET_NVRAM;
	mbox_cmd[1] = LSDW(nvram_dma);
	mbox_cmd[2] = MSDW(nvram_dma);
	mbox_cmd[3] = offset;
	mbox_cmd[4] = size;

	status = qla4xxx_mailbox_command(ha, MBOX_REG_COUNT, 1, &mbox_cmd[0],
					 &mbox_sts[0]);
	if (status != QLA_SUCCESS) {
		DEBUG2(ql4_printk(KERN_ERR, ha, "scsi%ld: %s: failed "
				  "status %04X\n", ha->host_no, __func__,
				  mbox_sts[0]));
	}
	return status;
}

int qla4xxx_set_nvram(struct scsi_qla_host *ha, dma_addr_t nvram_dma,
		      uint32_t offset, uint32_t size)
{
	int status = QLA_SUCCESS;
	uint32_t mbox_cmd[MBOX_REG_COUNT];
	uint32_t mbox_sts[MBOX_REG_COUNT];

	memset(&mbox_cmd, 0, sizeof(mbox_cmd));
	memset(&mbox_sts, 0, sizeof(mbox_sts));

	mbox_cmd[0] = MBOX_CMD_SET_NVRAM;
	mbox_cmd[1] = LSDW(nvram_dma);
	mbox_cmd[2] = MSDW(nvram_dma);
	mbox_cmd[3] = offset;
	mbox_cmd[4] = size;

	status = qla4xxx_mailbox_command(ha, MBOX_REG_COUNT, 1, &mbox_cmd[0],
					 &mbox_sts[0]);
	if (status != QLA_SUCCESS) {
		DEBUG2(ql4_printk(KERN_ERR, ha, "scsi%ld: %s: failed "
				  "status %04X\n", ha->host_no, __func__,
				  mbox_sts[0]));
	}
	return status;
}

int qla4xxx_restore_factory_defaults(struct scsi_qla_host *ha,
				     uint32_t region, uint32_t field0,
				     uint32_t field1)
{
	int status = QLA_SUCCESS;
	uint32_t mbox_cmd[MBOX_REG_COUNT];
	uint32_t mbox_sts[MBOX_REG_COUNT];

	memset(&mbox_cmd, 0, sizeof(mbox_cmd));
	memset(&mbox_sts, 0, sizeof(mbox_sts));

	mbox_cmd[0] = MBOX_CMD_RESTORE_FACTORY_DEFAULTS;
	mbox_cmd[3] = region;
	mbox_cmd[4] = field0;
	mbox_cmd[5] = field1;

	status = qla4xxx_mailbox_command(ha, MBOX_REG_COUNT, 3, &mbox_cmd[0],
					 &mbox_sts[0]);
	if (status != QLA_SUCCESS) {
		DEBUG2(ql4_printk(KERN_ERR, ha, "scsi%ld: %s: failed "
				  "status %04X\n", ha->host_no, __func__,
				  mbox_sts[0]));
	}
	return status;
}<|MERGE_RESOLUTION|>--- conflicted
+++ resolved
@@ -1480,14 +1480,6 @@
 	if (found_index)
 		return QLA_SUCCESS;
 	return QLA_ERROR;
-<<<<<<< HEAD
-}
-
-int qla4xxx_conn_close_sess_logout(struct scsi_qla_host *ha,
-				   uint16_t fw_ddb_index,
-				   uint16_t connection_id,
-				   uint16_t option)
-=======
 }
 
 int qla4xxx_conn_close_sess_logout(struct scsi_qla_host *ha,
@@ -1517,27 +1509,10 @@
 }
 
 int qla4xxx_disable_acb(struct scsi_qla_host *ha)
->>>>>>> 6350323a
 {
 	uint32_t mbox_cmd[MBOX_REG_COUNT];
 	uint32_t mbox_sts[MBOX_REG_COUNT];
 	int status = QLA_SUCCESS;
-<<<<<<< HEAD
-
-	memset(&mbox_cmd, 0, sizeof(mbox_cmd));
-	memset(&mbox_sts, 0, sizeof(mbox_sts));
-
-	mbox_cmd[0] = MBOX_CMD_CONN_CLOSE_SESS_LOGOUT;
-	mbox_cmd[1] = fw_ddb_index;
-	mbox_cmd[2] = connection_id;
-	mbox_cmd[3] = option;
-
-	status = qla4xxx_mailbox_command(ha, 4, 2, &mbox_cmd[0], &mbox_sts[0]);
-	if (status != QLA_SUCCESS) {
-		DEBUG2(ql4_printk(KERN_WARNING, ha, "%s: MBOX_CMD_CONN_CLOSE "
-				  "option %04x failed w/ status %04X %04X\n",
-				  __func__, option, mbox_sts[0], mbox_sts[1]));
-=======
 
 	memset(&mbox_cmd, 0, sizeof(mbox_cmd));
 	memset(&mbox_sts, 0, sizeof(mbox_sts));
@@ -1549,33 +1524,6 @@
 		DEBUG2(ql4_printk(KERN_WARNING, ha, "%s: MBOX_CMD_DISABLE_ACB "
 				  "failed w/ status %04X %04X %04X", __func__,
 				  mbox_sts[0], mbox_sts[1], mbox_sts[2]));
->>>>>>> 6350323a
-	}
-	return status;
-}
-
-<<<<<<< HEAD
-int qla4xxx_disable_acb(struct scsi_qla_host *ha)
-=======
-int qla4xxx_get_acb(struct scsi_qla_host *ha, dma_addr_t acb_dma,
-		    uint32_t acb_type, uint32_t len)
->>>>>>> 6350323a
-{
-	uint32_t mbox_cmd[MBOX_REG_COUNT];
-	uint32_t mbox_sts[MBOX_REG_COUNT];
-	int status = QLA_SUCCESS;
-
-	memset(&mbox_cmd, 0, sizeof(mbox_cmd));
-	memset(&mbox_sts, 0, sizeof(mbox_sts));
-<<<<<<< HEAD
-
-	mbox_cmd[0] = MBOX_CMD_DISABLE_ACB;
-
-	status = qla4xxx_mailbox_command(ha, 8, 5, &mbox_cmd[0], &mbox_sts[0]);
-	if (status != QLA_SUCCESS) {
-		DEBUG2(ql4_printk(KERN_WARNING, ha, "%s: MBOX_CMD_DISABLE_ACB "
-				  "failed w/ status %04X %04X %04X", __func__,
-				  mbox_sts[0], mbox_sts[1], mbox_sts[2]));
 	}
 	return status;
 }
@@ -1596,15 +1544,6 @@
 	mbox_cmd[3] = MSDW(acb_dma);
 	mbox_cmd[4] = len;
 
-=======
-
-	mbox_cmd[0] = MBOX_CMD_GET_ACB;
-	mbox_cmd[1] = acb_type;
-	mbox_cmd[2] = LSDW(acb_dma);
-	mbox_cmd[3] = MSDW(acb_dma);
-	mbox_cmd[4] = len;
-
->>>>>>> 6350323a
 	status = qla4xxx_mailbox_command(ha, 5, 5, &mbox_cmd[0], &mbox_sts[0]);
 	if (status != QLA_SUCCESS) {
 		DEBUG2(ql4_printk(KERN_WARNING, ha, "%s: MBOX_CMD_GET_ACB "
@@ -1679,17 +1618,10 @@
 		rval = -EINVAL;
 		goto exit_set_param;
 	}
-<<<<<<< HEAD
 
 	iscsi_opts = le16_to_cpu(fw_ddb_entry->iscsi_options);
 	memset(fw_ddb_entry->iscsi_alias, 0, sizeof(fw_ddb_entry->iscsi_alias));
 
-=======
-
-	iscsi_opts = le16_to_cpu(fw_ddb_entry->iscsi_options);
-	memset(fw_ddb_entry->iscsi_alias, 0, sizeof(fw_ddb_entry->iscsi_alias));
-
->>>>>>> 6350323a
 	memset(fw_ddb_entry->iscsi_name, 0, sizeof(fw_ddb_entry->iscsi_name));
 
 	if (sess->targetname != NULL) {
@@ -1769,7 +1701,6 @@
 	if (conn->max_recv_dlength)
 		fw_ddb_entry->iscsi_max_rcv_data_seg_len =
 		  __constant_cpu_to_le16((conn->max_recv_dlength / BYTE_UNITS));
-<<<<<<< HEAD
 
 	if (sess->max_r2t)
 		fw_ddb_entry->iscsi_max_outsnd_r2t = cpu_to_le16(sess->max_r2t);
@@ -1793,31 +1724,6 @@
 	status = qla4xxx_set_ddb_entry(ha, ddb_entry->fw_ddb_index,
 				       fw_ddb_entry_dma, mbx_sts);
 
-=======
-
-	if (sess->max_r2t)
-		fw_ddb_entry->iscsi_max_outsnd_r2t = cpu_to_le16(sess->max_r2t);
-
-	if (sess->first_burst)
-		fw_ddb_entry->iscsi_first_burst_len =
-		       __constant_cpu_to_le16((sess->first_burst / BYTE_UNITS));
-
-	if (sess->max_burst)
-		fw_ddb_entry->iscsi_max_burst_len =
-			__constant_cpu_to_le16((sess->max_burst / BYTE_UNITS));
-
-	if (sess->time2wait)
-		fw_ddb_entry->iscsi_def_time2wait =
-			cpu_to_le16(sess->time2wait);
-
-	if (sess->time2retain)
-		fw_ddb_entry->iscsi_def_time2retain =
-			cpu_to_le16(sess->time2retain);
-
-	status = qla4xxx_set_ddb_entry(ha, ddb_entry->fw_ddb_index,
-				       fw_ddb_entry_dma, mbx_sts);
-
->>>>>>> 6350323a
 	if (status != QLA_SUCCESS)
 		rval = -EINVAL;
 exit_set_param:
@@ -1825,7 +1731,6 @@
 			  fw_ddb_entry, fw_ddb_entry_dma);
 exit_set_param_no_free:
 	return rval;
-<<<<<<< HEAD
 }
 
 int qla4xxx_get_mgmt_data(struct scsi_qla_host *ha, uint16_t fw_ddb_index,
@@ -1853,35 +1758,6 @@
 	return status;
 }
 
-=======
-}
-
-int qla4xxx_get_mgmt_data(struct scsi_qla_host *ha, uint16_t fw_ddb_index,
-			  uint16_t stats_size, dma_addr_t stats_dma)
-{
-	int status = QLA_SUCCESS;
-	uint32_t mbox_cmd[MBOX_REG_COUNT];
-	uint32_t mbox_sts[MBOX_REG_COUNT];
-
-	memset(mbox_cmd, 0, sizeof(mbox_cmd[0]) * MBOX_REG_COUNT);
-	memset(mbox_sts, 0, sizeof(mbox_sts[0]) * MBOX_REG_COUNT);
-	mbox_cmd[0] = MBOX_CMD_GET_MANAGEMENT_DATA;
-	mbox_cmd[1] = fw_ddb_index;
-	mbox_cmd[2] = LSDW(stats_dma);
-	mbox_cmd[3] = MSDW(stats_dma);
-	mbox_cmd[4] = stats_size;
-
-	status = qla4xxx_mailbox_command(ha, 5, 1, &mbox_cmd[0], &mbox_sts[0]);
-	if (status != QLA_SUCCESS) {
-		DEBUG2(ql4_printk(KERN_WARNING, ha,
-				  "%s: MBOX_CMD_GET_MANAGEMENT_DATA "
-				  "failed w/ status %04X\n", __func__,
-				  mbox_sts[0]));
-	}
-	return status;
-}
-
->>>>>>> 6350323a
 int qla4xxx_get_ip_state(struct scsi_qla_host *ha, uint32_t acb_idx,
 			 uint32_t ip_idx, uint32_t *sts)
 {
