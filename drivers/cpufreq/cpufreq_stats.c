--- conflicted
+++ resolved
@@ -378,13 +378,10 @@
 	case CPU_DEAD:
 		cpufreq_stats_free_table(cpu);
 		break;
-<<<<<<< HEAD
-=======
 	case CPU_UP_CANCELED_FROZEN:
 		cpufreq_stats_free_sysfs(cpu);
 		cpufreq_stats_free_table(cpu);
 		break;
->>>>>>> a88f9e27
 	case CPU_DOWN_FAILED:
 	case CPU_DOWN_FAILED_FROZEN:
 		cpufreq_stats_create_table_cpu(cpu);
