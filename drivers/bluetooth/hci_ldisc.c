--- conflicted
+++ resolved
@@ -46,13 +46,6 @@
 
 #include "hci_uart.h"
 
-#if 0
-#ifndef CONFIG_BT_HCIUART_DEBUG
-#undef  BT_DBG
-#define BT_DBG( A... )
-#endif
-#endif
-
 #define VERSION "2.2"
 
 static struct hci_uart_proto *hup[HCI_UART_MAX_PROTO];
@@ -106,7 +99,7 @@
 		break;
 
 	case HCI_SCODATA_PKT:
-		hdev->stat.cmd_tx++;
+		hdev->stat.sco_tx++;
 		break;
 	}
 }
@@ -123,9 +116,8 @@
 	return skb;
 }
 
-static void hci_uart_tx_deferred_wakeup(unsigned long arg)
-{
-<<<<<<< HEAD
+int hci_uart_tx_wakeup(struct hci_uart *hu)
+{
 	if (test_and_set_bit(HCI_UART_SENDING, &hu->tx_state)) {
 		set_bit(HCI_UART_TX_WAKEUP, &hu->tx_state);
 		return 0;
@@ -141,20 +133,14 @@
 static void hci_uart_write_work(struct work_struct *work)
 {
 	struct hci_uart *hu = container_of(work, struct hci_uart, write_work);
-=======
-	struct hci_uart *hu = (struct hci_uart *)arg;
->>>>>>> 34ff7fc1
 	struct tty_struct *tty = hu->tty;
 	struct hci_dev *hdev = hu->hdev;
 	struct sk_buff *skb;
 
-<<<<<<< HEAD
 	/* REVISIT: should we cope with bad skbs or ->write() returning
 	 * and error value ?
 	 */
 
-=======
->>>>>>> 34ff7fc1
 restart:
 	clear_bit(HCI_UART_TX_WAKEUP, &hu->tx_state);
 
@@ -179,19 +165,6 @@
 		goto restart;
 
 	clear_bit(HCI_UART_SENDING, &hu->tx_state);
-<<<<<<< HEAD
-=======
-}
-
-int hci_uart_tx_wakeup(struct hci_uart *hu)
-{
-	if (test_and_set_bit(HCI_UART_SENDING, &hu->tx_state)) {
-		set_bit(HCI_UART_TX_WAKEUP, &hu->tx_state);
-		return 0;
-	}
-	tasklet_schedule(&hu->tx_tasklet);
-	return 0;
->>>>>>> 34ff7fc1
 }
 
 static void hci_uart_init_work(struct work_struct *work)
@@ -245,8 +218,7 @@
 	BT_DBG("hdev %p tty %p", hdev, tty);
 
 	if (hu->tx_skb) {
-		kfree_skb(hu->tx_skb);
-		hu->tx_skb = NULL;
+		kfree_skb(hu->tx_skb); hu->tx_skb = NULL;
 	}
 
 	/* Flush any pending characters in the driver and discipline. */
@@ -276,7 +248,6 @@
 static int hci_uart_send_frame(struct sk_buff *skb)
 {
 	struct hci_dev* hdev = (struct hci_dev *) skb->dev;
-	struct tty_struct *tty;
 	struct hci_uart *hu;
 
 	if (!hdev) {
@@ -288,10 +259,8 @@
 		return -EBUSY;
 
 	hu = hci_get_drvdata(hdev);
-	tty = hu->tty;
-
-	BT_DBG("%s: type %d len %d", hdev->name, bt_cb(skb)->pkt_type,
-	       skb->len);
+
+	BT_DBG("%s: type %d len %d", hdev->name, bt_cb(skb)->pkt_type, skb->len);
 
 	hu->proto->enqueue(hu, skb);
 
@@ -334,8 +303,6 @@
 	INIT_WORK(&hu->write_work, hci_uart_write_work);
 
 	spin_lock_init(&hu->rx_lock);
-	tasklet_init(&hu->tx_tasklet, hci_uart_tx_deferred_wakeup,
-			(unsigned long)hu);
 
 	/* Flush any pending characters in the driver and line discipline. */
 
@@ -366,8 +333,6 @@
 
 	if (!hu)
 		return;
-
-	tasklet_kill(&hu->tx_tasklet);
 
 	hdev = hu->hdev;
 	if (hdev)
@@ -425,8 +390,7 @@
  *
  * Return Value:    None
  */
-static void hci_uart_tty_receive(struct tty_struct *tty, const u8 * data,
-				 char *flags, int count)
+static void hci_uart_tty_receive(struct tty_struct *tty, const u8 *data, char *flags, int count)
 {
 	struct hci_uart *hu = (void *)tty->disc_data;
 
@@ -550,22 +514,17 @@
 
 	switch (cmd) {
 	case HCIUARTSETPROTO:
-		BT_DBG("SETPROTO %lu hu %p", arg, hu);
 		if (!test_and_set_bit(HCI_UART_PROTO_SET, &hu->flags)) {
-			BT_DBG("called hci_uart_set_proto");
 			err = hci_uart_set_proto(hu, arg);
 			if (err) {
-				BT_DBG("error set proto");
 				clear_bit(HCI_UART_PROTO_SET, &hu->flags);
 				return err;
 			}
-			tty->low_latency = 1;
 		} else
 			return -EBUSY;
 		break;
 
 	case HCIUARTGETPROTO:
-		BT_DBG("GETPROTO");
 		if (test_bit(HCI_UART_PROTO_SET, &hu->flags))
 			return hu->proto->id;
 		return -EUNATCH;
@@ -618,7 +577,7 @@
 	static struct tty_ldisc_ops hci_uart_ldisc;
 	int err;
 
-	BT_INFO("HCI SAT UART driver ver %s", VERSION);
+	BT_INFO("HCI UART driver ver %s", VERSION);
 
 	/* Register the tty discipline */
 
@@ -641,50 +600,54 @@
 	}
 
 #ifdef CONFIG_BT_HCIUART_H4
-//      h4_init();
+	h4_init();
 #endif
 #ifdef CONFIG_BT_HCIUART_BCSP
-//      bcsp_init();
+	bcsp_init();
 #endif
 #ifdef CONFIG_BT_HCIUART_LL
-//      ll_init();
+	ll_init();
 #endif
 #ifdef CONFIG_BT_HCIUART_ATH3K
 	ath_init();
 #endif
 #ifdef CONFIG_BT_HCIUART_3WIRE
 	h5_init();
+#endif
+#ifdef CONFIG_BT_HCIUART_IBS
+	ibs_init();
+#endif
 #ifdef CONFIG_BT_HCIUART_BRCM
 	brcm_init();
 #endif
+
+	return 0;
+}
+
+static void __exit hci_uart_exit(void)
+{
+	int err;
+
+#ifdef CONFIG_BT_HCIUART_H4
+	h4_deinit();
+#endif
+#ifdef CONFIG_BT_HCIUART_BCSP
+	bcsp_deinit();
+#endif
+#ifdef CONFIG_BT_HCIUART_LL
+	ll_deinit();
+#endif
+#ifdef CONFIG_BT_HCIUART_ATH3K
+	ath_deinit();
+#endif
+#ifdef CONFIG_BT_HCIUART_3WIRE
+	h5_deinit();
+#endif
 #ifdef CONFIG_BT_HCIUART_IBS
-	ibs_init();
-#endif
-
-	return 0;
-}
-
-static void __exit hci_uart_exit(void)
-{
-	int err;
-
-#ifdef CONFIG_BT_HCIUART_H4
-//      h4_deinit();
-#endif
-#ifdef CONFIG_BT_HCIUART_BCSP
-//      bcsp_deinit();
-#endif
-#ifdef CONFIG_BT_HCIUART_LL
-//      ll_deinit();
+	ibs_deinit();
 #endif
 #ifdef CONFIG_BT_HCIUART_BRCM
 	brcm_deinit();
-#endif
-#ifdef CONFIG_BT_HCIUART_3WIRE
-	h5_deinit();
-#endif
-#ifdef CONFIG_BT_HCIUART_IBS
-	ibs_deinit();
 #endif
 
 	/* Release tty registration of line discipline */
