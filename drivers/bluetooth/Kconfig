--- conflicted
+++ resolved
@@ -254,7 +254,6 @@
 	  Say Y here to compile support for Texas Instrument's WiLink7 driver
 	  into the kernel or say M to compile it as module.
 
-<<<<<<< HEAD
 config MSM_BT_POWER
 	tristate "MSM Bluetooth Power Control"
 	depends on ARCH_MSM && RFKILL
@@ -262,7 +261,7 @@
 	help
 	  Provides a parameter to switch on/off power from PMIC
 	  to Bluetooth device.
-=======
+
 config BCM_LPM_LDISC
 	bool "BCM BT Low Power support"
 	default n
@@ -271,17 +270,16 @@
 	  This driver uses TTY line discipline to control GPIO.
 
 config BT_HCIUART_BRCM
-        bool "BCM BT Line discipline support Bluez"
-        default n
-        help
-          This driver adds Line discipline support for Broadcom bluetooth
+	bool "BCM BT Line discipline support Bluez"
+	default n
+	help
+	  This driver adds Line discipline support for Broadcom bluetooth
 
 
 config BCM_BZHW
-        bool "BCM BT Host wake interrrupt handling for Bluez Line discipline"
-        default n
-        help
-          This driver adds host wake interrupt handling support for Broadcom bluetooth
->>>>>>> 34ff7fc1
+	bool "BCM BT Host wake interrrupt handling for Bluez Line discipline"
+	default n
+	help
+	  This driver adds host wake interrupt handling support for Broadcom bluetooth
 
 endmenu