#
# Makefile for the kernel serial device drivers.
#

obj-$(CONFIG_SERIAL_CORE) += serial_core.o
obj-$(CONFIG_SERIAL_21285) += 21285.o

# These Sparc drivers have to appear before others such as 8250
# which share ttySx minor node space.  Otherwise console device
# names change and other unplesantries.
obj-$(CONFIG_SERIAL_SUNCORE) += suncore.o
obj-$(CONFIG_SERIAL_SUNHV) += sunhv.o
obj-$(CONFIG_SERIAL_SUNZILOG) += sunzilog.o
obj-$(CONFIG_SERIAL_SUNSU) += sunsu.o
obj-$(CONFIG_SERIAL_SUNSAB) += sunsab.o

# Now bring in any enabled 8250/16450/16550 type drivers.
obj-$(CONFIG_SERIAL_8250) += 8250/

obj-$(CONFIG_SERIAL_AMBA_PL010) += amba-pl010.o
obj-$(CONFIG_SERIAL_AMBA_PL011) += amba-pl011.o
obj-$(CONFIG_SERIAL_CLPS711X) += clps711x.o
obj-$(CONFIG_SERIAL_PXA) += pxa.o
obj-$(CONFIG_SERIAL_PNX8XXX) += pnx8xxx_uart.o
obj-$(CONFIG_SERIAL_SA1100) += sa1100.o
obj-$(CONFIG_SERIAL_BCM63XX) += bcm63xx_uart.o
obj-$(CONFIG_SERIAL_BFIN) += bfin_uart.o
obj-$(CONFIG_SERIAL_BFIN_SPORT) += bfin_sport_uart.o
obj-$(CONFIG_SERIAL_SAMSUNG) += samsung.o
obj-$(CONFIG_SERIAL_MAX3100) += max3100.o
obj-$(CONFIG_SERIAL_MAX3107) += max3107.o
obj-$(CONFIG_SERIAL_IP22_ZILOG) += ip22zilog.o
obj-$(CONFIG_SERIAL_MUX) += mux.o
obj-$(CONFIG_SERIAL_68328) += 68328serial.o
obj-$(CONFIG_SERIAL_MCF) += mcf.o
obj-$(CONFIG_SERIAL_PMACZILOG) += pmac_zilog.o
obj-$(CONFIG_SERIAL_DZ) += dz.o
obj-$(CONFIG_SERIAL_ZS) += zs.o
obj-$(CONFIG_SERIAL_SH_SCI) += sh-sci.o
obj-$(CONFIG_SERIAL_SGI_L1_CONSOLE) += sn_console.o
obj-$(CONFIG_SERIAL_CPM) += cpm_uart/
obj-$(CONFIG_SERIAL_IMX) += imx.o
obj-$(CONFIG_SERIAL_MPC52xx) += mpc52xx_uart.o
obj-$(CONFIG_SERIAL_ICOM) += icom.o
obj-$(CONFIG_SERIAL_M32R_SIO) += m32r_sio.o
obj-$(CONFIG_SERIAL_MPSC) += mpsc.o
obj-$(CONFIG_SERIAL_SB1250_DUART) += sb1250-duart.o
obj-$(CONFIG_ETRAX_SERIAL) += crisv10.o
obj-$(CONFIG_SERIAL_SC26XX) += sc26xx.o
obj-$(CONFIG_SERIAL_JSM) += jsm/
obj-$(CONFIG_SERIAL_TXX9) += serial_txx9.o
obj-$(CONFIG_SERIAL_VR41XX) += vr41xx_siu.o
obj-$(CONFIG_SERIAL_SGI_IOC4) += ioc4_serial.o
obj-$(CONFIG_SERIAL_SGI_IOC3) += ioc3_serial.o
obj-$(CONFIG_SERIAL_ATMEL) += atmel_serial.o
obj-$(CONFIG_SERIAL_UARTLITE) += uartlite.o
obj-$(CONFIG_SERIAL_MSM) += msm_serial.o
obj-$(CONFIG_SERIAL_MSM_HS) += msm_serial_hs.o
obj-$(CONFIG_SERIAL_NETX) += netx-serial.o
obj-$(CONFIG_SERIAL_OF_PLATFORM) += of_serial.o
obj-$(CONFIG_SERIAL_OF_PLATFORM_NWPSERIAL) += nwpserial.o
obj-$(CONFIG_SERIAL_KS8695) += serial_ks8695.o
obj-$(CONFIG_SERIAL_OMAP) += omap-serial.o
obj-$(CONFIG_SERIAL_ALTERA_UART) += altera_uart.o
obj-$(CONFIG_KGDB_SERIAL_CONSOLE) += kgdboc.o
obj-$(CONFIG_SERIAL_QE) += ucc_uart.o
obj-$(CONFIG_SERIAL_TIMBERDALE)	+= timbuart.o
obj-$(CONFIG_SERIAL_GRLIB_GAISLER_APBUART) += apbuart.o
obj-$(CONFIG_SERIAL_ALTERA_JTAGUART) += altera_jtaguart.o
obj-$(CONFIG_SERIAL_VT8500) += vt8500_serial.o
obj-$(CONFIG_SERIAL_MRST_MAX3110)	+= mrst_max3110.o
obj-$(CONFIG_SERIAL_MFD_HSU)	+= mfd.o
obj-$(CONFIG_SERIAL_IFX6X60)  	+= ifx6x60.o
obj-$(CONFIG_SERIAL_PCH_UART)	+= pch_uart.o
obj-$(CONFIG_SERIAL_MSM_SMD)	+= msm_smd_tty.o
obj-$(CONFIG_SERIAL_MXS_AUART) += mxs-auart.o
obj-$(CONFIG_SERIAL_LANTIQ)	+= lantiq.o
obj-$(CONFIG_SERIAL_XILINX_PS_UART) += xilinx_uartps.o
<<<<<<< HEAD
ifdef CONFIG_RHEA_PANDA
obj-$(CONFIG_SERIAL_SPI)               += spi/
endif
=======
obj-$(CONFIG_SERIAL_SIRFSOC) += sirfsoc_uart.o
obj-$(CONFIG_SERIAL_AR933X)   += ar933x_uart.o
obj-$(CONFIG_SERIAL_EFM32_UART) += efm32-uart.o
>>>>>>> 53143fd3
<|MERGE_RESOLUTION|>--- conflicted
+++ resolved
@@ -76,12 +76,9 @@
 obj-$(CONFIG_SERIAL_MXS_AUART) += mxs-auart.o
 obj-$(CONFIG_SERIAL_LANTIQ)	+= lantiq.o
 obj-$(CONFIG_SERIAL_XILINX_PS_UART) += xilinx_uartps.o
-<<<<<<< HEAD
-ifdef CONFIG_RHEA_PANDA
-obj-$(CONFIG_SERIAL_SPI)               += spi/
-endif
-=======
 obj-$(CONFIG_SERIAL_SIRFSOC) += sirfsoc_uart.o
 obj-$(CONFIG_SERIAL_AR933X)   += ar933x_uart.o
 obj-$(CONFIG_SERIAL_EFM32_UART) += efm32-uart.o
->>>>>>> 53143fd3
+ifdef CONFIG_RHEA_PANDA
+obj-$(CONFIG_SERIAL_SPI)               += spi/
+endif