--- conflicted
+++ resolved
@@ -1742,7 +1742,16 @@
 };
 
 static const struct baud_rates baud_rates[] = {
+	{ 4000000, B4000000 },
+	{ 3500000, B3500000 },
+	{ 3000000, B3000000 },
+	{ 2500000, B2500000 },
+	{ 2000000, B2000000 },
+	{ 1500000, B1500000 },
+	{ 1152000, B1152000 },
+	{ 1000000, B1000000 },
 	{ 921600, B921600 },
+	{ 500000, B500000 },
 	{ 460800, B460800 },
 	{ 230400, B230400 },
 	{ 115200, B115200 },
@@ -2028,10 +2037,7 @@
 	case UPIO_MEM32:
 	case UPIO_AU:
 	case UPIO_TSI:
-<<<<<<< HEAD
-=======
 	case UPIO_DWAPB:
->>>>>>> c21fd2a0
 		snprintf(address, sizeof(address),
 			 "MMIO 0x%llx", (unsigned long long)port->mapbase);
 		break;
