#
# Makefile for the 8250 serial device drivers.
#

obj-$(CONFIG_SERIAL_8250)		+= 8250.o
8250-y					:= 8250_core.o
8250-$(CONFIG_SERIAL_8250_PNP)		+= 8250_pnp.o
8250-$(CONFIG_SERIAL_8250_DMA)		+= 8250_dma.o
obj-$(CONFIG_SERIAL_8250_GSC)		+= 8250_gsc.o
obj-$(CONFIG_SERIAL_8250_PCI)		+= 8250_pci.o
obj-$(CONFIG_SERIAL_8250_HP300)		+= 8250_hp300.o
obj-$(CONFIG_SERIAL_8250_CS)		+= serial_cs.o
obj-$(CONFIG_SERIAL_8250_ACORN)		+= 8250_acorn.o
obj-$(CONFIG_SERIAL_8250_CONSOLE)	+= 8250_early.o
obj-$(CONFIG_SERIAL_8250_FOURPORT)	+= 8250_fourport.o
obj-$(CONFIG_SERIAL_8250_ACCENT)	+= 8250_accent.o
obj-$(CONFIG_SERIAL_8250_BOCA)		+= 8250_boca.o
obj-$(CONFIG_SERIAL_8250_EXAR_ST16C554)	+= 8250_exar_st16c554.o
obj-$(CONFIG_SERIAL_8250_HUB6)		+= 8250_hub6.o
obj-$(CONFIG_SERIAL_8250_FSL)		+= 8250_fsl.o
obj-$(CONFIG_SERIAL_8250_DW)		+= 8250_dw.o
<<<<<<< HEAD
obj-$(CONFIG_SERIAL_8250_EM)		+= 8250_em.o
=======
obj-$(CONFIG_DW_BT_UART_CHANGES)        += 8250_brcm_bt.o
>>>>>>> 940b3e49
<|MERGE_RESOLUTION|>--- conflicted
+++ resolved
@@ -19,8 +19,5 @@
 obj-$(CONFIG_SERIAL_8250_HUB6)		+= 8250_hub6.o
 obj-$(CONFIG_SERIAL_8250_FSL)		+= 8250_fsl.o
 obj-$(CONFIG_SERIAL_8250_DW)		+= 8250_dw.o
-<<<<<<< HEAD
 obj-$(CONFIG_SERIAL_8250_EM)		+= 8250_em.o
-=======
-obj-$(CONFIG_DW_BT_UART_CHANGES)        += 8250_brcm_bt.o
->>>>>>> 940b3e49
+obj-$(CONFIG_DW_BT_UART_CHANGES)        += 8250_brcm_bt.o