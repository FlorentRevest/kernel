/*
 * Synopsys DesignWare 8250 driver.
 *
 * Copyright 2011 Picochip, Jamie Iles.
 * Copyright 2013 Intel Corporation
 *
 * This program is free software; you can redistribute it and/or modify
 * it under the terms of the GNU General Public License as published by
 * the Free Software Foundation; either version 2 of the License, or
 * (at your option) any later version.
 *
 * The Synopsys DesignWare 8250 has an extra feature whereby it detects if the
 * LCR is written whilst busy.  If it is, then a busy detect interrupt is
 * raised, the LCR needs to be rewritten and the uart status register read.
 */
/*******************************************************************************
 * Copyright 2013 Broadcom Corporation.  All rights reserved.
 *
 * @file   drivers/tty/serial/8250/8250_dw.c
 *
 * Unless you and Broadcom execute a separate written software license agreement
 * governing use of this software, this software is licensed to you under the
 * terms of the GNU General Public License version 2, available at
 * http://www.gnu.org/copyleft/gpl.html (the "GPL").
 *
 * Notwithstanding the above, under no circumstances may you combine this
 * software in any way with any other Broadcom software provided under a
 * license other than the GPL, without Broadcom's express prior written consent.
 * *******************************************************************************/

#include <linux/device.h>
#include <linux/init.h>
#include <linux/io.h>
#include <linux/module.h>
#include <linux/serial_8250.h>
#include <linux/serial_core.h>
#include <linux/serial_reg.h>
#include <linux/of.h>
#include <linux/of_irq.h>
#include <linux/of_platform.h>
#include <linux/platform_device.h>
#include <linux/slab.h>
#include <mach/pinmux.h>
#include <linux/acpi.h>
#include <linux/clk.h>
#include <linux/pm_runtime.h>

#include <linux/gpio.h>
#include "8250.h"

#define GPIO_PIN47 47
#define GPIO_PIN20 20
#define UART_RESUME 0
#define UART_SUSPEND 3
/* Offsets for the DesignWare specific registers */
#define DW_UART_USR	0x1f /* UART Status Register */
#define DW_UART_CPR	0xf4 /* Component Parameter Register */
#define DW_UART_UCV	0xf8 /* UART Component Version */

/* Component Parameter Register bits */
#define DW_UART_CPR_ABP_DATA_WIDTH	(3 << 0)
#define DW_UART_CPR_AFCE_MODE		(1 << 4)
#define DW_UART_CPR_THRE_MODE		(1 << 5)
#define DW_UART_CPR_SIR_MODE		(1 << 6)
#define DW_UART_CPR_SIR_LP_MODE		(1 << 7)
#define DW_UART_CPR_ADDITIONAL_FEATURES	(1 << 8)
#define DW_UART_CPR_FIFO_ACCESS		(1 << 9)
#define DW_UART_CPR_FIFO_STAT		(1 << 10)
#define DW_UART_CPR_SHADOW		(1 << 11)
#define DW_UART_CPR_ENCODED_PARMS	(1 << 12)
#define DW_UART_CPR_DMA_EXTRA		(1 << 13)
#define DW_UART_CPR_FIFO_MODE		(0xff << 16)
/* Helper for fifo size calculation */
#define DW_UART_CPR_FIFO_SIZE(a)	(((a >> 16) & 0xff) * 16)

#ifdef CONFIG_DW_BT_UART_CHANGES
extern int bt_dw8250_handle_irq(struct uart_port *p);
#endif

struct dw8250_data {
	int		last_lcr;
	int		line;
	struct clk	*clk;
	/*If power-save-enable is set Change UBRTSN
	* to save floor current during deep sleep*/
	bool power_save_enable;
};

static void dw8250_serial_out(struct uart_port *p, int offset, int value)
{
	struct dw8250_data *d = p->private_data;

	if (offset == UART_LCR)
		d->last_lcr = value;

	offset <<= p->regshift;
	writeb(value, p->membase + offset);
}

static unsigned int dw8250_serial_in(struct uart_port *p, int offset)
{
	offset <<= p->regshift;

	return readb(p->membase + offset);
}

static void dw8250_serial_out32(struct uart_port *p, int offset, int value)
{
	struct dw8250_data *d = p->private_data;

	if (offset == UART_LCR)
		d->last_lcr = value;

	offset <<= p->regshift;
	writel(value, p->membase + offset);
}

static unsigned int dw8250_serial_in32(struct uart_port *p, int offset)
{
	offset <<= p->regshift;

	return readl(p->membase + offset);
}

static int dw8250_handle_irq(struct uart_port *p)
{
	struct dw8250_data *d = p->private_data;
	unsigned int iir = p->serial_in(p, UART_IIR);
#ifdef CONFIG_BRCM_UART_CHANGES
	unsigned long flags;
	struct uart_8250_port *up =
		container_of(p, struct uart_8250_port, port);

	/* This is used for checking the Timeout interrupt in
	 * serial8250_rx_chars() */
	up->iir = iir;
#endif

	if (serial8250_handle_irq(p, iir)) {
		return 1;
	} else if ((iir & UART_IIR_BUSY) == UART_IIR_BUSY) {
		/* Clear the USR and write the LCR again. */
		(void)p->serial_in(p, DW_UART_USR);
#ifdef CONFIG_BRCM_UART_CHANGES
		/* Stop writing to LCR if the value is same. */
		spin_lock_irqsave(&p->lock, flags);
		if (p->serial_in(p, UART_LCR) != d->last_lcr)
			p->serial_out(p, UART_LCR, d->last_lcr);
		spin_unlock_irqrestore(&p->lock, flags);
#else
		p->serial_out(p, UART_LCR, d->last_lcr);
#endif

		return 1;
	}

	return 0;
}

void dw8250_do_pm(struct uart_port *port, unsigned int state,
			      unsigned old_state)
{
	static struct pin_config uartb3_config[2] = {
		{
		.name = PN_UBRTSN,
		.func = PF_GPIO47,
		.reg.b = {
			.drv_sth = 3,
			.input_dis = 0,
			.slew_rate_ctrl = 0,
			.pull_up = 0,
			.pull_dn = 0,
			.hys_en = 0,
			},
		},
		{
		.name = PN_UBRTSN,
		.func = PF_UB3RTSN,
		.reg.b = {
			.drv_sth = 3,
			.input_dis = 0,
			.slew_rate_ctrl = 0,
			.pull_up = 1,
			.pull_dn = 0,
			.hys_en = 0,
			},
		},
	};

	static struct pin_config uartb2_config[2] = {
		{
		.name = PN_GPIO20,
		.func = PF_GPIO20,
		.reg.b = {
			.drv_sth = 3,
			.input_dis = 0,
			.slew_rate_ctrl = 0,
			.pull_up = 0,
			.pull_dn = 0,
			.hys_en = 0,
			},
		},
		{
		.name = PN_GPIO20,
		.func = PF_UB2RTSN,
		.reg.b = {
			.drv_sth = 3,
			.input_dis = 0,
			.slew_rate_ctrl = 0,
			.pull_up = 1,
			.pull_dn = 0,
			.hys_en = 0,
			},
		},
	};

	int ret = 0;
	struct dw8250_data *private_data = port->private_data;
	pr_debug("In %s port = 0x%08X state = %d old_state = %d\n",
	       __func__, (unsigned int)port, state, old_state);

	switch (state) {
	case UART_RESUME:
			/*Resume sequence*/
		pm_runtime_get_sync(port->dev);
		if ((private_data->power_save_enable) &&
			(port->irq == BCM_INT_ID_UART2))
			pinmux_set_pin_config(&uartb3_config[1]);
		else if ((private_data->power_save_enable) &&
			(port->irq == BCM_INT_ID_UART1))
			pinmux_set_pin_config(&uartb2_config[1]);
		serial8250_do_pm(port, state, old_state);
		break;
	case UART_SUSPEND:
			/*Suspend sequence*/
		if ((private_data->power_save_enable) &&
				(port->irq == BCM_INT_ID_UART2)) {
			pinmux_set_pin_config(&uartb3_config[0]);
			ret = gpio_direction_input(GPIO_PIN47);
			if (ret)
				pr_err("UART: GPIO: direction_input failed\n");
		} else if ((private_data->power_save_enable) &&
				(port->irq == BCM_INT_ID_UART1)) {
			pinmux_set_pin_config(&uartb2_config[0]);
			ret = gpio_direction_input(GPIO_PIN20);
			if (ret)
				pr_err("UART: GPIO: direction_input failed\n");
		}
		serial8250_do_pm(port, state, old_state);
		pm_runtime_put_sync_suspend(port->dev);
		break;
	default:
		serial8250_do_pm(port, state, old_state);
		break;
	}
}

static int dw8250_probe_of(struct uart_port *p)
{
	struct device_node	*np = p->dev->of_node;
	u32			val;
#ifdef CONFIG_BRCM_UART_CHANGES
	const char *prop;
	struct dw8250_data *data = p->private_data;
	int ret;
#endif

	if (!of_property_read_u32(np, "reg-io-width", &val)) {
		switch (val) {
		case 1:
			break;
		case 4:
			p->iotype = UPIO_MEM32;
			p->serial_in = dw8250_serial_in32;
			p->serial_out = dw8250_serial_out32;
			break;
		default:
			dev_err(p->dev, "unsupported reg-io-width (%u)\n", val);
			return -EINVAL;
		}
	}

	if (!of_property_read_u32(np, "reg-shift", &val))
		p->regshift = val;

	/* clock got configured through clk api, all done */
	if (p->uartclk)
		return 0;

	/* try to find out clock frequency from DT as fallback */
	if (of_property_read_u32(np, "clock-frequency", &val)) {
		dev_err(p->dev, "clk or clock-frequency not defined\n");
		return -EINVAL;
	}
	p->uartclk = val;

#ifdef CONFIG_BRCM_UART_CHANGES
	/*If power-save-enable is set Change UBRTSN
	* to save floor current during deep sleep
	*/
	if (!of_property_read_u32(np, "power-save-enable", &val)) {
		data->power_save_enable = (bool) val;

		if (data->power_save_enable && (p->irq == BCM_INT_ID_UART2)) {
			ret = gpio_request(GPIO_PIN47, "serial_pin_47");
			if (ret) {
				pr_err("UART: GPIO %d",	GPIO_PIN47);
				pr_err("gpio_request fails\n");
			}
		} else if (data->power_save_enable &&
				(p->irq == BCM_INT_ID_UART1)) {
			ret = gpio_request(GPIO_PIN20, "serial_pin_20");
			if (ret) {
				pr_err("UART: GPIO %d",	GPIO_PIN20);
				pr_err("gpio_request fails\n");
			}
		}
	}

	val = of_property_read_string(np, "port-name", &prop);
	if (val == 0) {
#ifdef CONFIG_DW_BT_UART_CHANGES
		if (!strcmp(prop, "bluetooth"))
			p->handle_irq = bt_dw8250_handle_irq;
#endif
	}

#ifndef CONFIG_MACH_HAWAII_FPGA
	if (of_property_read_string(np, "clk-name", &prop)) {
		dev_err(p->dev, "clk-name Not found in dt-blob\n");
		return -1;
	}

	data->clk = clk_get(p->dev, prop);
	if (IS_ERR_OR_NULL(data->clk))
		return PTR_ERR(data->clk);

	clk_disable(data->clk);
	clk_set_rate(data->clk, p->uartclk);
	clk_enable(data->clk);

	p->uartclk = clk_get_rate(data->clk);
#endif
#endif /* CONFIG_BRCM_UART_CHANGES */
	return 0;
}

#ifdef CONFIG_ACPI
static int dw8250_probe_acpi(struct uart_8250_port *up)
{
	const struct acpi_device_id *id;
	struct uart_port *p = &up->port;

<<<<<<< HEAD
	id = acpi_match_device(p->dev->driver->acpi_match_table, p->dev);
	if (!id)
		return -ENODEV;
=======
#ifdef CONFIG_OF
		if (!regs || !irq) {
			dev_err(&pdev->dev, "no registers/irq defined\n");
			return -EINVAL;
		}
>>>>>>> 76c71d3d

	p->iotype = UPIO_MEM32;
	p->serial_in = dw8250_serial_in32;
	p->serial_out = dw8250_serial_out32;
	p->regshift = 2;

	if (!p->uartclk)
		p->uartclk = (unsigned int)id->driver_data;

	up->dma = devm_kzalloc(p->dev, sizeof(*up->dma), GFP_KERNEL);
	if (!up->dma)
		return -ENOMEM;

	up->dma->rxconf.src_maxburst = p->fifosize / 4;
	up->dma->txconf.dst_maxburst = p->fifosize / 4;

	return 0;
}
#else
static inline int dw8250_probe_acpi(struct uart_8250_port *up)
{
	return -ENODEV;
}
#endif /* CONFIG_ACPI */

static void dw8250_setup_port(struct uart_8250_port *up)
{
	struct uart_port	*p = &up->port;
	u32			reg = readl(p->membase + DW_UART_UCV);

	/*
	 * If the Component Version Register returns zero, we know that
	 * ADDITIONAL_FEATURES are not enabled. No need to go any further.
	 */
	if (!reg)
		return;

	dev_dbg_ratelimited(p->dev, "Designware UART version %c.%c%c\n",
		(reg >> 24) & 0xff, (reg >> 16) & 0xff, (reg >> 8) & 0xff);

	reg = readl(p->membase + DW_UART_CPR);
	if (!reg)
		return;

	/* Select the type based on fifo */
	if (reg & DW_UART_CPR_FIFO_MODE) {
		p->type = PORT_16550A;
		p->flags |= UPF_FIXED_TYPE;
		p->fifosize = DW_UART_CPR_FIFO_SIZE(reg);
		up->tx_loadsz = p->fifosize;
		up->capabilities = UART_CAP_FIFO;
	}

	if (reg & DW_UART_CPR_AFCE_MODE)
		up->capabilities |= UART_CAP_AFE;
}

static int dw8250_probe(struct platform_device *pdev)
{
	struct uart_8250_port uart = {};
	struct resource *regs = platform_get_resource(pdev, IORESOURCE_MEM, 0);
	struct resource *irq = platform_get_resource(pdev, IORESOURCE_IRQ, 0);
	struct dw8250_data *data;
	int err;

	if (!regs || !irq) {
		dev_err(&pdev->dev, "no registers/irq defined\n");
		return -EINVAL;
	}

	spin_lock_init(&uart.port.lock);
	uart.port.mapbase = regs->start;
	uart.port.irq = irq->start;
	uart.port.handle_irq = dw8250_handle_irq;
#ifdef CONFIG_BRCM_UART_CHANGES
	uart.port.type = PORT_16550A;
	uart.port.flags = UPF_BOOT_AUTOCONF | UPF_BUG_THRE |
		UPF_SKIP_TEST | UPF_FIXED_TYPE;
	uart.port.irqflags = 0;
	uart.port.pm = dw8250_do_pm;
#else
	uart.port.type = PORT_8250;
	uart.port.flags = UPF_SHARE_IRQ | UPF_BOOT_AUTOCONF | UPF_FIXED_PORT;
	uart.port.pm = dw8250_do_pm;
#endif /* CONFIG_BRCM_UART_CHANGES */
	uart.port.dev = &pdev->dev;

	uart.port.membase = devm_ioremap(&pdev->dev, regs->start,
					 resource_size(regs));
	if (!uart.port.membase)
		return -ENOMEM;

<<<<<<< HEAD
	data = devm_kzalloc(&pdev->dev, sizeof(*data), GFP_KERNEL);
	if (!data)
		return -ENOMEM;

	data->clk = devm_clk_get(&pdev->dev, NULL);
	if (!IS_ERR(data->clk)) {
		clk_prepare_enable(data->clk);
		uart.port.uartclk = clk_get_rate(data->clk);
	}

	uart.port.iotype = UPIO_MEM;
	uart.port.serial_in = dw8250_serial_in;
	uart.port.serial_out = dw8250_serial_out;
	uart.port.private_data = data;

	dw8250_setup_port(&uart);

	/* We store the clock information in the private data.
	 * Clock name is part of Device tree. */
	data = devm_kzalloc(&pdev->dev, sizeof(*data), GFP_KERNEL);
	if (!data)
		return -ENOMEM;

	uart.port.private_data = data;

	if (pdev->dev.of_node) {
		err = dw8250_probe_of(&uart.port);
		if (err)
			return err;
	} else if (ACPI_HANDLE(&pdev->dev)) {
		err = dw8250_probe_acpi(&uart);
		if (err)
			return err;
#ifdef CONFIG_BRCM_UART_CHANGES
	} else if (pdev->dev.platform_data) {
		/* TODO Implement for the Platformdata */
=======
		platform_set_drvdata(pdev, data);
#else /* CONFIG_OF is not defined */
		/*
		 * The control comes here, if CONFIG_OF i.e
		 * Device Tree is not used and also platform data is
		 * NULL. This is an error condition.
		 */
		pr_err("%s(): No DT and platform Data is NULL, can't proceed \r\n",
			__func__);
		return -EINVAL;
#endif /* CONFIG_OF */
	} /* if (platform_data) else DT */
>>>>>>> 76c71d3d
#endif
	} else {
		return -ENODEV;
	}

	data->line = serial8250_register_8250_port(&uart);
	if (data->line < 0)
		return data->line;

	platform_set_drvdata(pdev, data);

	pm_runtime_set_active(&pdev->dev);
	pm_runtime_enable(&pdev->dev);

	return 0;
}

static int dw8250_remove(struct platform_device *pdev)
{
	struct dw8250_data *data = platform_get_drvdata(pdev);

	pm_runtime_get_sync(&pdev->dev);

	serial8250_unregister_port(data->line);

	if (!IS_ERR(data->clk))
		clk_disable_unprepare(data->clk);

	pm_runtime_disable(&pdev->dev);
	pm_runtime_put_noidle(&pdev->dev);

	return 0;
}

#ifdef CONFIG_PM
static int dw8250_suspend(struct device *dev)
{
	struct dw8250_data *data = dev_get_drvdata(dev);

	serial8250_suspend_port(data->line);

	return 0;
}

static int dw8250_resume(struct device *dev)
{
	struct dw8250_data *data = dev_get_drvdata(dev);

	serial8250_resume_port(data->line);

	return 0;
}
#endif /* CONFIG_PM */

#ifdef CONFIG_BRCM_UART_CHANGES
void serial8250_togglerts_afe(struct uart_port *port, unsigned int flowon)
{
	/* Keeping this as a dummy function.
	 * Thsi function has a dependency in drivers/bluetooth/bcm_bzhw.c
	 * Need to discuss with BT floks and remove this function.*/
	unsigned char old_mcr;

	old_mcr = port->serial_in(port, UART_MCR);
	if (flowon) {
		/* Enable AFE */
		old_mcr |= (UART_MCR_AFE | UART_MCR_RTS);
		port->serial_out(port, UART_MCR, old_mcr);
	} else {
		/* In case of flow_off, Disable AFE and pull the RTS line high.
		 * This will make sure BT will NOT send data. */
		old_mcr &= ~(UART_MCR_AFE);
		port->serial_out(port, UART_MCR, old_mcr);
		/* Writing MCR[1] = 0, make RTS line to go high */
		old_mcr &= ~(UART_MCR_RTS);
		port->serial_out(port, UART_MCR, old_mcr);
	}
}
EXPORT_SYMBOL(serial8250_togglerts_afe);
#endif

#ifdef CONFIG_PM_RUNTIME
static int dw8250_runtime_suspend(struct device *dev)
{
	struct dw8250_data *data = dev_get_drvdata(dev);

	if (!IS_ERR(data->clk))
		clk_disable_unprepare(data->clk);

	return 0;
}

static int dw8250_runtime_resume(struct device *dev)
{
	struct dw8250_data *data = dev_get_drvdata(dev);

	if (!IS_ERR(data->clk))
		clk_prepare_enable(data->clk);

	return 0;
}
#endif

static const struct dev_pm_ops dw8250_pm_ops = {
	SET_SYSTEM_SLEEP_PM_OPS(dw8250_suspend, dw8250_resume)
	SET_RUNTIME_PM_OPS(dw8250_runtime_suspend, dw8250_runtime_resume, NULL)
};

static const struct of_device_id dw8250_of_match[] = {
#ifdef CONFIG_BRCM_UART_CHANGES
	{ .compatible = "bcm,uart" },
#endif
	{ .compatible = "snps,dw-apb-uart" },
	{ /* Sentinel */ }
};
MODULE_DEVICE_TABLE(of, dw8250_of_match);

static const struct acpi_device_id dw8250_acpi_match[] = {
	{ "INT33C4", 0 },
	{ "INT33C5", 0 },
	{ "80860F0A", 0 },
	{ },
};
MODULE_DEVICE_TABLE(acpi, dw8250_acpi_match);

static struct platform_driver dw8250_platform_driver = {
	.driver = {
#ifdef CONFIG_BRCM_UART_CHANGES
		.name		= "serial8250_dw",
#else
		.name		= "dw-apb-uart",
#endif
		.owner		= THIS_MODULE,
		.pm		= &dw8250_pm_ops,
		.of_match_table	= dw8250_of_match,
		.acpi_match_table = ACPI_PTR(dw8250_acpi_match),
	},
	.probe			= dw8250_probe,
	.remove			= dw8250_remove,
};

module_platform_driver(dw8250_platform_driver);

MODULE_AUTHOR("Jamie Iles");
MODULE_LICENSE("GPL");
MODULE_DESCRIPTION("Synopsys DesignWare 8250 serial port driver");<|MERGE_RESOLUTION|>--- conflicted
+++ resolved
@@ -351,17 +351,9 @@
 	const struct acpi_device_id *id;
 	struct uart_port *p = &up->port;
 
-<<<<<<< HEAD
 	id = acpi_match_device(p->dev->driver->acpi_match_table, p->dev);
 	if (!id)
 		return -ENODEV;
-=======
-#ifdef CONFIG_OF
-		if (!regs || !irq) {
-			dev_err(&pdev->dev, "no registers/irq defined\n");
-			return -EINVAL;
-		}
->>>>>>> 76c71d3d
 
 	p->iotype = UPIO_MEM32;
 	p->serial_in = dw8250_serial_in32;
@@ -427,6 +419,7 @@
 	struct dw8250_data *data;
 	int err;
 
+#ifdef CONFIG_OF
 	if (!regs || !irq) {
 		dev_err(&pdev->dev, "no registers/irq defined\n");
 		return -EINVAL;
@@ -454,7 +447,6 @@
 	if (!uart.port.membase)
 		return -ENOMEM;
 
-<<<<<<< HEAD
 	data = devm_kzalloc(&pdev->dev, sizeof(*data), GFP_KERNEL);
 	if (!data)
 		return -ENOMEM;
@@ -491,20 +483,6 @@
 #ifdef CONFIG_BRCM_UART_CHANGES
 	} else if (pdev->dev.platform_data) {
 		/* TODO Implement for the Platformdata */
-=======
-		platform_set_drvdata(pdev, data);
-#else /* CONFIG_OF is not defined */
-		/*
-		 * The control comes here, if CONFIG_OF i.e
-		 * Device Tree is not used and also platform data is
-		 * NULL. This is an error condition.
-		 */
-		pr_err("%s(): No DT and platform Data is NULL, can't proceed \r\n",
-			__func__);
-		return -EINVAL;
-#endif /* CONFIG_OF */
-	} /* if (platform_data) else DT */
->>>>>>> 76c71d3d
 #endif
 	} else {
 		return -ENODEV;
@@ -515,6 +493,16 @@
 		return data->line;
 
 	platform_set_drvdata(pdev, data);
+#else /* CONFIG_OF is not defined */
+	/*
+	 * The control comes here, if CONFIG_OF i.e
+	 * Device Tree is not used and also platform data is
+	 * NULL. This is an error condition.
+	 */
+	pr_err("%s(): No DT and platform Data is NULL, can't proceed \r\n",
+		__func__);
+	return -EINVAL;
+#endif /* CONFIG_OF */
 
 	pm_runtime_set_active(&pdev->dev);
 	pm_runtime_enable(&pdev->dev);
