/*
 *  Driver for 8250/16550-type serial ports
 *
 *  Based on drivers/char/serial.c, by Linus Torvalds, Theodore Ts'o.
 *
 *  Copyright (C) 2001 Russell King.
 *
 * This program is free software; you can redistribute it and/or modify
 * it under the terms of the GNU General Public License as published by
 * the Free Software Foundation; either version 2 of the License, or
 * (at your option) any later version.
 *
 * A note about mapbase / membase
 *
 *  mapbase is the physical address of the IO port.
 *  membase is an 'ioremapped' cookie.
 */

#if defined(CONFIG_SERIAL_8250_CONSOLE) && defined(CONFIG_MAGIC_SYSRQ)
#define SUPPORT_SYSRQ
#endif

#include <linux/module.h>
#include <linux/moduleparam.h>
#include <linux/ioport.h>
#include <linux/init.h>
#include <linux/console.h>
#include <linux/sysrq.h>
#include <linux/delay.h>
#include <linux/platform_device.h>
#include <linux/tty.h>
#include <linux/ratelimit.h>
#include <linux/tty_flip.h>
#include <linux/serial_reg.h>
#include <linux/serial_core.h>
#include <linux/serial.h>
#include <linux/serial_8250.h>
#include <linux/nmi.h>
#include <linux/mutex.h>
#include <linux/slab.h>
#ifdef CONFIG_SPARC
#include <linux/sunserialcore.h>
#endif
<<<<<<< HEAD
#if defined(CONFIG_HAS_WAKELOCK)
#include <linux/wakelock.h>
#endif

#if defined(CONFIG_ARCH_RHEA) || defined(CONFIG_ARCH_HAWAII)

/*
 * NOTE: We are using  ARCH specific flag to protect the PI MGR code
 * because this functionality is not fully up on island.
 */

#ifdef CONFIG_KONA_PI_MGR
#include <mach/pi_mgr.h>
#include <plat/pi_mgr.h>
#endif

#endif
=======
>>>>>>> 7cc77dc2

#include <asm/io.h>
#include <asm/irq.h>

#include "8250.h"

/*
 * Configuration:
 *   share_irqs - whether we pass IRQF_SHARED to request_irq().  This option
 *                is unsafe when used on edge-triggered interrupts.
 */
static unsigned int share_irqs = SERIAL8250_SHARE_IRQS;

static unsigned int nr_uarts = CONFIG_SERIAL_8250_RUNTIME_UARTS;

static struct uart_driver serial8250_reg;

#ifdef CONFIG_BRCM_UART_CHANGES
/* For Buggy Uart when THRE is empty, interrupt is not generated. This periodic
 * timer, for every 0.2 seconds check for uart circ buffer empty. If not
 * empty invokes serial8250_tx_chars(). */
static void serial8250_backup_timeout(unsigned long data);
#endif

static int serial_index(struct uart_port *port)
{
	return (serial8250_reg.minor - 64) + port->line;
}

static unsigned int skip_txen_test; /* force skip of txen test at init time */

/*
 * Debugging.
 */
#if 0
#define DEBUG_AUTOCONF(fmt...)	printk(fmt)
#else
#define DEBUG_AUTOCONF(fmt...)	do { } while (0)
#endif

#if 0
#define DEBUG_INTR(fmt...)	printk(fmt)
#else
#define DEBUG_INTR(fmt...)	do { } while (0)
#endif

#define PASS_LIMIT	512

#define BOTH_EMPTY 	(UART_LSR_TEMT | UART_LSR_THRE)


#ifdef CONFIG_SERIAL_8250_DETECT_IRQ
#define CONFIG_SERIAL_DETECT_IRQ 1
#endif
#ifdef CONFIG_SERIAL_8250_MANY_PORTS
#define CONFIG_SERIAL_MANY_PORTS 1
#endif

/*
 * HUB6 is always on.  This will be removed once the header
 * files have been cleaned.
 */
#define CONFIG_HUB6 1

#include <asm/serial.h>
/*
 * SERIAL_PORT_DFNS tells us about built-in ports that have no
 * standard enumeration mechanism.   Platforms that can find all
 * serial ports via mechanisms like ACPI or PCI need not supply it.
 */
#ifndef SERIAL_PORT_DFNS
#define SERIAL_PORT_DFNS
#endif

static const struct old_serial_port old_serial_port[] = {
	SERIAL_PORT_DFNS /* defined in asm/serial.h */
};

#define UART_NR	CONFIG_SERIAL_8250_NR_UARTS

#ifdef CONFIG_SERIAL_8250_RSA

#define PORT_RSA_MAX 4
static unsigned long probe_rsa[PORT_RSA_MAX];
static unsigned int probe_rsa_count;
#endif /* CONFIG_SERIAL_8250_RSA  */

struct irq_info {
	struct			hlist_node node;
	int			irq;
	spinlock_t		lock;	/* Protects list not the hash */
	struct list_head	*head;
};

#define NR_IRQ_HASH		32	/* Can be adjusted later */
static struct hlist_head irq_lists[NR_IRQ_HASH];
static DEFINE_MUTEX(hash_mutex);	/* Used to walk the hash */

/*
 * Here we define the default xmit fifo size used for each type of UART.
 */
static const struct serial8250_config uart_config[] = {
	[PORT_UNKNOWN] = {
		.name		= "unknown",
		.fifo_size	= 1,
		.tx_loadsz	= 1,
	},
	[PORT_8250] = {
		.name		= "8250",
		.fifo_size	= 1,
		.tx_loadsz	= 1,
	},
	[PORT_16450] = {
		.name		= "16450",
		.fifo_size	= 1,
		.tx_loadsz	= 1,
	},
	[PORT_16550] = {
		.name		= "16550",
		.fifo_size	= 1,
		.tx_loadsz	= 1,
	},
	[PORT_16550A] = {
		.name		= "16550A",
		.fifo_size	= 256,
		.tx_loadsz	= 256,
		.fcr		= UART_FCR_ENABLE_FIFO | UART_FCR_R_TRIG_10,
		.flags		= UART_CAP_FIFO | UART_CAP_AFE,
	},
	[PORT_CIRRUS] = {
		.name		= "Cirrus",
		.fifo_size	= 1,
		.tx_loadsz	= 1,
	},
	[PORT_16650] = {
		.name		= "ST16650",
		.fifo_size	= 1,
		.tx_loadsz	= 1,
		.flags		= UART_CAP_FIFO | UART_CAP_EFR | UART_CAP_SLEEP,
	},
	[PORT_16650V2] = {
		.name		= "ST16650V2",
		.fifo_size	= 32,
		.tx_loadsz	= 16,
		.fcr		= UART_FCR_ENABLE_FIFO | UART_FCR_R_TRIG_01 |
				  UART_FCR_T_TRIG_00,
		.flags		= UART_CAP_FIFO | UART_CAP_EFR | UART_CAP_SLEEP,
	},
	[PORT_16750] = {
		.name		= "TI16750",
		.fifo_size	= 64,
		.tx_loadsz	= 64,
		.fcr		= UART_FCR_ENABLE_FIFO | UART_FCR_R_TRIG_10 |
				  UART_FCR7_64BYTE,
		.flags		= UART_CAP_FIFO | UART_CAP_SLEEP | UART_CAP_AFE,
	},
	[PORT_STARTECH] = {
		.name		= "Startech",
		.fifo_size	= 1,
		.tx_loadsz	= 1,
	},
	[PORT_16C950] = {
		.name		= "16C950/954",
		.fifo_size	= 128,
		.tx_loadsz	= 128,
		.fcr		= UART_FCR_ENABLE_FIFO | UART_FCR_R_TRIG_10,
		/* UART_CAP_EFR breaks billionon CF bluetooth card. */
		.flags		= UART_CAP_FIFO | UART_CAP_SLEEP,
	},
	[PORT_16654] = {
		.name		= "ST16654",
		.fifo_size	= 64,
		.tx_loadsz	= 32,
		.fcr		= UART_FCR_ENABLE_FIFO | UART_FCR_R_TRIG_01 |
				  UART_FCR_T_TRIG_10,
		.flags		= UART_CAP_FIFO | UART_CAP_EFR | UART_CAP_SLEEP,
	},
	[PORT_16850] = {
		.name		= "XR16850",
		.fifo_size	= 128,
		.tx_loadsz	= 128,
		.fcr		= UART_FCR_ENABLE_FIFO | UART_FCR_R_TRIG_10,
		.flags		= UART_CAP_FIFO | UART_CAP_EFR | UART_CAP_SLEEP,
	},
	[PORT_RSA] = {
		.name		= "RSA",
		.fifo_size	= 2048,
		.tx_loadsz	= 2048,
		.fcr		= UART_FCR_ENABLE_FIFO | UART_FCR_R_TRIG_11,
		.flags		= UART_CAP_FIFO,
	},
	[PORT_NS16550A] = {
		.name		= "NS16550A",
		.fifo_size	= 16,
		.tx_loadsz	= 16,
		.fcr		= UART_FCR_ENABLE_FIFO | UART_FCR_R_TRIG_10,
		.flags		= UART_CAP_FIFO | UART_NATSEMI,
	},
	[PORT_XSCALE] = {
		.name		= "XScale",
		.fifo_size	= 32,
		.tx_loadsz	= 32,
		.fcr		= UART_FCR_ENABLE_FIFO | UART_FCR_R_TRIG_10,
		.flags		= UART_CAP_FIFO | UART_CAP_UUE | UART_CAP_RTOIE,
	},
	[PORT_RM9000] = {
		.name		= "RM9000",
		.fifo_size	= 16,
		.tx_loadsz	= 16,
		.fcr		= UART_FCR_ENABLE_FIFO | UART_FCR_R_TRIG_10,
		.flags		= UART_CAP_FIFO,
	},
	[PORT_OCTEON] = {
		.name		= "OCTEON",
		.fifo_size	= 64,
		.tx_loadsz	= 64,
		.fcr		= UART_FCR_ENABLE_FIFO | UART_FCR_R_TRIG_10,
		.flags		= UART_CAP_FIFO,
	},
	[PORT_AR7] = {
		.name		= "AR7",
		.fifo_size	= 16,
		.tx_loadsz	= 16,
		.fcr		= UART_FCR_ENABLE_FIFO | UART_FCR_R_TRIG_00,
		.flags		= UART_CAP_FIFO | UART_CAP_AFE,
	},
	[PORT_U6_16550A] = {
		.name		= "U6_16550A",
		.fifo_size	= 64,
		.tx_loadsz	= 64,
		.fcr		= UART_FCR_ENABLE_FIFO | UART_FCR_R_TRIG_10,
		.flags		= UART_CAP_FIFO | UART_CAP_AFE,
	},
	[PORT_TEGRA] = {
		.name		= "Tegra",
		.fifo_size	= 32,
		.tx_loadsz	= 8,
		.fcr		= UART_FCR_ENABLE_FIFO | UART_FCR_R_TRIG_01 |
				  UART_FCR_T_TRIG_01,
		.flags		= UART_CAP_FIFO | UART_CAP_RTOIE,
	},
	[PORT_XR17D15X] = {
		.name		= "XR17D15X",
		.fifo_size	= 64,
		.tx_loadsz	= 64,
		.fcr		= UART_FCR_ENABLE_FIFO | UART_FCR_R_TRIG_10,
		.flags		= UART_CAP_FIFO | UART_CAP_AFE | UART_CAP_EFR,
	},
};

#if defined(CONFIG_MIPS_ALCHEMY)

/* Au1x00 UART hardware has a weird register layout */
static const u8 au_io_in_map[] = {
	[UART_RX]  = 0,
	[UART_IER] = 2,
	[UART_IIR] = 3,
	[UART_LCR] = 5,
	[UART_MCR] = 6,
	[UART_LSR] = 7,
	[UART_MSR] = 8,
};

static const u8 au_io_out_map[] = {
	[UART_TX]  = 1,
	[UART_IER] = 2,
	[UART_FCR] = 4,
	[UART_LCR] = 5,
	[UART_MCR] = 6,
};

/* sane hardware needs no mapping */
static inline int map_8250_in_reg(struct uart_port *p, int offset)
{
	if (p->iotype != UPIO_AU)
		return offset;
	return au_io_in_map[offset];
}

static inline int map_8250_out_reg(struct uart_port *p, int offset)
{
	if (p->iotype != UPIO_AU)
		return offset;
	return au_io_out_map[offset];
}

#elif defined(CONFIG_SERIAL_8250_RM9K)

static const u8
	regmap_in[8] = {
		[UART_RX]	= 0x00,
		[UART_IER]	= 0x0c,
		[UART_IIR]	= 0x14,
		[UART_LCR]	= 0x1c,
		[UART_MCR]	= 0x20,
		[UART_LSR]	= 0x24,
		[UART_MSR]	= 0x28,
		[UART_SCR]	= 0x2c
	},
	regmap_out[8] = {
		[UART_TX] 	= 0x04,
		[UART_IER]	= 0x0c,
		[UART_FCR]	= 0x18,
		[UART_LCR]	= 0x1c,
		[UART_MCR]	= 0x20,
		[UART_LSR]	= 0x24,
		[UART_MSR]	= 0x28,
		[UART_SCR]	= 0x2c
	};

static inline int map_8250_in_reg(struct uart_port *p, int offset)
{
	if (p->iotype != UPIO_RM9000)
		return offset;
	return regmap_in[offset];
}

static inline int map_8250_out_reg(struct uart_port *p, int offset)
{
	if (p->iotype != UPIO_RM9000)
		return offset;
	return regmap_out[offset];
}

#else

/* sane hardware needs no mapping */
#define map_8250_in_reg(up, offset) (offset)
#define map_8250_out_reg(up, offset) (offset)

#endif

static unsigned int hub6_serial_in(struct uart_port *p, int offset)
{
	offset = map_8250_in_reg(p, offset) << p->regshift;
	outb(p->hub6 - 1 + offset, p->iobase);
	return inb(p->iobase + 1);
}

static void hub6_serial_out(struct uart_port *p, int offset, int value)
{
	offset = map_8250_out_reg(p, offset) << p->regshift;
	outb(p->hub6 - 1 + offset, p->iobase);
	outb(value, p->iobase + 1);
}

static unsigned int mem_serial_in(struct uart_port *p, int offset)
{
	offset = map_8250_in_reg(p, offset) << p->regshift;
	return readb(p->membase + offset);
}

static void mem_serial_out(struct uart_port *p, int offset, int value)
{
	offset = map_8250_out_reg(p, offset) << p->regshift;
	writeb(value, p->membase + offset);
}

static void mem32_serial_out(struct uart_port *p, int offset, int value)
{
	offset = map_8250_out_reg(p, offset) << p->regshift;
	writel(value, p->membase + offset);
}

static unsigned int mem32_serial_in(struct uart_port *p, int offset)
{
	offset = map_8250_in_reg(p, offset) << p->regshift;
	return readl(p->membase + offset);
}

static unsigned int au_serial_in(struct uart_port *p, int offset)
{
	offset = map_8250_in_reg(p, offset) << p->regshift;
	return __raw_readl(p->membase + offset);
}

static void au_serial_out(struct uart_port *p, int offset, int value)
{
	offset = map_8250_out_reg(p, offset) << p->regshift;
	__raw_writel(value, p->membase + offset);
}

static unsigned int io_serial_in(struct uart_port *p, int offset)
{
	offset = map_8250_in_reg(p, offset) << p->regshift;
	return inb(p->iobase + offset);
}

static void io_serial_out(struct uart_port *p, int offset, int value)
{
	offset = map_8250_out_reg(p, offset) << p->regshift;
	outb(value, p->iobase + offset);
}

static int serial8250_default_handle_irq(struct uart_port *port);

static void set_io_from_upio(struct uart_port *p)
{
	struct uart_8250_port *up =
		container_of(p, struct uart_8250_port, port);
	switch (p->iotype) {
	case UPIO_HUB6:
		p->serial_in = hub6_serial_in;
		p->serial_out = hub6_serial_out;
		break;

	case UPIO_MEM:
		p->serial_in = mem_serial_in;
		p->serial_out = mem_serial_out;
		break;

	case UPIO_RM9000:
	case UPIO_MEM32:
		p->serial_in = mem32_serial_in;
		p->serial_out = mem32_serial_out;
		break;

	case UPIO_AU:
		p->serial_in = au_serial_in;
		p->serial_out = au_serial_out;
		break;

	default:
		p->serial_in = io_serial_in;
		p->serial_out = io_serial_out;
		break;
	}
	/* Remember loaded iotype */
	up->cur_iotype = p->iotype;
	p->handle_irq = serial8250_default_handle_irq;
}

static void
serial_port_out_sync(struct uart_port *p, int offset, int value)
{
	switch (p->iotype) {
	case UPIO_MEM:
	case UPIO_MEM32:
	case UPIO_AU:
		p->serial_out(p, offset, value);
		p->serial_in(p, UART_LCR);	/* safe, no side-effects */
		break;
	default:
		p->serial_out(p, offset, value);
	}
}

/* Uart divisor latch read */
static inline int _serial_dl_read(struct uart_8250_port *up)
{
	return serial_in(up, UART_DLL) | serial_in(up, UART_DLM) << 8;
}

/* Uart divisor latch write */
static inline void _serial_dl_write(struct uart_8250_port *up, int value)
{
	serial_out(up, UART_DLL, value & 0xff);
	serial_out(up, UART_DLM, value >> 8 & 0xff);
}

#if defined(CONFIG_MIPS_ALCHEMY)
/* Au1x00 haven't got a standard divisor latch */
static int serial_dl_read(struct uart_8250_port *up)
{
	if (up->port.iotype == UPIO_AU)
		return __raw_readl(up->port.membase + 0x28);
	else
		return _serial_dl_read(up);
}

static void serial_dl_write(struct uart_8250_port *up, int value)
{
	if (up->port.iotype == UPIO_AU)
		__raw_writel(value, up->port.membase + 0x28);
	else
		_serial_dl_write(up, value);
}
#elif defined(CONFIG_SERIAL_8250_RM9K)
static int serial_dl_read(struct uart_8250_port *up)
{
	return	(up->port.iotype == UPIO_RM9000) ?
		(((__raw_readl(up->port.membase + 0x10) << 8) |
		(__raw_readl(up->port.membase + 0x08) & 0xff)) & 0xffff) :
		_serial_dl_read(up);
}

static void serial_dl_write(struct uart_8250_port *up, int value)
{
	if (up->port.iotype == UPIO_RM9000) {
		__raw_writel(value, up->port.membase + 0x08);
		__raw_writel(value >> 8, up->port.membase + 0x10);
	} else {
		_serial_dl_write(up, value);
	}
}
#else
#define serial_dl_read(up) _serial_dl_read(up)
#define serial_dl_write(up, value) _serial_dl_write(up, value)
#endif

/*
 * For the 16C950
 */
static void serial_icr_write(struct uart_8250_port *up, int offset, int value)
{
	serial_out(up, UART_SCR, offset);
	serial_out(up, UART_ICR, value);
}

static unsigned int serial_icr_read(struct uart_8250_port *up, int offset)
{
	unsigned int value;

	serial_icr_write(up, UART_ACR, up->acr | UART_ACR_ICRRD);
	serial_out(up, UART_SCR, offset);
	value = serial_in(up, UART_ICR);
	serial_icr_write(up, UART_ACR, up->acr);

	return value;
}

/*
 * FIFO support.
 */
static void serial8250_clear_fifos(struct uart_8250_port *p)
{
	if (p->capabilities & UART_CAP_FIFO) {
		serial_out(p, UART_FCR, UART_FCR_ENABLE_FIFO);
		serial_out(p, UART_FCR, UART_FCR_ENABLE_FIFO |
			       UART_FCR_CLEAR_RCVR | UART_FCR_CLEAR_XMIT);
		serial_out(p, UART_FCR, 0);
	}
}

/*
 * IER sleep support.  UARTs which have EFRs need the "extended
 * capability" bit enabled.  Note that on XR16C850s, we need to
 * reset LCR to write to IER.
 */
static void serial8250_set_sleep(struct uart_8250_port *p, int sleep)
{
	if (p->capabilities & UART_CAP_SLEEP) {
		if (p->capabilities & UART_CAP_EFR) {
			serial_out(p, UART_LCR, UART_LCR_CONF_MODE_B);
			serial_out(p, UART_EFR, UART_EFR_ECB);
			serial_out(p, UART_LCR, 0);
		}
		serial_out(p, UART_IER, sleep ? UART_IERX_SLEEP : 0);
		if (p->capabilities & UART_CAP_EFR) {
			serial_out(p, UART_LCR, UART_LCR_CONF_MODE_B);
			serial_out(p, UART_EFR, 0);
			serial_out(p, UART_LCR, 0);
		}
	}
}

#ifdef CONFIG_SERIAL_8250_RSA
/*
 * Attempts to turn on the RSA FIFO.  Returns zero on failure.
 * We set the port uart clock rate if we succeed.
 */
static int __enable_rsa(struct uart_8250_port *up)
{
	unsigned char mode;
	int result;

	mode = serial_in(up, UART_RSA_MSR);
	result = mode & UART_RSA_MSR_FIFO;

	if (!result) {
		serial_out(up, UART_RSA_MSR, mode | UART_RSA_MSR_FIFO);
		mode = serial_in(up, UART_RSA_MSR);
		result = mode & UART_RSA_MSR_FIFO;
	}

	if (result)
		up->port.uartclk = SERIAL_RSA_BAUD_BASE * 16;

	return result;
}

static void enable_rsa(struct uart_8250_port *up)
{
	if (up->port.type == PORT_RSA) {
		if (up->port.uartclk != SERIAL_RSA_BAUD_BASE * 16) {
			spin_lock_irq(&up->port.lock);
			__enable_rsa(up);
			spin_unlock_irq(&up->port.lock);
		}
		if (up->port.uartclk == SERIAL_RSA_BAUD_BASE * 16)
			serial_out(up, UART_RSA_FRR, 0);
	}
}

/*
 * Attempts to turn off the RSA FIFO.  Returns zero on failure.
 * It is unknown why interrupts were disabled in here.  However,
 * the caller is expected to preserve this behaviour by grabbing
 * the spinlock before calling this function.
 */
static void disable_rsa(struct uart_8250_port *up)
{
	unsigned char mode;
	int result;

	if (up->port.type == PORT_RSA &&
	    up->port.uartclk == SERIAL_RSA_BAUD_BASE * 16) {
		spin_lock_irq(&up->port.lock);

		mode = serial_in(up, UART_RSA_MSR);
		result = !(mode & UART_RSA_MSR_FIFO);

		if (!result) {
			serial_out(up, UART_RSA_MSR, mode & ~UART_RSA_MSR_FIFO);
			mode = serial_in(up, UART_RSA_MSR);
			result = !(mode & UART_RSA_MSR_FIFO);
		}

		if (result)
			up->port.uartclk = SERIAL_RSA_BAUD_BASE_LO * 16;
		spin_unlock_irq(&up->port.lock);
	}
}
#endif /* CONFIG_SERIAL_8250_RSA */

/*
 * This is a quickie test to see how big the FIFO is.
 * It doesn't work at all the time, more's the pity.
 */
static int size_fifo(struct uart_8250_port *up)
{
	unsigned char old_fcr, old_mcr, old_lcr;
	unsigned short old_dl;
	int count;

	old_lcr = serial_in(up, UART_LCR);
	serial_out(up, UART_LCR, 0);
	old_fcr = serial_in(up, UART_FCR);
	old_mcr = serial_in(up, UART_MCR);
	serial_out(up, UART_FCR, UART_FCR_ENABLE_FIFO |
		    UART_FCR_CLEAR_RCVR | UART_FCR_CLEAR_XMIT);
	serial_out(up, UART_MCR, UART_MCR_LOOP);
	serial_out(up, UART_LCR, UART_LCR_CONF_MODE_A);
	old_dl = serial_dl_read(up);
	serial_dl_write(up, 0x0001);
	serial_out(up, UART_LCR, 0x03);
	for (count = 0; count < 256; count++)
		serial_out(up, UART_TX, count);
	mdelay(20);/* FIXME - schedule_timeout */
	for (count = 0; (serial_in(up, UART_LSR) & UART_LSR_DR) &&
	     (count < 256); count++)
		serial_in(up, UART_RX);
	serial_out(up, UART_FCR, old_fcr);
	serial_out(up, UART_MCR, old_mcr);
	serial_out(up, UART_LCR, UART_LCR_CONF_MODE_A);
	serial_dl_write(up, old_dl);
	serial_out(up, UART_LCR, old_lcr);

	return count;
}

/*
 * Read UART ID using the divisor method - set DLL and DLM to zero
 * and the revision will be in DLL and device type in DLM.  We
 * preserve the device state across this.
 */
static unsigned int autoconfig_read_divisor_id(struct uart_8250_port *p)
{
	unsigned char old_dll, old_dlm, old_lcr;
	unsigned int id;

	old_lcr = serial_in(p, UART_LCR);
	serial_out(p, UART_LCR, UART_LCR_CONF_MODE_A);

	old_dll = serial_in(p, UART_DLL);
	old_dlm = serial_in(p, UART_DLM);

	serial_out(p, UART_DLL, 0);
	serial_out(p, UART_DLM, 0);

	id = serial_in(p, UART_DLL) | serial_in(p, UART_DLM) << 8;

	serial_out(p, UART_DLL, old_dll);
	serial_out(p, UART_DLM, old_dlm);
	serial_out(p, UART_LCR, old_lcr);

	return id;
}

/*
 * This is a helper routine to autodetect StarTech/Exar/Oxsemi UART's.
 * When this function is called we know it is at least a StarTech
 * 16650 V2, but it might be one of several StarTech UARTs, or one of
 * its clones.  (We treat the broken original StarTech 16650 V1 as a
 * 16550, and why not?  Startech doesn't seem to even acknowledge its
 * existence.)
 *
 * What evil have men's minds wrought...
 */
static void autoconfig_has_efr(struct uart_8250_port *up)
{
	unsigned int id1, id2, id3, rev;

	/*
	 * Everything with an EFR has SLEEP
	 */
	up->capabilities |= UART_CAP_EFR | UART_CAP_SLEEP;

	/*
	 * First we check to see if it's an Oxford Semiconductor UART.
	 *
	 * If we have to do this here because some non-National
	 * Semiconductor clone chips lock up if you try writing to the
	 * LSR register (which serial_icr_read does)
	 */

	/*
	 * Check for Oxford Semiconductor 16C950.
	 *
	 * EFR [4] must be set else this test fails.
	 *
	 * This shouldn't be necessary, but Mike Hudson (Exoray@isys.ca)
	 * claims that it's needed for 952 dual UART's (which are not
	 * recommended for new designs).
	 */
	up->acr = 0;
	serial_out(up, UART_LCR, UART_LCR_CONF_MODE_B);
	serial_out(up, UART_EFR, UART_EFR_ECB);
	serial_out(up, UART_LCR, 0x00);
	id1 = serial_icr_read(up, UART_ID1);
	id2 = serial_icr_read(up, UART_ID2);
	id3 = serial_icr_read(up, UART_ID3);
	rev = serial_icr_read(up, UART_REV);

	DEBUG_AUTOCONF("950id=%02x:%02x:%02x:%02x ", id1, id2, id3, rev);

	if (id1 == 0x16 && id2 == 0xC9 &&
	    (id3 == 0x50 || id3 == 0x52 || id3 == 0x54)) {
		up->port.type = PORT_16C950;

		/*
		 * Enable work around for the Oxford Semiconductor 952 rev B
		 * chip which causes it to seriously miscalculate baud rates
		 * when DLL is 0.
		 */
		if (id3 == 0x52 && rev == 0x01)
			up->bugs |= UART_BUG_QUOT;
		return;
	}

	/*
	 * We check for a XR16C850 by setting DLL and DLM to 0, and then
	 * reading back DLL and DLM.  The chip type depends on the DLM
	 * value read back:
	 *  0x10 - XR16C850 and the DLL contains the chip revision.
	 *  0x12 - XR16C2850.
	 *  0x14 - XR16C854.
	 */
	id1 = autoconfig_read_divisor_id(up);
	DEBUG_AUTOCONF("850id=%04x ", id1);

	id2 = id1 >> 8;
	if (id2 == 0x10 || id2 == 0x12 || id2 == 0x14) {
		up->port.type = PORT_16850;
		return;
	}

	/*
	 * It wasn't an XR16C850.
	 *
	 * We distinguish between the '654 and the '650 by counting
	 * how many bytes are in the FIFO.  I'm using this for now,
	 * since that's the technique that was sent to me in the
	 * serial driver update, but I'm not convinced this works.
	 * I've had problems doing this in the past.  -TYT
	 */
	if (size_fifo(up) == 64)
		up->port.type = PORT_16654;
	else
		up->port.type = PORT_16650V2;
}

/*
 * We detected a chip without a FIFO.  Only two fall into
 * this category - the original 8250 and the 16450.  The
 * 16450 has a scratch register (accessible with LCR=0)
 */
static void autoconfig_8250(struct uart_8250_port *up)
{
	unsigned char scratch, status1, status2;

	up->port.type = PORT_8250;

	scratch = serial_in(up, UART_SCR);
	serial_out(up, UART_SCR, 0xa5);
	status1 = serial_in(up, UART_SCR);
	serial_out(up, UART_SCR, 0x5a);
	status2 = serial_in(up, UART_SCR);
	serial_out(up, UART_SCR, scratch);

	if (status1 == 0xa5 && status2 == 0x5a)
		up->port.type = PORT_16450;
}

static int broken_efr(struct uart_8250_port *up)
{
	/*
	 * Exar ST16C2550 "A2" devices incorrectly detect as
	 * having an EFR, and report an ID of 0x0201.  See
	 * http://linux.derkeiler.com/Mailing-Lists/Kernel/2004-11/4812.html 
	 */
	if (autoconfig_read_divisor_id(up) == 0x0201 && size_fifo(up) == 16)
		return 1;

	return 0;
}

static inline int ns16550a_goto_highspeed(struct uart_8250_port *up)
{
	unsigned char status;

	status = serial_in(up, 0x04); /* EXCR2 */
#define PRESL(x) ((x) & 0x30)
	if (PRESL(status) == 0x10) {
		/* already in high speed mode */
		return 0;
	} else {
		status &= ~0xB0; /* Disable LOCK, mask out PRESL[01] */
		status |= 0x10;  /* 1.625 divisor for baud_base --> 921600 */
		serial_out(up, 0x04, status);
	}
	return 1;
}

/*
 * We know that the chip has FIFOs.  Does it have an EFR?  The
 * EFR is located in the same register position as the IIR and
 * we know the top two bits of the IIR are currently set.  The
 * EFR should contain zero.  Try to read the EFR.
 */
static void autoconfig_16550a(struct uart_8250_port *up)
{
	unsigned char status1, status2;
	unsigned int iersave;

	up->port.type = PORT_16550A;
	up->capabilities |= UART_CAP_FIFO;

	/*
	 * Check for presence of the EFR when DLAB is set.
	 * Only ST16C650V1 UARTs pass this test.
	 */
	serial_out(up, UART_LCR, UART_LCR_CONF_MODE_A);
	if (serial_in(up, UART_EFR) == 0) {
		serial_out(up, UART_EFR, 0xA8);
		if (serial_in(up, UART_EFR) != 0) {
			DEBUG_AUTOCONF("EFRv1 ");
			up->port.type = PORT_16650;
			up->capabilities |= UART_CAP_EFR | UART_CAP_SLEEP;
		} else {
			DEBUG_AUTOCONF("Motorola 8xxx DUART ");
		}
		serial_out(up, UART_EFR, 0);
		return;
	}

	/*
	 * Maybe it requires 0xbf to be written to the LCR.
	 * (other ST16C650V2 UARTs, TI16C752A, etc)
	 */
	serial_out(up, UART_LCR, UART_LCR_CONF_MODE_B);
	if (serial_in(up, UART_EFR) == 0 && !broken_efr(up)) {
		DEBUG_AUTOCONF("EFRv2 ");
		autoconfig_has_efr(up);
		return;
	}

	/*
	 * Check for a National Semiconductor SuperIO chip.
	 * Attempt to switch to bank 2, read the value of the LOOP bit
	 * from EXCR1. Switch back to bank 0, change it in MCR. Then
	 * switch back to bank 2, read it from EXCR1 again and check
	 * it's changed. If so, set baud_base in EXCR2 to 921600. -- dwmw2
	 */
	serial_out(up, UART_LCR, 0);
	status1 = serial_in(up, UART_MCR);
	serial_out(up, UART_LCR, 0xE0);
	status2 = serial_in(up, 0x02); /* EXCR1 */

	if (!((status2 ^ status1) & UART_MCR_LOOP)) {
		serial_out(up, UART_LCR, 0);
		serial_out(up, UART_MCR, status1 ^ UART_MCR_LOOP);
		serial_out(up, UART_LCR, 0xE0);
		status2 = serial_in(up, 0x02); /* EXCR1 */
		serial_out(up, UART_LCR, 0);
		serial_out(up, UART_MCR, status1);

		if ((status2 ^ status1) & UART_MCR_LOOP) {
			unsigned short quot;

			serial_out(up, UART_LCR, 0xE0);

			quot = serial_dl_read(up);
			quot <<= 3;

			if (ns16550a_goto_highspeed(up))
				serial_dl_write(up, quot);

			serial_out(up, UART_LCR, 0);

			up->port.uartclk = 921600*16;
			up->port.type = PORT_NS16550A;
			up->capabilities |= UART_NATSEMI;
			return;
		}
	}

	/*
	 * No EFR.  Try to detect a TI16750, which only sets bit 5 of
	 * the IIR when 64 byte FIFO mode is enabled when DLAB is set.
	 * Try setting it with and without DLAB set.  Cheap clones
	 * set bit 5 without DLAB set.
	 */
	serial_out(up, UART_LCR, 0);
	serial_out(up, UART_FCR, UART_FCR_ENABLE_FIFO | UART_FCR7_64BYTE);
	status1 = serial_in(up, UART_IIR) >> 5;
	serial_out(up, UART_FCR, UART_FCR_ENABLE_FIFO);
	serial_out(up, UART_LCR, UART_LCR_CONF_MODE_A);
	serial_out(up, UART_FCR, UART_FCR_ENABLE_FIFO | UART_FCR7_64BYTE);
	status2 = serial_in(up, UART_IIR) >> 5;
	serial_out(up, UART_FCR, UART_FCR_ENABLE_FIFO);
	serial_out(up, UART_LCR, 0);

	DEBUG_AUTOCONF("iir1=%d iir2=%d ", status1, status2);

	if (status1 == 6 && status2 == 7) {
		up->port.type = PORT_16750;
		up->capabilities |= UART_CAP_AFE | UART_CAP_SLEEP;
		return;
	}

	/*
	 * Try writing and reading the UART_IER_UUE bit (b6).
	 * If it works, this is probably one of the Xscale platform's
	 * internal UARTs.
	 * We're going to explicitly set the UUE bit to 0 before
	 * trying to write and read a 1 just to make sure it's not
	 * already a 1 and maybe locked there before we even start start.
	 */
	iersave = serial_in(up, UART_IER);
	serial_out(up, UART_IER, iersave & ~UART_IER_UUE);
	if (!(serial_in(up, UART_IER) & UART_IER_UUE)) {
		/*
		 * OK it's in a known zero state, try writing and reading
		 * without disturbing the current state of the other bits.
		 */
		serial_out(up, UART_IER, iersave | UART_IER_UUE);
		if (serial_in(up, UART_IER) & UART_IER_UUE) {
			/*
			 * It's an Xscale.
			 * We'll leave the UART_IER_UUE bit set to 1 (enabled).
			 */
			DEBUG_AUTOCONF("Xscale ");
			up->port.type = PORT_XSCALE;
			up->capabilities |= UART_CAP_UUE | UART_CAP_RTOIE;
			return;
		}
	} else {
		/*
		 * If we got here we couldn't force the IER_UUE bit to 0.
		 * Log it and continue.
		 */
		DEBUG_AUTOCONF("Couldn't force IER_UUE to 0 ");
	}
	serial_out(up, UART_IER, iersave);

	/*
	 * Exar uarts have EFR in a weird location
	 */
	if (up->port.flags & UPF_EXAR_EFR) {
		up->port.type = PORT_XR17D15X;
		up->capabilities |= UART_CAP_AFE | UART_CAP_EFR;
	}

	/*
	 * We distinguish between 16550A and U6 16550A by counting
	 * how many bytes are in the FIFO.
	 */
	if (up->port.type == PORT_16550A && size_fifo(up) == 64) {
		up->port.type = PORT_U6_16550A;
		up->capabilities |= UART_CAP_AFE;
	}
}

/*
 * This routine is called by rs_init() to initialize a specific serial
 * port.  It determines what type of UART chip this serial port is
 * using: 8250, 16450, 16550, 16550A.  The important question is
 * whether or not this UART is a 16550A or not, since this will
 * determine whether or not we can use its FIFO features or not.
 */
static void autoconfig(struct uart_8250_port *up, unsigned int probeflags)
{
	unsigned char status1, scratch, scratch2, scratch3;
	unsigned char save_lcr, save_mcr;
	struct uart_port *port = &up->port;
	unsigned long flags;

	if (!port->iobase && !port->mapbase && !port->membase)
		return;

	DEBUG_AUTOCONF("ttyS%d: autoconf (0x%04lx, 0x%p): ",
		       serial_index(port), port->iobase, port->membase);

	/*
	 * We really do need global IRQs disabled here - we're going to
	 * be frobbing the chips IRQ enable register to see if it exists.
	 */
	spin_lock_irqsave(&port->lock, flags);

	up->capabilities = 0;
	up->bugs = 0;

	if (!(port->flags & UPF_BUGGY_UART)) {
		/*
		 * Do a simple existence test first; if we fail this,
		 * there's no point trying anything else.
		 *
		 * 0x80 is used as a nonsense port to prevent against
		 * false positives due to ISA bus float.  The
		 * assumption is that 0x80 is a non-existent port;
		 * which should be safe since include/asm/io.h also
		 * makes this assumption.
		 *
		 * Note: this is safe as long as MCR bit 4 is clear
		 * and the device is in "PC" mode.
		 */
		scratch = serial_in(up, UART_IER);
		serial_out(up, UART_IER, 0);
#ifdef __i386__
		outb(0xff, 0x080);
#endif
		/*
		 * Mask out IER[7:4] bits for test as some UARTs (e.g. TL
		 * 16C754B) allow only to modify them if an EFR bit is set.
		 */
		scratch2 = serial_in(up, UART_IER) & 0x0f;
		serial_out(up, UART_IER, 0x0F);
#ifdef __i386__
		outb(0, 0x080);
#endif
		scratch3 = serial_in(up, UART_IER) & 0x0f;
		serial_out(up, UART_IER, scratch);
		if (scratch2 != 0 || scratch3 != 0x0F) {
			/*
			 * We failed; there's nothing here
			 */
			DEBUG_AUTOCONF("IER test failed (%02x, %02x) ",
				       scratch2, scratch3);
			goto out;
		}
	}

	save_mcr = serial_in(up, UART_MCR);
	save_lcr = serial_in(up, UART_LCR);

	/*
	 * Check to see if a UART is really there.  Certain broken
	 * internal modems based on the Rockwell chipset fail this
	 * test, because they apparently don't implement the loopback
	 * test mode.  So this test is skipped on the COM 1 through
	 * COM 4 ports.  This *should* be safe, since no board
	 * manufacturer would be stupid enough to design a board
	 * that conflicts with COM 1-4 --- we hope!
	 */
	if (!(port->flags & UPF_SKIP_TEST)) {
		serial_out(up, UART_MCR, UART_MCR_LOOP | 0x0A);
		status1 = serial_in(up, UART_MSR) & 0xF0;
		serial_out(up, UART_MCR, save_mcr);
		if (status1 != 0x90) {
			DEBUG_AUTOCONF("LOOP test failed (%02x) ",
				       status1);
			goto out;
		}
	}

	/*
	 * We're pretty sure there's a port here.  Lets find out what
	 * type of port it is.  The IIR top two bits allows us to find
	 * out if it's 8250 or 16450, 16550, 16550A or later.  This
	 * determines what we test for next.
	 *
	 * We also initialise the EFR (if any) to zero for later.  The
	 * EFR occupies the same register location as the FCR and IIR.
	 */
	serial_out(up, UART_LCR, UART_LCR_CONF_MODE_B);
	serial_out(up, UART_EFR, 0);
	serial_out(up, UART_LCR, 0);

	serial_out(up, UART_FCR, UART_FCR_ENABLE_FIFO);
	scratch = serial_in(up, UART_IIR) >> 6;

	DEBUG_AUTOCONF("iir=%d ", scratch);

	switch (scratch) {
	case 0:
		autoconfig_8250(up);
		break;
	case 1:
		port->type = PORT_UNKNOWN;
		break;
	case 2:
		port->type = PORT_16550;
		break;
	case 3:
		autoconfig_16550a(up);
		break;
	}

#ifdef CONFIG_SERIAL_8250_RSA
	/*
	 * Only probe for RSA ports if we got the region.
	 */
	if (port->type == PORT_16550A && probeflags & PROBE_RSA) {
		int i;

		for (i = 0 ; i < probe_rsa_count; ++i) {
			if (probe_rsa[i] == port->iobase && __enable_rsa(up)) {
				port->type = PORT_RSA;
				break;
			}
		}
	}
#endif

	serial_out(up, UART_LCR, save_lcr);

	if (up->capabilities != uart_config[port->type].flags) {
		printk(KERN_WARNING
		       "ttyS%d: detected caps %08x should be %08x\n",
		       serial_index(port), up->capabilities,
		       uart_config[port->type].flags);
	}

	port->fifosize = uart_config[up->port.type].fifo_size;
	up->capabilities = uart_config[port->type].flags;
	up->tx_loadsz = uart_config[port->type].tx_loadsz;

	if (port->type == PORT_UNKNOWN)
		goto out;

	/*
	 * Reset the UART.
	 */
#ifdef CONFIG_SERIAL_8250_RSA
	if (port->type == PORT_RSA)
		serial_out(up, UART_RSA_FRR, 0);
#endif
	serial_out(up, UART_MCR, save_mcr);
	serial8250_clear_fifos(up);
	serial_in(up, UART_RX);
	if (up->capabilities & UART_CAP_UUE)
		serial_out(up, UART_IER, UART_IER_UUE);
	else
		serial_out(up, UART_IER, 0);

 out:
	spin_unlock_irqrestore(&port->lock, flags);
	DEBUG_AUTOCONF("type=%s\n", uart_config[port->type].name);
}

static void autoconfig_irq(struct uart_8250_port *up)
{
	struct uart_port *port = &up->port;
	unsigned char save_mcr, save_ier;
	unsigned char save_ICP = 0;
	unsigned int ICP = 0;
	unsigned long irqs;
	int irq;

	if (port->flags & UPF_FOURPORT) {
		ICP = (port->iobase & 0xfe0) | 0x1f;
		save_ICP = inb_p(ICP);
		outb_p(0x80, ICP);
		inb_p(ICP);
	}

	/* forget possible initially masked and pending IRQ */
	probe_irq_off(probe_irq_on());
	save_mcr = serial_in(up, UART_MCR);
	save_ier = serial_in(up, UART_IER);
	serial_out(up, UART_MCR, UART_MCR_OUT1 | UART_MCR_OUT2);

	irqs = probe_irq_on();
	serial_out(up, UART_MCR, 0);
	udelay(10);
	if (port->flags & UPF_FOURPORT) {
		serial_out(up, UART_MCR,
			    UART_MCR_DTR | UART_MCR_RTS);
	} else {
		serial_out(up, UART_MCR,
			    UART_MCR_DTR | UART_MCR_RTS | UART_MCR_OUT2);
	}
	serial_out(up, UART_IER, 0x0f);	/* enable all intrs */
	serial_in(up, UART_LSR);
	serial_in(up, UART_RX);
	serial_in(up, UART_IIR);
	serial_in(up, UART_MSR);
	serial_out(up, UART_TX, 0xFF);
	udelay(20);
	irq = probe_irq_off(irqs);

	serial_out(up, UART_MCR, save_mcr);
	serial_out(up, UART_IER, save_ier);

	if (port->flags & UPF_FOURPORT)
		outb_p(save_ICP, ICP);

	port->irq = (irq > 0) ? irq : 0;
}

static inline void __stop_tx(struct uart_8250_port *p)
{
	if (p->ier & UART_IER_THRI) {
		p->ier &= ~UART_IER_THRI;
		serial_out(p, UART_IER, p->ier);
	}
}

static void serial8250_stop_tx(struct uart_port *port)
{
	struct uart_8250_port *up =
		container_of(port, struct uart_8250_port, port);
#ifdef CONFIG_BRCM_UART_CHANGES
	/* Before releasing the TX Qos Node, Making sure that the TX Fifo is
	 * empty. */
	int loop_cnt = serial_port_in(port, UART_TX_FIFO_LEVEL);
#endif /* CONFIG_BRCM_UART_CHANGES */
	__stop_tx(up);

	/*
	 * We really want to stop the transmitter from sending.
	 */
	if (port->type == PORT_16C950) {
		up->acr |= UART_ACR_TXDIS;
		serial_icr_write(up, UART_ACR, up->acr);
	}
#ifdef CONFIG_BRCM_UART_CHANGES
	while (loop_cnt-- > 0) {
		/* Reading UART_LSR clears some bits. So reading UART_USR for
		 * checking TX Fifo empty. */
		if (serial_port_in(port, UART_USR) & UART_USR_TFE)
			break;
		/* Delay is calculated for 1 byte (8 bits) @ 115200 baud.
		 * It comes to 69.44 micro sec. */
		udelay(70);
	}
	/* Before releasing the Qos Node, last byte from the shift register
	 * should be send out. */
	udelay(70);
	pi_mgr_qos_request_update(&up->qos_tx_node, PI_MGR_QOS_DEFAULT_VALUE);
<<<<<<< HEAD

#if defined(CONFIG_ARCH_RHEA) || defined(CONFIG_ARCH_HAWAII)
	if (up->bugs & UART_BUG_THRE)
		del_timer_sync(&up->timer);
#endif
=======
#endif /* CONFIG_BRCM_UART_CHANGES */
>>>>>>> 7cc77dc2
}

static void serial8250_start_tx(struct uart_port *port)
{
	struct uart_8250_port *up =
		container_of(port, struct uart_8250_port, port);

#ifdef CONFIG_BRCM_UART_CHANGES
	pi_mgr_qos_request_update(&up->qos_tx_node,0);
<<<<<<< HEAD

#if defined(CONFIG_ARCH_RHEA) || defined(CONFIG_ARCH_HAWAII)
	if (up->bugs & UART_BUG_THRE) {
		up->timer.function = serial8250_backup_timeout;
		up->timer.data = (unsigned long)up;
		mod_timer(&up->timer, jiffies +
				uart_poll_timeout(&up->port) + HZ / 5);
	}
=======
>>>>>>> 7cc77dc2
#endif
	if (!(up->ier & UART_IER_THRI)) {
		up->ier |= UART_IER_THRI;
		serial_port_out(port, UART_IER, up->ier);

		if (up->bugs & UART_BUG_TXEN) {
			unsigned char lsr;
			lsr = serial_in(up, UART_LSR);
			up->lsr_saved_flags |= lsr & LSR_SAVE_FLAGS;
			if ((port->type == PORT_RM9000) ?
				(lsr & UART_LSR_THRE) :
				(lsr & UART_LSR_TEMT))
				serial8250_tx_chars(up);
		}
	}

	/*
	 * Re-enable the transmitter if we disabled it.
	 */
	if (port->type == PORT_16C950 && up->acr & UART_ACR_TXDIS) {
		up->acr &= ~UART_ACR_TXDIS;
		serial_icr_write(up, UART_ACR, up->acr);
	}
}

static void serial8250_stop_rx(struct uart_port *port)
{
	struct uart_8250_port *up =
		container_of(port, struct uart_8250_port, port);

	up->ier &= ~UART_IER_RLSI;
	up->port.read_status_mask &= ~UART_LSR_DR;
	serial_port_out(port, UART_IER, up->ier);
#ifdef CONFIG_BRCM_UART_CHANGES
	pi_mgr_qos_request_update(&up->qos_rx_node, PI_MGR_QOS_DEFAULT_VALUE);
#endif
}

static void serial8250_enable_ms(struct uart_port *port)
{
	struct uart_8250_port *up =
		container_of(port, struct uart_8250_port, port);

	/* no MSR capabilities */
	if (up->bugs & UART_BUG_NOMSR)
		return;

	up->ier |= UART_IER_MSI;
	serial_port_out(port, UART_IER, up->ier);
}

/*
 * Clear the Tegra rx fifo after a break
 *
 * FIXME: This needs to become a port specific callback once we have a
 * framework for this
 */
static void clear_rx_fifo(struct uart_8250_port *up)
{
	unsigned int status, tmout = 10000;
	do {
		status = serial_in(up, UART_LSR);
		if (status & (UART_LSR_FIFOE | UART_LSR_BRK_ERROR_BITS))
			status = serial_in(up, UART_RX);
		else
			break;
		if (--tmout == 0)
			break;
		udelay(1);
	} while (1);
}

/*
 * serial8250_rx_chars: processes according to the passed in LSR
 * value, and returns the remaining LSR bits not handled
 * by this Rx routine.
 */
unsigned char
serial8250_rx_chars(struct uart_8250_port *up, unsigned char lsr)
{
	struct uart_port *port = &up->port;
	struct tty_struct *tty = port->state->port.tty;
	unsigned char ch;
	int max_count = 256;
	char flag;

<<<<<<< HEAD

#if defined(CONFIG_ARCH_RHEA) || defined(CONFIG_ARCH_HAWAII)
=======
#ifdef CONFIG_BRCM_UART_CHANGES
>>>>>>> 7cc77dc2
	/*
	 * Handle port gets called from either the interrupt context
	 * _OR_ from the timeout thread context (serial8250_timeout).
	 *
	 * Now first using qos APIs prevent the shutting down of UART clocks.
	 * for RX context. For TX we can determine when to enable and disable
	 * going to and coming out of retention. But for Rx, we need to have
	 * a timer. Once a RX happens we restart the timer to expire after
	 * say 'n' milliseconds. So when the timer function gets executed
	 * we know that 'n' milliseconds has expired without any RX activity
	 * so release the UART Rx context to go to retention.
	 *
	 * Now for from the tx perspective we'll enable the system to go to
	 * retention
	 * i.e release the clocks when the tx circular buffer is empty and
	 * the TX FIFO + THR is also empty.
	 *
	 * From the Power Mgr perspective if from both the TX and RX context
	 * if we have released the clocks then this block will be put into
	 * retention. Note that the aggregation is done by the Power
	 * Management code.
	 */
	pi_mgr_qos_request_update(&up->qos_rx_node,0);

	/*
	 * Some RX activity has happened either byte received _OR_ some RX
	 * error, whatever may be the case we have requested the PI MGR not
	 * to go to retention, so start the timer immediately. If there are
	 * no more Rx activity for another RX_SHUTOFF_DELAY_MSECS, then this
	 * timer would come and call the pi mgr API to release the RX context
	 */
	mod_timer(&up->rx_shutoff_timer,
			jiffies + msecs_to_jiffies(RX_SHUTOFF_DELAY_MSECS));
#endif /* CONFIG_BRCM_UART_CHANGES */
	do {
#ifdef CONFIG_BRCM_UART_CHANGES
		/* Jira-1744 UART Line Status Register's Data Ready bit is not
		 * updated sometime when data is received in fifo and a Rx
		 * interrupt is generated.
		 * UART RX interrupt happened but in LSR Data Ready is not set.
		 * This fix is to take the decission based on iir also. */
#ifdef CONFIG_DW_UART_WA_JIRA_1744
		if (likely((lsr & UART_LSR_DR) ||
			(up->iir & UART_IIR_TIME_OUT)))
#else
		if (likely(lsr & UART_LSR_DR))
#endif /* CONFIG_DW_UART_WA_JIRA_1744 */
#else
		if (likely(lsr & UART_LSR_DR))
#endif /* CONFIG_BRCM_UART_CHANGES */
			ch = serial_in(up, UART_RX);
		else
			/*
			 * Intel 82571 has a Serial Over Lan device that will
			 * set UART_LSR_BI without setting UART_LSR_DR when
			 * it receives a break. To avoid reading from the
			 * receive buffer without UART_LSR_DR bit set, we
			 * just force the read character to be 0
			 */
			ch = 0;

		flag = TTY_NORMAL;
		port->icount.rx++;

		lsr |= up->lsr_saved_flags;
		up->lsr_saved_flags = 0;

		if (unlikely(lsr & UART_LSR_BRK_ERROR_BITS)) {
			/*
			 * For statistics only
			 */
			if (lsr & UART_LSR_BI) {
				lsr &= ~(UART_LSR_FE | UART_LSR_PE);
				port->icount.brk++;
				/*
				 * If tegra port then clear the rx fifo to
				 * accept another break/character.
				 */
				if (port->type == PORT_TEGRA)
					clear_rx_fifo(up);

				/*
				 * We do the SysRQ and SAK checking
				 * here because otherwise the break
				 * may get masked by ignore_status_mask
				 * or read_status_mask.
				 */
				if (uart_handle_break(port))
					goto ignore_char;
			} else if (lsr & UART_LSR_PE)
				port->icount.parity++;
			else if (lsr & UART_LSR_FE)
				port->icount.frame++;
			if (lsr & UART_LSR_OE)
				port->icount.overrun++;

			/*
			 * Mask off conditions which should be ignored.
			 */
			lsr &= port->read_status_mask;

			if (lsr & UART_LSR_BI) {
				DEBUG_INTR("handling break....");
				flag = TTY_BREAK;
			} else if (lsr & UART_LSR_PE)
				flag = TTY_PARITY;
			else if (lsr & UART_LSR_FE)
				flag = TTY_FRAME;
		}
		if (uart_handle_sysrq_char(port, ch))
			goto ignore_char;

		uart_insert_char(port, lsr, UART_LSR_OE, ch, flag);

ignore_char:
		lsr = serial_in(up, UART_LSR);
	} while ((lsr & (UART_LSR_DR | UART_LSR_BI)) && (max_count-- > 0));
	spin_unlock(&port->lock);
	tty_flip_buffer_push(tty);
	spin_lock(&port->lock);
	return lsr;
}
EXPORT_SYMBOL_GPL(serial8250_rx_chars);

void serial8250_tx_chars(struct uart_8250_port *up)
{
	struct uart_port *port = &up->port;
	struct circ_buf *xmit = &port->state->xmit;
	int count;

#ifdef CONFIG_BRCM_UART_CHANGES
	pi_mgr_qos_request_update(&up->qos_tx_node,0);
#endif
	if (port->x_char) {
		serial_out(up, UART_TX, port->x_char);
		port->icount.tx++;
		port->x_char = 0;
		return;
	}
	/*if (!(up->mcr & UART_MCR_AFE) && uart_tx_stopped(port)) { */
	if (uart_tx_stopped(port)) {
		serial8250_stop_tx(port);
		return;
	}
	if (uart_circ_empty(xmit)) {
<<<<<<< HEAD
#if !defined(CONFIG_ARCH_RHEA) && !defined(CONFIG_ARCH_HAWAII)
=======
>>>>>>> 7cc77dc2
		__stop_tx(up);
		return;
	}

	count = up->tx_loadsz;
	do {
		serial_out(up, UART_TX, xmit->buf[xmit->tail]);
		xmit->tail = (xmit->tail + 1) & (UART_XMIT_SIZE - 1);
		port->icount.tx++;
		if (uart_circ_empty(xmit))
			break;
	} while (--count > 0);

	if (uart_circ_chars_pending(xmit) < WAKEUP_CHARS)
		uart_write_wakeup(port);

	DEBUG_INTR("THRE...");

<<<<<<< HEAD
#if !defined(CONFIG_ARCH_RHEA) && !defined(CONFIG_ARCH_HAWAII)
=======
#ifndef CONFIG_BRCM_UART_CHANGES
	/* The below piece of code disables the TX interrupt if the
	 * circular buffer is empty. But please note that while using
	 * the qos APIs we need to disable the uart peri clock
	 * when
	 * a) The THR is empty, The Transmit FIFO is empty &&
	 * b) The circular buffer is also empty.
	 *
	 * But for that condition to happen we should not disable the
	 * interrupt after copying the data from the circular buffer to the
	 * FIFO and the circular buffer becomes empty.
	 * Instead we should keep the tx interrupt enabled and then when
	 * the next interrupt happens condition a)might have happended, now
	 * if the circular buffer is still empty there is nothing to transmit
	 * so go and disable the clock */
>>>>>>> 7cc77dc2
	if (uart_circ_empty(xmit))
		__stop_tx(up);
#endif
}
EXPORT_SYMBOL_GPL(serial8250_tx_chars);

unsigned int serial8250_modem_status(struct uart_8250_port *up)
{
	struct uart_port *port = &up->port;
	unsigned int status = serial_in(up, UART_MSR);

	status |= up->msr_saved_flags;
	up->msr_saved_flags = 0;
	if (status & UART_MSR_ANY_DELTA && up->ier & UART_IER_MSI &&
	    port->state != NULL) {
		if (status & UART_MSR_TERI)
			port->icount.rng++;
		if (status & UART_MSR_DDSR)
			port->icount.dsr++;
		if (status & UART_MSR_DDCD)
			uart_handle_dcd_change(port, status & UART_MSR_DCD);
#if defined(CONFIG_BRCM_UART_CHANGES) && defined(CONFIG_DW_BT_UART_CHANGES)
		if (!(up->mcr & UART_MCR_AFE) && (status & UART_MSR_DCTS))
#else
		if (status & UART_MSR_DCTS)
#endif
			uart_handle_cts_change(port, status & UART_MSR_CTS);

		wake_up_interruptible(&port->state->port.delta_msr_wait);
	}

	return status;
}
EXPORT_SYMBOL_GPL(serial8250_modem_status);

/*
 * This handles the interrupt from one port.
 */
int serial8250_handle_irq(struct uart_port *port, unsigned int iir)
{
	unsigned char status;
	unsigned long flags;
	struct uart_8250_port *up =
		container_of(port, struct uart_8250_port, port);

	if (iir & UART_IIR_NO_INT)
		return 0;

	spin_lock_irqsave(&port->lock, flags);

	status = serial_port_in(port, UART_LSR);

	DEBUG_INTR("status = %x...", status);

#ifdef CONFIG_BRCM_UART_CHANGES
	/* Jira-1744 UART Line Status Register's Data Ready bit is not
	 * updated sometime when data is received in fifo and a Rx
	 * interrupt is generated.
	 * UART RX interrupt happened but in LSR Data Ready is not set.
	 * This fix is to take the decission based on iir also. */
#ifdef CONFIG_DW_UART_WA_JIRA_1744
	if ((iir & UART_IIR_RDI) || (status & (UART_LSR_DR | UART_LSR_BI))) {
#else
	if (status & (UART_LSR_DR | UART_LSR_BI))
#endif /* CONFIG_DW_UART_WA_JIRA_1744 */
#if defined(CONFIG_HAS_WAKELOCK)
		wake_lock_timeout(&up->uart_lock,
				msecs_to_jiffies(WAKELOCK_TIMEOUT_VAL));
#endif /* CONFIG_HAS_WAKELOCK */
		status = serial8250_rx_chars(up, status);
	}
	serial8250_modem_status(up);
<<<<<<< HEAD

#if defined(CONFIG_ARCH_RHEA) || defined(CONFIG_ARCH_HAWAII)
=======
>>>>>>> 7cc77dc2
	/*
	 * Note that from the serial8250_tx_chars we are NOT disabling the TX
	 * interrupt when the circular buffer becomes empty. So we will get
	 * a TX over interrupt once the FIFO is flushed. In that case, go
	 * and stop the Tx and disable the clocks so that the CCU can go to
	 * retention.
	 *  */
	if ((status & BOTH_EMPTY) && uart_circ_empty(&up->port.state->xmit)) {
		__stop_tx(up);
		pi_mgr_qos_request_update(&up->qos_tx_node, PI_MGR_QOS_DEFAULT_VALUE);
<<<<<<< HEAD

		if (up->bugs & UART_BUG_THRE)
			del_timer(&up->timer);

=======
>>>>>>> 7cc77dc2
	} else if (status & UART_LSR_THRE)
		serial8250_tx_chars(up);

#else /* CONFIG_BRCM_UART_CHANGES Not Defined */
	if (status & (UART_LSR_DR | UART_LSR_BI))
		status = serial8250_rx_chars(up, status);
	serial8250_modem_status(up);
	if (status & UART_LSR_THRE)
		serial8250_tx_chars(up);

#endif
	spin_unlock_irqrestore(&port->lock, flags);
	return 1;
}
EXPORT_SYMBOL_GPL(serial8250_handle_irq);

static int serial8250_default_handle_irq(struct uart_port *port)
{
	unsigned int iir = serial_port_in(port, UART_IIR);

	return serial8250_handle_irq(port, iir);
}

/*
 * This is the serial driver's interrupt routine.
 *
 * Arjan thinks the old way was overly complex, so it got simplified.
 * Alan disagrees, saying that need the complexity to handle the weird
 * nature of ISA shared interrupts.  (This is a special exception.)
 *
 * In order to handle ISA shared interrupts properly, we need to check
 * that all ports have been serviced, and therefore the ISA interrupt
 * line has been de-asserted.
 *
 * This means we need to loop through all ports. checking that they
 * don't have an interrupt pending.
 */
static irqreturn_t serial8250_interrupt(int irq, void *dev_id)
{
	struct irq_info *i = dev_id;
	struct list_head *l, *end = NULL;
	int pass_counter = 0, handled = 0;

	DEBUG_INTR("serial8250_interrupt(%d)...", irq);

	spin_lock(&i->lock);

	l = i->head;
	do {
		struct uart_8250_port *up;
		struct uart_port *port;

		up = list_entry(l, struct uart_8250_port, list);
		port = &up->port;

		if (port->handle_irq(port)) {
			handled = 1;
			end = NULL;
		} else if (end == NULL)
			end = l;

		l = l->next;

		if (l == i->head && pass_counter++ > PASS_LIMIT) {
			/* If we hit this, we're dead. */
			printk_ratelimited(KERN_ERR
				"serial8250: too much work for irq%d\n", irq);
			break;
		}
	} while (l != end);

	spin_unlock(&i->lock);

	DEBUG_INTR("end.\n");

	return IRQ_RETVAL(handled);
}

/*
 * To support ISA shared interrupts, we need to have one interrupt
 * handler that ensures that the IRQ line has been deasserted
 * before returning.  Failing to do this will result in the IRQ
 * line being stuck active, and, since ISA irqs are edge triggered,
 * no more IRQs will be seen.
 */
static void serial_do_unlink(struct irq_info *i, struct uart_8250_port *up)
{
	spin_lock_irq(&i->lock);

	if (!list_empty(i->head)) {
		if (i->head == &up->list)
			i->head = i->head->next;
		list_del(&up->list);
	} else {
		BUG_ON(i->head != &up->list);
		i->head = NULL;
	}
	spin_unlock_irq(&i->lock);
	/* List empty so throw away the hash node */
	if (i->head == NULL) {
		hlist_del(&i->node);
		kfree(i);
	}
}

static int serial_link_irq_chain(struct uart_8250_port *up)
{
	struct hlist_head *h;
	struct hlist_node *n;
	struct irq_info *i;
	int ret, irq_flags = up->port.flags & UPF_SHARE_IRQ ? IRQF_SHARED : 0;

	mutex_lock(&hash_mutex);

	h = &irq_lists[up->port.irq % NR_IRQ_HASH];

	hlist_for_each(n, h) {
		i = hlist_entry(n, struct irq_info, node);
		if (i->irq == up->port.irq)
			break;
	}

	if (n == NULL) {
		i = kzalloc(sizeof(struct irq_info), GFP_KERNEL);
		if (i == NULL) {
			mutex_unlock(&hash_mutex);
			return -ENOMEM;
		}
		spin_lock_init(&i->lock);
		i->irq = up->port.irq;
		hlist_add_head(&i->node, h);
	}
	mutex_unlock(&hash_mutex);

	spin_lock_irq(&i->lock);

	if (i->head) {
		list_add(&up->list, i->head);
		spin_unlock_irq(&i->lock);

		ret = 0;
	} else {
		INIT_LIST_HEAD(&up->list);
		i->head = &up->list;
		spin_unlock_irq(&i->lock);
		irq_flags |= up->port.irqflags;
		ret = request_irq(up->port.irq, serial8250_interrupt,
				  irq_flags, "serial", i);
		if (ret < 0)
			serial_do_unlink(i, up);
	}

	return ret;
}

static void serial_unlink_irq_chain(struct uart_8250_port *up)
{
	struct irq_info *i;
	struct hlist_node *n;
	struct hlist_head *h;

	mutex_lock(&hash_mutex);

	h = &irq_lists[up->port.irq % NR_IRQ_HASH];

	hlist_for_each(n, h) {
		i = hlist_entry(n, struct irq_info, node);
		if (i->irq == up->port.irq)
			break;
	}

	BUG_ON(n == NULL);
	BUG_ON(i->head == NULL);

	if (list_empty(i->head))
		free_irq(up->port.irq, i);

	serial_do_unlink(i, up);
	mutex_unlock(&hash_mutex);
}

/*
 * This function is used to handle ports that do not have an
 * interrupt.  This doesn't work very well for 16450's, but gives
 * barely passable results for a 16550A.  (Although at the expense
 * of much CPU overhead).
 */
static void serial8250_timeout(unsigned long data)
{
	struct uart_8250_port *up = (struct uart_8250_port *)data;

	up->port.handle_irq(&up->port);
	mod_timer(&up->timer, jiffies + uart_poll_timeout(&up->port));
}

static void serial8250_backup_timeout(unsigned long data)
{
	struct uart_8250_port *up = (struct uart_8250_port *)data;
	unsigned int iir, ier = 0, lsr;
	unsigned long flags;
#ifdef CONFIG_BRCM_UART_CHANGES
	static int tx_flag;
#endif

	spin_lock_irqsave(&up->port.lock, flags);

	/*
	 * Must disable interrupts or else we risk racing with the interrupt
	 * based handler.
	 */
	if (up->port.irq) {
		ier = serial_in(up, UART_IER);
		serial_out(up, UART_IER, 0);
	}

	iir = serial_in(up, UART_IIR);

	/*
	 * This should be a safe test for anyone who doesn't trust the
	 * IIR bits on their UART, but it's specifically designed for
	 * the "Diva" UART used on the management processor on many HP
	 * ia64 and parisc boxes.
	 */
	lsr = serial_in(up, UART_LSR);
	up->lsr_saved_flags |= lsr & LSR_SAVE_FLAGS;
	if ((iir & UART_IIR_NO_INT) && (up->ier & UART_IER_THRI) &&
	    (!uart_circ_empty(&up->port.state->xmit) || up->port.x_char) &&
	    (lsr & UART_LSR_THRE)) {
		iir &= ~(UART_IIR_ID | UART_IIR_NO_INT);
		iir |= UART_IIR_THRI;
	}

	if (!(iir & UART_IIR_NO_INT)) {
#ifdef CONFIG_BRCM_UART_CHANGES
		/* qos_tx_node is acquired in serial8250_tx_chars() and is
		 * release when THRE interrupt is occured.
		 * tx_flag is used to the release the qos_tx_node when there is
		 * no data in UART Tx FIFO and uart_circ_empty(). */
		tx_flag = 1;
#endif
		serial8250_tx_chars(up);
	}

#ifdef CONFIG_BRCM_UART_CHANGES
	if ((lsr & BOTH_EMPTY) && uart_circ_empty(&up->port.state->xmit)) {
		if (tx_flag == 1) {
			tx_flag = 0;
			pi_mgr_qos_request_update(&up->qos_tx_node, PI_MGR_QOS_DEFAULT_VALUE);
		}
	}
#endif

	if (up->port.irq)
		serial_out(up, UART_IER, ier);

	spin_unlock_irqrestore(&up->port.lock, flags);
<<<<<<< HEAD
#if !defined(CONFIG_ARCH_RHEA) && !defined(CONFIG_ARCH_HAWAII)
=======

>>>>>>> 7cc77dc2
	/* Standard timer interval plus 0.2s to keep the port running */
	mod_timer(&up->timer,
		jiffies + uart_poll_timeout(&up->port) + HZ / 5);
}

static unsigned int serial8250_tx_empty(struct uart_port *port)
{
	struct uart_8250_port *up =
		container_of(port, struct uart_8250_port, port);
	unsigned long flags;
	unsigned int lsr;

	spin_lock_irqsave(&port->lock, flags);
	lsr = serial_port_in(port, UART_LSR);
	up->lsr_saved_flags |= lsr & LSR_SAVE_FLAGS;
	spin_unlock_irqrestore(&port->lock, flags);

	return (lsr & BOTH_EMPTY) == BOTH_EMPTY ? TIOCSER_TEMT : 0;
}

static unsigned int serial8250_get_mctrl(struct uart_port *port)
{
	struct uart_8250_port *up =
		container_of(port, struct uart_8250_port, port);
	unsigned int status;
	unsigned int ret;

	status = serial8250_modem_status(up);

	ret = 0;
	if (status & UART_MSR_DCD)
		ret |= TIOCM_CAR;
	if (status & UART_MSR_RI)
		ret |= TIOCM_RNG;
	if (status & UART_MSR_DSR)
		ret |= TIOCM_DSR;
#if defined(CONFIG_BRCM_UART_CHANGES) && defined(CONFIG_DW_BT_UART_CHANGES)
	/* In case of automatic hw flow control, always show CTS as asserted to
	 * avoid dead lock! */
	if ((up->mcr & UART_MCR_AFE) || (status & UART_MSR_CTS))
#else
	if (status & UART_MSR_CTS)
#endif /* CONFIG_BRCM_UART_CHANGES */
		ret |= TIOCM_CTS;
	return ret;
}

static void serial8250_set_mctrl(struct uart_port *port, unsigned int mctrl)
{
	struct uart_8250_port *up =
		container_of(port, struct uart_8250_port, port);
	unsigned char mcr = 0;

	if (mctrl & TIOCM_RTS)
		mcr |= UART_MCR_RTS;
	if (mctrl & TIOCM_DTR)
		mcr |= UART_MCR_DTR;
	if (mctrl & TIOCM_OUT1)
		mcr |= UART_MCR_OUT1;
	if (mctrl & TIOCM_OUT2)
		mcr |= UART_MCR_OUT2;
	if (mctrl & TIOCM_LOOP)
		mcr |= UART_MCR_LOOP;

	mcr = (mcr & up->mcr_mask) | up->mcr_force | up->mcr;

	serial_port_out(port, UART_MCR, mcr);
}

static void serial8250_break_ctl(struct uart_port *port, int break_state)
{
	struct uart_8250_port *up =
		container_of(port, struct uart_8250_port, port);
	unsigned long flags;

	spin_lock_irqsave(&port->lock, flags);
	if (break_state == -1)
		up->lcr |= UART_LCR_SBC;
	else
		up->lcr &= ~UART_LCR_SBC;
	serial_port_out(port, UART_LCR, up->lcr);
	spin_unlock_irqrestore(&port->lock, flags);
}

/*
 *	Wait for transmitter & holding register to empty
 */
static void wait_for_xmitr(struct uart_8250_port *up, int bits)
{
	unsigned int status, tmout = 10000;

	/* Wait up to 10ms for the character(s) to be sent. */
	for (;;) {
		status = serial_in(up, UART_LSR);

		up->lsr_saved_flags |= status & LSR_SAVE_FLAGS;

		if ((status & bits) == bits)
			break;
		if (--tmout == 0)
			break;
		udelay(1);
	}

	/* Wait up to 1s for flow control if necessary */
	if (up->port.flags & UPF_CONS_FLOW) {
		unsigned int tmout;
		for (tmout = 1000000; tmout; tmout--) {
			unsigned int msr = serial_in(up, UART_MSR);
			up->msr_saved_flags |= msr & MSR_SAVE_FLAGS;
			if (msr & UART_MSR_CTS)
				break;
			udelay(1);
			touch_nmi_watchdog();
		}
	}
}

#ifdef CONFIG_CONSOLE_POLL
/*
 * Console polling routines for writing and reading from the uart while
 * in an interrupt or debug context.
 */

static int serial8250_get_poll_char(struct uart_port *port)
{
	unsigned char lsr = serial_port_in(port, UART_LSR);

	if (!(lsr & UART_LSR_DR))
		return NO_POLL_CHAR;

	return serial_port_in(port, UART_RX);
}


static void serial8250_put_poll_char(struct uart_port *port,
			 unsigned char c)
{
	unsigned int ier;
	struct uart_8250_port *up =
		container_of(port, struct uart_8250_port, port);

	/*
	 *	First save the IER then disable the interrupts
	 */
	ier = serial_port_in(port, UART_IER);
	if (up->capabilities & UART_CAP_UUE)
		serial_port_out(port, UART_IER, UART_IER_UUE);
	else
		serial_port_out(port, UART_IER, 0);

	wait_for_xmitr(up, BOTH_EMPTY);
	/*
	 *	Send the character out.
	 *	If a LF, also do CR...
	 */
	serial_port_out(port, UART_TX, c);
	if (c == 10) {
		wait_for_xmitr(up, BOTH_EMPTY);
		serial_port_out(port, UART_TX, 13);
	}

	/*
	 *	Finally, wait for transmitter to become empty
	 *	and restore the IER
	 */
	wait_for_xmitr(up, BOTH_EMPTY);
	serial_port_out(port, UART_IER, ier);
}

#endif /* CONFIG_CONSOLE_POLL */

static int serial8250_startup(struct uart_port *port)
{
	struct uart_8250_port *up =
		container_of(port, struct uart_8250_port, port);
	unsigned long flags;
	unsigned char lsr, iir;
	int retval;

	port->fifosize = uart_config[up->port.type].fifo_size;
	up->tx_loadsz = uart_config[up->port.type].tx_loadsz;
	up->capabilities = uart_config[up->port.type].flags;
	up->mcr = 0;

	if (port->iotype != up->cur_iotype)
		set_io_from_upio(port);

	if (port->type == PORT_16C950) {
		/* Wake up and initialize UART */
		up->acr = 0;
		serial_port_out(port, UART_LCR, UART_LCR_CONF_MODE_B);
		serial_port_out(port, UART_EFR, UART_EFR_ECB);
		serial_port_out(port, UART_IER, 0);
		serial_port_out(port, UART_LCR, 0);
		serial_icr_write(up, UART_CSR, 0); /* Reset the UART */
		serial_port_out(port, UART_LCR, UART_LCR_CONF_MODE_B);
		serial_port_out(port, UART_EFR, UART_EFR_ECB);
		serial_port_out(port, UART_LCR, 0);
	}

#ifdef CONFIG_SERIAL_8250_RSA
	/*
	 * If this is an RSA port, see if we can kick it up to the
	 * higher speed clock.
	 */
	enable_rsa(up);
#endif

	/*
	 * Clear the FIFO buffers and disable them.
	 * (they will be reenabled in set_termios())
	 */
	serial8250_clear_fifos(up);

	/*
	 * Clear the interrupt registers.
	 */
	serial_port_in(port, UART_LSR);
	serial_port_in(port, UART_RX);
	serial_port_in(port, UART_IIR);
	serial_port_in(port, UART_MSR);

	/*
	 * At this point, there's no way the LSR could still be 0xff;
	 * if it is, then bail out, because there's likely no UART
	 * here.
	 */
	if (!(port->flags & UPF_BUGGY_UART) &&
	    (serial_port_in(port, UART_LSR) == 0xff)) {
		printk_ratelimited(KERN_INFO "ttyS%d: LSR safety check engaged!\n",
				   serial_index(port));
		return -ENODEV;
	}

	/*
	 * For a XR16C850, we need to set the trigger levels
	 */
	if (port->type == PORT_16850) {
		unsigned char fctr;

		serial_out(up, UART_LCR, UART_LCR_CONF_MODE_B);

		fctr = serial_in(up, UART_FCTR) & ~(UART_FCTR_RX|UART_FCTR_TX);
		serial_port_out(port, UART_FCTR,
				fctr | UART_FCTR_TRGD | UART_FCTR_RX);
		serial_port_out(port, UART_TRG, UART_TRG_96);
		serial_port_out(port, UART_FCTR,
				fctr | UART_FCTR_TRGD | UART_FCTR_TX);
		serial_port_out(port, UART_TRG, UART_TRG_96);

		serial_port_out(port, UART_LCR, 0);
	}

	if (port->irq) {
		unsigned char iir1;
		/*
		 * Test for UARTs that do not reassert THRE when the
		 * transmitter is idle and the interrupt has already
		 * been cleared.  Real 16550s should always reassert
		 * this interrupt whenever the transmitter is idle and
		 * the interrupt is enabled.  Delays are necessary to
		 * allow register changes to become visible.
		 */
		spin_lock_irqsave(&port->lock, flags);
		if (up->port.irqflags & IRQF_SHARED)
			disable_irq_nosync(port->irq);

		wait_for_xmitr(up, UART_LSR_THRE);
		serial_port_out_sync(port, UART_IER, UART_IER_THRI);
		udelay(1); /* allow THRE to set */
		iir1 = serial_port_in(port, UART_IIR);
		serial_port_out(port, UART_IER, 0);
		serial_port_out_sync(port, UART_IER, UART_IER_THRI);
		udelay(1); /* allow a working UART time to re-assert THRE */
		iir = serial_port_in(port, UART_IIR);
		serial_port_out(port, UART_IER, 0);

		if (port->irqflags & IRQF_SHARED)
			enable_irq(port->irq);
		spin_unlock_irqrestore(&port->lock, flags);

		/*
		 * If the interrupt is not reasserted, or we otherwise
		 * don't trust the iir, setup a timer to kick the UART
		 * on a regular basis.
		 */
		if ((!(iir1 & UART_IIR_NO_INT) && (iir & UART_IIR_NO_INT)) ||
		    up->port.flags & UPF_BUG_THRE) {
			up->bugs |= UART_BUG_THRE;
			pr_debug("ttyS%d - using backup timer\n",
				 serial_index(port));
		}
	}

	/*
	 * The above check will only give an accurate result the first time
	 * the port is opened so this value needs to be preserved.
	 */
	if (up->bugs & UART_BUG_THRE) {
		up->timer.function = serial8250_backup_timeout;
		up->timer.data = (unsigned long)up;
		mod_timer(&up->timer, jiffies +
			uart_poll_timeout(port) + HZ / 5);
	}

	/*
	 * If the "interrupt" for this port doesn't correspond with any
	 * hardware interrupt, we use a timer-based system.  The original
	 * driver used to do this with IRQ0.
	 */
	if (!port->irq) {
		up->timer.data = (unsigned long)up;
		mod_timer(&up->timer, jiffies + uart_poll_timeout(port));
	} else {
		retval = serial_link_irq_chain(up);
		if (retval)
			return retval;
	}

	/*
	 * Now, initialize the UART
	 */
	serial_port_out(port, UART_LCR, UART_LCR_WLEN8);

	spin_lock_irqsave(&port->lock, flags);
	if (up->port.flags & UPF_FOURPORT) {
		if (!up->port.irq)
			up->port.mctrl |= TIOCM_OUT1;
	} else
		/*
		 * Most PC uarts need OUT2 raised to enable interrupts.
		 */
		if (port->irq)
			up->port.mctrl |= TIOCM_OUT2;

	serial8250_set_mctrl(port, port->mctrl);

	/* Serial over Lan (SoL) hack:
	   Intel 8257x Gigabit ethernet chips have a
	   16550 emulation, to be used for Serial Over Lan.
	   Those chips take a longer time than a normal
	   serial device to signalize that a transmission
	   data was queued. Due to that, the above test generally
	   fails. One solution would be to delay the reading of
	   iir. However, this is not reliable, since the timeout
	   is variable. So, let's just don't test if we receive
	   TX irq. This way, we'll never enable UART_BUG_TXEN.
	 */
	if (skip_txen_test || up->port.flags & UPF_NO_TXEN_TEST)
		goto dont_test_tx_en;

	/*
	 * Do a quick test to see if we receive an
	 * interrupt when we enable the TX irq.
	 */
	serial_port_out(port, UART_IER, UART_IER_THRI);
	lsr = serial_port_in(port, UART_LSR);
	iir = serial_port_in(port, UART_IIR);
	serial_port_out(port, UART_IER, 0);

	if (lsr & UART_LSR_TEMT && iir & UART_IIR_NO_INT) {
		if (!(up->bugs & UART_BUG_TXEN)) {
			up->bugs |= UART_BUG_TXEN;
			pr_debug("ttyS%d - enabling bad tx status workarounds\n",
				 serial_index(port));
		}
	} else {
		up->bugs &= ~UART_BUG_TXEN;
	}

dont_test_tx_en:
	spin_unlock_irqrestore(&port->lock, flags);

	/*
	 * Clear the interrupt registers again for luck, and clear the
	 * saved flags to avoid getting false values from polling
	 * routines or the previous session.
	 */
	serial_port_in(port, UART_LSR);
	serial_port_in(port, UART_RX);
	serial_port_in(port, UART_IIR);
	serial_port_in(port, UART_MSR);
	up->lsr_saved_flags = 0;
	up->msr_saved_flags = 0;

	/*
	 * Finally, enable interrupts.  Note: Modem status interrupts
	 * are set via set_termios(), which will be occurring imminently
	 * anyway, so we don't enable them here.
	 */
	up->ier = UART_IER_RLSI | UART_IER_RDI;
	serial_port_out(port, UART_IER, up->ier);

	if (port->flags & UPF_FOURPORT) {
		unsigned int icp;
		/*
		 * Enable interrupts on the AST Fourport board
		 */
		icp = (port->iobase & 0xfe0) | 0x01f;
		outb_p(0x80, icp);
		inb_p(icp);
	}

	return 0;
}

static void serial8250_shutdown(struct uart_port *port)
{
	struct uart_8250_port *up =
		container_of(port, struct uart_8250_port, port);
	unsigned long flags;
#ifdef CONFIG_BRCM_UART_CHANGES
	int mcr = 0;
	pi_mgr_qos_request_update(&up->qos_rx_node, 0);
#endif /* CONFIG_BRCM_UART_CHANGES */
	/*
	 * Disable interrupts from this port
	 */
	up->ier = 0;
	serial_port_out(port, UART_IER, 0);

	spin_lock_irqsave(&port->lock, flags);
	if (port->flags & UPF_FOURPORT) {
		/* reset interrupts on the AST Fourport board */
		inb((port->iobase & 0xfe0) | 0x1f);
		port->mctrl |= TIOCM_OUT1;
	} else
		port->mctrl &= ~TIOCM_OUT2;

	serial8250_set_mctrl(port, port->mctrl);
#if defined(CONFIG_BRCM_UART_CHANGES) && defined(CONFIG_DW_BT_UART_CHANGES)
	if (up->mcr & UART_MCR_AFE) {
		mcr = serial_port_in(port, UART_MCR);
		mcr &= ~(UART_MCR_AFE);
		serial_port_out(port, UART_MCR, mcr);
		serial_port_out(port, UART_MCR, mcr & (~UART_MCR_RTS));
	}
#endif /* CONFIG_BRCM_UART_CHANGES and CONFIG_DW_BT_UART_CHANGES */
	spin_unlock_irqrestore(&port->lock, flags);

	/*
	 * Disable break condition and FIFOs
	 */
	serial_port_out(port, UART_LCR,
			serial_port_in(port, UART_LCR) & ~UART_LCR_SBC);
	serial8250_clear_fifos(up);

#ifdef CONFIG_SERIAL_8250_RSA
	/*
	 * Reset the RSA board back to 115kbps compat mode.
	 */
	disable_rsa(up);
#endif

	/*
	 * Read data port to reset things, and then unlink from
	 * the IRQ chain.
	 */
	serial_port_in(port, UART_RX);

	del_timer_sync(&up->timer);
	up->timer.function = serial8250_timeout;
	if (port->irq)
		serial_unlink_irq_chain(up);
#ifdef CONFIG_BRCM_UART_CHANGES
	pi_mgr_qos_request_update(&up->qos_rx_node, PI_MGR_QOS_DEFAULT_VALUE);
	pi_mgr_qos_request_update(&up->qos_tx_node, PI_MGR_QOS_DEFAULT_VALUE);
#endif /* CONFIG_BRCM_UART_CHANGES */
}

static unsigned int serial8250_get_divisor(struct uart_port *port, unsigned int baud)
{
	unsigned int quot;

	/*
	 * Handle magic divisors for baud rates above baud_base on
	 * SMSC SuperIO chips.
	 */
	if ((port->flags & UPF_MAGIC_MULTIPLIER) &&
	    baud == (port->uartclk/4))
		quot = 0x8001;
	else if ((port->flags & UPF_MAGIC_MULTIPLIER) &&
		 baud == (port->uartclk/8))
		quot = 0x8002;
	else
		quot = uart_get_divisor(port, baud);

	return quot;
}

void
serial8250_do_set_termios(struct uart_port *port, struct ktermios *termios,
		          struct ktermios *old)
{
	struct uart_8250_port *up =
		container_of(port, struct uart_8250_port, port);
	unsigned char cval, fcr = 0;
	unsigned long flags;
	unsigned int baud, quot;

	switch (termios->c_cflag & CSIZE) {
	case CS5:
		cval = UART_LCR_WLEN5;
		break;
	case CS6:
		cval = UART_LCR_WLEN6;
		break;
	case CS7:
		cval = UART_LCR_WLEN7;
		break;
	default:
	case CS8:
		cval = UART_LCR_WLEN8;
		break;
	}

	if (termios->c_cflag & CSTOPB)
		cval |= UART_LCR_STOP;
	if (termios->c_cflag & PARENB)
		cval |= UART_LCR_PARITY;
	if (!(termios->c_cflag & PARODD))
		cval |= UART_LCR_EPAR;
#ifdef CMSPAR
	if (termios->c_cflag & CMSPAR)
		cval |= UART_LCR_SPAR;
#endif

	/*
	 * Ask the core to calculate the divisor for us.
	 */
<<<<<<< HEAD
#if !defined(CONFIG_ARCH_SAMOA) && !defined(CONFIG_MACH_HAWAII_FPGA)
	uart_fix_clock_rate(port, termios);
#else
	printk("UART clock is now fixed at %d\n", port->uartclk);
#endif

=======
>>>>>>> 7cc77dc2
	baud = uart_get_baud_rate(port, termios, old,
				  port->uartclk / 16 / 0xffff,
				  port->uartclk / 16);
	quot = serial8250_get_divisor(port, baud);

	/*
	 * Oxford Semi 952 rev B workaround
	 */
	if (up->bugs & UART_BUG_QUOT && (quot & 0xff) == 0)
		quot++;

	if (up->capabilities & UART_CAP_FIFO && port->fifosize > 1) {
		fcr = uart_config[port->type].fcr;
		if (baud < 2400) {
			fcr &= ~UART_FCR_TRIGGER_MASK;
			fcr |= UART_FCR_TRIGGER_1;
		}
	}

	/*
	 * MCR-based auto flow control.  When AFE is enabled, RTS will be
	 * deasserted when the receive FIFO contains more characters than
	 * the trigger, or the MCR RTS bit is cleared.  In the case where
	 * the remote UART is not using CTS auto flow control, we must
	 * have sufficient FIFO entries for the latency of the remote
	 * UART to respond.  IOW, at least 32 bytes of FIFO.
	 */
	if (up->capabilities & UART_CAP_AFE && port->fifosize >= 32) {
		up->mcr &= ~UART_MCR_AFE;
#if defined(CONFIG_BRCM_UART_CHANGES) && defined(CONFIG_DW_BT_UART_CHANGES)
		if (termios->c_cflag & CRTSCTS) {
			/* In case of AFE, needs to be ignored to avoid
			 * lock up in serialcore cts handler */
			up->port.flags &= ~ASYNC_CTS_FLOW;
			up->mcr |= UART_MCR_AFE;
		}
#else
		if (termios->c_cflag & CRTSCTS)
			up->mcr |= UART_MCR_AFE;
#endif
	}

	/*
	 * Ok, we're now changing the port state.  Do it with
	 * interrupts disabled.
	 */
	spin_lock_irqsave(&port->lock, flags);

	/*
	 * Update the per-port timeout.
	 */
	uart_update_timeout(port, termios->c_cflag, baud);

	port->read_status_mask = UART_LSR_OE | UART_LSR_THRE | UART_LSR_DR;
	if (termios->c_iflag & INPCK)
		port->read_status_mask |= UART_LSR_FE | UART_LSR_PE;
	if (termios->c_iflag & (BRKINT | PARMRK))
		port->read_status_mask |= UART_LSR_BI;

	/*
	 * Characteres to ignore
	 */
	port->ignore_status_mask = 0;
	if (termios->c_iflag & IGNPAR)
		port->ignore_status_mask |= UART_LSR_PE | UART_LSR_FE;
	if (termios->c_iflag & IGNBRK) {
		port->ignore_status_mask |= UART_LSR_BI;
		/*
		 * If we're ignoring parity and break indicators,
		 * ignore overruns too (for real raw support).
		 */
		if (termios->c_iflag & IGNPAR)
			port->ignore_status_mask |= UART_LSR_OE;
	}

	/*
	 * ignore all characters if CREAD is not set
	 */
	if ((termios->c_cflag & CREAD) == 0)
		port->ignore_status_mask |= UART_LSR_DR;

	/*
	 * CTS flow control flag and modem status interrupts
	 */
	up->ier &= ~UART_IER_MSI;
	if (!(up->bugs & UART_BUG_NOMSR) &&
			UART_ENABLE_MS(&up->port, termios->c_cflag))
		up->ier |= UART_IER_MSI;
	if (up->capabilities & UART_CAP_UUE)
		up->ier |= UART_IER_UUE;
	if (up->capabilities & UART_CAP_RTOIE)
		up->ier |= UART_IER_RTOIE;

	serial_port_out(port, UART_IER, up->ier);

	if (up->capabilities & UART_CAP_EFR) {
		unsigned char efr = 0;
		/*
		 * TI16C752/Startech hardware flow control.  FIXME:
		 * - TI16C752 requires control thresholds to be set.
		 * - UART_MCR_RTS is ineffective if auto-RTS mode is enabled.
		 */
		if (termios->c_cflag & CRTSCTS)
			efr |= UART_EFR_CTS;

		serial_port_out(port, UART_LCR, UART_LCR_CONF_MODE_B);
		if (port->flags & UPF_EXAR_EFR)
			serial_port_out(port, UART_XR_EFR, efr);
		else
			serial_port_out(port, UART_EFR, efr);
	}

#ifdef CONFIG_ARCH_OMAP
	/* Workaround to enable 115200 baud on OMAP1510 internal ports */
	if (cpu_is_omap1510() && is_omap_port(up)) {
		if (baud == 115200) {
			quot = 1;
			serial_port_out(port, UART_OMAP_OSC_12M_SEL, 1);
		} else
			serial_port_out(port, UART_OMAP_OSC_12M_SEL, 0);
	}
#endif

	/*
	 * For NatSemi, switch to bank 2 not bank 1, to avoid resetting EXCR2,
	 * otherwise just set DLAB
	 */
	if (up->capabilities & UART_NATSEMI)
		serial_port_out(port, UART_LCR, 0xe0);
	else
		serial_port_out(port, UART_LCR, cval | UART_LCR_DLAB);

	serial_dl_write(up, quot);

	/*
	 * LCR DLAB must be set to enable 64-byte FIFO mode. If the FCR
	 * is written without DLAB set, this mode will be disabled.
	 */
	if (port->type == PORT_16750)
		serial_port_out(port, UART_FCR, fcr);

	serial_port_out(port, UART_LCR, cval);		/* reset DLAB */
	up->lcr = cval;					/* Save LCR */
	if (port->type != PORT_16750) {
		/* emulated UARTs (Lucent Venus 167x) need two steps */
		if (fcr & UART_FCR_ENABLE_FIFO)
			serial_port_out(port, UART_FCR, UART_FCR_ENABLE_FIFO);
		serial_port_out(port, UART_FCR, fcr);		/* set fcr */
	}
	serial8250_set_mctrl(port, port->mctrl);
	spin_unlock_irqrestore(&port->lock, flags);
	/* Don't rewrite B0 */
	if (tty_termios_baud_rate(termios))
		tty_termios_encode_baud_rate(termios, baud, baud);
}
EXPORT_SYMBOL(serial8250_do_set_termios);

static void
serial8250_set_termios(struct uart_port *port, struct ktermios *termios,
		       struct ktermios *old)
{
	if (port->set_termios)
		port->set_termios(port, termios, old);
	else
		serial8250_do_set_termios(port, termios, old);
}

static void
serial8250_set_ldisc(struct uart_port *port, int new)
{
	if (new == N_PPS) {
		port->flags |= UPF_HARDPPS_CD;
		serial8250_enable_ms(port);
	} else
		port->flags &= ~UPF_HARDPPS_CD;
}


void serial8250_do_pm(struct uart_port *port, unsigned int state,
		      unsigned int oldstate)
{
	struct uart_8250_port *p =
		container_of(port, struct uart_8250_port, port);

	serial8250_set_sleep(p, state != 0);
}
EXPORT_SYMBOL(serial8250_do_pm);

static void
serial8250_pm(struct uart_port *port, unsigned int state,
	      unsigned int oldstate)
{
	if (port->pm)
		port->pm(port, state, oldstate);
	else
		serial8250_do_pm(port, state, oldstate);
}

static unsigned int serial8250_port_size(struct uart_8250_port *pt)
{
	if (pt->port.iotype == UPIO_AU)
		return 0x1000;
#ifdef CONFIG_ARCH_OMAP
	if (is_omap_port(pt))
		return 0x16 << pt->port.regshift;
#endif
	return 8 << pt->port.regshift;
}

/*
 * Resource handling.
 */
static int serial8250_request_std_resource(struct uart_8250_port *up)
{
	unsigned int size = serial8250_port_size(up);
	struct uart_port *port = &up->port;
	int ret = 0;

	switch (port->iotype) {
	case UPIO_AU:
	case UPIO_TSI:
	case UPIO_MEM32:
	case UPIO_MEM:
		if (!port->mapbase)
			break;

		if (!request_mem_region(port->mapbase, size, "serial")) {
			ret = -EBUSY;
			break;
		}

		if (port->flags & UPF_IOREMAP) {
			port->membase = ioremap_nocache(port->mapbase, size);
			if (!port->membase) {
				release_mem_region(port->mapbase, size);
				ret = -ENOMEM;
			}
		}
		break;

	case UPIO_HUB6:
	case UPIO_PORT:
		if (!request_region(port->iobase, size, "serial"))
			ret = -EBUSY;
		break;
	}
	return ret;
}

static void serial8250_release_std_resource(struct uart_8250_port *up)
{
	unsigned int size = serial8250_port_size(up);
	struct uart_port *port = &up->port;

	switch (port->iotype) {
	case UPIO_AU:
	case UPIO_TSI:
	case UPIO_MEM32:
	case UPIO_MEM:
		if (!port->mapbase)
			break;

		if (port->flags & UPF_IOREMAP) {
			iounmap(port->membase);
			port->membase = NULL;
		}

		release_mem_region(port->mapbase, size);
		break;

	case UPIO_HUB6:
	case UPIO_PORT:
		release_region(port->iobase, size);
		break;
	}
}

static int serial8250_request_rsa_resource(struct uart_8250_port *up)
{
	unsigned long start = UART_RSA_BASE << up->port.regshift;
	unsigned int size = 8 << up->port.regshift;
	struct uart_port *port = &up->port;
	int ret = -EINVAL;

	switch (port->iotype) {
	case UPIO_HUB6:
	case UPIO_PORT:
		start += port->iobase;
		if (request_region(start, size, "serial-rsa"))
			ret = 0;
		else
			ret = -EBUSY;
		break;
	}

	return ret;
}

static void serial8250_release_rsa_resource(struct uart_8250_port *up)
{
	unsigned long offset = UART_RSA_BASE << up->port.regshift;
	unsigned int size = 8 << up->port.regshift;
	struct uart_port *port = &up->port;

	switch (port->iotype) {
	case UPIO_HUB6:
	case UPIO_PORT:
		release_region(port->iobase + offset, size);
		break;
	}
}

static void serial8250_release_port(struct uart_port *port)
{
	struct uart_8250_port *up =
		container_of(port, struct uart_8250_port, port);

	serial8250_release_std_resource(up);
	if (port->type == PORT_RSA)
		serial8250_release_rsa_resource(up);
}

static int serial8250_request_port(struct uart_port *port)
{
	struct uart_8250_port *up =
		container_of(port, struct uart_8250_port, port);
	int ret = 0;

	ret = serial8250_request_std_resource(up);
	if (ret == 0 && port->type == PORT_RSA) {
		ret = serial8250_request_rsa_resource(up);
		if (ret < 0)
			serial8250_release_std_resource(up);
	}

	return ret;
}

static void serial8250_config_port(struct uart_port *port, int flags)
{
	struct uart_8250_port *up =
		container_of(port, struct uart_8250_port, port);
	int probeflags = PROBE_ANY;
	int ret;

	/*
	 * Find the region that we can probe for.  This in turn
	 * tells us whether we can probe for the type of port.
	 */
	ret = serial8250_request_std_resource(up);
	if (ret < 0)
		return;

	ret = serial8250_request_rsa_resource(up);
	if (ret < 0)
		probeflags &= ~PROBE_RSA;

	if (port->iotype != up->cur_iotype)
		set_io_from_upio(port);

	if (flags & UART_CONFIG_TYPE)
		autoconfig(up, probeflags);

	/* if access method is AU, it is a 16550 with a quirk */
	if (port->type == PORT_16550A && port->iotype == UPIO_AU)
		up->bugs |= UART_BUG_NOMSR;

	if (port->type != PORT_UNKNOWN && flags & UART_CONFIG_IRQ)
		autoconfig_irq(up);

	if (port->type != PORT_RSA && probeflags & PROBE_RSA)
		serial8250_release_rsa_resource(up);
	if (port->type == PORT_UNKNOWN)
		serial8250_release_std_resource(up);
}

static int
serial8250_verify_port(struct uart_port *port, struct serial_struct *ser)
{
	if (ser->irq >= nr_irqs || ser->irq < 0 ||
	    ser->baud_base < 9600 || ser->type < PORT_UNKNOWN ||
	    ser->type >= ARRAY_SIZE(uart_config) || ser->type == PORT_CIRRUS ||
	    ser->type == PORT_STARTECH)
		return -EINVAL;
	return 0;
}

static const char *
serial8250_type(struct uart_port *port)
{
	int type = port->type;

	if (type >= ARRAY_SIZE(uart_config))
		type = 0;
	return uart_config[type].name;
}

static struct uart_ops serial8250_pops = {
	.tx_empty	= serial8250_tx_empty,
	.set_mctrl	= serial8250_set_mctrl,
	.get_mctrl	= serial8250_get_mctrl,
	.stop_tx	= serial8250_stop_tx,
	.start_tx	= serial8250_start_tx,
	.stop_rx	= serial8250_stop_rx,
	.enable_ms	= serial8250_enable_ms,
	.break_ctl	= serial8250_break_ctl,
	.startup	= serial8250_startup,
	.shutdown	= serial8250_shutdown,
	.set_termios	= serial8250_set_termios,
	.set_ldisc	= serial8250_set_ldisc,
	.pm		= serial8250_pm,
	.type		= serial8250_type,
	.release_port	= serial8250_release_port,
	.request_port	= serial8250_request_port,
	.config_port	= serial8250_config_port,
	.verify_port	= serial8250_verify_port,
#ifdef CONFIG_CONSOLE_POLL
	.poll_get_char = serial8250_get_poll_char,
	.poll_put_char = serial8250_put_poll_char,
#endif
};

static struct uart_8250_port serial8250_ports[UART_NR];

static void (*serial8250_isa_config)(int port, struct uart_port *up,
	unsigned short *capabilities);

void serial8250_set_isa_configurator(
	void (*v)(int port, struct uart_port *up, unsigned short *capabilities))
{
	serial8250_isa_config = v;
}
EXPORT_SYMBOL(serial8250_set_isa_configurator);

static void __init serial8250_isa_init_ports(void)
{
	struct uart_8250_port *up;
	static int first = 1;
	int i, irqflag = 0;

	if (!first)
		return;
	first = 0;

	for (i = 0; i < nr_uarts; i++) {
		struct uart_8250_port *up = &serial8250_ports[i];
		struct uart_port *port = &up->port;

		port->line = i;
		spin_lock_init(&port->lock);

		init_timer(&up->timer);
		up->timer.function = serial8250_timeout;

		/*
		 * ALPHA_KLUDGE_MCR needs to be killed.
		 */
		up->mcr_mask = ~ALPHA_KLUDGE_MCR;
		up->mcr_force = ALPHA_KLUDGE_MCR;

		port->ops = &serial8250_pops;
	}

	if (share_irqs)
		irqflag = IRQF_SHARED;

	for (i = 0, up = serial8250_ports;
	     i < ARRAY_SIZE(old_serial_port) && i < nr_uarts;
	     i++, up++) {
		struct uart_port *port = &up->port;

		port->iobase   = old_serial_port[i].port;
		port->irq      = irq_canonicalize(old_serial_port[i].irq);
		port->irqflags = old_serial_port[i].irqflags;
		port->uartclk  = old_serial_port[i].baud_base * 16;
		port->flags    = old_serial_port[i].flags;
		port->hub6     = old_serial_port[i].hub6;
		port->membase  = old_serial_port[i].iomem_base;
		port->iotype   = old_serial_port[i].io_type;
		port->regshift = old_serial_port[i].iomem_reg_shift;
		set_io_from_upio(port);
		port->irqflags |= irqflag;
		if (serial8250_isa_config != NULL)
			serial8250_isa_config(i, &up->port, &up->capabilities);

	}
}

static void
serial8250_init_fixed_type_port(struct uart_8250_port *up, unsigned int type)
{
	up->port.type = type;
	up->port.fifosize = uart_config[type].fifo_size;
	up->capabilities = uart_config[type].flags;
	up->tx_loadsz = uart_config[type].tx_loadsz;
}

static void __init
serial8250_register_ports(struct uart_driver *drv, struct device *dev)
{
	int i;

	for (i = 0; i < nr_uarts; i++) {
		struct uart_8250_port *up = &serial8250_ports[i];
		up->cur_iotype = 0xFF;
	}

	serial8250_isa_init_ports();

	for (i = 0; i < nr_uarts; i++) {
		struct uart_8250_port *up = &serial8250_ports[i];

		up->port.dev = dev;

		if (up->port.flags & UPF_FIXED_TYPE)
			serial8250_init_fixed_type_port(up, up->port.type);

		uart_add_one_port(drv, &up->port);
	}
}

#ifdef CONFIG_SERIAL_8250_CONSOLE

static void serial8250_console_putchar(struct uart_port *port, int ch)
{
	struct uart_8250_port *up =
		container_of(port, struct uart_8250_port, port);

	wait_for_xmitr(up, UART_LSR_THRE);
	serial_port_out(port, UART_TX, ch);
}

/*
 *	Print a string to the serial port trying not to disturb
 *	any possible real use of the port...
 *
 *	The console_lock must be held when we get here.
 */
static void
serial8250_console_write(struct console *co, const char *s, unsigned int count)
{
	struct uart_8250_port *up = &serial8250_ports[co->index];
	struct uart_port *port = &up->port;
	unsigned long flags;
	unsigned int ier;
	int locked = 1;

	touch_nmi_watchdog();

	local_irq_save(flags);
	if (port->sysrq) {
		/* serial8250_handle_irq() already took the lock */
		locked = 0;
	} else if (oops_in_progress) {
		locked = spin_trylock(&port->lock);
	} else
		spin_lock(&port->lock);

	/*
	 *	First save the IER then disable the interrupts
	 */
	ier = serial_port_in(port, UART_IER);

	if (up->capabilities & UART_CAP_UUE)
		serial_port_out(port, UART_IER, UART_IER_UUE);
	else
		serial_port_out(port, UART_IER, 0);

	uart_console_write(port, s, count, serial8250_console_putchar);

	/*
	 *	Finally, wait for transmitter to become empty
	 *	and restore the IER
	 */
	wait_for_xmitr(up, BOTH_EMPTY);
	serial_port_out(port, UART_IER, ier);

	/*
	 *	The receive handling will happen properly because the
	 *	receive ready bit will still be set; it is not cleared
	 *	on read.  However, modem control will not, we must
	 *	call it if we have saved something in the saved flags
	 *	while processing with interrupts off.
	 */
	if (up->msr_saved_flags)
		serial8250_modem_status(up);

	if (locked)
		spin_unlock(&port->lock);
	local_irq_restore(flags);
}

static int __init serial8250_console_setup(struct console *co, char *options)
{
	struct uart_port *port;
	int baud = 9600;
	int bits = 8;
	int parity = 'n';
	int flow = 'n';

	/*
	 * Check whether an invalid uart number has been specified, and
	 * if so, search for the first available port that does have
	 * console support.
	 */
	if (co->index >= nr_uarts)
		co->index = 0;
	port = &serial8250_ports[co->index].port;
	if (!port->iobase && !port->membase)
		return -ENODEV;

	if (options)
		uart_parse_options(options, &baud, &parity, &bits, &flow);

	return uart_set_options(port, co, baud, parity, bits, flow);
}

static int serial8250_console_early_setup(void)
{
	return serial8250_find_port_for_earlycon();
}

static struct console serial8250_console = {
	.name		= "ttyS",
	.write		= serial8250_console_write,
	.device		= uart_console_device,
	.setup		= serial8250_console_setup,
	.early_setup	= serial8250_console_early_setup,
	.flags		= CON_PRINTBUFFER | CON_ANYTIME,
	.index		= -1,
	.data		= &serial8250_reg,
};

static int __init serial8250_console_init(void)
{
	if (nr_uarts > UART_NR)
		nr_uarts = UART_NR;

	serial8250_isa_init_ports();
	register_console(&serial8250_console);
	return 0;
}
console_initcall(serial8250_console_init);

int serial8250_find_port(struct uart_port *p)
{
	int line;
	struct uart_port *port;

	for (line = 0; line < nr_uarts; line++) {
		port = &serial8250_ports[line].port;
		if (uart_match_port(p, port))
			return line;
	}
	return -ENODEV;
}

#define SERIAL8250_CONSOLE	&serial8250_console
#else
#define SERIAL8250_CONSOLE	NULL
#endif

static struct uart_driver serial8250_reg = {
	.owner			= THIS_MODULE,
	.driver_name		= "serial",
	.dev_name		= "ttyS",
	.major			= TTY_MAJOR,
	.minor			= 64,
	.cons			= SERIAL8250_CONSOLE,
};

/*
 * early_serial_setup - early registration for 8250 ports
 *
 * Setup an 8250 port structure prior to console initialisation.  Use
 * after console initialisation will cause undefined behaviour.
 */
int __init early_serial_setup(struct uart_port *port)
{
	struct uart_port *p;

	if (port->line >= ARRAY_SIZE(serial8250_ports))
		return -ENODEV;

	serial8250_isa_init_ports();
	p = &serial8250_ports[port->line].port;
	p->iobase       = port->iobase;
	p->membase      = port->membase;
	p->irq          = port->irq;
	p->irqflags     = port->irqflags;
	p->uartclk      = port->uartclk;
	p->fifosize     = port->fifosize;
	p->regshift     = port->regshift;
	p->iotype       = port->iotype;
	p->flags        = port->flags;
	p->mapbase      = port->mapbase;
	p->private_data = port->private_data;
	p->type		= port->type;
	p->line		= port->line;

	set_io_from_upio(p);
	if (port->serial_in)
		p->serial_in = port->serial_in;
	if (port->serial_out)
		p->serial_out = port->serial_out;
	if (port->handle_irq)
		p->handle_irq = port->handle_irq;
	else
		p->handle_irq = serial8250_default_handle_irq;

	return 0;
}

/**
 *	serial8250_suspend_port - suspend one serial port
 *	@line:  serial line number
 *
 *	Suspend one serial port.
 */
void serial8250_suspend_port(int line)
{
	uart_suspend_port(&serial8250_reg, &serial8250_ports[line].port);
}

/**
 *	serial8250_resume_port - resume one serial port
 *	@line:  serial line number
 *
 *	Resume one serial port.
 */
void serial8250_resume_port(int line)
{
	struct uart_8250_port *up = &serial8250_ports[line];
	struct uart_port *port = &up->port;

	if (up->capabilities & UART_NATSEMI) {
		/* Ensure it's still in high speed mode */
		serial_port_out(port, UART_LCR, 0xE0);

		ns16550a_goto_highspeed(up);

		serial_port_out(port, UART_LCR, 0);
		port->uartclk = 921600*16;
	}
	uart_resume_port(&serial8250_reg, port);
}

/*
 * Register a set of serial devices attached to a platform device.  The
 * list is terminated with a zero flags entry, which means we expect
 * all entries to have at least UPF_BOOT_AUTOCONF set.
 */
static int __devinit serial8250_probe(struct platform_device *dev)
{
	struct plat_serial8250_port *p = dev->dev.platform_data;
	struct uart_port port;
	int ret, i, irqflag = 0;

	memset(&port, 0, sizeof(struct uart_port));

	if (share_irqs)
		irqflag = IRQF_SHARED;

	for (i = 0; p && p->flags != 0; p++, i++) {
		port.iobase		= p->iobase;
		port.membase		= p->membase;
		port.irq		= p->irq;
		port.irqflags		= p->irqflags;
		port.uartclk		= p->uartclk;
		port.regshift		= p->regshift;
		port.iotype		= p->iotype;
		port.flags		= p->flags;
		port.mapbase		= p->mapbase;
		port.hub6		= p->hub6;
		port.private_data	= p->private_data;
		port.type		= p->type;
		port.serial_in		= p->serial_in;
		port.serial_out		= p->serial_out;
		port.handle_irq		= p->handle_irq;
		port.set_termios	= p->set_termios;
		port.pm			= p->pm;
		port.dev		= &dev->dev;
		port.irqflags		|= irqflag;
		ret = serial8250_register_port(&port);
		if (ret < 0) {
			dev_err(&dev->dev, "unable to register port at index %d "
				"(IO%lx MEM%llx IRQ%d): %d\n", i,
				p->iobase, (unsigned long long)p->mapbase,
				p->irq, ret);
		}
	}
	return 0;
}

/*
 * Remove serial ports registered against a platform device.
 */
static int __devexit serial8250_remove(struct platform_device *dev)
{
	int i;

	for (i = 0; i < nr_uarts; i++) {
		struct uart_8250_port *up = &serial8250_ports[i];

		if (up->port.dev == &dev->dev)
			serial8250_unregister_port(i);
	}
	return 0;
}

static int serial8250_suspend(struct platform_device *dev, pm_message_t state)
{
	int i;

	for (i = 0; i < UART_NR; i++) {
		struct uart_8250_port *up = &serial8250_ports[i];

		if (up->port.type != PORT_UNKNOWN && up->port.dev == &dev->dev)
			uart_suspend_port(&serial8250_reg, &up->port);
	}

	return 0;
}

static int serial8250_resume(struct platform_device *dev)
{
	int i;

	for (i = 0; i < UART_NR; i++) {
		struct uart_8250_port *up = &serial8250_ports[i];

		if (up->port.type != PORT_UNKNOWN && up->port.dev == &dev->dev)
			serial8250_resume_port(i);
	}

	return 0;
}

static struct platform_driver serial8250_isa_driver = {
	.probe		= serial8250_probe,
	.remove		= __devexit_p(serial8250_remove),
	.suspend	= serial8250_suspend,
	.resume		= serial8250_resume,
	.driver		= {
		.name	= "serial8250",
		.owner	= THIS_MODULE,
	},
};

/*
 * This "device" covers _all_ ISA 8250-compatible serial devices listed
 * in the table in include/asm/serial.h
 */
static struct platform_device *serial8250_isa_devs;

/*
 * serial8250_register_port and serial8250_unregister_port allows for
 * 16x50 serial ports to be configured at run-time, to support PCMCIA
 * modems and PCI multiport cards.
 */
static DEFINE_MUTEX(serial_mutex);

static struct uart_8250_port *serial8250_find_match_or_unused(struct uart_port *port)
{
	int i;

	/*
	 * First, find a port entry which matches.
	 */
	for (i = 0; i < nr_uarts; i++)
		if (uart_match_port(&serial8250_ports[i].port, port))
			return &serial8250_ports[i];

	/*
	 * We didn't find a matching entry, so look for the first
	 * free entry.  We look for one which hasn't been previously
	 * used (indicated by zero iobase).
	 */
	for (i = 0; i < nr_uarts; i++)
		if (serial8250_ports[i].port.type == PORT_UNKNOWN &&
		    serial8250_ports[i].port.iobase == 0)
			return &serial8250_ports[i];

	/*
	 * That also failed.  Last resort is to find any entry which
	 * doesn't have a real port associated with it.
	 */
	for (i = 0; i < nr_uarts; i++)
		if (serial8250_ports[i].port.type == PORT_UNKNOWN)
			return &serial8250_ports[i];

	return NULL;
}

<<<<<<< HEAD
#if defined(CONFIG_ARCH_RHEA) || defined(CONFIG_ARCH_HAWAII)
=======
#ifdef CONFIG_BRCM_UART_CHANGES
/* Rx Qos node is acquired from the interrupt handler and
 * released from rx_timeout_handler() timer. */
>>>>>>> 7cc77dc2
static void rx_timeout_handler(unsigned long data)
{
	struct uart_8250_port *up = (struct uart_8250_port *)data;

	if (up == NULL)
		printk(KERN_ERR"Invalid port handle \r\n");
	else
		/* Allow the CCU to go to retention */
		pi_mgr_qos_request_update(&up->qos_rx_node, PI_MGR_QOS_DEFAULT_VALUE);

	/*
	 * Once this happens there are two ways for the UART to become active
	 * again.
	 * 1 - The Transmit path when some data needs to be sent.
	 * 2 - In the RX path if some data is received that triggers the Power
	 * Manager Event which will in turn wake the UART up. But in this
	 * case, if the HW itself does not hold the data and pass on the
	 * interrupt the first byte might be lost. During testing I
	 * observed no such loss. */

	return;
}
#endif /* CONFIG_BRCM_UART_CHANGES */

/**
 *	serial8250_register_port - register a serial port
 *	@port: serial port template
 *
 *	Configure the serial port specified by the request. If the
 *	port exists and is in use, it is hung up and unregistered
 *	first.
 *
 *	The port is then probed and if necessary the IRQ is autodetected
 *	If this fails an error is returned.
 *
 *	On success the port is ready to use and the line number is returned.
 */
int serial8250_register_port(struct uart_port *port)
{
	struct uart_8250_port *uart;
	int ret = -ENOSPC;
#ifdef CONFIG_BRCM_UART_CHANGES
	struct plat_serial8250_port *p = port->dev->platform_data;
#endif

	if (port->uartclk == 0)
		return -EINVAL;

	mutex_lock(&serial_mutex);

	uart = serial8250_find_match_or_unused(port);
	if (uart) {
		uart_remove_one_port(&serial8250_reg, &uart->port);
<<<<<<< HEAD

#if !defined(CONFIG_ARCH_SAMOA) && !defined(CONFIG_MACH_HAWAII_FPGA)
        uart->clk = clk_get(uart->port.dev, clk_name);
        if (IS_ERR(uart->clk))
            return PTR_ERR(uart->clk);

       /*
        * Ensure to disable clocks, before changing the rate.
        *clock may be ON for console port for low level debug prints.
        */
        clk_disable(uart->clk);
        clk_set_rate(uart->clk, port->uartclk);
        clk_enable(uart->clk);

        uart->port.uartclk     = clk_get_rate(uart->clk);
#endif

#if defined(CONFIG_HAS_WAKELOCK)
		wake_lock_init(&uart->uart_lock, WAKE_LOCK_IDLE, "UARTWAKE");
#endif

#if defined(CONFIG_ARCH_RHEA) || defined(CONFIG_ARCH_HAWAII)
		ret = pi_mgr_qos_add_request(&uart->qos_tx_node,(char *)clk_name,
=======
#ifdef CONFIG_BRCM_UART_CHANGES
#if defined(CONFIG_HAS_WAKELOCK)
		wake_lock_init(&uart->uart_lock, WAKE_LOCK_IDLE, "UARTWAKE");
#endif /* CONFIG_HAS_WAKELOCK */
		ret = pi_mgr_qos_add_request(&uart->qos_tx_node,(char *)p->clk_name,
>>>>>>> 7cc77dc2
			PI_MGR_PI_ID_ARM_SUB_SYSTEM, PI_MGR_QOS_DEFAULT_VALUE);
		ret = pi_mgr_qos_add_request(&uart->qos_rx_node,(char *)p->clk_name,
			PI_MGR_PI_ID_ARM_SUB_SYSTEM, PI_MGR_QOS_DEFAULT_VALUE);

		init_timer(&uart->rx_shutoff_timer);
		uart->rx_shutoff_timer.function = rx_timeout_handler;
		uart->rx_shutoff_timer.data = (unsigned long)uart;
		uart->rx_shutoff_timer.expires =
			jiffies + msecs_to_jiffies(RX_SHUTOFF_DELAY_MSECS);
		add_timer(&uart->rx_shutoff_timer);
#endif /* CONFIG_BRCM_UART_CHANGES */

		uart->port.iobase       = port->iobase;
		uart->port.membase      = port->membase;
		uart->port.irq          = port->irq;
		uart->port.irqflags     = port->irqflags;
		uart->port.uartclk      = port->uartclk;
		uart->port.fifosize     = port->fifosize;
		uart->port.regshift     = port->regshift;
		uart->port.iotype       = port->iotype;
		uart->port.flags        = port->flags | UPF_BOOT_AUTOCONF;
		uart->port.mapbase      = port->mapbase;
		uart->port.private_data = port->private_data;
		if (port->dev)
			uart->port.dev = port->dev;

		if (port->flags & UPF_FIXED_TYPE)
			serial8250_init_fixed_type_port(uart, port->type);

		set_io_from_upio(&uart->port);
		/* Possibly override default I/O functions.  */
		if (port->serial_in)
			uart->port.serial_in = port->serial_in;
		if (port->serial_out)
			uart->port.serial_out = port->serial_out;
		if (port->handle_irq)
			uart->port.handle_irq = port->handle_irq;
		/*  Possibly override set_termios call */
		if (port->set_termios)
			uart->port.set_termios = port->set_termios;
		if (port->pm)
			uart->port.pm = port->pm;

		if (serial8250_isa_config != NULL)
			serial8250_isa_config(0, &uart->port,
					&uart->capabilities);

		ret = uart_add_one_port(&serial8250_reg, &uart->port);
		if (ret == 0)
			ret = uart->port.line;
	}
	mutex_unlock(&serial_mutex);

	return ret;
}
EXPORT_SYMBOL(serial8250_register_port);

/**
 *	serial8250_unregister_port - remove a 16x50 serial port at runtime
 *	@line: serial line number
 *
 *	Remove one serial port.  This may not be called from interrupt
 *	context.  We hand the port back to the our control.
 */
void serial8250_unregister_port(int line)
{
	struct uart_8250_port *uart = &serial8250_ports[line];

	mutex_lock(&serial_mutex);
	uart_remove_one_port(&serial8250_reg, &uart->port);
	if (serial8250_isa_devs) {
		uart->port.flags &= ~UPF_BOOT_AUTOCONF;
		uart->port.type = PORT_UNKNOWN;
		uart->port.dev = &serial8250_isa_devs->dev;
		uart->capabilities = uart_config[uart->port.type].flags;
		uart_add_one_port(&serial8250_reg, &uart->port);
	} else {
		uart->port.dev = NULL;
	}
	mutex_unlock(&serial_mutex);
}
EXPORT_SYMBOL(serial8250_unregister_port);

static int __init serial8250_init(void)
{
	int ret;

	if (nr_uarts > UART_NR)
		nr_uarts = UART_NR;

	printk(KERN_INFO "Serial: 8250/16550 driver, "
		"%d ports, IRQ sharing %sabled\n", nr_uarts,
		share_irqs ? "en" : "dis");

#ifdef CONFIG_SPARC
	ret = sunserial_register_minors(&serial8250_reg, UART_NR);
#else
	serial8250_reg.nr = UART_NR;
	ret = uart_register_driver(&serial8250_reg);
#endif
	if (ret)
		goto out;

	serial8250_isa_devs = platform_device_alloc("serial8250",
						    PLAT8250_DEV_LEGACY);
	if (!serial8250_isa_devs) {
		ret = -ENOMEM;
		goto unreg_uart_drv;
	}

	ret = platform_device_add(serial8250_isa_devs);
	if (ret)
		goto put_dev;

	serial8250_register_ports(&serial8250_reg, &serial8250_isa_devs->dev);

	ret = platform_driver_register(&serial8250_isa_driver);
	if (ret == 0)
		goto out;

	platform_device_del(serial8250_isa_devs);
put_dev:
	platform_device_put(serial8250_isa_devs);
unreg_uart_drv:
#ifdef CONFIG_SPARC
	sunserial_unregister_minors(&serial8250_reg, UART_NR);
#else
	uart_unregister_driver(&serial8250_reg);
#endif
out:
	return ret;
}

static void __exit serial8250_exit(void)
{
	struct platform_device *isa_dev = serial8250_isa_devs;

	/*
	 * This tells serial8250_unregister_port() not to re-register
	 * the ports (thereby making serial8250_isa_driver permanently
	 * in use.)
	 */
	serial8250_isa_devs = NULL;

	platform_driver_unregister(&serial8250_isa_driver);
	platform_device_unregister(isa_dev);

#ifdef CONFIG_SPARC
	sunserial_unregister_minors(&serial8250_reg, UART_NR);
#else
	uart_unregister_driver(&serial8250_reg);
#endif
}

module_init(serial8250_init);
module_exit(serial8250_exit);

EXPORT_SYMBOL(serial8250_suspend_port);
EXPORT_SYMBOL(serial8250_resume_port);

MODULE_LICENSE("GPL");
MODULE_DESCRIPTION("Generic 8250/16x50 serial driver");

module_param(share_irqs, uint, 0644);
MODULE_PARM_DESC(share_irqs, "Share IRQs with other non-8250/16x50 devices"
	" (unsafe)");

module_param(nr_uarts, uint, 0644);
MODULE_PARM_DESC(nr_uarts, "Maximum number of UARTs supported. (1-" __MODULE_STRING(CONFIG_SERIAL_8250_NR_UARTS) ")");

module_param(skip_txen_test, uint, 0644);
MODULE_PARM_DESC(skip_txen_test, "Skip checking for the TXEN bug at init time");

#ifdef CONFIG_SERIAL_8250_RSA
module_param_array(probe_rsa, ulong, &probe_rsa_count, 0444);
MODULE_PARM_DESC(probe_rsa, "Probe I/O ports for RSA");
#endif
MODULE_ALIAS_CHARDEV_MAJOR(TTY_MAJOR);<|MERGE_RESOLUTION|>--- conflicted
+++ resolved
@@ -41,26 +41,6 @@
 #ifdef CONFIG_SPARC
 #include <linux/sunserialcore.h>
 #endif
-<<<<<<< HEAD
-#if defined(CONFIG_HAS_WAKELOCK)
-#include <linux/wakelock.h>
-#endif
-
-#if defined(CONFIG_ARCH_RHEA) || defined(CONFIG_ARCH_HAWAII)
-
-/*
- * NOTE: We are using  ARCH specific flag to protect the PI MGR code
- * because this functionality is not fully up on island.
- */
-
-#ifdef CONFIG_KONA_PI_MGR
-#include <mach/pi_mgr.h>
-#include <plat/pi_mgr.h>
-#endif
-
-#endif
-=======
->>>>>>> 7cc77dc2
 
 #include <asm/io.h>
 #include <asm/irq.h>
@@ -1322,15 +1302,7 @@
 	 * should be send out. */
 	udelay(70);
 	pi_mgr_qos_request_update(&up->qos_tx_node, PI_MGR_QOS_DEFAULT_VALUE);
-<<<<<<< HEAD
-
-#if defined(CONFIG_ARCH_RHEA) || defined(CONFIG_ARCH_HAWAII)
-	if (up->bugs & UART_BUG_THRE)
-		del_timer_sync(&up->timer);
-#endif
-=======
 #endif /* CONFIG_BRCM_UART_CHANGES */
->>>>>>> 7cc77dc2
 }
 
 static void serial8250_start_tx(struct uart_port *port)
@@ -1340,17 +1312,6 @@
 
 #ifdef CONFIG_BRCM_UART_CHANGES
 	pi_mgr_qos_request_update(&up->qos_tx_node,0);
-<<<<<<< HEAD
-
-#if defined(CONFIG_ARCH_RHEA) || defined(CONFIG_ARCH_HAWAII)
-	if (up->bugs & UART_BUG_THRE) {
-		up->timer.function = serial8250_backup_timeout;
-		up->timer.data = (unsigned long)up;
-		mod_timer(&up->timer, jiffies +
-				uart_poll_timeout(&up->port) + HZ / 5);
-	}
-=======
->>>>>>> 7cc77dc2
 #endif
 	if (!(up->ier & UART_IER_THRI)) {
 		up->ier |= UART_IER_THRI;
@@ -1437,12 +1398,7 @@
 	int max_count = 256;
 	char flag;
 
-<<<<<<< HEAD
-
-#if defined(CONFIG_ARCH_RHEA) || defined(CONFIG_ARCH_HAWAII)
-=======
 #ifdef CONFIG_BRCM_UART_CHANGES
->>>>>>> 7cc77dc2
 	/*
 	 * Handle port gets called from either the interrupt context
 	 * _OR_ from the timeout thread context (serial8250_timeout).
@@ -1588,10 +1544,6 @@
 		return;
 	}
 	if (uart_circ_empty(xmit)) {
-<<<<<<< HEAD
-#if !defined(CONFIG_ARCH_RHEA) && !defined(CONFIG_ARCH_HAWAII)
-=======
->>>>>>> 7cc77dc2
 		__stop_tx(up);
 		return;
 	}
@@ -1610,9 +1562,6 @@
 
 	DEBUG_INTR("THRE...");
 
-<<<<<<< HEAD
-#if !defined(CONFIG_ARCH_RHEA) && !defined(CONFIG_ARCH_HAWAII)
-=======
 #ifndef CONFIG_BRCM_UART_CHANGES
 	/* The below piece of code disables the TX interrupt if the
 	 * circular buffer is empty. But please note that while using
@@ -1628,7 +1577,6 @@
 	 * the next interrupt happens condition a)might have happended, now
 	 * if the circular buffer is still empty there is nothing to transmit
 	 * so go and disable the clock */
->>>>>>> 7cc77dc2
 	if (uart_circ_empty(xmit))
 		__stop_tx(up);
 #endif
@@ -1701,11 +1649,6 @@
 		status = serial8250_rx_chars(up, status);
 	}
 	serial8250_modem_status(up);
-<<<<<<< HEAD
-
-#if defined(CONFIG_ARCH_RHEA) || defined(CONFIG_ARCH_HAWAII)
-=======
->>>>>>> 7cc77dc2
 	/*
 	 * Note that from the serial8250_tx_chars we are NOT disabling the TX
 	 * interrupt when the circular buffer becomes empty. So we will get
@@ -1716,13 +1659,6 @@
 	if ((status & BOTH_EMPTY) && uart_circ_empty(&up->port.state->xmit)) {
 		__stop_tx(up);
 		pi_mgr_qos_request_update(&up->qos_tx_node, PI_MGR_QOS_DEFAULT_VALUE);
-<<<<<<< HEAD
-
-		if (up->bugs & UART_BUG_THRE)
-			del_timer(&up->timer);
-
-=======
->>>>>>> 7cc77dc2
 	} else if (status & UART_LSR_THRE)
 		serial8250_tx_chars(up);
 
@@ -1979,11 +1915,7 @@
 		serial_out(up, UART_IER, ier);
 
 	spin_unlock_irqrestore(&up->port.lock, flags);
-<<<<<<< HEAD
-#if !defined(CONFIG_ARCH_RHEA) && !defined(CONFIG_ARCH_HAWAII)
-=======
-
->>>>>>> 7cc77dc2
+
 	/* Standard timer interval plus 0.2s to keep the port running */
 	mod_timer(&up->timer,
 		jiffies + uart_poll_timeout(&up->port) + HZ / 5);
@@ -2515,15 +2447,6 @@
 	/*
 	 * Ask the core to calculate the divisor for us.
 	 */
-<<<<<<< HEAD
-#if !defined(CONFIG_ARCH_SAMOA) && !defined(CONFIG_MACH_HAWAII_FPGA)
-	uart_fix_clock_rate(port, termios);
-#else
-	printk("UART clock is now fixed at %d\n", port->uartclk);
-#endif
-
-=======
->>>>>>> 7cc77dc2
 	baud = uart_get_baud_rate(port, termios, old,
 				  port->uartclk / 16 / 0xffff,
 				  port->uartclk / 16);
@@ -3418,13 +3341,9 @@
 	return NULL;
 }
 
-<<<<<<< HEAD
-#if defined(CONFIG_ARCH_RHEA) || defined(CONFIG_ARCH_HAWAII)
-=======
 #ifdef CONFIG_BRCM_UART_CHANGES
 /* Rx Qos node is acquired from the interrupt handler and
  * released from rx_timeout_handler() timer. */
->>>>>>> 7cc77dc2
 static void rx_timeout_handler(unsigned long data)
 {
 	struct uart_8250_port *up = (struct uart_8250_port *)data;
@@ -3478,37 +3397,11 @@
 	uart = serial8250_find_match_or_unused(port);
 	if (uart) {
 		uart_remove_one_port(&serial8250_reg, &uart->port);
-<<<<<<< HEAD
-
-#if !defined(CONFIG_ARCH_SAMOA) && !defined(CONFIG_MACH_HAWAII_FPGA)
-        uart->clk = clk_get(uart->port.dev, clk_name);
-        if (IS_ERR(uart->clk))
-            return PTR_ERR(uart->clk);
-
-       /*
-        * Ensure to disable clocks, before changing the rate.
-        *clock may be ON for console port for low level debug prints.
-        */
-        clk_disable(uart->clk);
-        clk_set_rate(uart->clk, port->uartclk);
-        clk_enable(uart->clk);
-
-        uart->port.uartclk     = clk_get_rate(uart->clk);
-#endif
-
-#if defined(CONFIG_HAS_WAKELOCK)
-		wake_lock_init(&uart->uart_lock, WAKE_LOCK_IDLE, "UARTWAKE");
-#endif
-
-#if defined(CONFIG_ARCH_RHEA) || defined(CONFIG_ARCH_HAWAII)
-		ret = pi_mgr_qos_add_request(&uart->qos_tx_node,(char *)clk_name,
-=======
 #ifdef CONFIG_BRCM_UART_CHANGES
 #if defined(CONFIG_HAS_WAKELOCK)
 		wake_lock_init(&uart->uart_lock, WAKE_LOCK_IDLE, "UARTWAKE");
 #endif /* CONFIG_HAS_WAKELOCK */
 		ret = pi_mgr_qos_add_request(&uart->qos_tx_node,(char *)p->clk_name,
->>>>>>> 7cc77dc2
 			PI_MGR_PI_ID_ARM_SUB_SYSTEM, PI_MGR_QOS_DEFAULT_VALUE);
 		ret = pi_mgr_qos_add_request(&uart->qos_rx_node,(char *)p->clk_name,
 			PI_MGR_PI_ID_ARM_SUB_SYSTEM, PI_MGR_QOS_DEFAULT_VALUE);
