--- conflicted
+++ resolved
@@ -17,7 +17,6 @@
 	  To compile this driver as a module, choose m here. The module will
 	  be called pn544.
 
-<<<<<<< HEAD
 config BCMI2CNFC
 	bool "Broadcom 2079x NFC Controller Driver"
 	depends on I2C
@@ -26,27 +25,5 @@
 		Broadcom 2079x Near Field Communication Controller Support.
 
 
-=======
-config NFC_PN533
-	tristate "NXP PN533 USB driver"
-	depends on USB
-	help
-	  NXP PN533 USB driver.
-	  This driver provides support for NFC NXP PN533 devices.
-
-	  Say Y here to compile support for PN533 devices into the
-	  kernel or say M to compile it as module (pn533).
-
-config NFC_WILINK
-	tristate "Texas Instruments NFC WiLink driver"
-	depends on TI_ST && NFC_NCI
-	help
-	  This enables the NFC driver for Texas Instrument's BT/FM/GPS/NFC
-	  combo devices. This makes use of shared transport line discipline
-	  core driver to communicate with the NFC core of the combo chip.
-
-	  Say Y here to compile support for Texas Instrument's NFC WiLink driver
-	  into the kernel or say M to compile it as module.
->>>>>>> 90adfd2b
 
 endmenu