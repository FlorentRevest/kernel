#
# Makefile for nfc devices
#

<<<<<<< HEAD
obj-$(CONFIG_NFC_PN544)		+= pn544/
obj-$(CONFIG_NFC_MICROREAD)	+= microread/
=======
obj-$(CONFIG_PN544_NFC)		+= pn544.o
obj-$(CONFIG_BCMI2CNFC)       += bcmi2cnfc.o
>>>>>>> 940b3e49
obj-$(CONFIG_NFC_PN533)		+= pn533.o
obj-$(CONFIG_NFC_WILINK)	+= nfcwilink.o

ccflags-$(CONFIG_NFC_DEBUG) := -DDEBUG<|MERGE_RESOLUTION|>--- conflicted
+++ resolved
@@ -2,13 +2,10 @@
 # Makefile for nfc devices
 #
 
-<<<<<<< HEAD
 obj-$(CONFIG_NFC_PN544)		+= pn544/
 obj-$(CONFIG_NFC_MICROREAD)	+= microread/
-=======
 obj-$(CONFIG_PN544_NFC)		+= pn544.o
 obj-$(CONFIG_BCMI2CNFC)       += bcmi2cnfc.o
->>>>>>> 940b3e49
 obj-$(CONFIG_NFC_PN533)		+= pn533.o
 obj-$(CONFIG_NFC_WILINK)	+= nfcwilink.o
 
