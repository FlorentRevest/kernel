--- conflicted
+++ resolved
@@ -10,7 +10,6 @@
 obj-$(CONFIG_SPI_SPIDEV)		+= spidev.o
 
 # SPI master controller drivers (bus)
-<<<<<<< HEAD
 obj-$(CONFIG_SPI_ALTERA)		+= spi_altera.o
 obj-$(CONFIG_SPI_ATMEL)			+= atmel_spi.o
 obj-$(CONFIG_SPI_ATH79)			+= ath79_spi.o
@@ -58,74 +57,3 @@
 obj-$(CONFIG_SPI_STMP3XXX)		+= spi_stmp.o
 obj-$(CONFIG_SPI_SSPI_KONA)		+= spi_sspi_kona.o
 obj-$(CONFIG_SPI_NUC900)		+= spi_nuc900.o
-
-# special build for s3c24xx spi driver with fiq support
-spi_s3c24xx_hw-y			:= spi_s3c24xx.o
-spi_s3c24xx_hw-$(CONFIG_SPI_S3C24XX_FIQ) += spi_s3c24xx_fiq.o
-
-# 	... add above this line ...
-
-# SPI protocol drivers (device/link on bus)
-obj-$(CONFIG_SPI_SPIDEV)	+= spidev.o
-obj-$(CONFIG_SPI_TLE62X0)	+= tle62x0.o
-# 	... add above this line ...
-
-# SPI slave controller drivers (upstream link)
-# 	... add above this line ...
-
-# SPI slave drivers (protocol for that link)
-# 	... add above this line ...
-=======
-obj-$(CONFIG_SPI_ALTERA)		+= spi-altera.o
-obj-$(CONFIG_SPI_ATMEL)			+= spi-atmel.o
-obj-$(CONFIG_SPI_ATH79)			+= spi-ath79.o
-obj-$(CONFIG_SPI_AU1550)		+= spi-au1550.o
-obj-$(CONFIG_SPI_BCM63XX)		+= spi-bcm63xx.o
-obj-$(CONFIG_SPI_BFIN5XX)		+= spi-bfin5xx.o
-obj-$(CONFIG_SPI_BFIN_SPORT)		+= spi-bfin-sport.o
-obj-$(CONFIG_SPI_BITBANG)		+= spi-bitbang.o
-obj-$(CONFIG_SPI_BUTTERFLY)		+= spi-butterfly.o
-obj-$(CONFIG_SPI_COLDFIRE_QSPI)		+= spi-coldfire-qspi.o
-obj-$(CONFIG_SPI_DAVINCI)		+= spi-davinci.o
-obj-$(CONFIG_SPI_DESIGNWARE)		+= spi-dw.o
-obj-$(CONFIG_SPI_DW_MMIO)		+= spi-dw-mmio.o
-obj-$(CONFIG_SPI_DW_PCI)		+= spi-dw-midpci.o
-spi-dw-midpci-objs			:= spi-dw-pci.o spi-dw-mid.o
-obj-$(CONFIG_SPI_EP93XX)		+= spi-ep93xx.o
-obj-$(CONFIG_SPI_FSL_LIB)		+= spi-fsl-lib.o
-obj-$(CONFIG_SPI_FSL_ESPI)		+= spi-fsl-espi.o
-obj-$(CONFIG_SPI_FSL_SPI)		+= spi-fsl-spi.o
-obj-$(CONFIG_SPI_GPIO)			+= spi-gpio.o
-obj-$(CONFIG_SPI_IMX)			+= spi-imx.o
-obj-$(CONFIG_SPI_LM70_LLP)		+= spi-lm70llp.o
-obj-$(CONFIG_SPI_MPC512x_PSC)		+= spi-mpc512x-psc.o
-obj-$(CONFIG_SPI_MPC52xx_PSC)		+= spi-mpc52xx-psc.o
-obj-$(CONFIG_SPI_MPC52xx)		+= spi-mpc52xx.o
-obj-$(CONFIG_SPI_NUC900)		+= spi-nuc900.o
-obj-$(CONFIG_SPI_OC_TINY)		+= spi-oc-tiny.o
-obj-$(CONFIG_SPI_OMAP_UWIRE)		+= spi-omap-uwire.o
-obj-$(CONFIG_SPI_OMAP_100K)		+= spi-omap-100k.o
-obj-$(CONFIG_SPI_OMAP24XX)		+= spi-omap2-mcspi.o
-obj-$(CONFIG_SPI_ORION)			+= spi-orion.o
-obj-$(CONFIG_SPI_PL022)			+= spi-pl022.o
-obj-$(CONFIG_SPI_PPC4xx)		+= spi-ppc4xx.o
-obj-$(CONFIG_SPI_PXA2XX)		+= spi-pxa2xx.o
-obj-$(CONFIG_SPI_PXA2XX_PCI)		+= spi-pxa2xx-pci.o
-obj-$(CONFIG_SPI_RSPI)			+= spi-rspi.o
-obj-$(CONFIG_SPI_S3C24XX)		+= spi-s3c24xx-hw.o
-spi-s3c24xx-hw-y			:= spi-s3c24xx.o
-spi-s3c24xx-hw-$(CONFIG_SPI_S3C24XX_FIQ) += spi-s3c24xx-fiq.o
-obj-$(CONFIG_SPI_S3C64XX)		+= spi-s3c64xx.o
-obj-$(CONFIG_SPI_SH)			+= spi-sh.o
-obj-$(CONFIG_SPI_SH_HSPI)		+= spi-sh-hspi.o
-obj-$(CONFIG_SPI_SH_MSIOF)		+= spi-sh-msiof.o
-obj-$(CONFIG_SPI_SH_SCI)		+= spi-sh-sci.o
-obj-$(CONFIG_SPI_SIRF)		+= spi-sirf.o
-obj-$(CONFIG_SPI_STMP3XXX)		+= spi-stmp.o
-obj-$(CONFIG_SPI_TEGRA)			+= spi-tegra.o
-obj-$(CONFIG_SPI_TI_SSP)		+= spi-ti-ssp.o
-obj-$(CONFIG_SPI_TLE62X0)		+= spi-tle62x0.o
-obj-$(CONFIG_SPI_TOPCLIFF_PCH)		+= spi-topcliff-pch.o
-obj-$(CONFIG_SPI_TXX9)			+= spi-txx9.o
-obj-$(CONFIG_SPI_XILINX)		+= spi-xilinx.o
->>>>>>> 90adfd2b
