--- conflicted
+++ resolved
@@ -8,7 +8,7 @@
 # GPIO must come after pinctrl as gpios may need to mux pins etc
 obj-y				+= pinctrl/
 obj-y				+= gpio/
-obj-$(CONFIG_GENERIC_PWM)	+= pwm/
+obj-$(CONFIG_GENERIC_PWM)       += pwm/
 obj-$(CONFIG_PCI)		+= pci/
 obj-$(CONFIG_PARISC)		+= parisc/
 obj-$(CONFIG_RAPIDIO)		+= rapidio/
@@ -86,7 +86,6 @@
 obj-$(CONFIG_W1)		+= w1/
 obj-$(CONFIG_POWER_SUPPLY)	+= power/
 obj-$(CONFIG_HWMON)		+= hwmon/
-obj-$(CONFIG_HAPTIC)		+= haptic/
 obj-$(CONFIG_THERMAL)		+= thermal/
 obj-$(CONFIG_WATCHDOG)		+= watchdog/
 obj-$(CONFIG_MD)		+= md/
@@ -127,9 +126,7 @@
 obj-y				+= clk/
 
 obj-$(CONFIG_HWSPINLOCK)	+= hwspinlock/
-<<<<<<< HEAD
-obj-$(CONFIG_MMCPOLL)		+= mmc-poll/
-=======
+obj-$(CONFIG_MMCPOLL)           += mmc-poll/
 obj-$(CONFIG_NFC)		+= nfc/
 obj-$(CONFIG_IOMMU_SUPPORT)	+= iommu/
 obj-$(CONFIG_REMOTEPROC)	+= remoteproc/
@@ -139,5 +136,4 @@
 obj-$(CONFIG_VIRT_DRIVERS)	+= virt/
 obj-$(CONFIG_HYPERV)		+= hv/
 
-obj-$(CONFIG_PM_DEVFREQ)	+= devfreq/
->>>>>>> 53143fd3
+obj-$(CONFIG_PM_DEVFREQ)	+= devfreq/