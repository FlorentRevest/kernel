#
# Makefile for the Linux kernel device drivers.
#
# 15 Sep 2000, Christoph Hellwig <hch@infradead.org>
# Rewritten to use lists instead of if-statements.
#

obj-y				+= irqchip/
obj-y				+= bus/

obj-$(CONFIG_GENERIC_PHY)	+= phy/

# GPIO must come after pinctrl as gpios may need to mux pins etc
obj-y				+= pinctrl/
obj-y				+= gpio/
obj-y				+= pwm/
obj-$(CONFIG_PCI)		+= pci/
obj-$(CONFIG_PARISC)		+= parisc/
obj-$(CONFIG_RAPIDIO)		+= rapidio/
obj-y				+= video/
obj-y				+= idle/
obj-y				+= soc/

# IPMI must come before ACPI in order to provide IPMI opregion support
obj-$(CONFIG_IPMI_HANDLER)	+= char/ipmi/

obj-$(CONFIG_ACPI)		+= acpi/
obj-$(CONFIG_SFI)		+= sfi/
# PnP must come after ACPI since it will eventually need to check if acpi
# was used and do nothing if so
obj-$(CONFIG_PNP)		+= pnp/
obj-y				+= amba/
# Many drivers will want to use DMA so this has to be made available
# really early.
obj-$(CONFIG_DMADEVICES)	+= dma/

obj-$(CONFIG_VIRTIO)		+= virtio/
obj-$(CONFIG_XEN)		+= xen/

# regulators early, since some subsystems rely on them to initialize
obj-$(CONFIG_REGULATOR)		+= regulator/

# reset controllers early, since gpu drivers might rely on them to initialize
obj-$(CONFIG_RESET_CONTROLLER)	+= reset/

# tty/ comes before char/ so that the VT console is the boot-time
# default.
obj-y				+= tty/
obj-y				+= char/

# gpu/ comes after char for AGP vs DRM startup
obj-y				+= gpu/

obj-$(CONFIG_CONNECTOR)		+= connector/

# i810fb and intelfb depend on char/agp/
obj-$(CONFIG_FB_I810)           += video/i810/
obj-$(CONFIG_FB_INTEL)          += video/intelfb/

obj-$(CONFIG_PARPORT)		+= parport/
obj-y				+= base/ block/ misc/ mfd/ nfc/ soc/
obj-$(CONFIG_NUBUS)		+= nubus/
obj-y				+= macintosh/
obj-$(CONFIG_IDE)		+= ide/
obj-$(CONFIG_CRYPTO)		+= crypto/
obj-$(CONFIG_SCSI)		+= scsi/
obj-$(CONFIG_ATA)		+= ata/
obj-$(CONFIG_TARGET_CORE)	+= target/
obj-$(CONFIG_MTD)		+= mtd/
obj-$(CONFIG_SPI)		+= spi/
obj-$(CONFIG_SPMI)		+= spmi/
obj-$(CONFIG_SLIMBUS)		+= slimbus/
obj-y				+= hsi/
obj-y				+= net/
obj-$(CONFIG_ATM)		+= atm/
obj-$(CONFIG_FUSION)		+= message/
obj-y				+= firewire/
obj-$(CONFIG_UIO)		+= uio/
obj-$(CONFIG_VFIO)		+= vfio/
obj-y				+= cdrom/
obj-y				+= auxdisplay/
obj-$(CONFIG_PCCARD)		+= pcmcia/
obj-$(CONFIG_DIO)		+= dio/
obj-$(CONFIG_SBUS)		+= sbus/
obj-$(CONFIG_ZORRO)		+= zorro/
obj-$(CONFIG_MAC)		+= macintosh/
obj-$(CONFIG_ATA_OVER_ETH)	+= block/aoe/
obj-$(CONFIG_PARIDE) 		+= block/paride/
obj-$(CONFIG_TC)		+= tc/
obj-$(CONFIG_UWB)		+= uwb/
obj-$(CONFIG_USB_PHY)		+= usb/
obj-$(CONFIG_USB)		+= usb/
obj-$(CONFIG_PCI)		+= usb/
obj-$(CONFIG_USB_GADGET)	+= usb/
obj-$(CONFIG_SERIO)		+= input/serio/
obj-$(CONFIG_GAMEPORT)		+= input/gameport/
obj-$(CONFIG_INPUT)		+= input/
obj-$(CONFIG_I2O)		+= message/
obj-$(CONFIG_RTC_LIB)		+= rtc/
obj-y				+= i2c/ media/
obj-$(CONFIG_PPS)		+= pps/
obj-$(CONFIG_PTP_1588_CLOCK)	+= ptp/
obj-$(CONFIG_W1)		+= w1/
obj-$(CONFIG_POWER_SUPPLY)	+= power/
obj-$(CONFIG_HWMON)		+= hwmon/
obj-$(CONFIG_HAPTIC)		+= haptic/
obj-$(CONFIG_THERMAL)		+= thermal/
obj-$(CONFIG_WATCHDOG)		+= watchdog/
obj-$(CONFIG_MD)		+= md/
obj-$(CONFIG_BT)		+= bluetooth/
obj-$(CONFIG_ACCESSIBILITY)	+= accessibility/
obj-$(CONFIG_ISDN)		+= isdn/
obj-$(CONFIG_EDAC)		+= edac/
obj-$(CONFIG_EISA)		+= eisa/
obj-y				+= lguest/
obj-$(CONFIG_CPU_FREQ)		+= cpufreq/
obj-$(CONFIG_CPU_IDLE)		+= cpuidle/
obj-y				+= mmc/
obj-$(CONFIG_MEMSTICK)		+= memstick/
obj-y				+= leds/
obj-$(CONFIG_SWITCH)		+= switch/
obj-$(CONFIG_INFINIBAND)	+= infiniband/
obj-$(CONFIG_SGI_SN)		+= sn/
obj-y				+= firmware/
obj-$(CONFIG_SUPERH)		+= sh/
obj-$(CONFIG_ARCH_SHMOBILE)	+= sh/
obj-$(CONFIG_SSBI)		+= ssbi/
ifndef CONFIG_ARCH_USES_GETTIMEOFFSET
obj-y				+= clocksource/
endif
obj-$(CONFIG_DCA)		+= dca/
obj-$(CONFIG_HID)		+= hid/
obj-$(CONFIG_PPC_PS3)		+= ps3/
obj-$(CONFIG_OF)		+= of/
obj-$(CONFIG_SSB)		+= ssb/
obj-$(CONFIG_BCMA)		+= bcma/
obj-$(CONFIG_VHOST_RING)	+= vhost/
obj-$(CONFIG_VLYNQ)		+= vlynq/
obj-$(CONFIG_STAGING)		+= staging/
obj-y				+= platform/
#common clk code
obj-y				+= clk/
obj-$(CONFIG_NEW_SENSORS)	+= sensors/

obj-$(CONFIG_MAILBOX)		+= mailbox/
obj-$(CONFIG_HWSPINLOCK)	+= hwspinlock/
obj-$(CONFIG_MMCPOLL)		+= mmc-poll/
obj-$(CONFIG_NFC)		+= nfc/
obj-$(CONFIG_IOMMU_SUPPORT)	+= iommu/
obj-$(CONFIG_REMOTEPROC)	+= remoteproc/
obj-$(CONFIG_RPMSG)		+= rpmsg/

# Virtualization drivers
obj-$(CONFIG_VIRT_DRIVERS)	+= virt/
obj-$(CONFIG_HYPERV)		+= hv/

obj-$(CONFIG_PM_DEVFREQ)	+= devfreq/
obj-$(CONFIG_EXTCON)		+= extcon/
obj-$(CONFIG_MEMORY)		+= memory/
obj-$(CONFIG_IIO)		+= iio/
obj-$(CONFIG_VME_BUS)		+= vme/
obj-$(CONFIG_IPACK_BUS)		+= ipack/
obj-$(CONFIG_NTB)		+= ntb/
<<<<<<< HEAD

#MobiCore
obj-$(CONFIG_MOBICORE_SUPPORT)  += gud/

obj-$(CONFIG_CORESIGHT)		+= coresight/
obj-$(CONFIG_ESOC)		+= esoc/

obj-$(CONFIG_BIF)		+= bif/
obj-$(CONFIG_SENSORS)		+= sensors/
obj-$(CONFIG_SENSORS_SSC)	+= sensors/
=======
obj-$(CONFIG_MOBICORE_DRIVER)	+= gud/

obj-$(CONFIG_GATOR)             += gator/
>>>>>>> 34ff7fc1
<|MERGE_RESOLUTION|>--- conflicted
+++ resolved
@@ -103,7 +103,6 @@
 obj-$(CONFIG_W1)		+= w1/
 obj-$(CONFIG_POWER_SUPPLY)	+= power/
 obj-$(CONFIG_HWMON)		+= hwmon/
-obj-$(CONFIG_HAPTIC)		+= haptic/
 obj-$(CONFIG_THERMAL)		+= thermal/
 obj-$(CONFIG_WATCHDOG)		+= watchdog/
 obj-$(CONFIG_MD)		+= md/
@@ -140,7 +139,6 @@
 obj-y				+= platform/
 #common clk code
 obj-y				+= clk/
-obj-$(CONFIG_NEW_SENSORS)	+= sensors/
 
 obj-$(CONFIG_MAILBOX)		+= mailbox/
 obj-$(CONFIG_HWSPINLOCK)	+= hwspinlock/
@@ -161,7 +159,6 @@
 obj-$(CONFIG_VME_BUS)		+= vme/
 obj-$(CONFIG_IPACK_BUS)		+= ipack/
 obj-$(CONFIG_NTB)		+= ntb/
-<<<<<<< HEAD
 
 #MobiCore
 obj-$(CONFIG_MOBICORE_SUPPORT)  += gud/
@@ -171,9 +168,4 @@
 
 obj-$(CONFIG_BIF)		+= bif/
 obj-$(CONFIG_SENSORS)		+= sensors/
-obj-$(CONFIG_SENSORS_SSC)	+= sensors/
-=======
-obj-$(CONFIG_MOBICORE_DRIVER)	+= gud/
-
-obj-$(CONFIG_GATOR)             += gator/
->>>>>>> 34ff7fc1
+obj-$(CONFIG_SENSORS_SSC)	+= sensors/