/*
 * Regulators driver for Maxim max8649
 *
 * Copyright (C) 2009-2010 Marvell International Ltd.
 *      Haojian Zhuang <haojian.zhuang@marvell.com>
 *
 * This program is free software; you can redistribute it and/or modify
 * it under the terms of the GNU General Public License version 2 as
 * published by the Free Software Foundation.
 */
#include <linux/kernel.h>
#include <linux/module.h>
#include <linux/err.h>
#include <linux/i2c.h>
#include <linux/platform_device.h>
#include <linux/regulator/driver.h>
#include <linux/slab.h>
#include <linux/regulator/max8649.h>
#include <linux/regmap.h>

#define MAX8649_DCDC_VMIN	750000		/* uV */
#define MAX8649_DCDC_VMAX	1380000		/* uV */
#define MAX8649_DCDC_STEP	10000		/* uV */
#define MAX8649_VOL_MASK	0x3f

/* Registers */
#define MAX8649_MODE0		0x00
#define MAX8649_MODE1		0x01
#define MAX8649_MODE2		0x02
#define MAX8649_MODE3		0x03
#define MAX8649_CONTROL		0x04
#define MAX8649_SYNC		0x05
#define MAX8649_RAMP		0x06
#define MAX8649_CHIP_ID1	0x08
#define MAX8649_CHIP_ID2	0x09

/* Bits */
#define MAX8649_EN_PD		(1 << 7)
#define MAX8649_VID0_PD		(1 << 6)
#define MAX8649_VID1_PD		(1 << 5)
#define MAX8649_VID_MASK	(3 << 5)

#define MAX8649_FORCE_PWM	(1 << 7)
#define MAX8649_SYNC_EXTCLK	(1 << 6)

#define MAX8649_EXT_MASK	(3 << 6)

#define MAX8649_RAMP_MASK	(7 << 5)
#define MAX8649_RAMP_DOWN	(1 << 1)

struct max8649_regulator_info {
	struct regulator_dev	*regulator;
	struct device		*dev;
	struct regmap		*regmap;

	int		vol_reg;
	unsigned	mode:2;	/* bit[1:0] = VID1, VID0 */
	unsigned	extclk_freq:2;
	unsigned	extclk:1;
	unsigned	ramp_timing:3;
	unsigned	ramp_down:1;
};

/* I2C operations */

static inline int check_range(int min_uV, int max_uV)
{
	if ((min_uV < MAX8649_DCDC_VMIN) || (max_uV > MAX8649_DCDC_VMAX)
		|| (min_uV > max_uV))
		return -EINVAL;
	return 0;
}

static int max8649_list_voltage(struct regulator_dev *rdev, unsigned index)
{
	return (MAX8649_DCDC_VMIN + index * MAX8649_DCDC_STEP);
}

static int max8649_get_voltage(struct regulator_dev *rdev)
{
	struct max8649_regulator_info *info = rdev_get_drvdata(rdev);
	unsigned int val;
	unsigned char data;
	int ret;

	ret = regmap_read(info->regmap, info->vol_reg, &val);
	if (ret != 0)
		return ret;
	data = (unsigned char)val & MAX8649_VOL_MASK;
	return max8649_list_voltage(rdev, data);
}

static int max8649_set_voltage(struct regulator_dev *rdev,
			       int min_uV, int max_uV, unsigned *selector)
{
	struct max8649_regulator_info *info = rdev_get_drvdata(rdev);
	unsigned char data, mask;

	if (check_range(min_uV, max_uV)) {
		dev_err(info->dev, "invalid voltage range (%d, %d) uV\n",
			min_uV, max_uV);
		return -EINVAL;
	}
	data = DIV_ROUND_UP(min_uV - MAX8649_DCDC_VMIN, MAX8649_DCDC_STEP);
	mask = MAX8649_VOL_MASK;
	*selector = data & mask;

	return regmap_update_bits(info->regmap, info->vol_reg, mask, data);
}

/* EN_PD means pulldown on EN input */
static int max8649_enable(struct regulator_dev *rdev)
{
	struct max8649_regulator_info *info = rdev_get_drvdata(rdev);
	return regmap_update_bits(info->regmap, MAX8649_CONTROL, MAX8649_EN_PD, 0);
}

/*
 * Applied internal pulldown resistor on EN input pin.
 * If pulldown EN pin outside, it would be better.
 */
static int max8649_disable(struct regulator_dev *rdev)
{
	struct max8649_regulator_info *info = rdev_get_drvdata(rdev);
	return regmap_update_bits(info->regmap, MAX8649_CONTROL, MAX8649_EN_PD,
				MAX8649_EN_PD);
}

static int max8649_is_enabled(struct regulator_dev *rdev)
{
	struct max8649_regulator_info *info = rdev_get_drvdata(rdev);
	unsigned int val;
	int ret;

	ret = regmap_read(info->regmap, MAX8649_CONTROL, &val);
	if (ret != 0)
		return ret;
	return !((unsigned char)val & MAX8649_EN_PD);
}

#if 0
static int max8649_enable_time(struct regulator_dev *rdev)
{
	struct max8649_regulator_info *info = rdev_get_drvdata(rdev);
	int voltage, rate, ret;
	unsigned int val;

	/* get voltage */
	ret = regmap_read(info->regmap, info->vol_reg, &val);
	if (ret != 0)
		return ret;
	val &= MAX8649_VOL_MASK;
	voltage = max8649_list_voltage(rdev, (unsigned char)val); /* uV */

	/* get rate */
	ret = regmap_read(info->regmap, MAX8649_RAMP, &val);
	if (ret != 0)
		return ret;
	ret = (val & MAX8649_RAMP_MASK) >> 5;
	rate = (32 * 1000) >> ret;	/* uV/uS */

	return DIV_ROUND_UP(voltage, rate);
}
#endif

static int max8649_set_mode(struct regulator_dev *rdev, unsigned int mode)
{
	struct max8649_regulator_info *info = rdev_get_drvdata(rdev);

	switch (mode) {
	case REGULATOR_MODE_FAST:
<<<<<<< HEAD
        {
#ifdef CONFIG_MAX8649_SUPPORT_CHANGE_VID_MODE
		// Change CONTROL register value ( bit5 = 0, bit6 = 0, so that we are in MODE0 ).
	    max8649_set_bits(info->i2c, MAX8649_CONTROL, MAX8649_VID_MASK, 0);

		// Change info->vol_reg value to MODE0.
        info->vol_reg = MAX8649_MODE0 ;
#else
		max8649_set_bits(info->i2c, info->vol_reg, MAX8649_FORCE_PWM, MAX8649_FORCE_PWM);
#endif
=======
		regmap_update_bits(info->regmap, info->vol_reg, MAX8649_FORCE_PWM,
				   MAX8649_FORCE_PWM);
>>>>>>> 53143fd3
		break;
		}
	case REGULATOR_MODE_NORMAL:
<<<<<<< HEAD
		{
#ifdef CONFIG_MAX8649_SUPPORT_CHANGE_VID_MODE
		// Change CONTROL register value ( bit5 = 0, bit 6 = 1, so that we are in MODE2 ).
	    max8649_set_bits(info->i2c, MAX8649_CONTROL, MAX8649_VID_MASK, MAX8649_VID0_PD );

		// Change info->vol_reg value to MODE0.
        info->vol_reg = MAX8649_MODE2 ;
#else
		max8649_set_bits(info->i2c, info->vol_reg, MAX8649_FORCE_PWM, 0);
#endif
		}
=======
		regmap_update_bits(info->regmap, info->vol_reg,
				   MAX8649_FORCE_PWM, 0);
>>>>>>> 53143fd3
		break;
	default:
		return -EINVAL;
	}
	return 0;
}

static unsigned int max8649_get_mode(struct regulator_dev *rdev)
{
	struct max8649_regulator_info *info = rdev_get_drvdata(rdev);
	unsigned int val;
	int ret;

<<<<<<< HEAD
#ifdef CONFIG_MAX8649_SUPPORT_CHANGE_VID_MODE
	ret = max8649_reg_read(info->i2c, MAX8649_CONTROL) ;
	ret = ( ret & MAX8649_VID_MASK ) >> 5 ;
	if ( ret & MAX8649_MODE0 ) 
        return REGULATOR_MODE_FAST ;
	return REGULATOR_MODE_NORMAL ;
#else
	ret = max8649_reg_read(info->i2c, info->vol_reg);
	if (ret & MAX8649_FORCE_PWM)
	    return REGULATOR_MODE_FAST;
=======
	ret = regmap_read(info->regmap, info->vol_reg, &val);
	if (ret != 0)
		return ret;
	if (val & MAX8649_FORCE_PWM)
		return REGULATOR_MODE_FAST;
>>>>>>> 53143fd3
	return REGULATOR_MODE_NORMAL;
#endif
}

static struct regulator_ops max8649_dcdc_ops = {
	.set_voltage	= max8649_set_voltage,
	.get_voltage	= max8649_get_voltage,
	.list_voltage	= max8649_list_voltage,
	.enable		= max8649_enable,
	.disable	= max8649_disable,
	.is_enabled	= max8649_is_enabled,
#if 0
	.enable_time	= max8649_enable_time,
#endif
	.set_mode	= max8649_set_mode,
	.get_mode	= max8649_get_mode,

};

static struct regulator_desc dcdc_desc = {
	.name		= "max8649",
	.ops		= &max8649_dcdc_ops,
	.type		= REGULATOR_VOLTAGE,
	.n_voltages	= 1 << 6,
	.owner		= THIS_MODULE,
};

static struct regmap_config max8649_regmap_config = {
	.reg_bits = 8,
	.val_bits = 8,
};

static int __devinit max8649_regulator_probe(struct i2c_client *client,
					     const struct i2c_device_id *id)
{
	struct max8649_platform_data *pdata = client->dev.platform_data;
	struct max8649_regulator_info *info = NULL;
	unsigned int val;
	unsigned char data;
	int ret;

	info = kzalloc(sizeof(struct max8649_regulator_info), GFP_KERNEL);
	if (!info) {
		dev_err(&client->dev, "No enough memory\n");
		return -ENOMEM;
	}

	info->regmap = regmap_init_i2c(client, &max8649_regmap_config);
	if (IS_ERR(info->regmap)) {
		ret = PTR_ERR(info->regmap);
		dev_err(&client->dev, "Failed to allocate register map: %d\n", ret);
		goto fail;
	}

	info->dev = &client->dev;
	i2c_set_clientdata(client, info);

	info->mode = pdata->mode;
	switch (info->mode) {
	case 0:
		info->vol_reg = MAX8649_MODE0;
		break;
	case 1:
		info->vol_reg = MAX8649_MODE1;
		break;
	case 2:
		info->vol_reg = MAX8649_MODE2;
		break;
	case 3:
		info->vol_reg = MAX8649_MODE3;
		break;
	default:
		break;
	}

	ret = regmap_read(info->regmap, MAX8649_CHIP_ID1, &val);
	if (ret != 0) {
		dev_err(info->dev, "Failed to detect ID of MAX8649:%d\n",
			ret);
		goto out;
	}
	dev_info(info->dev, "Detected MAX8649 (ID:%x)\n", val);

	/* enable VID0 & VID1 */
<<<<<<< HEAD
#ifdef CONFIG_MAX8649_SUPPORT_CHANGE_VID_MODE
	max8649_set_bits(info->i2c, MAX8649_CONTROL, MAX8649_VID_MASK, ( pdata->mode << 5 ) );
#else
	max8649_set_bits(info->i2c, MAX8649_CONTROL, MAX8649_VID_MASK, 0);
#endif
=======
	regmap_update_bits(info->regmap, MAX8649_CONTROL, MAX8649_VID_MASK, 0);
>>>>>>> 53143fd3

	/* enable/disable external clock synchronization */
	info->extclk = pdata->extclk;
	data = (info->extclk) ? MAX8649_SYNC_EXTCLK : 0;
	regmap_update_bits(info->regmap, info->vol_reg, MAX8649_SYNC_EXTCLK, data);
	if (info->extclk) {
		/* set external clock frequency */
		info->extclk_freq = pdata->extclk_freq;
		regmap_update_bits(info->regmap, MAX8649_SYNC, MAX8649_EXT_MASK,
				   info->extclk_freq << 6);
	}

	if (pdata->ramp_timing) {
		info->ramp_timing = pdata->ramp_timing;
		regmap_update_bits(info->regmap, MAX8649_RAMP, MAX8649_RAMP_MASK,
				   info->ramp_timing << 5);
	}

	info->ramp_down = pdata->ramp_down;
	if (info->ramp_down) {
		regmap_update_bits(info->regmap, MAX8649_RAMP, MAX8649_RAMP_DOWN,
				   MAX8649_RAMP_DOWN);
	}

	info->regulator = regulator_register(&dcdc_desc, &client->dev,
					     pdata->regulator, info, NULL);
	if (IS_ERR(info->regulator)) {
		dev_err(info->dev, "failed to register regulator %s\n",
			dcdc_desc.name);
		ret = PTR_ERR(info->regulator);
		goto out;
	}

	if ( pdata->init ) { pdata->init() ; } 

	dev_info(info->dev, "Max8649 regulator device is detected.\n");
	return 0;
out:
	regmap_exit(info->regmap);
fail:
	kfree(info);
	return ret;
}

static int __devexit max8649_regulator_remove(struct i2c_client *client)
{
	struct max8649_regulator_info *info = i2c_get_clientdata(client);

	if (info) {
		if (info->regulator)
			regulator_unregister(info->regulator);
		regmap_exit(info->regmap);
		kfree(info);
	}

	return 0;
}

static const struct i2c_device_id max8649_id[] = {
	{ "max8649", 0 },
	{ }
};
MODULE_DEVICE_TABLE(i2c, max8649_id);

static struct i2c_driver max8649_driver = {
	.probe		= max8649_regulator_probe,
	.remove		= __devexit_p(max8649_regulator_remove),
	.driver		= {
		.name	= "max8649",
	},
	.id_table	= max8649_id,
};

static int __init max8649_init(void)
{
	return i2c_add_driver(&max8649_driver);
}
subsys_initcall(max8649_init);

static void __exit max8649_exit(void)
{
	i2c_del_driver(&max8649_driver);
}
module_exit(max8649_exit);

/* Module information */
MODULE_DESCRIPTION("MAXIM 8649 voltage regulator driver");
MODULE_AUTHOR("Haojian Zhuang <haojian.zhuang@marvell.com>");
MODULE_LICENSE("GPL");
<|MERGE_RESOLUTION|>--- conflicted
+++ resolved
@@ -138,7 +138,6 @@
 	return !((unsigned char)val & MAX8649_EN_PD);
 }
 
-#if 0
 static int max8649_enable_time(struct regulator_dev *rdev)
 {
 	struct max8649_regulator_info *info = rdev_get_drvdata(rdev);
@@ -161,7 +160,6 @@
 
 	return DIV_ROUND_UP(voltage, rate);
 }
-#endif
 
 static int max8649_set_mode(struct regulator_dev *rdev, unsigned int mode)
 {
@@ -169,40 +167,12 @@
 
 	switch (mode) {
 	case REGULATOR_MODE_FAST:
-<<<<<<< HEAD
-        {
-#ifdef CONFIG_MAX8649_SUPPORT_CHANGE_VID_MODE
-		// Change CONTROL register value ( bit5 = 0, bit6 = 0, so that we are in MODE0 ).
-	    max8649_set_bits(info->i2c, MAX8649_CONTROL, MAX8649_VID_MASK, 0);
-
-		// Change info->vol_reg value to MODE0.
-        info->vol_reg = MAX8649_MODE0 ;
-#else
-		max8649_set_bits(info->i2c, info->vol_reg, MAX8649_FORCE_PWM, MAX8649_FORCE_PWM);
-#endif
-=======
 		regmap_update_bits(info->regmap, info->vol_reg, MAX8649_FORCE_PWM,
 				   MAX8649_FORCE_PWM);
->>>>>>> 53143fd3
-		break;
-		}
+		break;
 	case REGULATOR_MODE_NORMAL:
-<<<<<<< HEAD
-		{
-#ifdef CONFIG_MAX8649_SUPPORT_CHANGE_VID_MODE
-		// Change CONTROL register value ( bit5 = 0, bit 6 = 1, so that we are in MODE2 ).
-	    max8649_set_bits(info->i2c, MAX8649_CONTROL, MAX8649_VID_MASK, MAX8649_VID0_PD );
-
-		// Change info->vol_reg value to MODE0.
-        info->vol_reg = MAX8649_MODE2 ;
-#else
-		max8649_set_bits(info->i2c, info->vol_reg, MAX8649_FORCE_PWM, 0);
-#endif
-		}
-=======
 		regmap_update_bits(info->regmap, info->vol_reg,
 				   MAX8649_FORCE_PWM, 0);
->>>>>>> 53143fd3
 		break;
 	default:
 		return -EINVAL;
@@ -216,26 +186,12 @@
 	unsigned int val;
 	int ret;
 
-<<<<<<< HEAD
-#ifdef CONFIG_MAX8649_SUPPORT_CHANGE_VID_MODE
-	ret = max8649_reg_read(info->i2c, MAX8649_CONTROL) ;
-	ret = ( ret & MAX8649_VID_MASK ) >> 5 ;
-	if ( ret & MAX8649_MODE0 ) 
-        return REGULATOR_MODE_FAST ;
-	return REGULATOR_MODE_NORMAL ;
-#else
-	ret = max8649_reg_read(info->i2c, info->vol_reg);
-	if (ret & MAX8649_FORCE_PWM)
-	    return REGULATOR_MODE_FAST;
-=======
 	ret = regmap_read(info->regmap, info->vol_reg, &val);
 	if (ret != 0)
 		return ret;
 	if (val & MAX8649_FORCE_PWM)
 		return REGULATOR_MODE_FAST;
->>>>>>> 53143fd3
 	return REGULATOR_MODE_NORMAL;
-#endif
 }
 
 static struct regulator_ops max8649_dcdc_ops = {
@@ -245,9 +201,7 @@
 	.enable		= max8649_enable,
 	.disable	= max8649_disable,
 	.is_enabled	= max8649_is_enabled,
-#if 0
 	.enable_time	= max8649_enable_time,
-#endif
 	.set_mode	= max8649_set_mode,
 	.get_mode	= max8649_get_mode,
 
@@ -318,15 +272,7 @@
 	dev_info(info->dev, "Detected MAX8649 (ID:%x)\n", val);
 
 	/* enable VID0 & VID1 */
-<<<<<<< HEAD
-#ifdef CONFIG_MAX8649_SUPPORT_CHANGE_VID_MODE
-	max8649_set_bits(info->i2c, MAX8649_CONTROL, MAX8649_VID_MASK, ( pdata->mode << 5 ) );
-#else
-	max8649_set_bits(info->i2c, MAX8649_CONTROL, MAX8649_VID_MASK, 0);
-#endif
-=======
 	regmap_update_bits(info->regmap, MAX8649_CONTROL, MAX8649_VID_MASK, 0);
->>>>>>> 53143fd3
 
 	/* enable/disable external clock synchronization */
 	info->extclk = pdata->extclk;
@@ -360,8 +306,6 @@
 		goto out;
 	}
 
-	if ( pdata->init ) { pdata->init() ; } 
-
 	dev_info(info->dev, "Max8649 regulator device is detected.\n");
 	return 0;
 out:
