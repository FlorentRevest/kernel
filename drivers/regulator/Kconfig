menuconfig REGULATOR
	bool "Voltage and Current Regulator Support"
	help
	  Generic Voltage and Current Regulator support.

	  This framework is designed to provide a generic interface to voltage
	  and current regulators within the Linux kernel. It's intended to
	  provide voltage and current control to client or consumer drivers and
	  also provide status information to user space applications through a
	  sysfs interface.

	  The intention is to allow systems to dynamically control regulator
	  output in order to save power and prolong battery life. This applies
	  to both voltage regulators (where voltage output is controllable) and
	  current sinks (where current output is controllable).

	  This framework safely compiles out if not selected so that client
	  drivers can still be used in systems with no software controllable
	  regulators.

	  If unsure, say no.

if REGULATOR

config REGULATOR_DEBUG
	bool "Regulator debug support"
	help
	  Say yes here to enable debugging support.

config REGULATOR_DUMMY
	bool "Provide a dummy regulator if regulator lookups fail"
	help
	  If this option is enabled then when a regulator lookup fails
	  and the board has not specified that it has provided full
	  constraints then the regulator core will provide an always
	  enabled dummy regulator will be provided, allowing consumer
	  drivers to continue.

	  A warning will be generated when this substitution is done.

config REGULATOR_FIXED_VOLTAGE
	tristate "Fixed voltage regulator support"
	help
	  This driver provides support for fixed voltage regulators,
	  useful for systems which use a combination of software
	  managed regulators and simple non-configurable regulators.

config REGULATOR_VIRTUAL_CONSUMER
	tristate "Virtual regulator consumer support"
	help
	  This driver provides a virtual consumer for the voltage and
          current regulator API which provides sysfs controls for
          configuring the supplies requested.  This is mainly useful
          for test purposes.

          If unsure, say no.

config REGULATOR_USERSPACE_CONSUMER
	tristate "Userspace regulator consumer support"
	help
	  There are some classes of devices that are controlled entirely
	  from user space. Userspace consumer driver provides ability to
	  control power supplies for such devices.

          If unsure, say no.

config REGULATOR_BQ24022
	tristate "TI bq24022 Dual Input 1-Cell Li-Ion Charger IC"
	help
	  This driver controls a TI bq24022 Charger attached via
	  GPIOs. The provided current regulator can enable/disable
	  charging select between 100 mA and 500 mA charging current
	  limit.

config REGULATOR_MAX1586
	tristate "Maxim 1586/1587 voltage regulator"
	depends on I2C
	help
	  This driver controls a Maxim 1586 or 1587 voltage output
	  regulator via I2C bus. The provided regulator is suitable
	  for PXA27x chips to control VCC_CORE and VCC_USIM voltages.

config REGULATOR_MAX8649
	tristate "Maxim 8649 voltage regulator"
	depends on I2C
	help
	  This driver controls a Maxim 8649 voltage output regulator via
	  I2C bus.

config REGULATOR_MAX8660
	tristate "Maxim 8660/8661 voltage regulator"
	depends on I2C
	help
	  This driver controls a Maxim 8660/8661 voltage output
	  regulator via I2C bus.

config REGULATOR_MAX8925
	tristate "Maxim MAX8925 Power Management IC"
	depends on MFD_MAX8925
	help
	  Say y here to support the voltage regulaltor of Maxim MAX8925 PMIC.

config REGULATOR_MAX8952
	tristate "Maxim MAX8952 Power Management IC"
	depends on I2C
	help
	  This driver controls a Maxim 8952 voltage output regulator
	  via I2C bus. Maxim 8952 has one voltage output and supports 4 DVS
	  modes ranging from 0.77V to 1.40V by 0.01V steps.

config REGULATOR_MAX8997
	tristate "Maxim 8997/8966 regulator"
	depends on MFD_MAX8997
	help
	  This driver controls a Maxim 8997/8966 regulator
	  via I2C bus. The provided regulator is suitable for S5PC110,
	  S5PV210, and Exynos-4 chips to control VCC_CORE and
	  VCC_USIM voltages.

config REGULATOR_MAX8998
	tristate "Maxim 8998 voltage regulator"
	depends on MFD_MAX8998
	help
	  This driver controls a Maxim 8998 voltage output regulator
	  via I2C bus. The provided regulator is suitable for S3C6410
	  and S5PC1XX chips to control VCC_CORE and VCC_USIM voltages.

config REGULATOR_TWL4030
	bool "TI TWL4030/TWL5030/TWL6030/TPS659x0 PMIC"
	depends on TWL4030_CORE
	help
	  This driver supports the voltage regulators provided by
	  this family of companion chips.

config REGULATOR_WM831X
	tristate "Wolfson Microelcronics WM831x PMIC regulators"
	depends on MFD_WM831X
	help
	  Support the voltage and current regulators of the WM831x series
	  of PMIC devices.

config REGULATOR_WM8350
	tristate "Wolfson Microelectronics WM8350 AudioPlus PMIC"
	depends on MFD_WM8350
	help
	  This driver provides support for the voltage and current regulators
          of the WM8350 AudioPlus PMIC.

config REGULATOR_WM8400
	tristate "Wolfson Microelectronics WM8400 AudioPlus PMIC"
	depends on MFD_WM8400
	help
	  This driver provides support for the voltage regulators of the
	  WM8400 AudioPlus PMIC.

config REGULATOR_WM8994
	tristate "Wolfson Microelectronics WM8994 CODEC"
	depends on MFD_WM8994
	help
	  This driver provides support for the voltage regulators on the
	  WM8994 CODEC.

config REGULATOR_DA903X
	tristate "Support regulators on Dialog Semiconductor DA9030/DA9034 PMIC"
	depends on PMIC_DA903X
	help
	  Say y here to support the BUCKs and LDOs regulators found on
	  Dialog Semiconductor DA9030/DA9034 PMIC.

config REGULATOR_PCF50633
	tristate "PCF50633 regulator driver"
        depends on MFD_PCF50633
	help
	 Say Y here to support the voltage regulators and convertors
	 on PCF50633

config REGULATOR_LP3971
	tristate "National Semiconductors LP3971 PMIC regulator driver"
	depends on I2C
	help
	 Say Y here to support the voltage regulators and convertors
	 on National Semiconductors LP3971 PMIC

config REGULATOR_LP3972
	tristate "National Semiconductors LP3972 PMIC regulator driver"
	depends on I2C
	help
	 Say Y here to support the voltage regulators and convertors
	 on National Semiconductors LP3972 PMIC

config REGULATOR_PCAP
	tristate "PCAP2 regulator driver"
	depends on EZX_PCAP
	help
	 This driver provides support for the voltage regulators of the
	 PCAP2 PMIC.

config REGULATOR_MC13XXX_CORE
	tristate

config REGULATOR_MC13783
	tristate "Support regulators on Freescale MC13783 PMIC"
	depends on MFD_MC13783
	select REGULATOR_MC13XXX_CORE
	help
	  Say y here to support the regulators found on the Freescale MC13783
	  PMIC.

config REGULATOR_MC13892
	tristate "Support regulators on Freescale MC13892 PMIC"
	depends on MFD_MC13XXX
	select REGULATOR_MC13XXX_CORE
	help
	  Say y here to support the regulators found on the Freescale MC13892
	  PMIC.

config REGULATOR_AB3100
	tristate "ST-Ericsson AB3100 Regulator functions"
	depends on AB3100_CORE
	default y if AB3100_CORE
	help
	 These regulators correspond to functionality in the
	 AB3100 analog baseband dealing with power regulators
	 for the system.

config REGULATOR_TPS6105X
	tristate "TI TPS6105X Power regulators"
	depends on TPS6105X
	default y if TPS6105X
	help
	  This driver supports TPS61050/TPS61052 voltage regulator chips.
	  It is a single boost converter primarily for white LEDs and
	  audio amplifiers.

config REGULATOR_TPS65023
	tristate "TI TPS65023 Power regulators"
	depends on I2C
	help
	  This driver supports TPS65023 voltage regulator chips. TPS65023 provides
	  three step-down converters and two general-purpose LDO voltage regulators.
	  It supports TI's software based Class-2 SmartReflex implementation.

config REGULATOR_TPS6507X
	tristate "TI TPS6507X Power regulators"
	depends on I2C
	help
	  This driver supports TPS6507X voltage regulator chips. TPS6507X provides
	  three step-down converters and two general-purpose LDO voltage regulators.
	  It supports TI's software based Class-2 SmartReflex implementation.

config REGULATOR_88PM8607
	bool "Marvell 88PM8607 Power regulators"
	depends on MFD_88PM860X=y
	help
	  This driver supports 88PM8607 voltage regulator chips.

<<<<<<< HEAD
config REGULATOR_BCMPMU
	bool "BCM PMU Regulator"
	depends on MFD_BCMPMU
	help
	  This driver supports the voltage regulators provided by
	  this family of companion chips.

config REGULATOR_BCM_PMU59055
	bool "BCM PMU59055 Regulator"
	depends on MFD_BCM_PMU590XX 
	help
	  This driver supports the voltage regulators provided by
	  PMU 59055.

config REGULATOR_BCMSAMOA
	bool "BCMSAMOA Regulator"
	depends on MFD_BCMPMU && REGULATOR_BCMPMU
	help
	  This driver supports the voltage regulators provided by SAMOA PMU

config REGULATOR_BCMPMU
	bool "BCM PMU Regulator"
	depends on MFD_BCMPMU
	help
	  This driver supports the voltage regulators provided by
	  this family of companion chips.

config REGULATOR_BCM59055
	bool "BCM59055 Regulator"
	depends on MFD_BCMPMU && REGULATOR_BCMPMU
	help
	  This driver supports the voltage regulators provided by
	  PMU 59055.

config REGULATOR_TPS728XX
	bool "TPS28XX Regulator"
	depends on ARCH_REQUIRE_GPIOLIB
	help
	  This driver supports the voltage regulators provided by
	  TPS728XX.

config MAX8649_SUPPORT_CHANGE_VID_MODE
	bool "Enable Maxim 8649 regulator to change voltage "
	depends on REGULATOR_MAX8649
	help
	  This support is to add a virtual consumer for changing voltages, and modes.
=======
config REGULATOR_ISL6271A
	tristate "Intersil ISL6271A Power regulator"
	depends on I2C
	help
	  This driver supports ISL6271A voltage regulator chip.

config REGULATOR_AD5398
	tristate "Analog Devices AD5398/AD5821 regulators"
	depends on I2C
	help
	  This driver supports AD5398 and AD5821 current regulator chips.
	  If building into module, its name is ad5398.ko.

config REGULATOR_AB8500
	bool "ST-Ericsson AB8500 Power Regulators"
	depends on AB8500_CORE
	help
	  This driver supports the regulators found on the ST-Ericsson mixed
	  signal AB8500 PMIC

config REGULATOR_DB8500_PRCMU
	bool "ST-Ericsson DB8500 Voltage Domain Regulators"
	depends on MFD_DB8500_PRCMU
	help
	  This driver supports the voltage domain regulators controlled by the
	  DB8500 PRCMU

config REGULATOR_TPS6586X
	tristate "TI TPS6586X Power regulators"
	depends on MFD_TPS6586X
	help
	  This driver supports TPS6586X voltage regulator chips.

config REGULATOR_TPS6524X
	tristate "TI TPS6524X Power regulators"
	depends on SPI
	help
	  This driver supports TPS6524X voltage regulator chips. TPS6524X
	  provides three step-down converters and two general-purpose LDO
	  voltage regulators.  This device is interfaced using a customized
	  serial interface currently supported on the sequencer serial
	  port controller.

config REGULATOR_TPS65910
	tristate "TI TPS65910 Power Regulator"
	depends on MFD_TPS65910
	help
	  This driver supports TPS65910 voltage regulator chips.
>>>>>>> d235ebfd

endif
<|MERGE_RESOLUTION|>--- conflicted
+++ resolved
@@ -254,54 +254,6 @@
 	help
 	  This driver supports 88PM8607 voltage regulator chips.
 
-<<<<<<< HEAD
-config REGULATOR_BCMPMU
-	bool "BCM PMU Regulator"
-	depends on MFD_BCMPMU
-	help
-	  This driver supports the voltage regulators provided by
-	  this family of companion chips.
-
-config REGULATOR_BCM_PMU59055
-	bool "BCM PMU59055 Regulator"
-	depends on MFD_BCM_PMU590XX 
-	help
-	  This driver supports the voltage regulators provided by
-	  PMU 59055.
-
-config REGULATOR_BCMSAMOA
-	bool "BCMSAMOA Regulator"
-	depends on MFD_BCMPMU && REGULATOR_BCMPMU
-	help
-	  This driver supports the voltage regulators provided by SAMOA PMU
-
-config REGULATOR_BCMPMU
-	bool "BCM PMU Regulator"
-	depends on MFD_BCMPMU
-	help
-	  This driver supports the voltage regulators provided by
-	  this family of companion chips.
-
-config REGULATOR_BCM59055
-	bool "BCM59055 Regulator"
-	depends on MFD_BCMPMU && REGULATOR_BCMPMU
-	help
-	  This driver supports the voltage regulators provided by
-	  PMU 59055.
-
-config REGULATOR_TPS728XX
-	bool "TPS28XX Regulator"
-	depends on ARCH_REQUIRE_GPIOLIB
-	help
-	  This driver supports the voltage regulators provided by
-	  TPS728XX.
-
-config MAX8649_SUPPORT_CHANGE_VID_MODE
-	bool "Enable Maxim 8649 regulator to change voltage "
-	depends on REGULATOR_MAX8649
-	help
-	  This support is to add a virtual consumer for changing voltages, and modes.
-=======
 config REGULATOR_ISL6271A
 	tristate "Intersil ISL6271A Power regulator"
 	depends on I2C
@@ -350,6 +302,5 @@
 	depends on MFD_TPS65910
 	help
 	  This driver supports TPS65910 voltage regulator chips.
->>>>>>> d235ebfd
 
 endif
