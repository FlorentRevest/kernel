menuconfig REGULATOR
	bool "Voltage and Current Regulator Support"
	help
	  Generic Voltage and Current Regulator support.

	  This framework is designed to provide a generic interface to voltage
	  and current regulators within the Linux kernel. It's intended to
	  provide voltage and current control to client or consumer drivers and
	  also provide status information to user space applications through a
	  sysfs interface.

	  The intention is to allow systems to dynamically control regulator
	  output in order to save power and prolong battery life. This applies
	  to both voltage regulators (where voltage output is controllable) and
	  current sinks (where current output is controllable).

	  This framework safely compiles out if not selected so that client
	  drivers can still be used in systems with no software controllable
	  regulators.

	  If unsure, say no.


if REGULATOR

config REGULATOR_DEBUG
	bool "Regulator debug support"
	help
	  Say yes here to enable debugging support.

config REGULATOR_DUMMY
	bool "Provide a dummy regulator if regulator lookups fail"
	help
	  If this option is enabled then when a regulator lookup fails
	  and the board has not specified that it has provided full
	  constraints the regulator core will provide an always
	  enabled dummy regulator, allowing consumer drivers to continue.

	  A warning will be generated when this substitution is done.

config REGULATOR_FIXED_VOLTAGE
	tristate "Fixed voltage regulator support"
	help
	  This driver provides support for fixed voltage regulators,
	  useful for systems which use a combination of software
	  managed regulators and simple non-configurable regulators.

config REGULATOR_VIRTUAL_CONSUMER
	tristate "Virtual regulator consumer support"
	help
	  This driver provides a virtual consumer for the voltage and
	  current regulator API which provides sysfs controls for
	  configuring the supplies requested.  This is mainly useful
	  for test purposes.

	  If unsure, say no.

config REGULATOR_USERSPACE_CONSUMER
	tristate "Userspace regulator consumer support"
	help
	  There are some classes of devices that are controlled entirely
	  from user space. Userspace consumer driver provides ability to
	  control power supplies for such devices.

	  If unsure, say no.

config REGULATOR_GPIO
	tristate "GPIO regulator support"
	depends on GPIOLIB
	help
	  This driver provides support for regulators that can be
	  controlled via gpios.
	  It is capable of supporting current and voltage regulators
	  and the platform has to provide a mapping of GPIO-states
	  to target volts/amps.

config REGULATOR_AD5398
	tristate "Analog Devices AD5398/AD5821 regulators"
	depends on I2C
	help
	  This driver supports AD5398 and AD5821 current regulator chips.
	  If building into module, its name is ad5398.ko.

config REGULATOR_AAT2870
	tristate "AnalogicTech AAT2870 Regulators"
	depends on MFD_AAT2870_CORE
	help
	  If you have a AnalogicTech AAT2870 say Y to enable the
	  regulator driver.

config REGULATOR_ARIZONA
	tristate "Wolfson Arizona class devices"
	depends on MFD_ARIZONA
	depends on SND_SOC
	help
	  Support for the regulators found on Wolfson Arizona class
	  devices.

config REGULATOR_DA903X
	tristate "Dialog Semiconductor DA9030/DA9034 regulators"
	depends on PMIC_DA903X
	help
	  Say y here to support the BUCKs and LDOs regulators found on
	  Dialog Semiconductor DA9030/DA9034 PMIC.

config REGULATOR_DA9052
	tristate "Dialog Semiconductor DA9052/DA9053 regulators"
	depends on PMIC_DA9052
	help
	  This driver supports the voltage regulators of DA9052-BC and
	  DA9053-AA/Bx PMIC.

config REGULATOR_DA9055
	tristate "Dialog Semiconductor DA9055 regulators"
	depends on MFD_DA9055
	help
	  Say y here to support the BUCKs and LDOs regulators found on
	  Dialog Semiconductor DA9055 PMIC.

	  This driver can also be built as a module. If so, the module
	  will be called da9055-regulator.

config REGULATOR_FAN53555
	tristate "Fairchild FAN53555 Regulator"
	depends on I2C
	select REGMAP_I2C
	help
	  This driver supports Fairchild FAN53555 Digitally Programmable
	  TinyBuck Regulator. The FAN53555 is a step-down switching voltage
	  regulator that delivers a digitally programmable output from an
	  input voltage supply of 2.5V to 5.5V. The output voltage is
	  programmed through an I2C interface.

config REGULATOR_ANATOP
	tristate "Freescale i.MX on-chip ANATOP LDO regulators"
	depends on MFD_SYSCON
	help
	  Say y here to support Freescale i.MX on-chip ANATOP LDOs
	  regulators. It is recommended that this option be
	  enabled on i.MX6 platform.

config REGULATOR_MC13XXX_CORE
	tristate

config REGULATOR_MC13783
	tristate "Freescale MC13783 regulator driver"
	depends on MFD_MC13783
	select REGULATOR_MC13XXX_CORE
	help
	  Say y here to support the regulators found on the Freescale MC13783
	  PMIC.

config REGULATOR_MC13892
	tristate "Freescale MC13892 regulator driver"
	depends on MFD_MC13XXX
	select REGULATOR_MC13XXX_CORE
	help
	  Say y here to support the regulators found on the Freescale MC13892
	  PMIC.

config REGULATOR_ISL6271A
	tristate "Intersil ISL6271A Power regulator"
	depends on I2C
	help
	  This driver supports ISL6271A voltage regulator chip.

config REGULATOR_88PM8607
	bool "Marvell 88PM8607 Power regulators"
	depends on MFD_88PM860X=y
	help
	  This driver supports 88PM8607 voltage regulator chips.

config REGULATOR_MAX1586
	tristate "Maxim 1586/1587 voltage regulator"
	depends on I2C
	help
	  This driver controls a Maxim 1586 or 1587 voltage output
	  regulator via I2C bus. The provided regulator is suitable
	  for PXA27x chips to control VCC_CORE and VCC_USIM voltages.

config REGULATOR_MAX8649
	tristate "Maxim 8649 voltage regulator"
	depends on I2C
	select REGMAP_I2C
	help
	  This driver controls a Maxim 8649 voltage output regulator via
	  I2C bus.

config REGULATOR_MAX8660
	tristate "Maxim 8660/8661 voltage regulator"
	depends on I2C
	help
	  This driver controls a Maxim 8660/8661 voltage output
	  regulator via I2C bus.

config REGULATOR_MAX8907
	tristate "Maxim 8907 voltage regulator"
	depends on MFD_MAX8907
	help
	  This driver controls a Maxim 8907 voltage output regulator
	  via I2C bus. The provided regulator is suitable for Tegra
	  chip to control Step-Down DC-DC and LDOs.

config REGULATOR_MAX8925
	tristate "Maxim MAX8925 Power Management IC"
	depends on MFD_MAX8925
	help
	  Say y here to support the voltage regulaltor of Maxim MAX8925 PMIC.

config REGULATOR_MAX8952
	tristate "Maxim MAX8952 Power Management IC"
	depends on I2C
	help
	  This driver controls a Maxim 8952 voltage output regulator
	  via I2C bus. Maxim 8952 has one voltage output and supports 4 DVS
	  modes ranging from 0.77V to 1.40V by 0.01V steps.

config REGULATOR_MAX8973
	tristate "Maxim MAX8973 voltage regulator "
	depends on I2C
	select REGMAP_I2C
	help
	  The MAXIM MAX8973 high-efficiency. three phase, DC-DC step-down
	  switching regulator delievers up to 9A of output current. Each
	  phase operates at a 2MHz fixed frequency with a 120 deg shift
	  from the adjacent phase, allowing the use of small magnetic component.

config REGULATOR_MAX8997
	tristate "Maxim 8997/8966 regulator"
	depends on MFD_MAX8997
	help
	  This driver controls a Maxim 8997/8966 regulator
	  via I2C bus. The provided regulator is suitable for S5PC110,
	  S5PV210, and Exynos-4 chips to control VCC_CORE and
	  VCC_USIM voltages.

config REGULATOR_MAX8998
	tristate "Maxim 8998 voltage regulator"
	depends on MFD_MAX8998
	help
	  This driver controls a Maxim 8998 voltage output regulator
	  via I2C bus. The provided regulator is suitable for S3C6410
	  and S5PC1XX chips to control VCC_CORE and VCC_USIM voltages.

config REGULATOR_MAX77686
	tristate "Maxim 77686 regulator"
	depends on MFD_MAX77686
	help
	  This driver controls a Maxim 77686 regulator
	  via I2C bus. The provided regulator is suitable for
	  Exynos-4 chips to control VARM and VINT voltages.

config REGULATOR_PCAP
	tristate "Motorola PCAP2 regulator driver"
	depends on EZX_PCAP
	help
	 This driver provides support for the voltage regulators of the
	 PCAP2 PMIC.

config REGULATOR_LP3971
	tristate "National Semiconductors LP3971 PMIC regulator driver"
	depends on I2C
	help
	 Say Y here to support the voltage regulators and convertors
	 on National Semiconductors LP3971 PMIC

config REGULATOR_LP3972
	tristate "National Semiconductors LP3972 PMIC regulator driver"
	depends on I2C
	help
	 Say Y here to support the voltage regulators and convertors
	 on National Semiconductors LP3972 PMIC

config REGULATOR_LP872X
	bool "TI/National Semiconductor LP8720/LP8725 voltage regulators"
	depends on I2C=y
	select REGMAP_I2C
	help
	  This driver supports LP8720/LP8725 PMIC

config REGULATOR_LP8755
	tristate "TI LP8755 High Performance PMU driver"
	depends on I2C
	select REGMAP_I2C
	help
	  This driver supports LP8755 High Performance PMU driver. This
	  chip contains six step-down DC/DC converters which can support
	  9 mode multiphase configuration.

config REGULATOR_LP8788
	bool "TI LP8788 Power Regulators"
	depends on MFD_LP8788
	help
	  This driver supports LP8788 voltage regulator chip.

config REGULATOR_PCF50633
	tristate "NXP PCF50633 regulator driver"
	depends on MFD_PCF50633
	help
	 Say Y here to support the voltage regulators and convertors
	 on PCF50633

config REGULATOR_RC5T583
	tristate "RICOH RC5T583 Power regulators"
	depends on MFD_RC5T583
	help
	  Select this option to enable the power regulator of RICOH
	  PMIC RC5T583.
	  This driver supports the control of different power rails of device
	  through regulator interface. The device supports multiple DCDC/LDO
	  outputs which can be controlled by i2c communication.

config REGULATOR_S2MPS11
	tristate "Samsung S2MPS11 voltage regulator"
	depends on MFD_SEC_CORE
	help
	 This driver supports a Samsung S2MPS11 voltage output regulator
	 via I2C bus. S2MPS11 is comprised of high efficient Buck converters
	 including Dual-Phase Buck converter, Buck-Boost converter, various LDOs.

config REGULATOR_S5M8767
	tristate "Samsung S5M8767A voltage regulator"
	depends on MFD_SEC_CORE
	help
	 This driver supports a Samsung S5M8767A voltage output regulator
	 via I2C bus. S5M8767A have 9 Bucks and 28 LDOs output and
	 supports DVS mode with 8bits of output voltage control.

config REGULATOR_AB3100
	tristate "ST-Ericsson AB3100 Regulator functions"
	depends on AB3100_CORE
	default y if AB3100_CORE
	help
	 These regulators correspond to functionality in the
	 AB3100 analog baseband dealing with power regulators
	 for the system.

config REGULATOR_AB8500
	bool "ST-Ericsson AB8500 Power Regulators"
	depends on AB8500_CORE
	help
	  This driver supports the regulators found on the ST-Ericsson mixed
	  signal AB8500 PMIC

config REGULATOR_DBX500_PRCMU
	bool

config REGULATOR_DB8500_PRCMU
	bool "ST-Ericsson DB8500 Voltage Domain Regulators"
	depends on MFD_DB8500_PRCMU
	select REGULATOR_DBX500_PRCMU
	help
	  This driver supports the voltage domain regulators controlled by the
	  DB8500 PRCMU

config REGULATOR_PALMAS
	tristate "TI Palmas PMIC Regulators"
	depends on MFD_PALMAS
	help
	  If you wish to control the regulators on the Palmas series of
	  chips say Y here. This will enable support for all the software
	  controllable SMPS/LDO regulators.

	  The regulators available on Palmas series chips vary depending
	  on the muxing. This is handled automatically in the driver by
	  reading the mux info from OTP.

config REGULATOR_TPS51632
	tristate "TI TPS51632 Power Regulator"
	depends on I2C
	select REGMAP_I2C
	help
	  This driver supports TPS51632 voltage regulator chip.
	  The TPS51632 is 3-2-1 Phase D-Cap+ Step Down Driverless Controller
	  with Serial VID control and DVFS.
	  The voltage output can be configure through I2C interface or PWM
	  interface.

config REGULATOR_TPS6105X
	tristate "TI TPS6105X Power regulators"
	depends on TPS6105X
	default y if TPS6105X
	help
	  This driver supports TPS61050/TPS61052 voltage regulator chips.
	  It is a single boost converter primarily for white LEDs and
	  audio amplifiers.

config REGULATOR_TPS62360
	tristate "TI TPS6236x Power Regulator"
	depends on I2C
	select REGMAP_I2C
	help
	  This driver supports TPS6236x voltage regulator chip. This
	  regulator is meant for processor core supply. This chip is
	  high-frequency synchronous step down dc-dc converter optimized
	  for battery-powered portable applications.

config REGULATOR_TPS65023
	tristate "TI TPS65023 Power regulators"
	depends on I2C
	select REGMAP_I2C
	help
	  This driver supports TPS65023 voltage regulator chips. TPS65023 provides
	  three step-down converters and two general-purpose LDO voltage regulators.
	  It supports TI's software based Class-2 SmartReflex implementation.

config REGULATOR_TPS6507X
	tristate "TI TPS6507X Power regulators"
	depends on I2C
	help
	  This driver supports TPS6507X voltage regulator chips. TPS6507X provides
	  three step-down converters and two general-purpose LDO voltage regulators.
	  It supports TI's software based Class-2 SmartReflex implementation.

config REGULATOR_TPS65090
	tristate "TI TPS65090 Power regulator"
	depends on MFD_TPS65090
	help
	  This driver provides support for the voltage regulators on the
	  TI TPS65090 PMIC.

config REGULATOR_TPS65217
	tristate "TI TPS65217 Power regulators"
	depends on MFD_TPS65217
	help
	  This driver supports TPS65217 voltage regulator chips. TPS65217
	  provides three step-down converters and four general-purpose LDO
	  voltage regulators. It supports software based voltage control
	  for different voltage domains

config REGULATOR_TPS6524X
	tristate "TI TPS6524X Power regulators"
	depends on SPI
	help
	  This driver supports TPS6524X voltage regulator chips. TPS6524X
	  provides three step-down converters and two general-purpose LDO
	  voltage regulators.  This device is interfaced using a customized
	  serial interface currently supported on the sequencer serial
	  port controller.

config REGULATOR_TPS6586X
	tristate "TI TPS6586X Power regulators"
	depends on MFD_TPS6586X
	help
	  This driver supports TPS6586X voltage regulator chips.

config REGULATOR_TPS65910
	tristate "TI TPS65910/TPS65911 Power Regulators"
	depends on MFD_TPS65910
	help
	  This driver supports TPS65910/TPS65911 voltage regulator chips.

config REGULATOR_TPS65912
	tristate "TI TPS65912 Power regulator"
	depends on (MFD_TPS65912_I2C || MFD_TPS65912_SPI)
	help
	    This driver supports TPS65912 voltage regulator chip.

config REGULATOR_TPS80031
	tristate "TI TPS80031/TPS80032 power regualtor driver"
	depends on MFD_TPS80031
	help
	  TPS80031/ TPS80032 Fully Integrated Power Management with Power
	  Path and Battery Charger. It has 5 configurable step-down
	  converters, 11 general purpose LDOs, VBUS generator and digital
	  output to control regulators.

config REGULATOR_TWL4030
	bool "TI TWL4030/TWL5030/TWL6030/TPS659x0 PMIC"
	depends on TWL4030_CORE
	help
	  This driver supports the voltage regulators provided by
	  this family of companion chips.

config REGULATOR_VEXPRESS
	tristate "Versatile Express regulators"
	depends on VEXPRESS_CONFIG
	help
	  This driver provides support for voltage regulators available
	  on the ARM Ltd's Versatile Express platform.

config REGULATOR_WM831X
	tristate "Wolfson Microelectronics WM831x PMIC regulators"
	depends on MFD_WM831X
	help
	  Support the voltage and current regulators of the WM831x series
	  of PMIC devices.

config REGULATOR_WM8350
	tristate "Wolfson Microelectronics WM8350 AudioPlus PMIC"
	depends on MFD_WM8350
	help
	  This driver provides support for the voltage and current regulators
	  of the WM8350 AudioPlus PMIC.

config REGULATOR_WM8400
	tristate "Wolfson Microelectronics WM8400 AudioPlus PMIC"
	depends on MFD_WM8400
	help
	  This driver provides support for the voltage regulators of the
	  WM8400 AudioPlus PMIC.

config REGULATOR_WM8994
	tristate "Wolfson Microelectronics WM8994 CODEC"
	depends on MFD_WM8994
	help
	  This driver provides support for the voltage regulators on the
	  WM8994 CODEC.

<<<<<<< HEAD
config REGULATOR_AS3711
	tristate "AS3711 PMIC"
	depends on MFD_AS3711
	help
	  This driver provides support for the voltage regulators on the
	  AS3711 PMIC

config REGULATOR_BCM_PMU59055
	bool "BCM PMU59055 Regulator"
	depends on MFD_BCM_PMU590XX
	help
	  This driver supports the voltage regulators provided by
	  PMU 59055.

=======
>>>>>>> 7bfdf205
config REGULATOR_BCMPMU
	bool "BCM PMU Regulator"
	depends on (MFD_BCMPMU || MFD_BCM_PMU59xxx || MFD_BCM_PMU59056)
	help
	  This driver supports the voltage regulators provided by
	  this family of companion chips.

config REGULATOR_TPS728XX
	bool "TPS28XX Regulator"
	depends on ARCH_REQUIRE_GPIOLIB
	help
	  This driver supports the voltage regulators provided by
	  TPS728XX.
endif
<|MERGE_RESOLUTION|>--- conflicted
+++ resolved
@@ -507,7 +507,6 @@
 	  This driver provides support for the voltage regulators on the
 	  WM8994 CODEC.
 
-<<<<<<< HEAD
 config REGULATOR_AS3711
 	tristate "AS3711 PMIC"
 	depends on MFD_AS3711
@@ -515,15 +514,6 @@
 	  This driver provides support for the voltage regulators on the
 	  AS3711 PMIC
 
-config REGULATOR_BCM_PMU59055
-	bool "BCM PMU59055 Regulator"
-	depends on MFD_BCM_PMU590XX
-	help
-	  This driver supports the voltage regulators provided by
-	  PMU 59055.
-
-=======
->>>>>>> 7bfdf205
 config REGULATOR_BCMPMU
 	bool "BCM PMU Regulator"
 	depends on (MFD_BCMPMU || MFD_BCM_PMU59xxx || MFD_BCM_PMU59056)
