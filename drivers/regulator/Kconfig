menuconfig REGULATOR
	bool "Voltage and Current Regulator Support"
	help
	  Generic Voltage and Current Regulator support.

	  This framework is designed to provide a generic interface to voltage
	  and current regulators within the Linux kernel. It's intended to
	  provide voltage and current control to client or consumer drivers and
	  also provide status information to user space applications through a
	  sysfs interface.

	  The intention is to allow systems to dynamically control regulator
	  output in order to save power and prolong battery life. This applies
	  to both voltage regulators (where voltage output is controllable) and
	  current sinks (where current output is controllable).

	  This framework safely compiles out if not selected so that client
	  drivers can still be used in systems with no software controllable
	  regulators.

	  If unsure, say no.


if REGULATOR

config REGULATOR_DEBUG
	bool "Regulator debug support"
	help
	  Say yes here to enable debugging support.

config REGULATOR_DUMMY
	bool "Provide a dummy regulator if regulator lookups fail"
	help
	  If this option is enabled then when a regulator lookup fails
	  and the board has not specified that it has provided full
	  constraints the regulator core will provide an always
	  enabled dummy regulator, allowing consumer drivers to continue.

	  A warning will be generated when this substitution is done.

config REGULATOR_FIXED_VOLTAGE
	tristate "Fixed voltage regulator support"
	help
	  This driver provides support for fixed voltage regulators,
	  useful for systems which use a combination of software
	  managed regulators and simple non-configurable regulators.

config REGULATOR_VIRTUAL_CONSUMER
	tristate "Virtual regulator consumer support"
	help
	  This driver provides a virtual consumer for the voltage and
	  current regulator API which provides sysfs controls for
	  configuring the supplies requested.  This is mainly useful
	  for test purposes.

	  If unsure, say no.

config REGULATOR_USERSPACE_CONSUMER
	tristate "Userspace regulator consumer support"
	help
	  There are some classes of devices that are controlled entirely
	  from user space. Userspace consumer driver provides ability to
	  control power supplies for such devices.

	  If unsure, say no.

config REGULATOR_PROXY_CONSUMER
	bool "Boot time regulator proxy consumer support"
	help
	  This driver provides support for boot time regulator proxy requests.
	  It can enforce a specified voltage range, set a minimum current,
	  and/or keep a regulator enabled.  It is needed in circumstances where
	  reducing one or more of these three quantities will cause hardware to
	  stop working if performed before the driver managing the hardware has
	  probed.

config REGULATOR_GPIO
	tristate "GPIO regulator support"
	depends on GPIOLIB
	help
	  This driver provides support for regulators that can be
	  controlled via gpios.
	  It is capable of supporting current and voltage regulators
	  and the platform has to provide a mapping of GPIO-states
	  to target volts/amps.

config REGULATOR_AD5398
	tristate "Analog Devices AD5398/AD5821 regulators"
	depends on I2C
	help
	  This driver supports AD5398 and AD5821 current regulator chips.
	  If building into module, its name is ad5398.ko.

config REGULATOR_AAT2870
	tristate "AnalogicTech AAT2870 Regulators"
	depends on MFD_AAT2870_CORE
	help
	  If you have a AnalogicTech AAT2870 say Y to enable the
	  regulator driver.

config REGULATOR_ARIZONA
	tristate "Wolfson Arizona class devices"
	depends on MFD_ARIZONA
	depends on SND_SOC
	help
	  Support for the regulators found on Wolfson Arizona class
	  devices.

config REGULATOR_DA903X
	tristate "Dialog Semiconductor DA9030/DA9034 regulators"
	depends on PMIC_DA903X
	help
	  Say y here to support the BUCKs and LDOs regulators found on
	  Dialog Semiconductor DA9030/DA9034 PMIC.

config REGULATOR_DA9052
	tristate "Dialog Semiconductor DA9052/DA9053 regulators"
	depends on PMIC_DA9052
	help
	  This driver supports the voltage regulators of DA9052-BC and
	  DA9053-AA/Bx PMIC.

config REGULATOR_DA9055
	tristate "Dialog Semiconductor DA9055 regulators"
	depends on MFD_DA9055
	help
	  Say y here to support the BUCKs and LDOs regulators found on
	  Dialog Semiconductor DA9055 PMIC.

	  This driver can also be built as a module. If so, the module
	  will be called da9055-regulator.

config REGULATOR_FAN53555
	tristate "Fairchild FAN53555 Regulator"
	depends on I2C
	select REGMAP_I2C
	help
	  This driver supports Fairchild FAN53555 Digitally Programmable
	  TinyBuck Regulator. The FAN53555 is a step-down switching voltage
	  regulator that delivers a digitally programmable output from an
	  input voltage supply of 2.5V to 5.5V. The output voltage is
	  programmed through an I2C interface.

config REGULATOR_ANATOP
	tristate "Freescale i.MX on-chip ANATOP LDO regulators"
	depends on MFD_SYSCON
	help
	  Say y here to support Freescale i.MX on-chip ANATOP LDOs
	  regulators. It is recommended that this option be
	  enabled on i.MX6 platform.

config REGULATOR_MC13XXX_CORE
	tristate

config REGULATOR_MC13783
	tristate "Freescale MC13783 regulator driver"
	depends on MFD_MC13783
	select REGULATOR_MC13XXX_CORE
	help
	  Say y here to support the regulators found on the Freescale MC13783
	  PMIC.

config REGULATOR_MC13892
	tristate "Freescale MC13892 regulator driver"
	depends on MFD_MC13XXX
	select REGULATOR_MC13XXX_CORE
	help
	  Say y here to support the regulators found on the Freescale MC13892
	  PMIC.

config REGULATOR_MEM_ACC
	tristate "QTI Memory accelerator regulator driver"
	help
	 Say y here to enable the memory accelerator driver for Qualcomm
	 Technologies (QTI) chips. The accelerator controls delays applied
	 for memory accesses.
	 This driver configures the power-mode (corner) for the memory
	 accelerator.

config REGULATOR_ISL6271A
	tristate "Intersil ISL6271A Power regulator"
	depends on I2C
	help
	  This driver supports ISL6271A voltage regulator chip.

config REGULATOR_88PM8607
	bool "Marvell 88PM8607 Power regulators"
	depends on MFD_88PM860X=y
	help
	  This driver supports 88PM8607 voltage regulator chips.

config REGULATOR_MAX1586
	tristate "Maxim 1586/1587 voltage regulator"
	depends on I2C
	help
	  This driver controls a Maxim 1586 or 1587 voltage output
	  regulator via I2C bus. The provided regulator is suitable
	  for PXA27x chips to control VCC_CORE and VCC_USIM voltages.

config REGULATOR_MAX8649
	tristate "Maxim 8649 voltage regulator"
	depends on I2C
	select REGMAP_I2C
	help
	  This driver controls a Maxim 8649 voltage output regulator via
	  I2C bus.

config REGULATOR_MAX8660
	tristate "Maxim 8660/8661 voltage regulator"
	depends on I2C
	help
	  This driver controls a Maxim 8660/8661 voltage output
	  regulator via I2C bus.

config REGULATOR_MAX8907
	tristate "Maxim 8907 voltage regulator"
	depends on MFD_MAX8907
	help
	  This driver controls a Maxim 8907 voltage output regulator
	  via I2C bus. The provided regulator is suitable for Tegra
	  chip to control Step-Down DC-DC and LDOs.

config REGULATOR_MAX8925
	tristate "Maxim MAX8925 Power Management IC"
	depends on MFD_MAX8925
	help
	  Say y here to support the voltage regulaltor of Maxim MAX8925 PMIC.

config REGULATOR_MAX8952
	tristate "Maxim MAX8952 Power Management IC"
	depends on I2C
	help
	  This driver controls a Maxim 8952 voltage output regulator
	  via I2C bus. Maxim 8952 has one voltage output and supports 4 DVS
	  modes ranging from 0.77V to 1.40V by 0.01V steps.

config REGULATOR_MAX8973
	tristate "Maxim MAX8973 voltage regulator "
	depends on I2C
	select REGMAP_I2C
	help
	  The MAXIM MAX8973 high-efficiency. three phase, DC-DC step-down
	  switching regulator delievers up to 9A of output current. Each
	  phase operates at a 2MHz fixed frequency with a 120 deg shift
	  from the adjacent phase, allowing the use of small magnetic component.

config REGULATOR_MAX8997
	tristate "Maxim 8997/8966 regulator"
	depends on MFD_MAX8997
	help
	  This driver controls a Maxim 8997/8966 regulator
	  via I2C bus. The provided regulator is suitable for S5PC110,
	  S5PV210, and Exynos-4 chips to control VCC_CORE and
	  VCC_USIM voltages.

config REGULATOR_MAX8998
	tristate "Maxim 8998 voltage regulator"
	depends on MFD_MAX8998
	help
	  This driver controls a Maxim 8998 voltage output regulator
	  via I2C bus. The provided regulator is suitable for S3C6410
	  and S5PC1XX chips to control VCC_CORE and VCC_USIM voltages.

config REGULATOR_MAX77686
	tristate "Maxim 77686 regulator"
	depends on MFD_MAX77686
	help
	  This driver controls a Maxim 77686 regulator
	  via I2C bus. The provided regulator is suitable for
	  Exynos-4 chips to control VARM and VINT voltages.

config REGULATOR_ONSEMI_NCP6335D
	tristate "OnSemi NCP6335D regulator support"
	depends on I2C
	help
	 This driver supports the OnSemi NCP6335D switching voltage regulator
	 (buck convertor). The regulator is controlled using an I2C interface
	 and supports a programmable voltage range from 0.6V to 1.4V in steps
	 of 6.25mV.

config REGULATOR_PCAP
	tristate "Motorola PCAP2 regulator driver"
	depends on EZX_PCAP
	help
	 This driver provides support for the voltage regulators of the
	 PCAP2 PMIC.

config REGULATOR_LP3971
	tristate "National Semiconductors LP3971 PMIC regulator driver"
	depends on I2C
	help
	 Say Y here to support the voltage regulators and convertors
	 on National Semiconductors LP3971 PMIC

config REGULATOR_LP3972
	tristate "National Semiconductors LP3972 PMIC regulator driver"
	depends on I2C
	help
	 Say Y here to support the voltage regulators and convertors
	 on National Semiconductors LP3972 PMIC

config REGULATOR_LP872X
	bool "TI/National Semiconductor LP8720/LP8725 voltage regulators"
	depends on I2C=y
	select REGMAP_I2C
	help
	  This driver supports LP8720/LP8725 PMIC

config REGULATOR_LP8755
	tristate "TI LP8755 High Performance PMU driver"
	depends on I2C
	select REGMAP_I2C
	help
	  This driver supports LP8755 High Performance PMU driver. This
	  chip contains six step-down DC/DC converters which can support
	  9 mode multiphase configuration.

config REGULATOR_LP8788
	bool "TI LP8788 Power Regulators"
	depends on MFD_LP8788
	help
	  This driver supports LP8788 voltage regulator chip.

config REGULATOR_PCF50633
	tristate "NXP PCF50633 regulator driver"
	depends on MFD_PCF50633
	help
	 Say Y here to support the voltage regulators and convertors
	 on PCF50633

config REGULATOR_RC5T583
	tristate "RICOH RC5T583 Power regulators"
	depends on MFD_RC5T583
	help
	  Select this option to enable the power regulator of RICOH
	  PMIC RC5T583.
	  This driver supports the control of different power rails of device
	  through regulator interface. The device supports multiple DCDC/LDO
	  outputs which can be controlled by i2c communication.

config REGULATOR_S2MPS11
	tristate "Samsung S2MPS11 voltage regulator"
	depends on MFD_SEC_CORE
	help
	 This driver supports a Samsung S2MPS11 voltage output regulator
	 via I2C bus. S2MPS11 is comprised of high efficient Buck converters
	 including Dual-Phase Buck converter, Buck-Boost converter, various LDOs.

config REGULATOR_S5M8767
	tristate "Samsung S5M8767A voltage regulator"
	depends on MFD_SEC_CORE
	help
	 This driver supports a Samsung S5M8767A voltage output regulator
	 via I2C bus. S5M8767A have 9 Bucks and 28 LDOs output and
	 supports DVS mode with 8bits of output voltage control.

config REGULATOR_AB3100
	tristate "ST-Ericsson AB3100 Regulator functions"
	depends on AB3100_CORE
	default y if AB3100_CORE
	help
	 These regulators correspond to functionality in the
	 AB3100 analog baseband dealing with power regulators
	 for the system.

config REGULATOR_AB8500
	bool "ST-Ericsson AB8500 Power Regulators"
	depends on AB8500_CORE
	help
	  This driver supports the regulators found on the ST-Ericsson mixed
	  signal AB8500 PMIC

config REGULATOR_DBX500_PRCMU
	bool

config REGULATOR_DB8500_PRCMU
	bool "ST-Ericsson DB8500 Voltage Domain Regulators"
	depends on MFD_DB8500_PRCMU
	select REGULATOR_DBX500_PRCMU
	help
	  This driver supports the voltage domain regulators controlled by the
	  DB8500 PRCMU

config REGULATOR_PALMAS
	tristate "TI Palmas PMIC Regulators"
	depends on MFD_PALMAS
	help
	  If you wish to control the regulators on the Palmas series of
	  chips say Y here. This will enable support for all the software
	  controllable SMPS/LDO regulators.

	  The regulators available on Palmas series chips vary depending
	  on the muxing. This is handled automatically in the driver by
	  reading the mux info from OTP.

config REGULATOR_TPS51632
	tristate "TI TPS51632 Power Regulator"
	depends on I2C
	select REGMAP_I2C
	help
	  This driver supports TPS51632 voltage regulator chip.
	  The TPS51632 is 3-2-1 Phase D-Cap+ Step Down Driverless Controller
	  with Serial VID control and DVFS.
	  The voltage output can be configure through I2C interface or PWM
	  interface.

config REGULATOR_TPS6105X
	tristate "TI TPS6105X Power regulators"
	depends on TPS6105X
	default y if TPS6105X
	help
	  This driver supports TPS61050/TPS61052 voltage regulator chips.
	  It is a single boost converter primarily for white LEDs and
	  audio amplifiers.

config REGULATOR_TPS62360
	tristate "TI TPS6236x Power Regulator"
	depends on I2C
	select REGMAP_I2C
	help
	  This driver supports TPS6236x voltage regulator chip. This
	  regulator is meant for processor core supply. This chip is
	  high-frequency synchronous step down dc-dc converter optimized
	  for battery-powered portable applications.

config REGULATOR_TPS65023
	tristate "TI TPS65023 Power regulators"
	depends on I2C
	select REGMAP_I2C
	help
	  This driver supports TPS65023 voltage regulator chips. TPS65023 provides
	  three step-down converters and two general-purpose LDO voltage regulators.
	  It supports TI's software based Class-2 SmartReflex implementation.

config REGULATOR_TPS6507X
	tristate "TI TPS6507X Power regulators"
	depends on I2C
	help
	  This driver supports TPS6507X voltage regulator chips. TPS6507X provides
	  three step-down converters and two general-purpose LDO voltage regulators.
	  It supports TI's software based Class-2 SmartReflex implementation.

config REGULATOR_TPS65090
	tristate "TI TPS65090 Power regulator"
	depends on MFD_TPS65090
	help
	  This driver provides support for the voltage regulators on the
	  TI TPS65090 PMIC.

config REGULATOR_TPS65217
	tristate "TI TPS65217 Power regulators"
	depends on MFD_TPS65217
	help
	  This driver supports TPS65217 voltage regulator chips. TPS65217
	  provides three step-down converters and four general-purpose LDO
	  voltage regulators. It supports software based voltage control
	  for different voltage domains

config REGULATOR_TPS6524X
	tristate "TI TPS6524X Power regulators"
	depends on SPI
	help
	  This driver supports TPS6524X voltage regulator chips. TPS6524X
	  provides three step-down converters and two general-purpose LDO
	  voltage regulators.  This device is interfaced using a customized
	  serial interface currently supported on the sequencer serial
	  port controller.

config REGULATOR_TPS6586X
	tristate "TI TPS6586X Power regulators"
	depends on MFD_TPS6586X
	help
	  This driver supports TPS6586X voltage regulator chips.

config REGULATOR_TPS65910
	tristate "TI TPS65910/TPS65911 Power Regulators"
	depends on MFD_TPS65910
	help
	  This driver supports TPS65910/TPS65911 voltage regulator chips.

config REGULATOR_TPS65912
	tristate "TI TPS65912 Power regulator"
	depends on (MFD_TPS65912_I2C || MFD_TPS65912_SPI)
	help
	    This driver supports TPS65912 voltage regulator chip.

config REGULATOR_TPS80031
	tristate "TI TPS80031/TPS80032 power regualtor driver"
	depends on MFD_TPS80031
	help
	  TPS80031/ TPS80032 Fully Integrated Power Management with Power
	  Path and Battery Charger. It has 5 configurable step-down
	  converters, 11 general purpose LDOs, VBUS generator and digital
	  output to control regulators.

config REGULATOR_TWL4030
	bool "TI TWL4030/TWL5030/TWL6030/TPS659x0 PMIC"
	depends on TWL4030_CORE
	help
	  This driver supports the voltage regulators provided by
	  this family of companion chips.

config REGULATOR_TPS65132
	tristate "TI TPS65132 Power regulator"
	depends on I2C
	select REGMAP_I2C
	help
	  This driver supports TPS65132 voltage regulator chips. The chip has
          a synchronous boost converter that generates a positive voltage which
	  is regulated down by an integrated LDO, providing a positive supply
          rail. It also has a negative supply rail which is generated by an
          integrated negative charge pump driven from the boost converter
          output. Both output regulators support 4V~6V voltage range and
	  can be configured separately. Each regulator can be enabled and
          disabled independently through an external pin.

config REGULATOR_VEXPRESS
	tristate "Versatile Express regulators"
	depends on VEXPRESS_CONFIG
	help
	  This driver provides support for voltage regulators available
	  on the ARM Ltd's Versatile Express platform.

config REGULATOR_WM831X
	tristate "Wolfson Microelectronics WM831x PMIC regulators"
	depends on MFD_WM831X
	help
	  Support the voltage and current regulators of the WM831x series
	  of PMIC devices.

config REGULATOR_WM8350
	tristate "Wolfson Microelectronics WM8350 AudioPlus PMIC"
	depends on MFD_WM8350
	help
	  This driver provides support for the voltage and current regulators
	  of the WM8350 AudioPlus PMIC.

config REGULATOR_WM8400
	tristate "Wolfson Microelectronics WM8400 AudioPlus PMIC"
	depends on MFD_WM8400
	help
	  This driver provides support for the voltage regulators of the
	  WM8400 AudioPlus PMIC.

config REGULATOR_WM8994
	tristate "Wolfson Microelectronics WM8994 CODEC"
	depends on MFD_WM8994
	help
	  This driver provides support for the voltage regulators on the
	  WM8994 CODEC.

config REGULATOR_AS3711
	tristate "AS3711 PMIC"
	depends on MFD_AS3711
	help
	  This driver provides support for the voltage regulators on the
	  AS3711 PMIC

<<<<<<< HEAD
config REGULATOR_STUB
	tristate "Stub Regulator"
	help
	  This driver adds stub regulator support. The driver is absent of any
	  real hardware based implementation. It allows for clients to register
	  their regulator device constraints and use all of the standard
	  regulator interfaces. This is useful for bringing up new platforms
	  when the real hardware based implementation may not be yet available.
	  Clients can use the real regulator device names with proper
	  constraint checking while the real driver is being developed.

config REGULATOR_RPM_SMD
	bool "RPM SMD regulator driver"
	depends on OF
	depends on MSM_RPM_SMD
	help
	  Compile in support for the RPM SMD regulator driver which is used for
	  setting voltages and other parameters of the various power rails
	  supplied by some Qualcomm PMICs. The RPM SMD regulator driver should
	  be used on systems which contain an RPM which communicates with the
	  application processor over SMD.

config REGULATOR_QPNP
	depends on SPMI
	depends on OF_SPMI
	tristate "Qualcomm QPNP regulator support"
	help
	  This driver supports voltage regulators in Qualcomm PMIC chips which
	  comply with QPNP.  QPNP is a SPMI based PMIC implementation.  These
	  chips provide several different varieties of LDO and switching
	  regulators.  They also provide voltage switches and boost regulators.

config REGULATOR_QPNP_LABIBB
	depends on SPMI
	depends on OF_SPMI
	tristate "Qualcomm Technologies, Inc QPNP LAB/IBB regulator support"
	help
	  This driver supports voltage regulators in Qualcomm Technologies, Inc
	  PMIC chips which comply with QPNP LAB/IBB regulators. QPNP LAB and IBB
	  are SPMI based PMIC implementation. LAB regulator can be used as a
	  regular positive boost regulator. IBB can be used as a regular
	  negative boost regulator. LAB/IBB regulators can also be used
	  together for LCD or AMOLED.

config REGULATOR_SPM
	bool "SPM regulator driver"
	depends on SPMI && OF_SPMI
	help
	  Enable support for the SPM regulator driver which is used for
	  setting voltages of processor supply regulators via the SPM module
	  found inside of Qualcomm Technologies (QTI) chips.  The SPM regulator
	  driver can be used on QTI SoCs where the APSS processor cores are
	  supplied by their own PMIC regulator.

config REGULATOR_CPR
	bool "RBCPR regulator driver for APC"
	depends on OF
	help
	  Compile in RBCPR (RapidBridge Core Power Reduction) driver to support
	  corner vote for APC power rail. The driver takes PTE process voltage
	  suggestions in efuse as initial settings. It converts corner vote
	  to voltage value before writing to a voltage regulator API, such as
	  that provided by spm-regulator driver.
=======
config REGULATOR_BCMPMU
	bool "BCM PMU Regulator"
	depends on (MFD_BCMPMU || MFD_BCM_PMU59xxx || MFD_BCM_PMU59056)
	help
	  This driver supports the voltage regulators provided by
	  this family of companion chips.

config REGULATOR_TPS728XX
	bool "TPS28XX Regulator"
	depends on ARCH_REQUIRE_GPIOLIB
	help
	  This driver supports the voltage regulators provided by
	  TPS728XX.
>>>>>>> 34ff7fc1
endif
<|MERGE_RESOLUTION|>--- conflicted
+++ resolved
@@ -556,7 +556,6 @@
 	  This driver provides support for the voltage regulators on the
 	  AS3711 PMIC
 
-<<<<<<< HEAD
 config REGULATOR_STUB
 	tristate "Stub Regulator"
 	help
@@ -620,7 +619,7 @@
 	  suggestions in efuse as initial settings. It converts corner vote
 	  to voltage value before writing to a voltage regulator API, such as
 	  that provided by spm-regulator driver.
-=======
+
 config REGULATOR_BCMPMU
 	bool "BCM PMU Regulator"
 	depends on (MFD_BCMPMU || MFD_BCM_PMU59xxx || MFD_BCM_PMU59056)
@@ -634,5 +633,4 @@
 	help
 	  This driver supports the voltage regulators provided by
 	  TPS728XX.
->>>>>>> 34ff7fc1
 endif
