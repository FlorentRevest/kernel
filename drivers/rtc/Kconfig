#
# RTC class/drivers configuration
#

config RTC_LIB
	bool

menuconfig RTC_CLASS
	bool "Real Time Clock"
	default n
	depends on !S390
	select RTC_LIB
	help
	  Generic RTC class support. If you say yes here, you will
 	  be allowed to plug one or more RTCs to your system. You will
	  probably want to enable one or more of the interfaces below.

if RTC_CLASS

config RTC_HCTOSYS
	bool "Set system time from RTC on startup and resume"
	depends on RTC_CLASS = y
	default y
	help
	  If you say yes here, the system time (wall clock) will be set using
	  the value read from a specified RTC device. This is useful to avoid
	  unnecessary fsck runs at boot time, and to network better.

config RTC_HCTOSYS_DEVICE
	string "RTC used to set the system time"
	depends on RTC_HCTOSYS = y
	default "rtc0"
	help
	  The RTC device that will be used to (re)initialize the system
	  clock, usually rtc0. Initialization is done when the system
	  starts up, and when it resumes from a low power state. This
	  device should record time in UTC, since the kernel won't do
	  timezone correction.

	  The driver for this RTC device must be loaded before late_initcall
	  functions run, so it must usually be statically linked.

	  This clock should be battery-backed, so that it reads the correct
	  time when the system boots from a power-off state. Otherwise, your
	  system will need an external clock source (like an NTP server).

	  If the clock you specify here is not battery backed, it may still
	  be useful to reinitialize system time when resuming from system
	  sleep states. Do not specify an RTC here unless it stays powered
	  during all this system's supported sleep states.

config RTC_DEBUG
	bool "RTC debug support"
	depends on RTC_CLASS = y
	help
	  Say yes here to enable debugging support in the RTC framework
	  and individual RTC drivers.

comment "RTC interfaces"

config RTC_INTF_SYSFS
	boolean "/sys/class/rtc/rtcN (sysfs)"
	depends on SYSFS
	default RTC_CLASS
	help
	  Say yes here if you want to use your RTCs using sysfs interfaces,
	  /sys/class/rtc/rtc0 through /sys/.../rtcN.

	  If unsure, say Y.

config RTC_INTF_PROC
	boolean "/proc/driver/rtc (procfs for rtc0)"
	depends on PROC_FS
	default RTC_CLASS
	help
	  Say yes here if you want to use your first RTC through the proc
	  interface, /proc/driver/rtc. Other RTCs will not be available
	  through that API.

	  If unsure, say Y.

config RTC_INTF_DEV
	boolean "/dev/rtcN (character devices)"
	default RTC_CLASS
	help
	  Say yes here if you want to use your RTCs using the /dev
	  interfaces, which "udev" sets up as /dev/rtc0 through
	  /dev/rtcN.

	  You may want to set up a symbolic link so one of these
	  can be accessed as /dev/rtc, which is a name
	  expected by "hwclock" and some other programs. Recent
	  versions of "udev" are known to set up the symlink for you.

	  If unsure, say Y.

config RTC_INTF_DEV_UIE_EMUL
	bool "RTC UIE emulation on dev interface"
	depends on RTC_INTF_DEV
	help
	  Provides an emulation for RTC_UIE if the underlying rtc chip
	  driver does not expose RTC_UIE ioctls. Those requests generate
	  once-per-second update interrupts, used for synchronization.

	  The emulation code will read the time from the hardware
	  clock several times per second, please enable this option
	  only if you know that you really need it.

config RTC_INTF_ALARM
	bool "Android alarm driver"
	depends on RTC_CLASS
	default y
	help
	  Provides non-wakeup and rtc backed wakeup alarms based on rtc or
	  elapsed realtime, and a non-wakeup alarm on the monotonic clock.
	  Also provides an interface to set the wall time which must be used
	  for elapsed realtime to work.

config RTC_INTF_ALARM_DEV
	bool "Android alarm device"
	depends on RTC_INTF_ALARM
	default y
	help
	  Exports the alarm interface to user-space.


config RTC_DRV_TEST
	tristate "Test driver/device"
	help
	  If you say yes here you get support for the
	  RTC test driver. It's a software RTC which can be
	  used to test the RTC subsystem APIs. It gets
	  the time from the system clock.
	  You want this driver only if you are doing development
	  on the RTC subsystem. Please read the source code
	  for further details.

	  This driver can also be built as a module. If so, the module
	  will be called rtc-test.

comment "I2C RTC drivers"
	depends on I2C

if I2C

<<<<<<< HEAD
config RTC_DRV_BCM59055
        tristate "Broadcom BCM59055 PMU RTC"
        depends on MFD_BCM_PMU590XX
        select RTC_ANDROID_ALARM_WORKAROUND
        help
          If you say yes here you will get support for the RTC subsystem
          of Broadcom BCM59035 PMU chip

          This driver can also be built as a module. If so, the module
          will be called "rtc-bcm59055".
=======
config RTC_DRV_88PM860X
	tristate "Marvell 88PM860x"
	depends on RTC_CLASS && I2C && MFD_88PM860X
	help
	  If you say yes here you get support for RTC function in Marvell
	  88PM860x chips.

	  This driver can also be built as a module. If so, the module
	  will be called rtc-88pm860x.
>>>>>>> d235ebfd

config RTC_DRV_DS1307
	tristate "Dallas/Maxim DS1307/37/38/39/40, ST M41T00, EPSON RX-8025"
	help
	  If you say yes here you get support for various compatible RTC
	  chips (often with battery backup) connected with I2C. This driver
	  should handle DS1307, DS1337, DS1338, DS1339, DS1340, ST M41T00,
	  EPSON RX-8025 and probably other chips. In some cases the RTC
	  must already have been initialized (by manufacturing or a
	  bootloader).

	  The first seven registers on these chips hold an RTC, and other
	  registers may add features such as NVRAM, a trickle charger for
	  the RTC/NVRAM backup power, and alarms. NVRAM is visible in
	  sysfs, but other chip features may not be available.

	  This driver can also be built as a module. If so, the module
	  will be called rtc-ds1307.

config RTC_DRV_DS1374
	tristate "Dallas/Maxim DS1374"
	depends on RTC_CLASS && I2C
	help
	  If you say yes here you get support for Dallas Semiconductor
	  DS1374 real-time clock chips. If an interrupt is associated
	  with the device, the alarm functionality is supported.

	  This driver can also be built as a module. If so, the module
	  will be called rtc-ds1374.

config RTC_DRV_DS1672
	tristate "Dallas/Maxim DS1672"
	help
	  If you say yes here you get support for the
	  Dallas/Maxim DS1672 timekeeping chip.

	  This driver can also be built as a module. If so, the module
	  will be called rtc-ds1672.

config RTC_DRV_DS3232
	tristate "Dallas/Maxim DS3232"
	depends on RTC_CLASS && I2C
	help
	  If you say yes here you get support for Dallas Semiconductor
	  DS3232 real-time clock chips. If an interrupt is associated
	  with the device, the alarm functionality is supported.

	  This driver can also be built as a module.  If so, the module
	  will be called rtc-ds3232.

config RTC_DRV_MAX6900
	tristate "Maxim MAX6900"
	help
	  If you say yes here you will get support for the
	  Maxim MAX6900 I2C RTC chip.

	  This driver can also be built as a module. If so, the module
	  will be called rtc-max6900.

config RTC_DRV_MAX8925
	tristate "Maxim MAX8925"
	depends on MFD_MAX8925
	help
	  If you say yes here you will get support for the
	  RTC of Maxim MAX8925 PMIC.

	  This driver can also be built as a module. If so, the module
	  will be called rtc-max8925.

config RTC_DRV_MAX8998
	tristate "Maxim MAX8998"
	depends on MFD_MAX8998
	help
	  If you say yes here you will get support for the
	  RTC of Maxim MAX8998 PMIC.

	  This driver can also be built as a module. If so, the module
	  will be called rtc-max8998.

config RTC_DRV_RS5C372
	tristate "Ricoh R2025S/D, RS5C372A/B, RV5C386, RV5C387A"
	help
	  If you say yes here you get support for the
	  Ricoh R2025S/D, RS5C372A, RS5C372B, RV5C386, and RV5C387A RTC chips.

	  This driver can also be built as a module. If so, the module
	  will be called rtc-rs5c372.

config RTC_DRV_ISL1208
	tristate "Intersil ISL1208"
	help
	  If you say yes here you get support for the
	  Intersil ISL1208 RTC chip.

	  This driver can also be built as a module. If so, the module
	  will be called rtc-isl1208.

config RTC_DRV_ISL12022
	tristate "Intersil ISL12022"
	help
	  If you say yes here you get support for the
	  Intersil ISL12022 RTC chip.

	  This driver can also be built as a module. If so, the module
	  will be called rtc-isl12022.

config RTC_DRV_X1205
	tristate "Xicor/Intersil X1205"
	help
	  If you say yes here you get support for the
	  Xicor/Intersil X1205 RTC chip.

	  This driver can also be built as a module. If so, the module
	  will be called rtc-x1205.

config RTC_DRV_PCF8563
	tristate "Philips PCF8563/Epson RTC8564"
	help
	  If you say yes here you get support for the
	  Philips PCF8563 RTC chip. The Epson RTC8564
	  should work as well.

	  This driver can also be built as a module. If so, the module
	  will be called rtc-pcf8563.

config RTC_DRV_PCF8583
	tristate "Philips PCF8583"
	help
	  If you say yes here you get support for the Philips PCF8583
	  RTC chip found on Acorn RiscPCs. This driver supports the
	  platform specific method of retrieving the current year from
	  the RTC's SRAM. It will work on other platforms with the same
	  chip, but the year will probably have to be tweaked.

	  This driver can also be built as a module. If so, the module
	  will be called rtc-pcf8583.

config RTC_DRV_M41T80
	tristate "ST M41T62/65/M41T80/81/82/83/84/85/87"
	help
	  If you say Y here you will get support for the ST M41T60
	  and M41T80 RTC chips series. Currently, the following chips are
	  supported: M41T62, M41T65, M41T80, M41T81, M41T82, M41T83, M41ST84,
	  M41ST85, and M41ST87.

	  This driver can also be built as a module. If so, the module
	  will be called rtc-m41t80.

config RTC_DRV_M41T80_WDT
	bool "ST M41T65/M41T80 series RTC watchdog timer"
	depends on RTC_DRV_M41T80
	help
	  If you say Y here you will get support for the
	  watchdog timer in the ST M41T60 and M41T80 RTC chips series.

config RTC_DRV_BQ32K
	tristate "TI BQ32000"
	help
	  If you say Y here you will get support for the TI
	  BQ32000 I2C RTC chip.

	  This driver can also be built as a module. If so, the module
	  will be called rtc-bq32k.

config RTC_DRV_DM355EVM
	tristate "TI DaVinci DM355 EVM RTC"
	depends on MFD_DM355EVM_MSP
	help
	  Supports the RTC firmware in the MSP430 on the DM355 EVM.

config RTC_DRV_TWL92330
	boolean "TI TWL92330/Menelaus"
	depends on MENELAUS
	help
	  If you say yes here you get support for the RTC on the
	  TWL92330 "Menelaus" power management chip, used with OMAP2
	  platforms. The support is integrated with the rest of
	  the Menelaus driver; it's not separate module.

config RTC_DRV_TWL4030
	tristate "TI TWL4030/TWL5030/TWL6030/TPS659x0"
	depends on RTC_CLASS && TWL4030_CORE
	help
	  If you say yes here you get support for the RTC on the
	  TWL4030/TWL5030/TWL6030 family chips, used mostly with OMAP3 platforms.

	  This driver can also be built as a module. If so, the module
	  will be called rtc-twl.

config RTC_DRV_S35390A
	tristate "Seiko Instruments S-35390A"
	select BITREVERSE
	help
	  If you say yes here you will get support for the Seiko
	  Instruments S-35390A.

	  This driver can also be built as a module. If so the module
	  will be called rtc-s35390a.

config RTC_DRV_FM3130
	tristate "Ramtron FM3130"
	help
	  If you say Y here you will get support for the
	  Ramtron FM3130 RTC chips.
	  Ramtron FM3130 is a chip with two separate devices inside,
	  RTC clock and FRAM. This driver provides only RTC functionality.

	  This driver can also be built as a module. If so the module
	  will be called rtc-fm3130.

config RTC_DRV_RX8581
	tristate "Epson RX-8581"
	help
	  If you say yes here you will get support for the Epson RX-8581.

	  This driver can also be built as a module. If so the module
	  will be called rtc-rx8581.

config RTC_DRV_RX8025
	tristate "Epson RX-8025SA/NB"
	help
	  If you say yes here you get support for the Epson
	  RX-8025SA/NB RTC chips.

	  This driver can also be built as a module. If so, the module
	  will be called rtc-rx8025.

config RTC_DRV_EM3027
	tristate "EM Microelectronic EM3027"
	help
	  If you say yes here you get support for the EM
	  Microelectronic EM3027 RTC chips.

	  This driver can also be built as a module. If so, the module
	  will be called rtc-em3027.

config RTC_DRV_RV3029C2
	tristate "Micro Crystal RTC"
	help
	  If you say yes here you get support for the Micro Crystal
	  RV3029-C2 RTC chips.

	  This driver can also be built as a module. If so, the module
	  will be called rtc-rv3029c2.

endif # I2C

comment "SPI RTC drivers"

if SPI_MASTER

config RTC_DRV_M41T93
        tristate "ST M41T93"
        help
          If you say yes here you will get support for the
          ST M41T93 SPI RTC chip.

          This driver can also be built as a module. If so, the module
          will be called rtc-m41t93.

config RTC_DRV_M41T94
	tristate "ST M41T94"
	help
	  If you say yes here you will get support for the
	  ST M41T94 SPI RTC chip.

	  This driver can also be built as a module. If so, the module
	  will be called rtc-m41t94.

config RTC_DRV_DS1305
	tristate "Dallas/Maxim DS1305/DS1306"
	help
	  Select this driver to get support for the Dallas/Maxim DS1305
	  and DS1306 real time clock chips. These support a trickle
	  charger, alarms, and NVRAM in addition to the clock.

	  This driver can also be built as a module. If so, the module
	  will be called rtc-ds1305.

config RTC_DRV_DS1390
	tristate "Dallas/Maxim DS1390/93/94"
	help
	  If you say yes here you get support for the
	  Dallas/Maxim DS1390/93/94 chips.

	  This driver only supports the RTC feature, and not other chip
	  features such as alarms and trickle charging.

	  This driver can also be built as a module. If so, the module
	  will be called rtc-ds1390.

config RTC_DRV_MAX6902
	tristate "Maxim MAX6902"
	help
	  If you say yes here you will get support for the
	  Maxim MAX6902 SPI RTC chip.

	  This driver can also be built as a module. If so, the module
	  will be called rtc-max6902.

config RTC_DRV_R9701
	tristate "Epson RTC-9701JE"
	help
	  If you say yes here you will get support for the
	  Epson RTC-9701JE SPI RTC chip.

	  This driver can also be built as a module. If so, the module
	  will be called rtc-r9701.

config RTC_DRV_RS5C348
	tristate "Ricoh RS5C348A/B"
	help
	  If you say yes here you get support for the
	  Ricoh RS5C348A and RS5C348B RTC chips.

	  This driver can also be built as a module. If so, the module
	  will be called rtc-rs5c348.

config RTC_DRV_DS3234
	tristate "Maxim/Dallas DS3234"
	help
	  If you say yes here you get support for the
	  Maxim/Dallas DS3234 SPI RTC chip.

	  This driver can also be built as a module. If so, the module
	  will be called rtc-ds3234.

config RTC_DRV_PCF2123
	tristate "NXP PCF2123"
	help
	  If you say yes here you get support for the NXP PCF2123
	  RTC chip.

	  This driver can also be built as a module. If so, the module
	  will be called rtc-pcf2123.

endif # SPI_MASTER

comment "Platform RTC drivers"

# this 'CMOS' RTC driver is arch dependent because <asm-generic/rtc.h>
# requires <asm/mc146818rtc.h> defining CMOS_READ/CMOS_WRITE, and a
# global rtc_lock ... it's not yet just another platform_device.

config RTC_DRV_CMOS
	tristate "PC-style 'CMOS'"
	depends on X86 || ALPHA || ARM || M32R || ATARI || PPC || MIPS || SPARC64
	default y if X86
	help
	  Say "yes" here to get direct support for the real time clock
	  found in every PC or ACPI-based system, and some other boards.
	  Specifically the original MC146818, compatibles like those in
	  PC south bridges, the DS12887 or M48T86, some multifunction
	  or LPC bus chips, and so on.

	  Your system will need to define the platform device used by
	  this driver, otherwise it won't be accessible. This means
	  you can safely enable this driver if you don't know whether
	  or not your board has this kind of hardware.

	  This driver can also be built as a module. If so, the module
	  will be called rtc-cmos.

config RTC_DRV_VRTC
	tristate "Virtual RTC for Moorestown platforms"
	depends on X86_MRST
	default y if X86_MRST

	help
	Say "yes" here to get direct support for the real time clock
	found on Moorestown platforms. The VRTC is a emulated RTC that
	derives its clock source from a real RTC in the PMIC. The MC146818
	style programming interface is mostly conserved, but any
	updates are done via IPC calls to the system controller FW.

config RTC_DRV_DS1216
	tristate "Dallas DS1216"
	depends on SNI_RM
	help
	  If you say yes here you get support for the Dallas DS1216 RTC chips.

config RTC_DRV_DS1286
	tristate "Dallas DS1286"
	help
	  If you say yes here you get support for the Dallas DS1286 RTC chips.

config RTC_DRV_DS1302
	tristate "Dallas DS1302"
	depends on SH_SECUREEDGE5410
	help
	  If you say yes here you get support for the Dallas DS1302 RTC chips.

config RTC_DRV_DS1511
	tristate "Dallas DS1511"
	depends on RTC_CLASS
	help
	  If you say yes here you get support for the
	  Dallas DS1511 timekeeping/watchdog chip.

	  This driver can also be built as a module. If so, the module
	  will be called rtc-ds1511.

config RTC_DRV_DS1553
	tristate "Maxim/Dallas DS1553"
	help
	  If you say yes here you get support for the
	  Maxim/Dallas DS1553 timekeeping chip.

	  This driver can also be built as a module. If so, the module
	  will be called rtc-ds1553.

config RTC_DRV_DS1742
	tristate "Maxim/Dallas DS1742/1743"
	help
	  If you say yes here you get support for the
	  Maxim/Dallas DS1742/1743 timekeeping chip.

	  This driver can also be built as a module. If so, the module
	  will be called rtc-ds1742.

config RTC_DRV_EFI
	tristate "EFI RTC"
	depends on IA64
	help
	  If you say yes here you will get support for the EFI
	  Real Time Clock.

	  This driver can also be built as a module. If so, the module
	  will be called rtc-efi.

config RTC_DRV_STK17TA8
	tristate "Simtek STK17TA8"
	depends on RTC_CLASS
	help
	  If you say yes here you get support for the
	  Simtek STK17TA8 timekeeping chip.

	  This driver can also be built as a module. If so, the module
	  will be called rtc-stk17ta8.

config RTC_DRV_M48T86
	tristate "ST M48T86/Dallas DS12887"
	help
	  If you say Y here you will get support for the
	  ST M48T86 and Dallas DS12887 RTC chips.

	  This driver can also be built as a module. If so, the module
	  will be called rtc-m48t86.

config RTC_DRV_M48T35
	tristate "ST M48T35"
	help
	  If you say Y here you will get support for the
	  ST M48T35 RTC chip.

	  This driver can also be built as a module, if so, the module
	  will be called "rtc-m48t35".

config RTC_DRV_M48T59
	tristate "ST M48T59/M48T08/M48T02"
	help
	  If you say Y here you will get support for the
	  ST M48T59 RTC chip and compatible ST M48T08 and M48T02.

	  These chips are usually found in Sun SPARC and UltraSPARC
	  workstations.

	  This driver can also be built as a module, if so, the module
	  will be called "rtc-m48t59".

config RTC_DRV_MSM6242
	tristate "Oki MSM6242"
	help
	  If you say yes here you get support for the Oki MSM6242
	  timekeeping chip. It is used in some Amiga models (e.g. A2000).

	  This driver can also be built as a module. If so, the module
	  will be called rtc-msm6242.

config RTC_DRV_IMXDI
	tristate "Freescale IMX DryIce Real Time Clock"
	depends on ARCH_MX25
	depends on RTC_CLASS
	help
	   Support for Freescale IMX DryIce RTC

	   This driver can also be built as a module, if so, the module
	   will be called "rtc-imxdi".

config RTC_MXC
	tristate "Freescale MXC Real Time Clock"
	depends on ARCH_MXC
	depends on RTC_CLASS
	help
	   If you say yes here you get support for the Freescale MXC
	   RTC module.

	   This driver can also be built as a module, if so, the module
	   will be called "rtc-mxc".

config RTC_DRV_BQ4802
	tristate "TI BQ4802"
	help
	  If you say Y here you will get support for the TI
	  BQ4802 RTC chip.

	  This driver can also be built as a module. If so, the module
	  will be called rtc-bq4802.

config RTC_DRV_RP5C01
	tristate "Ricoh RP5C01"
	help
	  If you say yes here you get support for the Ricoh RP5C01
	  timekeeping chip. It is used in some Amiga models (e.g. A3000
	  and A4000).

	  This driver can also be built as a module. If so, the module
	  will be called rtc-rp5c01.

config RTC_DRV_V3020
	tristate "EM Microelectronic V3020"
	help
	  If you say yes here you will get support for the
	  EM Microelectronic v3020 RTC chip.

	  This driver can also be built as a module. If so, the module
	  will be called rtc-v3020.

config RTC_DRV_WM831X
	tristate "Wolfson Microelectronics WM831x RTC"
	depends on MFD_WM831X
	help
	  If you say yes here you will get support for the RTC subsystem
	  of the Wolfson Microelectronics WM831X series PMICs.

	  This driver can also be built as a module. If so, the module
	  will be called "rtc-wm831x".

config RTC_DRV_WM8350
	tristate "Wolfson Microelectronics WM8350 RTC"
	depends on MFD_WM8350
	help
	  If you say yes here you will get support for the RTC subsystem
	  of the Wolfson Microelectronics WM8350.

	  This driver can also be built as a module. If so, the module
	  will be called "rtc-wm8350".

config RTC_DRV_SPEAR
	tristate "SPEAR ST RTC"
	depends on PLAT_SPEAR
	default y
	help
	 If you say Y here you will get support for the RTC found on
	 spear

config RTC_DRV_PCF50633
	depends on MFD_PCF50633
	tristate "NXP PCF50633 RTC"
	help
	  If you say yes here you get support for the RTC subsystem of the
	  NXP PCF50633 used in embedded systems.

config RTC_DRV_AB3100
	tristate "ST-Ericsson AB3100 RTC"
	depends on AB3100_CORE
	default y if AB3100_CORE
	help
	  Select this to enable the ST-Ericsson AB3100 Mixed Signal IC RTC
	  support. This chip contains a battery- and capacitor-backed RTC.

config RTC_DRV_AB8500
	tristate "ST-Ericsson AB8500 RTC"
	depends on AB8500_CORE
	help
	  Select this to enable the ST-Ericsson AB8500 power management IC RTC
	  support. This chip contains a battery- and capacitor-backed RTC.

config RTC_DRV_NUC900
	tristate "NUC910/NUC920 RTC driver"
	depends on RTC_CLASS && ARCH_W90X900
	help
	  If you say yes here you get support for the RTC subsystem of the
	  NUC910/NUC920 used in embedded systems.

comment "on-CPU RTC drivers"

config RTC_DRV_DAVINCI
	tristate "TI DaVinci RTC"
	depends on ARCH_DAVINCI_DM365
	help
	  If you say yes here you get support for the RTC on the
	  DaVinci platforms (DM365).

	  This driver can also be built as a module. If so, the module
	  will be called rtc-davinci.

config RTC_DRV_OMAP
	tristate "TI OMAP1"
	depends on ARCH_OMAP15XX || ARCH_OMAP16XX || ARCH_OMAP730 || ARCH_DAVINCI_DA8XX
	help
	  Say "yes" here to support the real time clock on TI OMAP1 and
	  DA8xx/OMAP-L13x chips.  This driver can also be built as a
	  module called rtc-omap.

config HAVE_S3C_RTC
	bool
	help
	  This will include RTC support for Samsung SoCs. If
	  you want to include RTC support for any machine, kindly
	  select this in the respective mach-XXXX/Kconfig file.

config RTC_DRV_S3C
	tristate "Samsung S3C series SoC RTC"
	depends on ARCH_S3C2410 || ARCH_S3C64XX || HAVE_S3C_RTC
	help
	  RTC (Realtime Clock) driver for the clock inbuilt into the
	  Samsung S3C24XX series of SoCs. This can provide periodic
	  interrupt rates from 1Hz to 64Hz for user programs, and
	  wakeup from Alarm.

	  The driver currently supports the common features on all the
	  S3C24XX range, such as the S3C2410, S3C2412, S3C2413, S3C2440
	  and S3C2442.

	  This driver can also be build as a module. If so, the module
	  will be called rtc-s3c.

config RTC_DRV_EP93XX
	tristate "Cirrus Logic EP93XX"
	depends on ARCH_EP93XX
	help
	  If you say yes here you get support for the
	  RTC embedded in the Cirrus Logic EP93XX processors.

	  This driver can also be built as a module. If so, the module
	  will be called rtc-ep93xx.

config RTC_DRV_SA1100
	tristate "SA11x0/PXA2xx"
	depends on ARCH_SA1100 || ARCH_PXA
	help
	  If you say Y here you will get access to the real time clock
	  built into your SA11x0 or PXA2xx CPU.

	  To compile this driver as a module, choose M here: the
	  module will be called rtc-sa1100.

config RTC_DRV_SH
	tristate "SuperH On-Chip RTC"
	depends on RTC_CLASS && SUPERH && HAVE_CLK
	help
	  Say Y here to enable support for the on-chip RTC found in
	  most SuperH processors.

 	  To compile this driver as a module, choose M here: the
	  module will be called rtc-sh.

config RTC_DRV_VR41XX
	tristate "NEC VR41XX"
	depends on CPU_VR41XX
	help
	  If you say Y here you will get access to the real time clock
	  built into your NEC VR41XX CPU.

	  To compile this driver as a module, choose M here: the
	  module will be called rtc-vr41xx.

config RTC_DRV_PL030
	tristate "ARM AMBA PL030 RTC"
	depends on ARM_AMBA
	help
	  If you say Y here you will get access to ARM AMBA
	  PrimeCell PL030 RTC found on certain ARM SOCs.

	  To compile this driver as a module, choose M here: the
	  module will be called rtc-pl030.

config RTC_DRV_PL031
	tristate "ARM AMBA PL031 RTC"
	depends on ARM_AMBA
	help
	  If you say Y here you will get access to ARM AMBA
	  PrimeCell PL031 RTC found on certain ARM SOCs.

	  To compile this driver as a module, choose M here: the
	  module will be called rtc-pl031.

config RTC_DRV_AT32AP700X
	tristate "AT32AP700X series RTC"
	depends on PLATFORM_AT32AP
	help
	  Driver for the internal RTC (Realtime Clock) on Atmel AVR32
	  AT32AP700x family processors.

config RTC_DRV_ISLAND
	tristate "AT32AP700X series RTC"
	help
	  Driver for the internal RTC (Realtime Clock) on Atmel AVR32
	  AT32AP700x family processors.

config RTC_DRV_AT91RM9200
	tristate "AT91RM9200 or some AT91SAM9 RTC"
	depends on ARCH_AT91RM9200 || ARCH_AT91SAM9RL || ARCH_AT91SAM9G45
	help
	  Driver for the internal RTC (Realtime Clock) module found on
	  Atmel AT91RM9200's and some  AT91SAM9 chips. On AT91SAM9 chips
	  this is powered by the backup power supply.

config RTC_DRV_AT91SAM9
	tristate "AT91SAM9x/AT91CAP9 RTT as RTC"
	depends on ARCH_AT91 && !(ARCH_AT91RM9200 || ARCH_AT91X40)
	help
	  RTC driver for the Atmel AT91SAM9x and AT91CAP9 internal RTT
	  (Real Time Timer). These timers are powered by the backup power
	  supply (such as a small coin cell battery), but do not need to
	  be used as RTCs.

	  (On AT91SAM9rl and AT91SAM9G45 chips you probably want to use the
	  dedicated RTC module and leave the RTT available for other uses.)

config RTC_DRV_AT91SAM9_RTT
	int
	range 0 1
	default 0
	prompt "RTT module Number" if ARCH_AT91SAM9263
	depends on RTC_DRV_AT91SAM9
	help
	  More than one RTT module is available. You can choose which
	  one will be used as an RTC. The default of zero is normally
	  OK to use, though some systems use that for non-RTC purposes.

config RTC_DRV_AT91SAM9_GPBR
	int
	range 0 3 if !ARCH_AT91SAM9263
	range 0 15 if ARCH_AT91SAM9263
	default 0
	prompt "Backup Register Number"
	depends on RTC_DRV_AT91SAM9
	help
	  The RTC driver needs to use one of the General Purpose Backup
	  Registers (GPBRs) as well as the RTT. You can choose which one
	  will be used. The default of zero is normally OK to use, but
	  on some systems other software needs to use that register.

config RTC_DRV_AU1XXX
	tristate "Au1xxx Counter0 RTC support"
	depends on MIPS_ALCHEMY
	help
	  This is a driver for the Au1xxx on-chip Counter0 (Time-Of-Year
	  counter) to be used as a RTC.

	  This driver can also be built as a module. If so, the module
	  will be called rtc-au1xxx.

config RTC_DRV_BFIN
	tristate "Blackfin On-Chip RTC"
	depends on BLACKFIN && !BF561
	help
	  If you say yes here you will get support for the
	  Blackfin On-Chip Real Time Clock.

	  This driver can also be built as a module. If so, the module
	  will be called rtc-bfin.

config RTC_DRV_RS5C313
	tristate "Ricoh RS5C313"
	depends on SH_LANDISK
	help
	  If you say yes here you get support for the Ricoh RS5C313 RTC chips.

config RTC_DRV_GENERIC
	tristate "Generic RTC support"
	# Please consider writing a new RTC driver instead of using the generic
	# RTC abstraction
	depends on PARISC || M68K || PPC || SUPERH32
	help
	  Say Y or M here to enable RTC support on systems using the generic
	  RTC abstraction. If you do not know what you are doing, you should
	  just say Y.

config RTC_DRV_PXA
       tristate "PXA27x/PXA3xx"
       depends on ARCH_PXA
       help
         If you say Y here you will get access to the real time clock
         built into your PXA27x or PXA3xx CPU.

         This RTC driver uses PXA RTC registers available since pxa27x
         series (RDxR, RYxR) instead of legacy RCNR, RTAR.

config RTC_DRV_VT8500
	tristate "VIA/WonderMedia 85xx SoC RTC"
	depends on ARCH_VT8500
	help
	  If you say Y here you will get access to the real time clock
	  built into your VIA VT8500 SoC or its relatives.


config RTC_DRV_SUN4V
	bool "SUN4V Hypervisor RTC"
	depends on SPARC64
	help
	  If you say Y here you will get support for the Hypervisor
	  based RTC on SUN4V systems.

config RTC_DRV_STARFIRE
	bool "Starfire RTC"
	depends on SPARC64
	help
	  If you say Y here you will get support for the RTC found on
	  Starfire systems.

config RTC_DRV_TX4939
	tristate "TX4939 SoC"
	depends on SOC_TX4939
	help
	  Driver for the internal RTC (Realtime Clock) module found on
	  Toshiba TX4939 SoC.

config RTC_DRV_MV
	tristate "Marvell SoC RTC"
	depends on ARCH_KIRKWOOD || ARCH_DOVE
	help
	  If you say yes here you will get support for the in-chip RTC
	  that can be found in some of Marvell's SoC devices, such as
	  the Kirkwood 88F6281 and 88F6192.

	  This driver can also be built as a module. If so, the module
	  will be called rtc-mv.

config RTC_DRV_PS3
	tristate "PS3 RTC"
	depends on PPC_PS3
	help
	  If you say yes here you will get support for the RTC on PS3.

	  This driver can also be built as a module. If so, the module
	  will be called rtc-ps3.

config RTC_DRV_COH901331
	tristate "ST-Ericsson COH 901 331 RTC"
	depends on ARCH_U300
	help
	  If you say Y here you will get access to ST-Ericsson
	  COH 901 331 RTC clock found in some ST-Ericsson Mobile
	  Platforms.

	  This driver can also be built as a module. If so, the module
	  will be called "rtc-coh901331".


config RTC_DRV_STMP
	tristate "Freescale STMP3xxx RTC"
	depends on ARCH_STMP3XXX
	help
	  If you say yes here you will get support for the onboard
	  STMP3xxx RTC.

	  This driver can also be built as a module. If so, the module
	  will be called rtc-stmp3xxx.

config RTC_DRV_PCAP
	tristate "PCAP RTC"
	depends on EZX_PCAP
	help
	  If you say Y here you will get support for the RTC found on
	  the PCAP2 ASIC used on some Motorola phones.

config RTC_DRV_MC13XXX
	depends on MFD_MC13XXX
	tristate "Freescale MC13xxx RTC"
	help
	  This enables support for the RTCs found on Freescale's PMICs
	  MC13783 and MC13892.

config RTC_DRV_MPC5121
	tristate "Freescale MPC5121 built-in RTC"
	depends on PPC_MPC512x && RTC_CLASS
	help
	  If you say yes here you will get support for the
	  built-in RTC MPC5121.

	  This driver can also be built as a module. If so, the module
	  will be called rtc-mpc5121.

<<<<<<< HEAD
config RTC_DRV_BCMPMU
	tristate "BCM PMU RTC"
	depends on MFD_BCMPMU
	help
	  To support RTC driver on BCM PMUs
=======
config RTC_DRV_JZ4740
	tristate "Ingenic JZ4740 SoC"
	depends on RTC_CLASS
	depends on MACH_JZ4740
	help
	  If you say yes here you get support for the Ingenic JZ4740 SoC RTC
	  controller.

	  This driver can also be buillt as a module. If so, the module
	  will be called rtc-jz4740.

config RTC_DRV_LPC32XX
	depends on ARCH_LPC32XX
	tristate "NXP LPC32XX RTC"
	help
	  This enables support for the NXP RTC in the LPC32XX

	  This driver can also be buillt as a module. If so, the module
	  will be called rtc-lpc32xx.

config RTC_DRV_TEGRA
	tristate "NVIDIA Tegra Internal RTC driver"
	depends on RTC_CLASS && ARCH_TEGRA
	help
	  If you say yes here you get support for the
	  Tegra 200 series internal RTC module.

	  This drive can also be built as a module. If so, the module
	  will be called rtc-tegra.

config RTC_DRV_TILE
	tristate "Tilera hypervisor RTC support"
	depends on TILE
	help
	  Enable support for the Linux driver side of the Tilera
	  hypervisor's real-time clock interface.

config RTC_DRV_PUV3
	tristate "PKUnity v3 RTC support"
	depends on ARCH_PUV3
	help
	  This enables support for the RTC in the PKUnity-v3 SoCs.

	  This drive can also be built as a module. If so, the module
	  will be called rtc-puv3.
>>>>>>> d235ebfd

endif # RTC_CLASS<|MERGE_RESOLUTION|>--- conflicted
+++ resolved
@@ -143,18 +143,6 @@
 
 if I2C
 
-<<<<<<< HEAD
-config RTC_DRV_BCM59055
-        tristate "Broadcom BCM59055 PMU RTC"
-        depends on MFD_BCM_PMU590XX
-        select RTC_ANDROID_ALARM_WORKAROUND
-        help
-          If you say yes here you will get support for the RTC subsystem
-          of Broadcom BCM59035 PMU chip
-
-          This driver can also be built as a module. If so, the module
-          will be called "rtc-bcm59055".
-=======
 config RTC_DRV_88PM860X
 	tristate "Marvell 88PM860x"
 	depends on RTC_CLASS && I2C && MFD_88PM860X
@@ -164,7 +152,6 @@
 
 	  This driver can also be built as a module. If so, the module
 	  will be called rtc-88pm860x.
->>>>>>> d235ebfd
 
 config RTC_DRV_DS1307
 	tristate "Dallas/Maxim DS1307/37/38/39/40, ST M41T00, EPSON RX-8025"
@@ -1051,13 +1038,6 @@
 	  This driver can also be built as a module. If so, the module
 	  will be called rtc-mpc5121.
 
-<<<<<<< HEAD
-config RTC_DRV_BCMPMU
-	tristate "BCM PMU RTC"
-	depends on MFD_BCMPMU
-	help
-	  To support RTC driver on BCM PMUs
-=======
 config RTC_DRV_JZ4740
 	tristate "Ingenic JZ4740 SoC"
 	depends on RTC_CLASS
@@ -1103,6 +1083,5 @@
 
 	  This drive can also be built as a module. If so, the module
 	  will be called rtc-puv3.
->>>>>>> d235ebfd
 
 endif # RTC_CLASS