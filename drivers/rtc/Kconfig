#
# RTC class/drivers configuration
#

config RTC_LIB
	bool

menuconfig RTC_CLASS
	bool "Real Time Clock"
	default n
	depends on !S390 && !UML
	select RTC_LIB
	help
	  Generic RTC class support. If you say yes here, you will
 	  be allowed to plug one or more RTCs to your system. You will
	  probably want to enable one or more of the interfaces below.

if RTC_CLASS

config RTC_HCTOSYS
	bool "Set system time from RTC on startup and resume"
	depends on RTC_CLASS = y
	default y
	help
	  If you say yes here, the system time (wall clock) will be set using
	  the value read from a specified RTC device. This is useful to avoid
	  unnecessary fsck runs at boot time, and to network better.

config RTC_HCTOSYS_DEVICE
	string "RTC used to set the system time"
	depends on RTC_HCTOSYS = y
	default "rtc0"
	help
	  The RTC device that will be used to (re)initialize the system
	  clock, usually rtc0. Initialization is done when the system
	  starts up, and when it resumes from a low power state. This
	  device should record time in UTC, since the kernel won't do
	  timezone correction.

	  The driver for this RTC device must be loaded before late_initcall
	  functions run, so it must usually be statically linked.

	  This clock should be battery-backed, so that it reads the correct
	  time when the system boots from a power-off state. Otherwise, your
	  system will need an external clock source (like an NTP server).

	  If the clock you specify here is not battery backed, it may still
	  be useful to reinitialize system time when resuming from system
	  sleep states. Do not specify an RTC here unless it stays powered
	  during all this system's supported sleep states.

config RTC_DEBUG
	bool "RTC debug support"
	depends on RTC_CLASS = y
	help
	  Say yes here to enable debugging support in the RTC framework
	  and individual RTC drivers.

comment "RTC interfaces"

config RTC_INTF_SYSFS
	boolean "/sys/class/rtc/rtcN (sysfs)"
	depends on SYSFS
	default RTC_CLASS
	help
	  Say yes here if you want to use your RTCs using sysfs interfaces,
	  /sys/class/rtc/rtc0 through /sys/.../rtcN.

	  If unsure, say Y.

config RTC_INTF_PROC
	boolean "/proc/driver/rtc (procfs for rtc0)"
	depends on PROC_FS
	default RTC_CLASS
	help
	  Say yes here if you want to use your first RTC through the proc
	  interface, /proc/driver/rtc. Other RTCs will not be available
	  through that API.

	  If unsure, say Y.

config RTC_INTF_DEV
	boolean "/dev/rtcN (character devices)"
	default RTC_CLASS
	help
	  Say yes here if you want to use your RTCs using the /dev
	  interfaces, which "udev" sets up as /dev/rtc0 through
	  /dev/rtcN.

	  You may want to set up a symbolic link so one of these
	  can be accessed as /dev/rtc, which is a name
	  expected by "hwclock" and some other programs. Recent
	  versions of "udev" are known to set up the symlink for you.

	  If unsure, say Y.

config RTC_INTF_DEV_UIE_EMUL
	bool "RTC UIE emulation on dev interface"
	depends on RTC_INTF_DEV
	help
	  Provides an emulation for RTC_UIE if the underlying rtc chip
	  driver does not expose RTC_UIE ioctls. Those requests generate
	  once-per-second update interrupts, used for synchronization.

	  The emulation code will read the time from the hardware
	  clock several times per second, please enable this option
	  only if you know that you really need it.

config RTC_DRV_TEST
	tristate "Test driver/device"
	help
	  If you say yes here you get support for the
	  RTC test driver. It's a software RTC which can be
	  used to test the RTC subsystem APIs. It gets
	  the time from the system clock.
	  You want this driver only if you are doing development
	  on the RTC subsystem. Please read the source code
	  for further details.

	  This driver can also be built as a module. If so, the module
	  will be called rtc-test.

comment "I2C RTC drivers"
	depends on I2C

if I2C

config RTC_DRV_88PM860X
	tristate "Marvell 88PM860x"
	depends on RTC_CLASS && I2C && MFD_88PM860X
	help
	  If you say yes here you get support for RTC function in Marvell
	  88PM860x chips.

	  This driver can also be built as a module. If so, the module
	  will be called rtc-88pm860x.

config RTC_DRV_BCM59055
        tristate "Broadcom BCM59055 PMU RTC"
        depends on MFD_BCM_PMU590XX
        select RTC_ANDROID_ALARM_WORKAROUND
        help
          If you say yes here you will get support for the RTC subsystem
          of Broadcom BCM59035 PMU chip

          This driver can also be built as a module. If so, the module
          will be called "rtc-bcm59055".

config RTC_DRV_DS1307
	tristate "Dallas/Maxim DS1307/37/38/39/40, ST M41T00, EPSON RX-8025"
	help
	  If you say yes here you get support for various compatible RTC
	  chips (often with battery backup) connected with I2C. This driver
	  should handle DS1307, DS1337, DS1338, DS1339, DS1340, ST M41T00,
	  EPSON RX-8025 and probably other chips. In some cases the RTC
	  must already have been initialized (by manufacturing or a
	  bootloader).

	  The first seven registers on these chips hold an RTC, and other
	  registers may add features such as NVRAM, a trickle charger for
	  the RTC/NVRAM backup power, and alarms. NVRAM is visible in
	  sysfs, but other chip features may not be available.

	  This driver can also be built as a module. If so, the module
	  will be called rtc-ds1307.

config RTC_DRV_DS1374
	tristate "Dallas/Maxim DS1374"
	depends on RTC_CLASS && I2C
	help
	  If you say yes here you get support for Dallas Semiconductor
	  DS1374 real-time clock chips. If an interrupt is associated
	  with the device, the alarm functionality is supported.

	  This driver can also be built as a module. If so, the module
	  will be called rtc-ds1374.

config RTC_DRV_DS1672
	tristate "Dallas/Maxim DS1672"
	help
	  If you say yes here you get support for the
	  Dallas/Maxim DS1672 timekeeping chip.

	  This driver can also be built as a module. If so, the module
	  will be called rtc-ds1672.

config RTC_DRV_DS3232
	tristate "Dallas/Maxim DS3232"
	depends on RTC_CLASS && I2C
	help
	  If you say yes here you get support for Dallas Semiconductor
	  DS3232 real-time clock chips. If an interrupt is associated
	  with the device, the alarm functionality is supported.

	  This driver can also be built as a module.  If so, the module
	  will be called rtc-ds3232.

config RTC_DRV_MAX6900
	tristate "Maxim MAX6900"
	help
	  If you say yes here you will get support for the
	  Maxim MAX6900 I2C RTC chip.

	  This driver can also be built as a module. If so, the module
	  will be called rtc-max6900.

config RTC_DRV_MAX8925
	tristate "Maxim MAX8925"
	depends on MFD_MAX8925
	help
	  If you say yes here you will get support for the
	  RTC of Maxim MAX8925 PMIC.

	  This driver can also be built as a module. If so, the module
	  will be called rtc-max8925.

config RTC_DRV_MAX8998
	tristate "Maxim MAX8998"
	depends on MFD_MAX8998
	help
	  If you say yes here you will get support for the
	  RTC of Maxim MAX8998 PMIC.

	  This driver can also be built as a module. If so, the module
	  will be called rtc-max8998.

config RTC_DRV_RS5C372
	tristate "Ricoh R2025S/D, RS5C372A/B, RV5C386, RV5C387A"
	help
	  If you say yes here you get support for the
	  Ricoh R2025S/D, RS5C372A, RS5C372B, RV5C386, and RV5C387A RTC chips.

	  This driver can also be built as a module. If so, the module
	  will be called rtc-rs5c372.

config RTC_DRV_ISL1208
	tristate "Intersil ISL1208"
	help
	  If you say yes here you get support for the
	  Intersil ISL1208 RTC chip.

	  This driver can also be built as a module. If so, the module
	  will be called rtc-isl1208.

config RTC_DRV_ISL12022
	tristate "Intersil ISL12022"
	help
	  If you say yes here you get support for the
	  Intersil ISL12022 RTC chip.

	  This driver can also be built as a module. If so, the module
	  will be called rtc-isl12022.

config RTC_DRV_X1205
	tristate "Xicor/Intersil X1205"
	help
	  If you say yes here you get support for the
	  Xicor/Intersil X1205 RTC chip.

	  This driver can also be built as a module. If so, the module
	  will be called rtc-x1205.

config RTC_DRV_PCF8563
	tristate "Philips PCF8563/Epson RTC8564"
	help
	  If you say yes here you get support for the
	  Philips PCF8563 RTC chip. The Epson RTC8564
	  should work as well.

	  This driver can also be built as a module. If so, the module
	  will be called rtc-pcf8563.

config RTC_DRV_PCF8583
	tristate "Philips PCF8583"
	help
	  If you say yes here you get support for the Philips PCF8583
	  RTC chip found on Acorn RiscPCs. This driver supports the
	  platform specific method of retrieving the current year from
	  the RTC's SRAM. It will work on other platforms with the same
	  chip, but the year will probably have to be tweaked.

	  This driver can also be built as a module. If so, the module
	  will be called rtc-pcf8583.

config RTC_DRV_M41T80
	tristate "ST M41T62/65/M41T80/81/82/83/84/85/87"
	help
	  If you say Y here you will get support for the ST M41T60
	  and M41T80 RTC chips series. Currently, the following chips are
	  supported: M41T62, M41T65, M41T80, M41T81, M41T82, M41T83, M41ST84,
	  M41ST85, and M41ST87.

	  This driver can also be built as a module. If so, the module
	  will be called rtc-m41t80.

config RTC_DRV_M41T80_WDT
	bool "ST M41T65/M41T80 series RTC watchdog timer"
	depends on RTC_DRV_M41T80
	help
	  If you say Y here you will get support for the
	  watchdog timer in the ST M41T60 and M41T80 RTC chips series.

config RTC_DRV_BQ32K
	tristate "TI BQ32000"
	help
	  If you say Y here you will get support for the TI
	  BQ32000 I2C RTC chip.

	  This driver can also be built as a module. If so, the module
	  will be called rtc-bq32k.

config RTC_DRV_DM355EVM
	tristate "TI DaVinci DM355 EVM RTC"
	depends on MFD_DM355EVM_MSP
	help
	  Supports the RTC firmware in the MSP430 on the DM355 EVM.

config RTC_DRV_TWL92330
	boolean "TI TWL92330/Menelaus"
	depends on MENELAUS
	help
	  If you say yes here you get support for the RTC on the
	  TWL92330 "Menelaus" power management chip, used with OMAP2
	  platforms. The support is integrated with the rest of
	  the Menelaus driver; it's not separate module.

config RTC_DRV_TWL4030
	tristate "TI TWL4030/TWL5030/TWL6030/TPS659x0"
	depends on RTC_CLASS && TWL4030_CORE
	help
	  If you say yes here you get support for the RTC on the
	  TWL4030/TWL5030/TWL6030 family chips, used mostly with OMAP3 platforms.

	  This driver can also be built as a module. If so, the module
	  will be called rtc-twl.

config RTC_DRV_S35390A
	tristate "Seiko Instruments S-35390A"
	select BITREVERSE
	help
	  If you say yes here you will get support for the Seiko
	  Instruments S-35390A.

	  This driver can also be built as a module. If so the module
	  will be called rtc-s35390a.

config RTC_DRV_FM3130
	tristate "Ramtron FM3130"
	help
	  If you say Y here you will get support for the
	  Ramtron FM3130 RTC chips.
	  Ramtron FM3130 is a chip with two separate devices inside,
	  RTC clock and FRAM. This driver provides only RTC functionality.

	  This driver can also be built as a module. If so the module
	  will be called rtc-fm3130.

config RTC_DRV_RX8581
	tristate "Epson RX-8581"
	help
	  If you say yes here you will get support for the Epson RX-8581.

	  This driver can also be built as a module. If so the module
	  will be called rtc-rx8581.

config RTC_DRV_RX8025
	tristate "Epson RX-8025SA/NB"
	help
	  If you say yes here you get support for the Epson
	  RX-8025SA/NB RTC chips.

	  This driver can also be built as a module. If so, the module
	  will be called rtc-rx8025.

config RTC_DRV_EM3027
	tristate "EM Microelectronic EM3027"
	help
	  If you say yes here you get support for the EM
	  Microelectronic EM3027 RTC chips.

	  This driver can also be built as a module. If so, the module
	  will be called rtc-em3027.

config RTC_DRV_RV3029C2
	tristate "Micro Crystal RTC"
	help
	  If you say yes here you get support for the Micro Crystal
	  RV3029-C2 RTC chips.

	  This driver can also be built as a module. If so, the module
	  will be called rtc-rv3029c2.

endif # I2C

comment "SPI RTC drivers"

if SPI_MASTER

config RTC_DRV_M41T93
        tristate "ST M41T93"
        help
          If you say yes here you will get support for the
          ST M41T93 SPI RTC chip.

          This driver can also be built as a module. If so, the module
          will be called rtc-m41t93.

config RTC_DRV_M41T94
	tristate "ST M41T94"
	help
	  If you say yes here you will get support for the
	  ST M41T94 SPI RTC chip.

	  This driver can also be built as a module. If so, the module
	  will be called rtc-m41t94.

config RTC_DRV_DS1305
	tristate "Dallas/Maxim DS1305/DS1306"
	help
	  Select this driver to get support for the Dallas/Maxim DS1305
	  and DS1306 real time clock chips. These support a trickle
	  charger, alarms, and NVRAM in addition to the clock.

	  This driver can also be built as a module. If so, the module
	  will be called rtc-ds1305.

config RTC_DRV_DS1390
	tristate "Dallas/Maxim DS1390/93/94"
	help
	  If you say yes here you get support for the
	  Dallas/Maxim DS1390/93/94 chips.

	  This driver only supports the RTC feature, and not other chip
	  features such as alarms and trickle charging.

	  This driver can also be built as a module. If so, the module
	  will be called rtc-ds1390.

config RTC_DRV_MAX6902
	tristate "Maxim MAX6902"
	help
	  If you say yes here you will get support for the
	  Maxim MAX6902 SPI RTC chip.

	  This driver can also be built as a module. If so, the module
	  will be called rtc-max6902.

config RTC_DRV_R9701
	tristate "Epson RTC-9701JE"
	help
	  If you say yes here you will get support for the
	  Epson RTC-9701JE SPI RTC chip.

	  This driver can also be built as a module. If so, the module
	  will be called rtc-r9701.

config RTC_DRV_RS5C348
	tristate "Ricoh RS5C348A/B"
	help
	  If you say yes here you get support for the
	  Ricoh RS5C348A and RS5C348B RTC chips.

	  This driver can also be built as a module. If so, the module
	  will be called rtc-rs5c348.

config RTC_DRV_DS3234
	tristate "Maxim/Dallas DS3234"
	help
	  If you say yes here you get support for the
	  Maxim/Dallas DS3234 SPI RTC chip.

	  This driver can also be built as a module. If so, the module
	  will be called rtc-ds3234.

config RTC_DRV_PCF2123
	tristate "NXP PCF2123"
	help
	  If you say yes here you get support for the NXP PCF2123
	  RTC chip.

	  This driver can also be built as a module. If so, the module
	  will be called rtc-pcf2123.

endif # SPI_MASTER

comment "Platform RTC drivers"

# this 'CMOS' RTC driver is arch dependent because <asm-generic/rtc.h>
# requires <asm/mc146818rtc.h> defining CMOS_READ/CMOS_WRITE, and a
# global rtc_lock ... it's not yet just another platform_device.

config RTC_DRV_CMOS
	tristate "PC-style 'CMOS'"
	depends on X86 || ALPHA || ARM || M32R || ATARI || PPC || MIPS || SPARC64
	default y if X86
	help
	  Say "yes" here to get direct support for the real time clock
	  found in every PC or ACPI-based system, and some other boards.
	  Specifically the original MC146818, compatibles like those in
	  PC south bridges, the DS12887 or M48T86, some multifunction
	  or LPC bus chips, and so on.

	  Your system will need to define the platform device used by
	  this driver, otherwise it won't be accessible. This means
	  you can safely enable this driver if you don't know whether
	  or not your board has this kind of hardware.

	  This driver can also be built as a module. If so, the module
	  will be called rtc-cmos.

config RTC_DRV_VRTC
	tristate "Virtual RTC for Intel MID platforms"
	depends on X86_INTEL_MID
	default y if X86_INTEL_MID

	help
	Say "yes" here to get direct support for the real time clock
	found on Moorestown platforms. The VRTC is a emulated RTC that
	derives its clock source from a real RTC in the PMIC. The MC146818
	style programming interface is mostly conserved, but any
	updates are done via IPC calls to the system controller FW.

config RTC_DRV_DS1216
	tristate "Dallas DS1216"
	depends on SNI_RM
	help
	  If you say yes here you get support for the Dallas DS1216 RTC chips.

config RTC_DRV_DS1286
	tristate "Dallas DS1286"
	help
	  If you say yes here you get support for the Dallas DS1286 RTC chips.

config RTC_DRV_DS1302
	tristate "Dallas DS1302"
	depends on SH_SECUREEDGE5410
	help
	  If you say yes here you get support for the Dallas DS1302 RTC chips.

config RTC_DRV_DS1511
	tristate "Dallas DS1511"
	depends on RTC_CLASS
	help
	  If you say yes here you get support for the
	  Dallas DS1511 timekeeping/watchdog chip.

	  This driver can also be built as a module. If so, the module
	  will be called rtc-ds1511.

config RTC_DRV_DS1553
	tristate "Maxim/Dallas DS1553"
	help
	  If you say yes here you get support for the
	  Maxim/Dallas DS1553 timekeeping chip.

	  This driver can also be built as a module. If so, the module
	  will be called rtc-ds1553.

config RTC_DRV_DS1742
	tristate "Maxim/Dallas DS1742/1743"
	help
	  If you say yes here you get support for the
	  Maxim/Dallas DS1742/1743 timekeeping chip.

	  This driver can also be built as a module. If so, the module
	  will be called rtc-ds1742.

config RTC_DRV_DA9052
	tristate "Dialog DA9052/DA9053 RTC"
	depends on PMIC_DA9052
	help
	  Say y here to support the RTC driver for Dialog Semiconductor
	  DA9052-BC and DA9053-AA/Bx PMICs.

config RTC_DRV_EFI
	tristate "EFI RTC"
	depends on IA64
	help
	  If you say yes here you will get support for the EFI
	  Real Time Clock.

	  This driver can also be built as a module. If so, the module
	  will be called rtc-efi.

config RTC_DRV_STK17TA8
	tristate "Simtek STK17TA8"
	depends on RTC_CLASS
	help
	  If you say yes here you get support for the
	  Simtek STK17TA8 timekeeping chip.

	  This driver can also be built as a module. If so, the module
	  will be called rtc-stk17ta8.

config RTC_DRV_M48T86
	tristate "ST M48T86/Dallas DS12887"
	help
	  If you say Y here you will get support for the
	  ST M48T86 and Dallas DS12887 RTC chips.

	  This driver can also be built as a module. If so, the module
	  will be called rtc-m48t86.

config RTC_DRV_M48T35
	tristate "ST M48T35"
	help
	  If you say Y here you will get support for the
	  ST M48T35 RTC chip.

	  This driver can also be built as a module, if so, the module
	  will be called "rtc-m48t35".

config RTC_DRV_M48T59
	tristate "ST M48T59/M48T08/M48T02"
	help
	  If you say Y here you will get support for the
	  ST M48T59 RTC chip and compatible ST M48T08 and M48T02.

	  These chips are usually found in Sun SPARC and UltraSPARC
	  workstations.

	  This driver can also be built as a module, if so, the module
	  will be called "rtc-m48t59".

config RTC_DRV_MSM6242
	tristate "Oki MSM6242"
	help
	  If you say yes here you get support for the Oki MSM6242
	  timekeeping chip. It is used in some Amiga models (e.g. A2000).

	  This driver can also be built as a module. If so, the module
	  will be called rtc-msm6242.

config RTC_DRV_IMXDI
	tristate "Freescale IMX DryIce Real Time Clock"
	depends on ARCH_MX25
	depends on RTC_CLASS
	help
	   Support for Freescale IMX DryIce RTC

	   This driver can also be built as a module, if so, the module
	   will be called "rtc-imxdi".

config RTC_MXC
	tristate "Freescale MXC Real Time Clock"
	depends on ARCH_MXC
	depends on RTC_CLASS
	help
	   If you say yes here you get support for the Freescale MXC
	   RTC module.

	   This driver can also be built as a module, if so, the module
	   will be called "rtc-mxc".

config RTC_DRV_BQ4802
	tristate "TI BQ4802"
	help
	  If you say Y here you will get support for the TI
	  BQ4802 RTC chip.

	  This driver can also be built as a module. If so, the module
	  will be called rtc-bq4802.

config RTC_DRV_RP5C01
	tristate "Ricoh RP5C01"
	help
	  If you say yes here you get support for the Ricoh RP5C01
	  timekeeping chip. It is used in some Amiga models (e.g. A3000
	  and A4000).

	  This driver can also be built as a module. If so, the module
	  will be called rtc-rp5c01.

config RTC_DRV_V3020
	tristate "EM Microelectronic V3020"
	help
	  If you say yes here you will get support for the
	  EM Microelectronic v3020 RTC chip.

	  This driver can also be built as a module. If so, the module
	  will be called rtc-v3020.

config RTC_DRV_WM831X
	tristate "Wolfson Microelectronics WM831x RTC"
	depends on MFD_WM831X
	help
	  If you say yes here you will get support for the RTC subsystem
	  of the Wolfson Microelectronics WM831X series PMICs.

	  This driver can also be built as a module. If so, the module
	  will be called "rtc-wm831x".

config RTC_DRV_WM8350
	tristate "Wolfson Microelectronics WM8350 RTC"
	depends on MFD_WM8350
	help
	  If you say yes here you will get support for the RTC subsystem
	  of the Wolfson Microelectronics WM8350.

	  This driver can also be built as a module. If so, the module
	  will be called "rtc-wm8350".

config RTC_DRV_SPEAR
	tristate "SPEAR ST RTC"
	depends on PLAT_SPEAR
	default y
	help
	 If you say Y here you will get support for the RTC found on
	 spear

config RTC_DRV_PCF50633
	depends on MFD_PCF50633
	tristate "NXP PCF50633 RTC"
	help
	  If you say yes here you get support for the RTC subsystem of the
	  NXP PCF50633 used in embedded systems.

config RTC_DRV_AB3100
	tristate "ST-Ericsson AB3100 RTC"
	depends on AB3100_CORE
	default y if AB3100_CORE
	help
	  Select this to enable the ST-Ericsson AB3100 Mixed Signal IC RTC
	  support. This chip contains a battery- and capacitor-backed RTC.

config RTC_DRV_AB8500
	tristate "ST-Ericsson AB8500 RTC"
	depends on AB8500_CORE
	help
	  Select this to enable the ST-Ericsson AB8500 power management IC RTC
	  support. This chip contains a battery- and capacitor-backed RTC.

config RTC_DRV_NUC900
	tristate "NUC910/NUC920 RTC driver"
	depends on RTC_CLASS && ARCH_W90X900
	help
	  If you say yes here you get support for the RTC subsystem of the
	  NUC910/NUC920 used in embedded systems.

comment "on-CPU RTC drivers"

config RTC_DRV_DAVINCI
	tristate "TI DaVinci RTC"
	depends on ARCH_DAVINCI_DM365
	help
	  If you say yes here you get support for the RTC on the
	  DaVinci platforms (DM365).

	  This driver can also be built as a module. If so, the module
	  will be called rtc-davinci.

config RTC_DRV_OMAP
	tristate "TI OMAP1"
	depends on ARCH_OMAP15XX || ARCH_OMAP16XX || ARCH_OMAP730 || ARCH_DAVINCI_DA8XX
	help
	  Say "yes" here to support the real time clock on TI OMAP1 and
	  DA8xx/OMAP-L13x chips.  This driver can also be built as a
	  module called rtc-omap.

config HAVE_S3C_RTC
	bool
	help
	  This will include RTC support for Samsung SoCs. If
	  you want to include RTC support for any machine, kindly
	  select this in the respective mach-XXXX/Kconfig file.

config RTC_DRV_S3C
	tristate "Samsung S3C series SoC RTC"
	depends on ARCH_S3C64XX || HAVE_S3C_RTC
	help
	  RTC (Realtime Clock) driver for the clock inbuilt into the
	  Samsung S3C24XX series of SoCs. This can provide periodic
	  interrupt rates from 1Hz to 64Hz for user programs, and
	  wakeup from Alarm.

	  The driver currently supports the common features on all the
	  S3C24XX range, such as the S3C2410, S3C2412, S3C2413, S3C2440
	  and S3C2442.

	  This driver can also be build as a module. If so, the module
	  will be called rtc-s3c.

config RTC_DRV_EP93XX
	tristate "Cirrus Logic EP93XX"
	depends on ARCH_EP93XX
	help
	  If you say yes here you get support for the
	  RTC embedded in the Cirrus Logic EP93XX processors.

	  This driver can also be built as a module. If so, the module
	  will be called rtc-ep93xx.

config RTC_DRV_SA1100
	tristate "SA11x0/PXA2xx/PXA910"
	depends on ARCH_SA1100 || ARCH_PXA || ARCH_MMP
	help
	  If you say Y here you will get access to the real time clock
	  built into your SA11x0 or PXA2xx CPU.

	  To compile this driver as a module, choose M here: the
	  module will be called rtc-sa1100.

config RTC_DRV_SH
	tristate "SuperH On-Chip RTC"
	depends on RTC_CLASS && SUPERH && HAVE_CLK
	help
	  Say Y here to enable support for the on-chip RTC found in
	  most SuperH processors.

 	  To compile this driver as a module, choose M here: the
	  module will be called rtc-sh.

config RTC_DRV_VR41XX
	tristate "NEC VR41XX"
	depends on CPU_VR41XX
	help
	  If you say Y here you will get access to the real time clock
	  built into your NEC VR41XX CPU.

	  To compile this driver as a module, choose M here: the
	  module will be called rtc-vr41xx.

config RTC_DRV_PL030
	tristate "ARM AMBA PL030 RTC"
	depends on ARM_AMBA
	help
	  If you say Y here you will get access to ARM AMBA
	  PrimeCell PL030 RTC found on certain ARM SOCs.

	  To compile this driver as a module, choose M here: the
	  module will be called rtc-pl030.

config RTC_DRV_PL031
	tristate "ARM AMBA PL031 RTC"
	depends on ARM_AMBA
	help
	  If you say Y here you will get access to ARM AMBA
	  PrimeCell PL031 RTC found on certain ARM SOCs.

	  To compile this driver as a module, choose M here: the
	  module will be called rtc-pl031.

config RTC_DRV_AT32AP700X
	tristate "AT32AP700X series RTC"
	depends on PLATFORM_AT32AP
	help
	  Driver for the internal RTC (Realtime Clock) on Atmel AVR32
	  AT32AP700x family processors.

config RTC_DRV_ISLAND
	tristate "AT32AP700X series RTC"
	help
	  Driver for the internal RTC (Realtime Clock) on Atmel AVR32
	  AT32AP700x family processors.

config RTC_DRV_AT91RM9200
	tristate "AT91RM9200 or some AT91SAM9 RTC"
	depends on ARCH_AT91RM9200 || ARCH_AT91SAM9RL || ARCH_AT91SAM9G45
	help
	  Driver for the internal RTC (Realtime Clock) module found on
	  Atmel AT91RM9200's and some  AT91SAM9 chips. On AT91SAM9 chips
	  this is powered by the backup power supply.

config RTC_DRV_AT91SAM9
	tristate "AT91SAM9x/AT91CAP9 RTT as RTC"
	depends on ARCH_AT91 && !(ARCH_AT91RM9200 || ARCH_AT91X40)
	help
	  RTC driver for the Atmel AT91SAM9x and AT91CAP9 internal RTT
	  (Real Time Timer). These timers are powered by the backup power
	  supply (such as a small coin cell battery), but do not need to
	  be used as RTCs.

	  (On AT91SAM9rl and AT91SAM9G45 chips you probably want to use the
	  dedicated RTC module and leave the RTT available for other uses.)

config RTC_DRV_AT91SAM9_RTT
	int
	range 0 1
	default 0
	prompt "RTT module Number" if ARCH_AT91SAM9263
	depends on RTC_DRV_AT91SAM9
	help
	  More than one RTT module is available. You can choose which
	  one will be used as an RTC. The default of zero is normally
	  OK to use, though some systems use that for non-RTC purposes.

config RTC_DRV_AT91SAM9_GPBR
	int
	range 0 3 if !ARCH_AT91SAM9263
	range 0 15 if ARCH_AT91SAM9263
	default 0
	prompt "Backup Register Number"
	depends on RTC_DRV_AT91SAM9
	help
	  The RTC driver needs to use one of the General Purpose Backup
	  Registers (GPBRs) as well as the RTT. You can choose which one
	  will be used. The default of zero is normally OK to use, but
	  on some systems other software needs to use that register.

config RTC_DRV_AU1XXX
	tristate "Au1xxx Counter0 RTC support"
	depends on MIPS_ALCHEMY
	help
	  This is a driver for the Au1xxx on-chip Counter0 (Time-Of-Year
	  counter) to be used as a RTC.

	  This driver can also be built as a module. If so, the module
	  will be called rtc-au1xxx.

config RTC_DRV_BFIN
	tristate "Blackfin On-Chip RTC"
	depends on BLACKFIN && !BF561
	help
	  If you say yes here you will get support for the
	  Blackfin On-Chip Real Time Clock.

	  This driver can also be built as a module. If so, the module
	  will be called rtc-bfin.

config RTC_DRV_RS5C313
	tristate "Ricoh RS5C313"
	depends on SH_LANDISK
	help
	  If you say yes here you get support for the Ricoh RS5C313 RTC chips.

config RTC_DRV_GENERIC
	tristate "Generic RTC support"
	# Please consider writing a new RTC driver instead of using the generic
	# RTC abstraction
	depends on PARISC || M68K || PPC || SUPERH32
	help
	  Say Y or M here to enable RTC support on systems using the generic
	  RTC abstraction. If you do not know what you are doing, you should
	  just say Y.

config RTC_DRV_PXA
       tristate "PXA27x/PXA3xx"
       depends on ARCH_PXA
       help
         If you say Y here you will get access to the real time clock
         built into your PXA27x or PXA3xx CPU.

         This RTC driver uses PXA RTC registers available since pxa27x
         series (RDxR, RYxR) instead of legacy RCNR, RTAR.

config RTC_DRV_VT8500
	tristate "VIA/WonderMedia 85xx SoC RTC"
	depends on ARCH_VT8500
	help
	  If you say Y here you will get access to the real time clock
	  built into your VIA VT8500 SoC or its relatives.


config RTC_DRV_SUN4V
	bool "SUN4V Hypervisor RTC"
	depends on SPARC64
	help
	  If you say Y here you will get support for the Hypervisor
	  based RTC on SUN4V systems.

config RTC_DRV_STARFIRE
	bool "Starfire RTC"
	depends on SPARC64
	help
	  If you say Y here you will get support for the RTC found on
	  Starfire systems.

config RTC_DRV_TX4939
	tristate "TX4939 SoC"
	depends on SOC_TX4939
	help
	  Driver for the internal RTC (Realtime Clock) module found on
	  Toshiba TX4939 SoC.

config RTC_DRV_MV
	tristate "Marvell SoC RTC"
	depends on ARCH_KIRKWOOD || ARCH_DOVE
	help
	  If you say yes here you will get support for the in-chip RTC
	  that can be found in some of Marvell's SoC devices, such as
	  the Kirkwood 88F6281 and 88F6192.

	  This driver can also be built as a module. If so, the module
	  will be called rtc-mv.

config RTC_DRV_PS3
	tristate "PS3 RTC"
	depends on PPC_PS3
	help
	  If you say yes here you will get support for the RTC on PS3.

	  This driver can also be built as a module. If so, the module
	  will be called rtc-ps3.

config RTC_DRV_COH901331
	tristate "ST-Ericsson COH 901 331 RTC"
	depends on ARCH_U300
	help
	  If you say Y here you will get access to ST-Ericsson
	  COH 901 331 RTC clock found in some ST-Ericsson Mobile
	  Platforms.

	  This driver can also be built as a module. If so, the module
	  will be called "rtc-coh901331".


config RTC_DRV_STMP
	tristate "Freescale STMP3xxx/i.MX23/i.MX28 RTC"
	depends on ARCH_MXS
	help
	  If you say yes here you will get support for the onboard
	  STMP3xxx/i.MX23/i.MX28 RTC.

	  This driver can also be built as a module. If so, the module
	  will be called rtc-stmp3xxx.

config RTC_DRV_PCAP
	tristate "PCAP RTC"
	depends on EZX_PCAP
	help
	  If you say Y here you will get support for the RTC found on
	  the PCAP2 ASIC used on some Motorola phones.

config RTC_DRV_MC13XXX
	depends on MFD_MC13XXX
	tristate "Freescale MC13xxx RTC"
	help
	  This enables support for the RTCs found on Freescale's PMICs
	  MC13783 and MC13892.

config RTC_DRV_MPC5121
	tristate "Freescale MPC5121 built-in RTC"
	depends on PPC_MPC512x || PPC_MPC52xx
	help
	  If you say yes here you will get support for the
	  built-in RTC on MPC5121 or on MPC5200.

	  This driver can also be built as a module. If so, the module
	  will be called rtc-mpc5121.

config RTC_DRV_JZ4740
	tristate "Ingenic JZ4740 SoC"
	depends on RTC_CLASS
	depends on MACH_JZ4740
	help
	  If you say yes here you get support for the Ingenic JZ4740 SoC RTC
	  controller.

	  This driver can also be buillt as a module. If so, the module
	  will be called rtc-jz4740.

config RTC_DRV_LPC32XX
	depends on ARCH_LPC32XX
	tristate "NXP LPC32XX RTC"
	help
	  This enables support for the NXP RTC in the LPC32XX

	  This driver can also be buillt as a module. If so, the module
	  will be called rtc-lpc32xx.

config RTC_DRV_PM8XXX
	tristate "Qualcomm PMIC8XXX RTC"
	depends on MFD_PM8XXX
	help
	  If you say yes here you get support for the
	  Qualcomm PMIC8XXX RTC.

	  To compile this driver as a module, choose M here: the
	  module will be called rtc-pm8xxx.

config RTC_DRV_TEGRA
	tristate "NVIDIA Tegra Internal RTC driver"
	depends on RTC_CLASS && ARCH_TEGRA
	help
	  If you say yes here you get support for the
	  Tegra 200 series internal RTC module.

	  This drive can also be built as a module. If so, the module
	  will be called rtc-tegra.

config RTC_DRV_TILE
	tristate "Tilera hypervisor RTC support"
	depends on TILE
	help
	  Enable support for the Linux driver side of the Tilera
	  hypervisor's real-time clock interface.

config RTC_DRV_PUV3
	tristate "PKUnity v3 RTC support"
	depends on ARCH_PUV3
	help
	  This enables support for the RTC in the PKUnity-v3 SoCs.

	  This drive can also be built as a module. If so, the module
	  will be called rtc-puv3.

<<<<<<< HEAD
config RTC_DRV_BCMPMU
	tristate "BCM PMU RTC"
	depends on MFD_BCMPMU
	help
	  To support RTC driver on BCM PMUs
=======
config RTC_DRV_LOONGSON1
	tristate "loongson1 RTC support"
	depends on MACH_LOONGSON1
	help
	  This is a driver for the loongson1 on-chip Counter0 (Time-Of-Year
	  counter) to be used as a RTC.

	  This driver can also be built as a module. If so, the module
	  will be called rtc-ls1x.
>>>>>>> 53143fd3

endif # RTC_CLASS<|MERGE_RESOLUTION|>--- conflicted
+++ resolved
@@ -105,6 +105,24 @@
 	  The emulation code will read the time from the hardware
 	  clock several times per second, please enable this option
 	  only if you know that you really need it.
+
+config RTC_INTF_ALARM
+	bool "Android alarm driver"
+	depends on RTC_CLASS
+	default y
+	help
+	  Provides non-wakeup and rtc backed wakeup alarms based on rtc or
+	  elapsed realtime, and a non-wakeup alarm on the monotonic clock.
+	  Also provides an interface to set the wall time which must be used
+	  for elapsed realtime to work.
+
+config RTC_INTF_ALARM_DEV
+	bool "Android alarm device"
+	depends on RTC_INTF_ALARM
+	default y
+	help
+	  Exports the alarm interface to user-space.
+
 
 config RTC_DRV_TEST
 	tristate "Test driver/device"
@@ -1094,13 +1112,12 @@
 	  This drive can also be built as a module. If so, the module
 	  will be called rtc-puv3.
 
-<<<<<<< HEAD
 config RTC_DRV_BCMPMU
 	tristate "BCM PMU RTC"
 	depends on MFD_BCMPMU
 	help
 	  To support RTC driver on BCM PMUs
-=======
+
 config RTC_DRV_LOONGSON1
 	tristate "loongson1 RTC support"
 	depends on MACH_LOONGSON1
@@ -1110,6 +1127,5 @@
 
 	  This driver can also be built as a module. If so, the module
 	  will be called rtc-ls1x.
->>>>>>> 53143fd3
 
 endif # RTC_CLASS