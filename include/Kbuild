--- conflicted
+++ resolved
@@ -1,10 +1,2 @@
 # Top-level Makefile calls into asm-$(ARCH)
-<<<<<<< HEAD
-# List only non-arch directories below
-
-header-y += video/
-header-y += scsi/
-header-y += trace/
-=======
-# List only non-arch directories below
->>>>>>> a88f9e27
+# List only non-arch directories below