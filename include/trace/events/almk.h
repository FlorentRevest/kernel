#undef TRACE_SYSTEM
#define TRACE_SYSTEM almk

#if !defined(_TRACE_EVENT_ALMK_H) || defined(TRACE_HEADER_MULTI_READ)
#define _TRACE_EVENT_ALMK_H

#include <linux/tracepoint.h>
#include <linux/types.h>
#include <linux/sched.h>

TRACE_EVENT(almk_start,

	TP_PROTO(unsigned long nr_to_scan,
		gfp_t gfp_mask,
		char	*comm,
		int min_score_adj,
		int minfree,
		int other_free,
		int other_file,
		int cma_free,
		int cma_file,
		int active_anon,
		int inactive_anon,
		int active_file,
		int inactive_file,
		int rem),

	TP_ARGS(nr_to_scan, gfp_mask, comm,
		min_score_adj, minfree,
		other_free, other_file,
		cma_free, cma_file,
		active_anon, inactive_anon,
		active_file, inactive_file,
		rem),

	TP_STRUCT__entry(
		__field(unsigned long, nr_to_scan)
		__field(gfp_t, gfp_mask)
		__array(char, comm, TASK_COMM_LEN)
		__field(int, min_score_adj)
		__field(int, minfree)
		__field(int, other_free)
		__field(int, other_file)
		__field(int, cma_free)
		__field(int, cma_file)
		__field(int, active_anon)
		__field(int, inactive_anon)
		__field(int, active_file)
		__field(int, inactive_file)
		__field(int, rem)
	),

	TP_fast_assign(
		strlcpy(__entry->comm, comm, TASK_COMM_LEN);
		__entry->nr_to_scan     = nr_to_scan;
		__entry->gfp_mask	= gfp_mask;
		__entry->min_score_adj	= min_score_adj;
		__entry->minfree	= minfree;
		__entry->other_free	= other_free;
		__entry->other_file	= other_file;
		__entry->cma_free	= cma_free;
		__entry->cma_file	= cma_file;
		__entry->active_anon	= active_anon;
		__entry->inactive_anon	= inactive_anon;
		__entry->active_file	= active_file;
		__entry->inactive_file	= inactive_file;
		__entry->rem		= rem;
	),

	TP_printk("%s:%lu:0x%x:%d:%d:%d:%d:%d:%d:%d:%d:%d:%d:%d",
			__entry->comm, __entry->nr_to_scan,
			__entry->gfp_mask, __entry->min_score_adj,
			__entry->minfree, __entry->other_free,
			__entry->other_file, __entry->cma_free,
			__entry->cma_file, __entry->active_anon,
			__entry->inactive_anon, __entry->active_file,
<<<<<<< HEAD
			__entry->inactive_file, __entry->rem)
=======
			__entry->inactive_file,
			__entry->rem)
>>>>>>> 47a9a6d1
);

TRACE_EVENT(almk_end,

	TP_PROTO(int selected_oom_score_adj,
		int selected_tasksize,
		char *comm,
		int minfree,
		int other_free,
		int other_file,
		int cma_free,
		int cma_file,
		gfp_t gfp_mask),

	TP_ARGS(selected_oom_score_adj,
		selected_tasksize, comm,
		minfree, other_free,
		other_file, cma_free,
		cma_file, gfp_mask),

	TP_STRUCT__entry(
		__field(int, selected_oom_score_adj)
		__field(int, selected_tasksize)
		__array(char, comm, TASK_COMM_LEN)
		__field(int, minfree)
		__field(int, other_free)
		__field(int, other_file)
		__field(int, cma_free)
		__field(int, cma_file)
		__field(int, gfp_mask)
	),

	TP_fast_assign(
		strlcpy(__entry->comm, comm, TASK_COMM_LEN);
		__entry->selected_oom_score_adj	= selected_oom_score_adj;
		__entry->gfp_mask		= gfp_mask;
		__entry->selected_tasksize	= selected_tasksize;
		__entry->minfree		= minfree;
		__entry->other_free		= other_free;
		__entry->other_file		= other_file;
		__entry->cma_free		= cma_free;
		__entry->cma_file		= cma_file;
	),

	TP_printk("%s:%d:0x%x:%d:%d:%d:%d:%d:%d",
			__entry->comm, __entry->selected_oom_score_adj,
			__entry->gfp_mask, __entry->selected_tasksize,
			__entry->minfree, __entry->other_free,
			__entry->other_file, __entry->cma_free,
			__entry->cma_file)
);

#endif

#include <trace/define_trace.h><|MERGE_RESOLUTION|>--- conflicted
+++ resolved
@@ -74,12 +74,7 @@
 			__entry->other_file, __entry->cma_free,
 			__entry->cma_file, __entry->active_anon,
 			__entry->inactive_anon, __entry->active_file,
-<<<<<<< HEAD
 			__entry->inactive_file, __entry->rem)
-=======
-			__entry->inactive_file,
-			__entry->rem)
->>>>>>> 47a9a6d1
 );
 
 TRACE_EVENT(almk_end,
