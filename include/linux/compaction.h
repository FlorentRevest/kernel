#ifndef _LINUX_COMPACTION_H
#define _LINUX_COMPACTION_H

/* Return values for compact_zone() and try_to_compact_pages() */
/* compaction didn't start as it was not possible or direct reclaim was more suitable */
#define COMPACT_SKIPPED		0
/* compaction should continue to another pageblock */
#define COMPACT_CONTINUE	1
/* direct compaction partially compacted a zone and there are suitable pages */
#define COMPACT_PARTIAL		2
/* The full zone was compacted */
#define COMPACT_COMPLETE	3

#ifdef CONFIG_COMPACTION
extern int sysctl_compact_memory;
extern int sysctl_compaction_handler(struct ctl_table *table, int write,
			void __user *buffer, size_t *length, loff_t *ppos);
extern int sysctl_extfrag_threshold;
extern int sysctl_extfrag_handler(struct ctl_table *table, int write,
			void __user *buffer, size_t *length, loff_t *ppos);

extern int fragmentation_index(struct zone *zone, unsigned int order);
extern unsigned long try_to_compact_pages(struct zonelist *zonelist,
			int order, gfp_t gfp_mask, nodemask_t *mask,
			bool sync);
extern int compact_pgdat(pg_data_t *pgdat, int order);
extern unsigned long compaction_suitable(struct zone *zone, int order);

/* Do not skip compaction more than 64 times */
#define COMPACT_MAX_DEFER_SHIFT 6

/*
 * Compaction is deferred when compaction fails to result in a page
 * allocation success. 1 << compact_defer_limit compactions are skipped up
 * to a limit of 1 << COMPACT_MAX_DEFER_SHIFT
 */
static inline void defer_compaction(struct zone *zone, int order)
{
	zone->compact_considered = 0;
	zone->compact_defer_shift++;

	if (order < zone->compact_order_failed)
		zone->compact_order_failed = order;

	if (zone->compact_defer_shift > COMPACT_MAX_DEFER_SHIFT)
		zone->compact_defer_shift = COMPACT_MAX_DEFER_SHIFT;
}

/* Returns true if compaction should be skipped this time */
static inline bool compaction_deferred(struct zone *zone, int order)
{
	unsigned long defer_limit = 1UL << zone->compact_defer_shift;

	if (order < zone->compact_order_failed)
		return false;

	/* Avoid possible overflow */
	if (++zone->compact_considered > defer_limit)
		zone->compact_considered = defer_limit;

	return zone->compact_considered < (1UL << zone->compact_defer_shift);
}

#else
static inline unsigned long try_to_compact_pages(struct zonelist *zonelist,
			int order, gfp_t gfp_mask, nodemask_t *nodemask,
			bool sync)
{
	return COMPACT_CONTINUE;
}

static inline int compact_pgdat(pg_data_t *pgdat, int order)
{
	return COMPACT_CONTINUE;
}

<<<<<<< HEAD
static inline void defer_compaction(struct zone *zone)
=======
static inline unsigned long compaction_suitable(struct zone *zone, int order)
{
	return COMPACT_SKIPPED;
}

static inline void defer_compaction(struct zone *zone, int order)
>>>>>>> 90adfd2b
{
}

static inline bool compaction_deferred(struct zone *zone, int order)
{
	return 1;
}

#endif /* CONFIG_COMPACTION */

#if defined(CONFIG_COMPACTION) && defined(CONFIG_SYSFS) && defined(CONFIG_NUMA)
extern int compaction_register_node(struct node *node);
extern void compaction_unregister_node(struct node *node);

#else

static inline int compaction_register_node(struct node *node)
{
	return 0;
}

static inline void compaction_unregister_node(struct node *node)
{
}
#endif /* CONFIG_COMPACTION && CONFIG_SYSFS && CONFIG_NUMA */

#endif /* _LINUX_COMPACTION_H */<|MERGE_RESOLUTION|>--- conflicted
+++ resolved
@@ -74,16 +74,7 @@
 	return COMPACT_CONTINUE;
 }
 
-<<<<<<< HEAD
 static inline void defer_compaction(struct zone *zone)
-=======
-static inline unsigned long compaction_suitable(struct zone *zone, int order)
-{
-	return COMPACT_SKIPPED;
-}
-
-static inline void defer_compaction(struct zone *zone, int order)
->>>>>>> 90adfd2b
 {
 }
 
