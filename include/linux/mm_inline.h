#ifndef LINUX_MM_INLINE_H
#define LINUX_MM_INLINE_H

#include <linux/huge_mm.h>

/**
 * page_is_file_cache - should the page be on a file LRU or anon LRU?
 * @page: the page to test
 *
 * Returns 1 if @page is page cache page backed by a regular filesystem,
 * or 0 if @page is anonymous, tmpfs or otherwise ram or swap backed.
 * Used by functions that manipulate the LRU lists, to sort a page
 * onto the right LRU list.
 *
 * We would like to get this info without a page flag, but the state
 * needs to survive until the page is last deleted from the LRU, which
 * could be as far down as __page_cache_release.
 */
static inline int page_is_file_cache(struct page *page)
{
	return !PageSwapBacked(page);
}

static inline void
add_page_to_lru_list(struct zone *zone, struct page *page, enum lru_list lru)
{
<<<<<<< HEAD
	list_add(&page->lru, head);
	__mod_zone_page_state(zone, NR_LRU_BASE + l, hpage_nr_pages(page));
	if (PageCma(page)) {
		if (is_file_lru(l)) {
			__mod_zone_page_state(zone, NR_CMA_FILE,
						hpage_nr_pages(page));
		} else if (!is_unevictable_lru(l)) {
			__mod_zone_page_state(zone, NR_CMA_ANON,
					hpage_nr_pages(page));
		} else {
			__mod_zone_page_state(zone, NR_CMA_UNEVICTABLE,
					hpage_nr_pages(page));
		}
	}

	mem_cgroup_add_lru_list(page, l);
}
=======
	struct lruvec *lruvec;
>>>>>>> 53143fd3

	lruvec = mem_cgroup_lru_add_list(zone, page, lru);
	list_add(&page->lru, &lruvec->lists[lru]);
	__mod_zone_page_state(zone, NR_LRU_BASE + lru, hpage_nr_pages(page));
}

static inline void
del_page_from_lru_list(struct zone *zone, struct page *page, enum lru_list lru)
{
	mem_cgroup_lru_del_list(page, lru);
	list_del(&page->lru);
<<<<<<< HEAD
	__mod_zone_page_state(zone, NR_LRU_BASE + l, -hpage_nr_pages(page));
	if (PageCma(page)) {
		if (is_file_lru(l)) {
			__mod_zone_page_state(zone, NR_CMA_FILE,
						-hpage_nr_pages(page));
		} else if (!is_unevictable_lru(l)) {
			__mod_zone_page_state(zone, NR_CMA_ANON,
						-hpage_nr_pages(page));
		} else {
			__mod_zone_page_state(zone, NR_CMA_UNEVICTABLE,
						-hpage_nr_pages(page));
		}
	}

	mem_cgroup_del_lru_list(page, l);
=======
	__mod_zone_page_state(zone, NR_LRU_BASE + lru, -hpage_nr_pages(page));
>>>>>>> 53143fd3
}

/**
 * page_lru_base_type - which LRU list type should a page be on?
 * @page: the page to test
 *
 * Used for LRU list index arithmetic.
 *
 * Returns the base LRU type - file or anon - @page should be on.
 */
static inline enum lru_list page_lru_base_type(struct page *page)
{
	if (page_is_file_cache(page))
		return LRU_INACTIVE_FILE;
	return LRU_INACTIVE_ANON;
}

/**
 * page_off_lru - which LRU list was page on? clearing its lru flags.
 * @page: the page to test
 *
 * Returns the LRU list a page was on, as an index into the array of LRU
 * lists; and clears its Unevictable or Active flags, ready for freeing.
 */
static inline enum lru_list page_off_lru(struct page *page)
{
	enum lru_list lru;

	if (PageUnevictable(page)) {
		__ClearPageUnevictable(page);
		lru = LRU_UNEVICTABLE;
	} else {
		lru = page_lru_base_type(page);
		if (PageActive(page)) {
			__ClearPageActive(page);
			lru += LRU_ACTIVE;
		}
	}
<<<<<<< HEAD
	__mod_zone_page_state(zone, NR_LRU_BASE + l, -hpage_nr_pages(page));
	if (PageCma(page)) {
		if (is_file_lru(l)) {
			__mod_zone_page_state(zone, NR_CMA_FILE,
						-hpage_nr_pages(page));
		} else if (!is_unevictable_lru(l)) {
			__mod_zone_page_state(zone, NR_CMA_ANON,
						-hpage_nr_pages(page));
		} else {
			__mod_zone_page_state(zone, NR_CMA_UNEVICTABLE,
						-hpage_nr_pages(page));
		}
	}

	mem_cgroup_del_lru_list(page, l);
=======
	return lru;
>>>>>>> 53143fd3
}

/**
 * page_lru - which LRU list should a page be on?
 * @page: the page to test
 *
 * Returns the LRU list a page should be on, as an index
 * into the array of LRU lists.
 */
static inline enum lru_list page_lru(struct page *page)
{
	enum lru_list lru;

	if (PageUnevictable(page))
		lru = LRU_UNEVICTABLE;
	else {
		lru = page_lru_base_type(page);
		if (PageActive(page))
			lru += LRU_ACTIVE;
	}
	return lru;
}

#endif<|MERGE_RESOLUTION|>--- conflicted
+++ resolved
@@ -24,31 +24,14 @@
 static inline void
 add_page_to_lru_list(struct zone *zone, struct page *page, enum lru_list lru)
 {
-<<<<<<< HEAD
-	list_add(&page->lru, head);
-	__mod_zone_page_state(zone, NR_LRU_BASE + l, hpage_nr_pages(page));
-	if (PageCma(page)) {
-		if (is_file_lru(l)) {
-			__mod_zone_page_state(zone, NR_CMA_FILE,
-						hpage_nr_pages(page));
-		} else if (!is_unevictable_lru(l)) {
-			__mod_zone_page_state(zone, NR_CMA_ANON,
-					hpage_nr_pages(page));
-		} else {
-			__mod_zone_page_state(zone, NR_CMA_UNEVICTABLE,
-					hpage_nr_pages(page));
-		}
-	}
-
-	mem_cgroup_add_lru_list(page, l);
-}
-=======
 	struct lruvec *lruvec;
->>>>>>> 53143fd3
 
 	lruvec = mem_cgroup_lru_add_list(zone, page, lru);
 	list_add(&page->lru, &lruvec->lists[lru]);
 	__mod_zone_page_state(zone, NR_LRU_BASE + lru, hpage_nr_pages(page));
+	if (PageCma(page))
+		__mod_zone_page_state(zone, NR_LRU_CMA_BASE + lru,
+				hpage_nr_pages(page));
 }
 
 static inline void
@@ -56,25 +39,10 @@
 {
 	mem_cgroup_lru_del_list(page, lru);
 	list_del(&page->lru);
-<<<<<<< HEAD
-	__mod_zone_page_state(zone, NR_LRU_BASE + l, -hpage_nr_pages(page));
-	if (PageCma(page)) {
-		if (is_file_lru(l)) {
-			__mod_zone_page_state(zone, NR_CMA_FILE,
+	__mod_zone_page_state(zone, NR_LRU_BASE + lru, -hpage_nr_pages(page));
+	if (PageCma(page))
+		__mod_zone_page_state(zone, NR_LRU_CMA_BASE + lru,
 						-hpage_nr_pages(page));
-		} else if (!is_unevictable_lru(l)) {
-			__mod_zone_page_state(zone, NR_CMA_ANON,
-						-hpage_nr_pages(page));
-		} else {
-			__mod_zone_page_state(zone, NR_CMA_UNEVICTABLE,
-						-hpage_nr_pages(page));
-		}
-	}
-
-	mem_cgroup_del_lru_list(page, l);
-=======
-	__mod_zone_page_state(zone, NR_LRU_BASE + lru, -hpage_nr_pages(page));
->>>>>>> 53143fd3
 }
 
 /**
@@ -113,25 +81,7 @@
 			lru += LRU_ACTIVE;
 		}
 	}
-<<<<<<< HEAD
-	__mod_zone_page_state(zone, NR_LRU_BASE + l, -hpage_nr_pages(page));
-	if (PageCma(page)) {
-		if (is_file_lru(l)) {
-			__mod_zone_page_state(zone, NR_CMA_FILE,
-						-hpage_nr_pages(page));
-		} else if (!is_unevictable_lru(l)) {
-			__mod_zone_page_state(zone, NR_CMA_ANON,
-						-hpage_nr_pages(page));
-		} else {
-			__mod_zone_page_state(zone, NR_CMA_UNEVICTABLE,
-						-hpage_nr_pages(page));
-		}
-	}
-
-	mem_cgroup_del_lru_list(page, l);
-=======
 	return lru;
->>>>>>> 53143fd3
 }
 
 /**
