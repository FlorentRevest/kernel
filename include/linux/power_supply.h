/*
 *  Universal power supply monitor class
 *
 *  Copyright © 2007  Anton Vorontsov <cbou@mail.ru>
 *  Copyright © 2004  Szabolcs Gyurko
 *  Copyright © 2003  Ian Molton <spyro@f2s.com>
 *
 *  Modified: 2004, Oct     Szabolcs Gyurko
 *
 *  You may use this code as per GPL version 2
 */

#ifndef __LINUX_POWER_SUPPLY_H__
#define __LINUX_POWER_SUPPLY_H__

#include <linux/workqueue.h>
#include <linux/leds.h>
#include <linux/types.h>

struct device;

/*
 * All voltages, currents, charges, energies, time and temperatures in uV,
 * µA, µAh, µWh, seconds and tenths of degree Celsius unless otherwise
 * stated. It's driver's job to convert its raw values to units in which
 * this class operates.
 */

/*
 * For systems where the charger determines the maximum battery capacity
 * the min and max fields should be used to present these values to user
 * space. Unused/unknown fields will not appear in sysfs.
 */

enum {
	POWER_SUPPLY_STATUS_UNKNOWN = 0,
	POWER_SUPPLY_STATUS_CHARGING,
	POWER_SUPPLY_STATUS_DISCHARGING,
	POWER_SUPPLY_STATUS_NOT_CHARGING,
	POWER_SUPPLY_STATUS_FULL,
};

enum {
	POWER_SUPPLY_CHARGE_TYPE_UNKNOWN = 0,
	POWER_SUPPLY_CHARGE_TYPE_NONE,
	POWER_SUPPLY_CHARGE_TYPE_TRICKLE,
	POWER_SUPPLY_CHARGE_TYPE_FAST,
	POWER_SUPPLY_CHARGE_TYPE_TAPER,
};

enum {
	POWER_SUPPLY_HEALTH_UNKNOWN = 0,
	POWER_SUPPLY_HEALTH_GOOD,
	POWER_SUPPLY_HEALTH_OVERHEAT,
	POWER_SUPPLY_HEALTH_WARM,
	POWER_SUPPLY_HEALTH_DEAD,
	POWER_SUPPLY_HEALTH_OVERVOLTAGE,
	POWER_SUPPLY_HEALTH_UNSPEC_FAILURE,
	POWER_SUPPLY_HEALTH_COLD,
	POWER_SUPPLY_HEALTH_COOL,
	POWER_SUPPLY_HEALTH_WATCHDOG_TIMER_EXPIRE,
	POWER_SUPPLY_HEALTH_SAFETY_TIMER_EXPIRE,
};

enum {
	POWER_SUPPLY_TECHNOLOGY_UNKNOWN = 0,
	POWER_SUPPLY_TECHNOLOGY_NiMH,
	POWER_SUPPLY_TECHNOLOGY_LION,
	POWER_SUPPLY_TECHNOLOGY_LIPO,
	POWER_SUPPLY_TECHNOLOGY_LiFe,
	POWER_SUPPLY_TECHNOLOGY_NiCd,
	POWER_SUPPLY_TECHNOLOGY_LiMn,
};

enum {
	POWER_SUPPLY_CAPACITY_LEVEL_UNKNOWN = 0,
	POWER_SUPPLY_CAPACITY_LEVEL_CRITICAL,
	POWER_SUPPLY_CAPACITY_LEVEL_LOW,
	POWER_SUPPLY_CAPACITY_LEVEL_NORMAL,
	POWER_SUPPLY_CAPACITY_LEVEL_HIGH,
	POWER_SUPPLY_CAPACITY_LEVEL_FULL,
};

enum {
	POWER_SUPPLY_SCOPE_UNKNOWN = 0,
	POWER_SUPPLY_SCOPE_SYSTEM,
	POWER_SUPPLY_SCOPE_DEVICE,
};

enum power_supply_property {
	/* Properties of type `int' */
	POWER_SUPPLY_PROP_STATUS = 0,
	POWER_SUPPLY_PROP_CHARGE_TYPE,
	POWER_SUPPLY_PROP_HEALTH,
	POWER_SUPPLY_PROP_PRESENT,
	POWER_SUPPLY_PROP_ONLINE,
	POWER_SUPPLY_PROP_AUTHENTIC,
	POWER_SUPPLY_PROP_CHARGING_ENABLED,
	POWER_SUPPLY_PROP_TECHNOLOGY,
	POWER_SUPPLY_PROP_CYCLE_COUNT,
	POWER_SUPPLY_PROP_VOLTAGE_MAX,
	POWER_SUPPLY_PROP_VOLTAGE_MIN,
	POWER_SUPPLY_PROP_VOLTAGE_MAX_DESIGN,
	POWER_SUPPLY_PROP_VOLTAGE_MIN_DESIGN,
	POWER_SUPPLY_PROP_VOLTAGE_NOW,
	POWER_SUPPLY_PROP_VOLTAGE_AVG,
	POWER_SUPPLY_PROP_VOLTAGE_OCV,
	POWER_SUPPLY_PROP_INPUT_VOLTAGE_REGULATION,
	POWER_SUPPLY_PROP_CURRENT_MAX,
	POWER_SUPPLY_PROP_INPUT_CURRENT_MAX,
	POWER_SUPPLY_PROP_INPUT_CURRENT_TRIM,
	POWER_SUPPLY_PROP_INPUT_CURRENT_SETTLED,
	POWER_SUPPLY_PROP_VCHG_LOOP_DBC_BYPASS,
	POWER_SUPPLY_PROP_CURRENT_NOW,
	POWER_SUPPLY_PROP_CURRENT_AVG,
	POWER_SUPPLY_PROP_POWER_NOW,
	POWER_SUPPLY_PROP_POWER_AVG,
	POWER_SUPPLY_PROP_CHARGE_FULL_DESIGN,
	POWER_SUPPLY_PROP_CHARGE_EMPTY_DESIGN,
	POWER_SUPPLY_PROP_CHARGE_FULL,
	POWER_SUPPLY_PROP_CHARGE_EMPTY,
	POWER_SUPPLY_PROP_CHARGE_NOW,
	POWER_SUPPLY_PROP_CHARGE_AVG,
	POWER_SUPPLY_PROP_CHARGE_COUNTER,
	POWER_SUPPLY_PROP_CHARGE_COUNTER_SHADOW,
	POWER_SUPPLY_PROP_CONSTANT_CHARGE_CURRENT,
	POWER_SUPPLY_PROP_CONSTANT_CHARGE_CURRENT_MAX,
	POWER_SUPPLY_PROP_CONSTANT_CHARGE_VOLTAGE,
	POWER_SUPPLY_PROP_CONSTANT_CHARGE_VOLTAGE_MAX,
	POWER_SUPPLY_PROP_CHARGE_CONTROL_LIMIT,
	POWER_SUPPLY_PROP_CHARGE_CONTROL_LIMIT_MAX,
	POWER_SUPPLY_PROP_ENERGY_FULL_DESIGN,
	POWER_SUPPLY_PROP_ENERGY_EMPTY_DESIGN,
	POWER_SUPPLY_PROP_ENERGY_FULL,
	POWER_SUPPLY_PROP_ENERGY_EMPTY,
	POWER_SUPPLY_PROP_ENERGY_NOW,
	POWER_SUPPLY_PROP_ENERGY_AVG,
	POWER_SUPPLY_PROP_HI_POWER,
	POWER_SUPPLY_PROP_LOW_POWER,
	POWER_SUPPLY_PROP_CAPACITY, /* in percents! */
	POWER_SUPPLY_PROP_CAPACITY_ALERT_MIN, /* in percents! */
	POWER_SUPPLY_PROP_CAPACITY_ALERT_MAX, /* in percents! */
	POWER_SUPPLY_PROP_CAPACITY_LEVEL,
	POWER_SUPPLY_PROP_TEMP,
	POWER_SUPPLY_PROP_TEMP_ALERT_MIN,
	POWER_SUPPLY_PROP_TEMP_ALERT_MAX,
	POWER_SUPPLY_PROP_COOL_TEMP,
	POWER_SUPPLY_PROP_WARM_TEMP,
	POWER_SUPPLY_PROP_TEMP_AMBIENT,
	POWER_SUPPLY_PROP_TEMP_AMBIENT_ALERT_MIN,
	POWER_SUPPLY_PROP_TEMP_AMBIENT_ALERT_MAX,
#ifdef CONFIG_CHARGER_BCMPMU_SPA
	POWER_SUPPLY_PROP_BATT_TEMP_ADC,
#endif
	POWER_SUPPLY_PROP_TIME_TO_EMPTY_NOW,
	POWER_SUPPLY_PROP_FULL_BAT,
	POWER_SUPPLY_PROP_TIME_TO_EMPTY_AVG,
	POWER_SUPPLY_PROP_TIME_TO_FULL_NOW,
	POWER_SUPPLY_PROP_TIME_TO_FULL_AVG,
	POWER_SUPPLY_PROP_TYPE, /* use power_supply.type instead */
	POWER_SUPPLY_PROP_SCOPE,
<<<<<<< HEAD
	POWER_SUPPLY_PROP_SYSTEM_TEMP_LEVEL,
	POWER_SUPPLY_PROP_RESISTANCE,
	POWER_SUPPLY_PROP_RESISTANCE_CAPACITIVE,
	/* unit is in ohms due to ID being typically in kohm range */
	POWER_SUPPLY_PROP_RESISTANCE_ID,
=======
>>>>>>> 34ff7fc1
	/* Local extensions */
	POWER_SUPPLY_PROP_USB_HC,
	POWER_SUPPLY_PROP_USB_OTG,
	POWER_SUPPLY_PROP_CHARGE_ENABLED,
<<<<<<< HEAD
	POWER_SUPPLY_PROP_FLASH_CURRENT_MAX,
	POWER_SUPPLY_PROP_UPDATE_NOW,
	POWER_SUPPLY_PROP_ESR_COUNT,
=======
>>>>>>> 34ff7fc1
	/* Local extensions of type int64_t */
	POWER_SUPPLY_PROP_CHARGE_COUNTER_EXT,
	/* Properties of type `const char *' */
	POWER_SUPPLY_PROP_MODEL_NAME,
	POWER_SUPPLY_PROP_MANUFACTURER,
	POWER_SUPPLY_PROP_SERIAL_NUMBER,
	POWER_SUPPLY_PROP_BATTERY_TYPE,
};

enum power_supply_type {
	POWER_SUPPLY_TYPE_UNKNOWN = 0,
	POWER_SUPPLY_TYPE_BATTERY,
	POWER_SUPPLY_TYPE_UPS,
	POWER_SUPPLY_TYPE_MAINS,
	POWER_SUPPLY_TYPE_USB,		/* Standard Downstream Port */
	POWER_SUPPLY_TYPE_USB_DCP,	/* Dedicated Charging Port */
	POWER_SUPPLY_TYPE_USB_CDP,	/* Charging Downstream Port */
	POWER_SUPPLY_TYPE_USB_ACA,	/* Accessory Charger Adapters */
	POWER_SUPPLY_TYPE_USB_HVDCP,	/* High Voltage DCP */
	POWER_SUPPLY_TYPE_WIRELESS,	/* Accessory Charger Adapters */
	POWER_SUPPLY_TYPE_BMS,		/* Battery Monitor System */
	POWER_SUPPLY_TYPE_USB_PARALLEL,		/* USB Parallel Path */
	POWER_SUPPLY_TYPE_WIPOWER,		/* Wipower */
};

union power_supply_propval {
	int intval;
	const char *strval;
	int64_t int64val;
};

struct power_supply {
	const char *name;
	enum power_supply_type type;
	enum power_supply_property *properties;
	size_t num_properties;

	char **supplied_to;
	size_t num_supplicants;

	char **supplied_from;
	size_t num_supplies;
#ifdef CONFIG_OF
	struct device_node *of_node;
#endif

	int (*get_property)(struct power_supply *psy,
			    enum power_supply_property psp,
			    union power_supply_propval *val);
	int (*set_property)(struct power_supply *psy,
			    enum power_supply_property psp,
			    const union power_supply_propval *val);
	int (*property_is_writeable)(struct power_supply *psy,
				     enum power_supply_property psp);
	void (*external_power_changed)(struct power_supply *psy);
	void (*set_charged)(struct power_supply *psy);

	/* For APM emulation, think legacy userspace. */
	int use_for_apm;

	/* private */
	struct device *dev;
	struct work_struct changed_work;
	spinlock_t changed_lock;
	bool changed;
#ifdef CONFIG_THERMAL
	struct thermal_zone_device *tzd;
	struct thermal_cooling_device *tcd;
#endif

#ifdef CONFIG_LEDS_TRIGGERS
	struct led_trigger *charging_full_trig;
	char *charging_full_trig_name;
	struct led_trigger *charging_trig;
	char *charging_trig_name;
	struct led_trigger *full_trig;
	char *full_trig_name;
	struct led_trigger *online_trig;
	char *online_trig_name;
	struct led_trigger *charging_blink_full_solid_trig;
	char *charging_blink_full_solid_trig_name;
#endif
};

/*
 * This is recommended structure to specify static power supply parameters.
 * Generic one, parametrizable for different power supplies. Power supply
 * class itself does not use it, but that's what implementing most platform
 * drivers, should try reuse for consistency.
 */

struct power_supply_info {
	const char *name;
	int technology;
	int voltage_max_design;
	int voltage_min_design;
	int charge_full_design;
	int charge_empty_design;
	int energy_full_design;
	int energy_empty_design;
	int use_for_apm;
};

#if defined(CONFIG_POWER_SUPPLY)
extern struct power_supply *power_supply_get_by_name(const char *name);
extern void power_supply_changed(struct power_supply *psy);
extern int power_supply_am_i_supplied(struct power_supply *psy);
extern int power_supply_set_battery_charged(struct power_supply *psy);
extern int power_supply_set_current_limit(struct power_supply *psy, int limit);
extern int power_supply_set_voltage_limit(struct power_supply *psy, int limit);
extern int power_supply_set_online(struct power_supply *psy, bool enable);
extern int power_supply_set_health_state(struct power_supply *psy, int health);
extern int power_supply_set_present(struct power_supply *psy, bool enable);
extern int power_supply_set_scope(struct power_supply *psy, int scope);
extern int power_supply_set_usb_otg(struct power_supply *psy, int otg);
extern int power_supply_set_charge_type(struct power_supply *psy, int type);
extern int power_supply_set_supply_type(struct power_supply *psy,
					enum power_supply_type supply_type);
extern int power_supply_set_hi_power_state(struct power_supply *psy, int value);
extern int power_supply_set_low_power_state(struct power_supply *psy,
							int value);
extern int power_supply_is_system_supplied(void);
extern int power_supply_register(struct device *parent,
				 struct power_supply *psy);
extern void power_supply_unregister(struct power_supply *psy);
extern int power_supply_powers(struct power_supply *psy, struct device *dev);
#else
static inline struct power_supply *power_supply_get_by_name(char *name)
							{ return NULL; }
static inline void power_supply_changed(struct power_supply *psy) { }
static inline int power_supply_am_i_supplied(struct power_supply *psy)
							{ return -ENOSYS; }
static inline int power_supply_set_battery_charged(struct power_supply *psy)
							{ return -ENOSYS; }
static inline int power_supply_set_voltage_limit(struct power_supply *psy,
							int limit)
							{ return -ENOSYS; }
static inline int power_supply_set_current_limit(struct power_supply *psy,
							int limit)
							{ return -ENOSYS; }
static inline int power_supply_set_online(struct power_supply *psy,
							bool enable)
							{ return -ENOSYS; }
static inline int power_supply_set_health_state(struct power_supply *psy,
							int health)
							{ return -ENOSYS; }
static inline int power_supply_set_present(struct power_supply *psy,
							bool enable)
							{ return -ENOSYS; }
static inline int power_supply_set_scope(struct power_supply *psy,
							int scope)
							{ return -ENOSYS; }
static inline int power_supply_set_usb_otg(struct power_supply *psy, int otg)
							{ return -ENOSYS; }
static inline int power_supply_set_charge_type(struct power_supply *psy,
							int type)
							{ return -ENOSYS; }
static inline int power_supply_set_supply_type(struct power_supply *psy,
					enum power_supply_type supply_type)
							{ return -ENOSYS; }
static inline int power_supply_set_hi_power_state(struct power_supply *psy,
							int value)
							{ return -ENOSYS; }
static inline int power_supply_set_low_power_state(struct power_supply *psy,
							int value)
							{ return -ENOSYS; }
static inline int power_supply_is_system_supplied(void) { return -ENOSYS; }
static inline int power_supply_register(struct device *parent,
					struct power_supply *psy)
							{ return -ENOSYS; }
static inline void power_supply_unregister(struct power_supply *psy) { }
static inline int power_supply_powers(struct power_supply *psy,
				      struct device *dev)
							{ return -ENOSYS; }
#endif

/* For APM emulation, think legacy userspace. */
extern struct class *power_supply_class;

static inline bool power_supply_is_amp_property(enum power_supply_property psp)
{
	switch (psp) {
	case POWER_SUPPLY_PROP_CHARGE_FULL_DESIGN:
	case POWER_SUPPLY_PROP_CHARGE_EMPTY_DESIGN:
	case POWER_SUPPLY_PROP_CHARGE_FULL:
	case POWER_SUPPLY_PROP_CHARGE_EMPTY:
	case POWER_SUPPLY_PROP_CHARGE_NOW:
	case POWER_SUPPLY_PROP_CHARGE_AVG:
	case POWER_SUPPLY_PROP_CHARGE_COUNTER:
	case POWER_SUPPLY_PROP_CHARGE_COUNTER_SHADOW:
	case POWER_SUPPLY_PROP_CONSTANT_CHARGE_CURRENT:
	case POWER_SUPPLY_PROP_CONSTANT_CHARGE_CURRENT_MAX:
	case POWER_SUPPLY_PROP_CURRENT_MAX:
	case POWER_SUPPLY_PROP_INPUT_CURRENT_MAX:
	case POWER_SUPPLY_PROP_CURRENT_NOW:
	case POWER_SUPPLY_PROP_CURRENT_AVG:
	case POWER_SUPPLY_PROP_FLASH_CURRENT_MAX:
		return 1;
	default:
		break;
	}

	return 0;
}

static inline bool power_supply_is_watt_property(enum power_supply_property psp)
{
	switch (psp) {
	case POWER_SUPPLY_PROP_ENERGY_FULL_DESIGN:
	case POWER_SUPPLY_PROP_ENERGY_EMPTY_DESIGN:
	case POWER_SUPPLY_PROP_ENERGY_FULL:
	case POWER_SUPPLY_PROP_ENERGY_EMPTY:
	case POWER_SUPPLY_PROP_ENERGY_NOW:
	case POWER_SUPPLY_PROP_ENERGY_AVG:
	case POWER_SUPPLY_PROP_VOLTAGE_MAX:
	case POWER_SUPPLY_PROP_VOLTAGE_MIN:
	case POWER_SUPPLY_PROP_VOLTAGE_MAX_DESIGN:
	case POWER_SUPPLY_PROP_VOLTAGE_MIN_DESIGN:
	case POWER_SUPPLY_PROP_VOLTAGE_NOW:
	case POWER_SUPPLY_PROP_VOLTAGE_AVG:
	case POWER_SUPPLY_PROP_VOLTAGE_OCV:
	case POWER_SUPPLY_PROP_CONSTANT_CHARGE_VOLTAGE:
	case POWER_SUPPLY_PROP_CONSTANT_CHARGE_VOLTAGE_MAX:
	case POWER_SUPPLY_PROP_POWER_NOW:
		return 1;
	default:
		break;
	}

	return 0;
}

#endif /* __LINUX_POWER_SUPPLY_H__ */<|MERGE_RESOLUTION|>--- conflicted
+++ resolved
@@ -159,24 +159,18 @@
 	POWER_SUPPLY_PROP_TIME_TO_FULL_AVG,
 	POWER_SUPPLY_PROP_TYPE, /* use power_supply.type instead */
 	POWER_SUPPLY_PROP_SCOPE,
-<<<<<<< HEAD
 	POWER_SUPPLY_PROP_SYSTEM_TEMP_LEVEL,
 	POWER_SUPPLY_PROP_RESISTANCE,
 	POWER_SUPPLY_PROP_RESISTANCE_CAPACITIVE,
 	/* unit is in ohms due to ID being typically in kohm range */
 	POWER_SUPPLY_PROP_RESISTANCE_ID,
-=======
->>>>>>> 34ff7fc1
 	/* Local extensions */
 	POWER_SUPPLY_PROP_USB_HC,
 	POWER_SUPPLY_PROP_USB_OTG,
 	POWER_SUPPLY_PROP_CHARGE_ENABLED,
-<<<<<<< HEAD
 	POWER_SUPPLY_PROP_FLASH_CURRENT_MAX,
 	POWER_SUPPLY_PROP_UPDATE_NOW,
 	POWER_SUPPLY_PROP_ESR_COUNT,
-=======
->>>>>>> 34ff7fc1
 	/* Local extensions of type int64_t */
 	POWER_SUPPLY_PROP_CHARGE_COUNTER_EXT,
 	/* Properties of type `const char *' */
