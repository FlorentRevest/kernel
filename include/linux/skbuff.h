--- conflicted
+++ resolved
@@ -48,7 +48,6 @@
 #define SKB_MAX_HEAD(X)		(SKB_MAX_ORDER((X), 0))
 #define SKB_MAX_ALLOC		(SKB_MAX_ORDER(0, 2))
 
-<<<<<<< HEAD
 #define SKB_NETPOLL_SIGNATURE				0x12345678
 #ifdef CONFIG_USB_ETH_SKB_ALLOC_OPTIMIZATION
 #define SKB_UETH_RX_PRE_ALLOC_MEM_SIG	0xfedcba98
@@ -58,13 +57,11 @@
 extern unsigned short ueth_rx_skb_size(void);
 extern void ueth_recycle_rx_skbs(struct sk_buff *skb);
 #endif
-=======
 /* return minimum truesize of one skb containing X bytes of data */
 #define SKB_TRUESIZE(X) ((X) +						\
 			 SKB_DATA_ALIGN(sizeof(struct sk_buff)) +	\
 			 SKB_DATA_ALIGN(sizeof(struct skb_shared_info)))
 
->>>>>>> 53143fd3
 /* A. Checksumming of received packets by device.
  *
  *	NONE: device failed to checksum this packet.
@@ -508,7 +505,7 @@
 				*data;
 	unsigned int		truesize;
 	atomic_t		users;
-	};
+};
 
 #ifdef __KERNEL__
 /*
