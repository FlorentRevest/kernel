--- conflicted
+++ resolved
@@ -26,9 +26,6 @@
 #define HUB_RESET_TT		9
 #define HUB_GET_TT_STATE	10
 #define HUB_STOP_TT		11
-<<<<<<< HEAD
-#define HUB_SET_AND_TEST	12
-=======
 #define HUB_SET_DEPTH		12
 
 /*
@@ -37,7 +34,6 @@
  */
 #define HUB_SET_DEPTH		12
 #define HUB_GET_PORT_ERR_COUNT	13
->>>>>>> d235ebfd
 
 /*
  * Hub Class feature numbers
