--- conflicted
+++ resolved
@@ -26,18 +26,7 @@
 #define HUB_RESET_TT		9
 #define HUB_GET_TT_STATE	10
 #define HUB_STOP_TT		11
-<<<<<<< HEAD
 #define HUB_SET_AND_TEST	12
-=======
-#define HUB_SET_DEPTH		12
-
-/*
- * Hub class additional requests defined by USB 3.0 spec
- * See USB 3.0 spec Table 10-6
- */
-#define HUB_SET_DEPTH		12
-#define HUB_GET_PORT_ERR_COUNT	13
->>>>>>> e5398da8
 
 /*
  * Hub Class feature numbers
