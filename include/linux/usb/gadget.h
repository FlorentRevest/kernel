/*
 * <linux/usb/gadget.h>
 *
 * We call the USB code inside a Linux-based peripheral device a "gadget"
 * driver, except for the hardware-specific bus glue.  One USB host can
 * master many USB gadgets, but the gadgets are only slaved to one host.
 *
 *
 * (C) Copyright 2002-2004 by David Brownell
 * All Rights Reserved.
 *
 * This software is licensed under the GNU GPL version 2.
 */

#ifndef __LINUX_USB_GADGET_H
#define __LINUX_USB_GADGET_H

#include <linux/device.h>
#include <linux/errno.h>
#include <linux/init.h>
#include <linux/list.h>
#include <linux/slab.h>
#include <linux/scatterlist.h>
#include <linux/types.h>
#include <linux/usb/ch9.h>

struct usb_ep;

/**
 * struct usb_request - describes one i/o request
 * @buf: Buffer used for data.  Always provide this; some controllers
 *	only use PIO, or don't use DMA for some endpoints.
 * @dma: DMA address corresponding to 'buf'.  If you don't set this
 *	field, and the usb controller needs one, it is responsible
 *	for mapping and unmapping the buffer.
 * @sg: a scatterlist for SG-capable controllers.
 * @num_sgs: number of SG entries
 * @num_mapped_sgs: number of SG entries mapped to DMA (internal)
 * @length: Length of that data
 * @stream_id: The stream id, when USB3.0 bulk streams are being used
 * @no_interrupt: If true, hints that no completion irq is needed.
 *	Helpful sometimes with deep request queues that are handled
 *	directly by DMA controllers.
 * @zero: If true, when writing data, makes the last packet be "short"
 *     by adding a zero length packet as needed;
 * @short_not_ok: When reading data, makes short packets be
 *     treated as errors (queue stops advancing till cleanup).
 * @complete: Function called when request completes, so this request and
 *	its buffer may be re-used.  The function will always be called with
 *	interrupts disabled, and it must not sleep.
 *	Reads terminate with a short packet, or when the buffer fills,
 *	whichever comes first.  When writes terminate, some data bytes
 *	will usually still be in flight (often in a hardware fifo).
 *	Errors (for reads or writes) stop the queue from advancing
 *	until the completion function returns, so that any transfers
 *	invalidated by the error may first be dequeued.
 * @context: For use by the completion callback
 * @list: For use by the gadget driver.
 * @status: Reports completion code, zero or a negative errno.
 *	Normally, faults block the transfer queue from advancing until
 *	the completion callback returns.
 *	Code "-ESHUTDOWN" indicates completion caused by device disconnect,
 *	or when the driver disabled the endpoint.
 * @actual: Reports bytes transferred to/from the buffer.  For reads (OUT
 *	transfers) this may be less than the requested length.  If the
 *	short_not_ok flag is set, short reads are treated as errors
 *	even when status otherwise indicates successful completion.
 *	Note that for writes (IN transfers) some data bytes may still
 *	reside in a device-side FIFO when the request is reported as
 *	complete.
 *
 * These are allocated/freed through the endpoint they're used with.  The
 * hardware's driver can add extra per-request data to the memory it returns,
 * which often avoids separate memory allocations (potential failures),
 * later when the request is queued.
 *
 * Request flags affect request handling, such as whether a zero length
 * packet is written (the "zero" flag), whether a short read should be
 * treated as an error (blocking request queue advance, the "short_not_ok"
 * flag), or hinting that an interrupt is not required (the "no_interrupt"
 * flag, for use with deep request queues).
 *
 * Bulk endpoints can use any size buffers, and can also be used for interrupt
 * transfers. interrupt-only endpoints can be much less functional.
 *
 * NOTE:  this is analogous to 'struct urb' on the host side, except that
 * it's thinner and promotes more pre-allocation.
 */

struct usb_request {
	void			*buf;
	unsigned		length;
	dma_addr_t		dma;

	struct scatterlist	*sg;
	unsigned		num_sgs;
	unsigned		num_mapped_sgs;

	unsigned		stream_id:16;
	unsigned		no_interrupt:1;
	unsigned		zero:1;
	unsigned		short_not_ok:1;

	void			(*complete)(struct usb_ep *ep,
					struct usb_request *req);
	void			*context;
	struct list_head	list;

	int			status;
	unsigned		actual;
};

/*-------------------------------------------------------------------------*/

/* endpoint-specific parts of the api to the usb controller hardware.
 * unlike the urb model, (de)multiplexing layers are not required.
 * (so this api could slash overhead if used on the host side...)
 *
 * note that device side usb controllers commonly differ in how many
 * endpoints they support, as well as their capabilities.
 */
struct usb_ep_ops {
	int (*enable) (struct usb_ep *ep,
		const struct usb_endpoint_descriptor *desc);
	int (*disable) (struct usb_ep *ep);

	struct usb_request *(*alloc_request) (struct usb_ep *ep,
		gfp_t gfp_flags);
	void (*free_request) (struct usb_ep *ep, struct usb_request *req);

	int (*queue) (struct usb_ep *ep, struct usb_request *req,
		gfp_t gfp_flags);
	int (*dequeue) (struct usb_ep *ep, struct usb_request *req);

	int (*set_halt) (struct usb_ep *ep, int value);
	int (*set_wedge) (struct usb_ep *ep);

	int (*fifo_status) (struct usb_ep *ep);
	void (*fifo_flush) (struct usb_ep *ep);
};

/**
 * struct usb_ep - device side representation of USB endpoint
 * @name:identifier for the endpoint, such as "ep-a" or "ep9in-bulk"
 * @ops: Function pointers used to access hardware-specific operations.
 * @ep_list:the gadget's ep_list holds all of its endpoints
 * @maxpacket:The maximum packet size used on this endpoint.  The initial
 *	value can sometimes be reduced (hardware allowing), according to
 *      the endpoint descriptor used to configure the endpoint.
 * @max_streams: The maximum number of streams supported
 *	by this EP (0 - 16, actual number is 2^n)
 * @mult: multiplier, 'mult' value for SS Isoc EPs
 * @maxburst: the maximum number of bursts supported by this EP (for usb3)
 * @driver_data:for use by the gadget driver.
 * @address: used to identify the endpoint when finding descriptor that
 *	matches connection speed
 * @desc: endpoint descriptor.  This pointer is set before the endpoint is
 *	enabled and remains valid until the endpoint is disabled.
 * @comp_desc: In case of SuperSpeed support, this is the endpoint companion
 *	descriptor that is used to configure the endpoint
 *
 * the bus controller driver lists all the general purpose endpoints in
 * gadget->ep_list.  the control endpoint (gadget->ep0) is not in that list,
 * and is accessed only in response to a driver setup() callback.
 */
struct usb_ep {
	void			*driver_data;

	const char		*name;
	const struct usb_ep_ops	*ops;
	struct list_head	ep_list;
	unsigned		maxpacket:16;
	unsigned		max_streams:16;
	unsigned		mult:2;
	unsigned		maxburst:5;
	u8			address;
	const struct usb_endpoint_descriptor	*desc;
	const struct usb_ss_ep_comp_descriptor	*comp_desc;
};

/*-------------------------------------------------------------------------*/

/**
 * usb_ep_enable - configure endpoint, making it usable
 * @ep:the endpoint being configured.  may not be the endpoint named "ep0".
 *	drivers discover endpoints through the ep_list of a usb_gadget.
 *
 * When configurations are set, or when interface settings change, the driver
 * will enable or disable the relevant endpoints.  while it is enabled, an
 * endpoint may be used for i/o until the driver receives a disconnect() from
 * the host or until the endpoint is disabled.
 *
 * the ep0 implementation (which calls this routine) must ensure that the
 * hardware capabilities of each endpoint match the descriptor provided
 * for it.  for example, an endpoint named "ep2in-bulk" would be usable
 * for interrupt transfers as well as bulk, but it likely couldn't be used
 * for iso transfers or for endpoint 14.  some endpoints are fully
 * configurable, with more generic names like "ep-a".  (remember that for
 * USB, "in" means "towards the USB master".)
 *
 * returns zero, or a negative error code.
 */
static inline int usb_ep_enable(struct usb_ep *ep)
{
	return ep->ops->enable(ep, ep->desc);
}

/**
 * usb_ep_disable - endpoint is no longer usable
 * @ep:the endpoint being unconfigured.  may not be the endpoint named "ep0".
 *
 * no other task may be using this endpoint when this is called.
 * any pending and uncompleted requests will complete with status
 * indicating disconnect (-ESHUTDOWN) before this call returns.
 * gadget drivers must call usb_ep_enable() again before queueing
 * requests to the endpoint.
 *
 * returns zero, or a negative error code.
 */
static inline int usb_ep_disable(struct usb_ep *ep)
{
	return ep->ops->disable(ep);
}

/**
 * usb_ep_alloc_request - allocate a request object to use with this endpoint
 * @ep:the endpoint to be used with with the request
 * @gfp_flags:GFP_* flags to use
 *
 * Request objects must be allocated with this call, since they normally
 * need controller-specific setup and may even need endpoint-specific
 * resources such as allocation of DMA descriptors.
 * Requests may be submitted with usb_ep_queue(), and receive a single
 * completion callback.  Free requests with usb_ep_free_request(), when
 * they are no longer needed.
 *
 * Returns the request, or null if one could not be allocated.
 */
static inline struct usb_request *usb_ep_alloc_request(struct usb_ep *ep,
						       gfp_t gfp_flags)
{
	return ep->ops->alloc_request(ep, gfp_flags);
}

/**
 * usb_ep_free_request - frees a request object
 * @ep:the endpoint associated with the request
 * @req:the request being freed
 *
 * Reverses the effect of usb_ep_alloc_request().
 * Caller guarantees the request is not queued, and that it will
 * no longer be requeued (or otherwise used).
 */
static inline void usb_ep_free_request(struct usb_ep *ep,
				       struct usb_request *req)
{
	ep->ops->free_request(ep, req);
}

/**
 * usb_ep_queue - queues (submits) an I/O request to an endpoint.
 * @ep:the endpoint associated with the request
 * @req:the request being submitted
 * @gfp_flags: GFP_* flags to use in case the lower level driver couldn't
 *	pre-allocate all necessary memory with the request.
 *
 * This tells the device controller to perform the specified request through
 * that endpoint (reading or writing a buffer).  When the request completes,
 * including being canceled by usb_ep_dequeue(), the request's completion
 * routine is called to return the request to the driver.  Any endpoint
 * (except control endpoints like ep0) may have more than one transfer
 * request queued; they complete in FIFO order.  Once a gadget driver
 * submits a request, that request may not be examined or modified until it
 * is given back to that driver through the completion callback.
 *
 * Each request is turned into one or more packets.  The controller driver
 * never merges adjacent requests into the same packet.  OUT transfers
 * will sometimes use data that's already buffered in the hardware.
 * Drivers can rely on the fact that the first byte of the request's buffer
 * always corresponds to the first byte of some USB packet, for both
 * IN and OUT transfers.
 *
 * Bulk endpoints can queue any amount of data; the transfer is packetized
 * automatically.  The last packet will be short if the request doesn't fill it
 * out completely.  Zero length packets (ZLPs) should be avoided in portable
 * protocols since not all usb hardware can successfully handle zero length
 * packets.  (ZLPs may be explicitly written, and may be implicitly written if
 * the request 'zero' flag is set.)  Bulk endpoints may also be used
 * for interrupt transfers; but the reverse is not true, and some endpoints
 * won't support every interrupt transfer.  (Such as 768 byte packets.)
 *
 * Interrupt-only endpoints are less functional than bulk endpoints, for
 * example by not supporting queueing or not handling buffers that are
 * larger than the endpoint's maxpacket size.  They may also treat data
 * toggle differently.
 *
 * Control endpoints ... after getting a setup() callback, the driver queues
 * one response (even if it would be zero length).  That enables the
 * status ack, after transferring data as specified in the response.  Setup
 * functions may return negative error codes to generate protocol stalls.
 * (Note that some USB device controllers disallow protocol stall responses
 * in some cases.)  When control responses are deferred (the response is
 * written after the setup callback returns), then usb_ep_set_halt() may be
 * used on ep0 to trigger protocol stalls.  Depending on the controller,
 * it may not be possible to trigger a status-stage protocol stall when the
 * data stage is over, that is, from within the response's completion
 * routine.
 *
 * For periodic endpoints, like interrupt or isochronous ones, the usb host
 * arranges to poll once per interval, and the gadget driver usually will
 * have queued some data to transfer at that time.
 *
 * Returns zero, or a negative error code.  Endpoints that are not enabled
 * report errors; errors will also be
 * reported when the usb peripheral is disconnected.
 */
static inline int usb_ep_queue(struct usb_ep *ep,
			       struct usb_request *req, gfp_t gfp_flags)
{
	return ep->ops->queue(ep, req, gfp_flags);
}

/**
 * usb_ep_dequeue - dequeues (cancels, unlinks) an I/O request from an endpoint
 * @ep:the endpoint associated with the request
 * @req:the request being canceled
 *
 * if the request is still active on the endpoint, it is dequeued and its
 * completion routine is called (with status -ECONNRESET); else a negative
 * error code is returned.
 *
 * note that some hardware can't clear out write fifos (to unlink the request
 * at the head of the queue) except as part of disconnecting from usb.  such
 * restrictions prevent drivers from supporting configuration changes,
 * even to configuration zero (a "chapter 9" requirement).
 */
static inline int usb_ep_dequeue(struct usb_ep *ep, struct usb_request *req)
{
	return ep->ops->dequeue(ep, req);
}

/**
 * usb_ep_set_halt - sets the endpoint halt feature.
 * @ep: the non-isochronous endpoint being stalled
 *
 * Use this to stall an endpoint, perhaps as an error report.
 * Except for control endpoints,
 * the endpoint stays halted (will not stream any data) until the host
 * clears this feature; drivers may need to empty the endpoint's request
 * queue first, to make sure no inappropriate transfers happen.
 *
 * Note that while an endpoint CLEAR_FEATURE will be invisible to the
 * gadget driver, a SET_INTERFACE will not be.  To reset endpoints for the
 * current altsetting, see usb_ep_clear_halt().  When switching altsettings,
 * it's simplest to use usb_ep_enable() or usb_ep_disable() for the endpoints.
 *
 * Returns zero, or a negative error code.  On success, this call sets
 * underlying hardware state that blocks data transfers.
 * Attempts to halt IN endpoints will fail (returning -EAGAIN) if any
 * transfer requests are still queued, or if the controller hardware
 * (usually a FIFO) still holds bytes that the host hasn't collected.
 */
static inline int usb_ep_set_halt(struct usb_ep *ep)
{
	return ep->ops->set_halt(ep, 1);
}

/**
 * usb_ep_clear_halt - clears endpoint halt, and resets toggle
 * @ep:the bulk or interrupt endpoint being reset
 *
 * Use this when responding to the standard usb "set interface" request,
 * for endpoints that aren't reconfigured, after clearing any other state
 * in the endpoint's i/o queue.
 *
 * Returns zero, or a negative error code.  On success, this call clears
 * the underlying hardware state reflecting endpoint halt and data toggle.
 * Note that some hardware can't support this request (like pxa2xx_udc),
 * and accordingly can't correctly implement interface altsettings.
 */
static inline int usb_ep_clear_halt(struct usb_ep *ep)
{
	return ep->ops->set_halt(ep, 0);
}

/**
 * usb_ep_set_wedge - sets the halt feature and ignores clear requests
 * @ep: the endpoint being wedged
 *
 * Use this to stall an endpoint and ignore CLEAR_FEATURE(HALT_ENDPOINT)
 * requests. If the gadget driver clears the halt status, it will
 * automatically unwedge the endpoint.
 *
 * Returns zero on success, else negative errno.
 */
static inline int
usb_ep_set_wedge(struct usb_ep *ep)
{
	if (ep->ops->set_wedge)
		return ep->ops->set_wedge(ep);
	else
		return ep->ops->set_halt(ep, 1);
}

/**
 * usb_ep_fifo_status - returns number of bytes in fifo, or error
 * @ep: the endpoint whose fifo status is being checked.
 *
 * FIFO endpoints may have "unclaimed data" in them in certain cases,
 * such as after aborted transfers.  Hosts may not have collected all
 * the IN data written by the gadget driver (and reported by a request
 * completion).  The gadget driver may not have collected all the data
 * written OUT to it by the host.  Drivers that need precise handling for
 * fault reporting or recovery may need to use this call.
 *
 * This returns the number of such bytes in the fifo, or a negative
 * errno if the endpoint doesn't use a FIFO or doesn't support such
 * precise handling.
 */
static inline int usb_ep_fifo_status(struct usb_ep *ep)
{
	if (ep->ops->fifo_status)
		return ep->ops->fifo_status(ep);
	else
		return -EOPNOTSUPP;
}

/**
 * usb_ep_fifo_flush - flushes contents of a fifo
 * @ep: the endpoint whose fifo is being flushed.
 *
 * This call may be used to flush the "unclaimed data" that may exist in
 * an endpoint fifo after abnormal transaction terminations.  The call
 * must never be used except when endpoint is not being used for any
 * protocol translation.
 */
static inline void usb_ep_fifo_flush(struct usb_ep *ep)
{
	if (ep->ops->fifo_flush)
		ep->ops->fifo_flush(ep);
}


/*-------------------------------------------------------------------------*/

struct usb_dcd_config_params {
	__u8  bU1devExitLat;	/* U1 Device exit Latency */
#define USB_DEFAULT_U1_DEV_EXIT_LAT	0x01	/* Less then 1 microsec */
	__le16 bU2DevExitLat;	/* U2 Device exit Latency */
#define USB_DEFAULT_U2_DEV_EXIT_LAT	0x1F4	/* Less then 500 microsec */
};


struct usb_gadget;
struct usb_gadget_driver;

/* the rest of the api to the controller hardware: device operations,
 * which don't involve endpoints (or i/o).
 */
struct usb_gadget_ops {
	int	(*get_frame)(struct usb_gadget *);
	int	(*wakeup)(struct usb_gadget *);
	int	(*set_selfpowered) (struct usb_gadget *, int is_selfpowered);
	int	(*vbus_session) (struct usb_gadget *, int is_active);
	int	(*vbus_draw) (struct usb_gadget *, unsigned mA);
	int	(*pullup) (struct usb_gadget *, int is_on);
	int	(*ioctl)(struct usb_gadget *,
				unsigned code, unsigned long param);
	void	(*get_config_params)(struct usb_dcd_config_params *);
	int	(*udc_start)(struct usb_gadget *,
			struct usb_gadget_driver *);
	int	(*udc_stop)(struct usb_gadget *,
			struct usb_gadget_driver *);
<<<<<<< HEAD
=======

	/* Those two are deprecated */
	int	(*start)(struct usb_gadget_driver *,
			int (*bind)(struct usb_gadget *));
	int	(*stop)(struct usb_gadget_driver *);
#ifdef CONFIG_USB_PCD_SETTINGS
	int	(*pcd_start_clean) (struct usb_gadget *, int is_start);
#endif
>>>>>>> 291b78b8
};

/**
 * struct usb_gadget - represents a usb slave device
 * @ops: Function pointers used to access hardware-specific operations.
 * @ep0: Endpoint zero, used when reading or writing responses to
 *	driver setup() requests
 * @ep_list: List of other endpoints supported by the device.
 * @speed: Speed of current connection to USB host.
 * @max_speed: Maximal speed the UDC can handle.  UDC must support this
 *      and all slower speeds.
 * @state: the state we are now (attached, suspended, configured, etc)
 * @sg_supported: true if we can handle scatter-gather
 * @is_otg: True if the USB device port uses a Mini-AB jack, so that the
 *	gadget driver must provide a USB OTG descriptor.
 * @is_a_peripheral: False unless is_otg, the "A" end of a USB cable
 *	is in the Mini-AB jack, and HNP has been used to switch roles
 *	so that the "A" device currently acts as A-Peripheral, not A-Host.
 * @a_hnp_support: OTG device feature flag, indicating that the A-Host
 *	supports HNP at this port.
 * @a_alt_hnp_support: OTG device feature flag, indicating that the A-Host
 *	only supports HNP on a different root port.
 * @b_hnp_enable: OTG device feature flag, indicating that the A-Host
 *	enabled HNP support.
 * @name: Identifies the controller hardware type.  Used in diagnostics
 *	and sometimes configuration.
 * @dev: Driver model state for this abstract device.
 * @out_epnum: last used out ep number
 * @in_epnum: last used in ep number
 *
 * Gadgets have a mostly-portable "gadget driver" implementing device
 * functions, handling all usb configurations and interfaces.  Gadget
 * drivers talk to hardware-specific code indirectly, through ops vectors.
 * That insulates the gadget driver from hardware details, and packages
 * the hardware endpoints through generic i/o queues.  The "usb_gadget"
 * and "usb_ep" interfaces provide that insulation from the hardware.
 *
 * Except for the driver data, all fields in this structure are
 * read-only to the gadget driver.  That driver data is part of the
 * "driver model" infrastructure in 2.6 (and later) kernels, and for
 * earlier systems is grouped in a similar structure that's not known
 * to the rest of the kernel.
 *
 * Values of the three OTG device feature flags are updated before the
 * setup() call corresponding to USB_REQ_SET_CONFIGURATION, and before
 * driver suspend() calls.  They are valid only when is_otg, and when the
 * device is acting as a B-Peripheral (so is_a_peripheral is false).
 */
struct usb_gadget {
	/* readonly to gadget driver */
	const struct usb_gadget_ops	*ops;
	struct usb_ep			*ep0;
	struct list_head		ep_list;	/* of usb_ep */
	enum usb_device_speed		speed;
	enum usb_device_speed		max_speed;
	enum usb_device_state		state;
	unsigned			sg_supported:1;
	unsigned			is_otg:1;
	unsigned			is_a_peripheral:1;
	unsigned			b_hnp_enable:1;
	unsigned			a_hnp_support:1;
	unsigned			a_alt_hnp_support:1;
	const char			*name;
	struct device			dev;
	unsigned			out_epnum;
	unsigned			in_epnum;
};

static inline void set_gadget_data(struct usb_gadget *gadget, void *data)
	{ dev_set_drvdata(&gadget->dev, data); }
static inline void *get_gadget_data(struct usb_gadget *gadget)
	{ return dev_get_drvdata(&gadget->dev); }
static inline struct usb_gadget *dev_to_usb_gadget(struct device *dev)
{
	return container_of(dev, struct usb_gadget, dev);
}

/* iterates the non-control endpoints; 'tmp' is a struct usb_ep pointer */
#define gadget_for_each_ep(tmp, gadget) \
	list_for_each_entry(tmp, &(gadget)->ep_list, ep_list)


/**
 * gadget_is_dualspeed - return true iff the hardware handles high speed
 * @g: controller that might support both high and full speeds
 */
static inline int gadget_is_dualspeed(struct usb_gadget *g)
{
	return g->max_speed >= USB_SPEED_HIGH;
}

/**
 * gadget_is_superspeed() - return true if the hardware handles superspeed
 * @g: controller that might support superspeed
 */
static inline int gadget_is_superspeed(struct usb_gadget *g)
{
	return g->max_speed >= USB_SPEED_SUPER;
}

/**
 * gadget_is_otg - return true iff the hardware is OTG-ready
 * @g: controller that might have a Mini-AB connector
 *
 * This is a runtime test, since kernels with a USB-OTG stack sometimes
 * run on boards which only have a Mini-B (or Mini-A) connector.
 */
static inline int gadget_is_otg(struct usb_gadget *g)
{
#ifdef CONFIG_USB_OTG
	return g->is_otg;
#else
	return 0;
#endif
}

/**
 * usb_gadget_frame_number - returns the current frame number
 * @gadget: controller that reports the frame number
 *
 * Returns the usb frame number, normally eleven bits from a SOF packet,
 * or negative errno if this device doesn't support this capability.
 */
static inline int usb_gadget_frame_number(struct usb_gadget *gadget)
{
	return gadget->ops->get_frame(gadget);
}

/**
 * usb_gadget_wakeup - tries to wake up the host connected to this gadget
 * @gadget: controller used to wake up the host
 *
 * Returns zero on success, else negative error code if the hardware
 * doesn't support such attempts, or its support has not been enabled
 * by the usb host.  Drivers must return device descriptors that report
 * their ability to support this, or hosts won't enable it.
 *
 * This may also try to use SRP to wake the host and start enumeration,
 * even if OTG isn't otherwise in use.  OTG devices may also start
 * remote wakeup even when hosts don't explicitly enable it.
 */
static inline int usb_gadget_wakeup(struct usb_gadget *gadget)
{
	if (!gadget->ops->wakeup)
		return -EOPNOTSUPP;
	return gadget->ops->wakeup(gadget);
}

/**
 * usb_gadget_set_selfpowered - sets the device selfpowered feature.
 * @gadget:the device being declared as self-powered
 *
 * this affects the device status reported by the hardware driver
 * to reflect that it now has a local power supply.
 *
 * returns zero on success, else negative errno.
 */
static inline int usb_gadget_set_selfpowered(struct usb_gadget *gadget)
{
	if (!gadget->ops->set_selfpowered)
		return -EOPNOTSUPP;
	return gadget->ops->set_selfpowered(gadget, 1);
}

/**
 * usb_gadget_clear_selfpowered - clear the device selfpowered feature.
 * @gadget:the device being declared as bus-powered
 *
 * this affects the device status reported by the hardware driver.
 * some hardware may not support bus-powered operation, in which
 * case this feature's value can never change.
 *
 * returns zero on success, else negative errno.
 */
static inline int usb_gadget_clear_selfpowered(struct usb_gadget *gadget)
{
	if (!gadget->ops->set_selfpowered)
		return -EOPNOTSUPP;
	return gadget->ops->set_selfpowered(gadget, 0);
}

/**
 * usb_gadget_vbus_connect - Notify controller that VBUS is powered
 * @gadget:The device which now has VBUS power.
 * Context: can sleep
 *
 * This call is used by a driver for an external transceiver (or GPIO)
 * that detects a VBUS power session starting.  Common responses include
 * resuming the controller, activating the D+ (or D-) pullup to let the
 * host detect that a USB device is attached, and starting to draw power
 * (8mA or possibly more, especially after SET_CONFIGURATION).
 *
 * Returns zero on success, else negative errno.
 */
static inline int usb_gadget_vbus_connect(struct usb_gadget *gadget)
{
	if (!gadget->ops->vbus_session)
		return -EOPNOTSUPP;
	return gadget->ops->vbus_session(gadget, 1);
}

/**
 * usb_gadget_vbus_draw - constrain controller's VBUS power usage
 * @gadget:The device whose VBUS usage is being described
 * @mA:How much current to draw, in milliAmperes.  This should be twice
 *	the value listed in the configuration descriptor bMaxPower field.
 *
 * This call is used by gadget drivers during SET_CONFIGURATION calls,
 * reporting how much power the device may consume.  For example, this
 * could affect how quickly batteries are recharged.
 *
 * Returns zero on success, else negative errno.
 */
static inline int usb_gadget_vbus_draw(struct usb_gadget *gadget, unsigned mA)
{
	if (!gadget->ops->vbus_draw)
		return -EOPNOTSUPP;
	return gadget->ops->vbus_draw(gadget, mA);
}

/**
 * usb_gadget_vbus_disconnect - notify controller about VBUS session end
 * @gadget:the device whose VBUS supply is being described
 * Context: can sleep
 *
 * This call is used by a driver for an external transceiver (or GPIO)
 * that detects a VBUS power session ending.  Common responses include
 * reversing everything done in usb_gadget_vbus_connect().
 *
 * Returns zero on success, else negative errno.
 */
static inline int usb_gadget_vbus_disconnect(struct usb_gadget *gadget)
{
	if (!gadget->ops->vbus_session)
		return -EOPNOTSUPP;
	return gadget->ops->vbus_session(gadget, 0);
}

/**
 * usb_gadget_connect - software-controlled connect to USB host
 * @gadget:the peripheral being connected
 *
 * Enables the D+ (or potentially D-) pullup.  The host will start
 * enumerating this gadget when the pullup is active and a VBUS session
 * is active (the link is powered).  This pullup is always enabled unless
 * usb_gadget_disconnect() has been used to disable it.
 *
 * Returns zero on success, else negative errno.
 */
static inline int usb_gadget_connect(struct usb_gadget *gadget)
{
	if (!gadget->ops->pullup)
		return -EOPNOTSUPP;
	return gadget->ops->pullup(gadget, 1);
}

/**
 * usb_gadget_disconnect - software-controlled disconnect from USB host
 * @gadget:the peripheral being disconnected
 *
 * Disables the D+ (or potentially D-) pullup, which the host may see
 * as a disconnect (when a VBUS session is active).  Not all systems
 * support software pullup controls.
 *
 * This routine may be used during the gadget driver bind() call to prevent
 * the peripheral from ever being visible to the USB host, unless later
 * usb_gadget_connect() is called.  For example, user mode components may
 * need to be activated before the system can talk to hosts.
 *
 * Returns zero on success, else negative errno.
 */
static inline int usb_gadget_disconnect(struct usb_gadget *gadget)
{
	if (!gadget->ops->pullup)
		return -EOPNOTSUPP;
	return gadget->ops->pullup(gadget, 0);
}

#ifdef CONFIG_USB_PCD_SETTINGS
/**
 * usb_pcd_enable - enable pcd and initialize endps
 *
 * Returns zero on success, else negative errno.
 */
static inline int usb_pcd_enable(struct usb_gadget *gadget)
{
	if (!gadget->ops->pcd_start_clean)
		return -EOPNOTSUPP;
	return gadget->ops->pcd_start_clean(gadget, 1);
}

/**
 * usb_pcd_disable - disable pcd and clean up endps
 *
 * Returns zero on success, else negative errno.
 */
static inline int usb_pcd_disable(struct usb_gadget *gadget)
{
	if (!gadget->ops->pcd_start_clean)
		return -EOPNOTSUPP;
	return gadget->ops->pcd_start_clean(gadget, 0);
}
#endif

/*-------------------------------------------------------------------------*/

/**
 * struct usb_gadget_driver - driver for usb 'slave' devices
 * @function: String describing the gadget's function
 * @max_speed: Highest speed the driver handles.
 * @setup: Invoked for ep0 control requests that aren't handled by
 *	the hardware level driver. Most calls must be handled by
 *	the gadget driver, including descriptor and configuration
 *	management.  The 16 bit members of the setup data are in
 *	USB byte order. Called in_interrupt; this may not sleep.  Driver
 *	queues a response to ep0, or returns negative to stall.
 * @disconnect: Invoked after all transfers have been stopped,
 *	when the host is disconnected.  May be called in_interrupt; this
 *	may not sleep.  Some devices can't detect disconnect, so this might
 *	not be called except as part of controller shutdown.
 * @bind: the driver's bind callback
 * @unbind: Invoked when the driver is unbound from a gadget,
 *	usually from rmmod (after a disconnect is reported).
 *	Called in a context that permits sleeping.
 * @suspend: Invoked on USB suspend.  May be called in_interrupt.
 * @resume: Invoked on USB resume.  May be called in_interrupt.
 * @driver: Driver model state for this driver.
 *
 * Devices are disabled till a gadget driver successfully bind()s, which
 * means the driver will handle setup() requests needed to enumerate (and
 * meet "chapter 9" requirements) then do some useful work.
 *
 * If gadget->is_otg is true, the gadget driver must provide an OTG
 * descriptor during enumeration, or else fail the bind() call.  In such
 * cases, no USB traffic may flow until both bind() returns without
 * having called usb_gadget_disconnect(), and the USB host stack has
 * initialized.
 *
 * Drivers use hardware-specific knowledge to configure the usb hardware.
 * endpoint addressing is only one of several hardware characteristics that
 * are in descriptors the ep0 implementation returns from setup() calls.
 *
 * Except for ep0 implementation, most driver code shouldn't need change to
 * run on top of different usb controllers.  It'll use endpoints set up by
 * that ep0 implementation.
 *
 * The usb controller driver handles a few standard usb requests.  Those
 * include set_address, and feature flags for devices, interfaces, and
 * endpoints (the get_status, set_feature, and clear_feature requests).
 *
 * Accordingly, the driver's setup() callback must always implement all
 * get_descriptor requests, returning at least a device descriptor and
 * a configuration descriptor.  Drivers must make sure the endpoint
 * descriptors match any hardware constraints. Some hardware also constrains
 * other descriptors. (The pxa250 allows only configurations 1, 2, or 3).
 *
 * The driver's setup() callback must also implement set_configuration,
 * and should also implement set_interface, get_configuration, and
 * get_interface.  Setting a configuration (or interface) is where
 * endpoints should be activated or (config 0) shut down.
 *
 * (Note that only the default control endpoint is supported.  Neither
 * hosts nor devices generally support control traffic except to ep0.)
 *
 * Most devices will ignore USB suspend/resume operations, and so will
 * not provide those callbacks.  However, some may need to change modes
 * when the host is not longer directing those activities.  For example,
 * local controls (buttons, dials, etc) may need to be re-enabled since
 * the (remote) host can't do that any longer; or an error state might
 * be cleared, to make the device behave identically whether or not
 * power is maintained.
 */
struct usb_gadget_driver {
	char			*function;
	enum usb_device_speed	max_speed;
	int			(*bind)(struct usb_gadget *gadget,
					struct usb_gadget_driver *driver);
	void			(*unbind)(struct usb_gadget *);
	int			(*setup)(struct usb_gadget *,
					const struct usb_ctrlrequest *);
	void			(*disconnect)(struct usb_gadget *);
	void			(*suspend)(struct usb_gadget *);
	void			(*resume)(struct usb_gadget *);

	/* FIXME support safe rmmod */
	struct device_driver	driver;
};



/*-------------------------------------------------------------------------*/

/* driver modules register and unregister, as usual.
 * these calls must be made in a context that can sleep.
 *
 * these will usually be implemented directly by the hardware-dependent
 * usb bus interface driver, which will only support a single driver.
 */

/**
 * usb_gadget_probe_driver - probe a gadget driver
 * @driver: the driver being registered
 * Context: can sleep
 *
 * Call this in your gadget driver's module initialization function,
 * to tell the underlying usb controller driver about your driver.
 * The @bind() function will be called to bind it to a gadget before this
 * registration call returns.  It's expected that the @bind() function will
 * be in init sections.
 */
int usb_gadget_probe_driver(struct usb_gadget_driver *driver);

/**
 * usb_gadget_unregister_driver - unregister a gadget driver
 * @driver:the driver being unregistered
 * Context: can sleep
 *
 * Call this in your gadget driver's module cleanup function,
 * to tell the underlying usb controller that your driver is
 * going away.  If the controller is connected to a USB host,
 * it will first disconnect().  The driver is also requested
 * to unbind() and clean up any device state, before this procedure
 * finally returns.  It's expected that the unbind() functions
 * will in in exit sections, so may not be linked in some kernels.
 */
int usb_gadget_unregister_driver(struct usb_gadget_driver *driver);

extern int usb_add_gadget_udc_release(struct device *parent,
		struct usb_gadget *gadget, void (*release)(struct device *dev));
extern int usb_add_gadget_udc(struct device *parent, struct usb_gadget *gadget);
extern void usb_del_gadget_udc(struct usb_gadget *gadget);
extern int udc_attach_driver(const char *name,
		struct usb_gadget_driver *driver);

/*-------------------------------------------------------------------------*/

/* utility to simplify dealing with string descriptors */

/**
 * struct usb_string - wraps a C string and its USB id
 * @id:the (nonzero) ID for this string
 * @s:the string, in UTF-8 encoding
 *
 * If you're using usb_gadget_get_string(), use this to wrap a string
 * together with its ID.
 */
struct usb_string {
	u8			id;
	const char		*s;
};

/**
 * struct usb_gadget_strings - a set of USB strings in a given language
 * @language:identifies the strings' language (0x0409 for en-us)
 * @strings:array of strings with their ids
 *
 * If you're using usb_gadget_get_string(), use this to wrap all the
 * strings for a given language.
 */
struct usb_gadget_strings {
	u16			language;	/* 0x0409 for en-us */
	struct usb_string	*strings;
};

struct usb_gadget_string_container {
	struct list_head        list;
	u8                      *stash[0];
};

/* put descriptor for string with that id into buf (buflen >= 256) */
int usb_gadget_get_string(struct usb_gadget_strings *table, int id, u8 *buf);

/*-------------------------------------------------------------------------*/

/* utility to simplify managing config descriptors */

/* write vector of descriptors into buffer */
int usb_descriptor_fillbuf(void *, unsigned,
		const struct usb_descriptor_header **);

/* build config descriptor from single descriptor vector */
int usb_gadget_config_buf(const struct usb_config_descriptor *config,
	void *buf, unsigned buflen, const struct usb_descriptor_header **desc);

/* copy a NULL-terminated vector of descriptors */
struct usb_descriptor_header **usb_copy_descriptors(
		struct usb_descriptor_header **);

/**
 * usb_free_descriptors - free descriptors returned by usb_copy_descriptors()
 * @v: vector of descriptors
 */
static inline void usb_free_descriptors(struct usb_descriptor_header **v)
{
	kfree(v);
}

struct usb_function;
int usb_assign_descriptors(struct usb_function *f,
		struct usb_descriptor_header **fs,
		struct usb_descriptor_header **hs,
		struct usb_descriptor_header **ss);
void usb_free_all_descriptors(struct usb_function *f);

/*-------------------------------------------------------------------------*/

/* utility to simplify map/unmap of usb_requests to/from DMA */

extern int usb_gadget_map_request(struct usb_gadget *gadget,
		struct usb_request *req, int is_in);

extern void usb_gadget_unmap_request(struct usb_gadget *gadget,
		struct usb_request *req, int is_in);

/*-------------------------------------------------------------------------*/

/* utility to set gadget state properly */

extern void usb_gadget_set_state(struct usb_gadget *gadget,
		enum usb_device_state state);

/*-------------------------------------------------------------------------*/

/* utility wrapping a simple endpoint selection policy */

extern struct usb_ep *usb_ep_autoconfig(struct usb_gadget *,
			struct usb_endpoint_descriptor *);


extern struct usb_ep *usb_ep_autoconfig_ss(struct usb_gadget *,
			struct usb_endpoint_descriptor *,
			struct usb_ss_ep_comp_descriptor *);

extern void usb_ep_autoconfig_reset(struct usb_gadget *);

#endif /* __LINUX_USB_GADGET_H */<|MERGE_RESOLUTION|>--- conflicted
+++ resolved
@@ -471,8 +471,6 @@
 			struct usb_gadget_driver *);
 	int	(*udc_stop)(struct usb_gadget *,
 			struct usb_gadget_driver *);
-<<<<<<< HEAD
-=======
 
 	/* Those two are deprecated */
 	int	(*start)(struct usb_gadget_driver *,
@@ -481,7 +479,6 @@
 #ifdef CONFIG_USB_PCD_SETTINGS
 	int	(*pcd_start_clean) (struct usb_gadget *, int is_start);
 #endif
->>>>>>> 291b78b8
 };
 
 /**
