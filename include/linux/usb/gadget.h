--- conflicted
+++ resolved
@@ -560,27 +560,6 @@
 {
 #ifdef CONFIG_USB_GADGET_DUALSPEED
 	/* runtime test would check "g->max_speed" ... that might be
-<<<<<<< HEAD
-	 * useful to work around hardware bugs, but is mostly pointless
-	 */
-	return 1;
-#else
-	return 0;
-#endif
-}
-
-/**
- * gadget_is_superspeed() - return true if the hardware handles
- * supperspeed
- * @g: controller that might support supper speed
- */
-static inline int gadget_is_superspeed(struct usb_gadget *g)
-{
-#ifdef CONFIG_USB_GADGET_SUPERSPEED
-	/*
-	 * runtime test would check "g->max_speed" ... that might be
-=======
->>>>>>> c21fd2a0
 	 * useful to work around hardware bugs, but is mostly pointless
 	 */
 	return 1;
