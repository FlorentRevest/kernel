/* USB OTG (On The Go) defines */
/*
 *
 * These APIs may be used between USB controllers.  USB device drivers
 * (for either host or peripheral roles) don't use these calls; they
 * continue to use just usb_device and usb_gadget.
 */

#ifndef __LINUX_USB_OTG_H
#define __LINUX_USB_OTG_H

<<<<<<< HEAD
#include <linux/usb/phy.h>
=======
#include <linux/notifier.h>

/* OTG defines lots of enumeration states before device reset */
enum usb_otg_state {
	OTG_STATE_UNDEFINED = 0,

	/* single-role peripheral, and dual-role default-b */
	OTG_STATE_B_IDLE,
	OTG_STATE_B_SRP_INIT,
	OTG_STATE_B_PERIPHERAL,

	/* extra dual-role default-b states */
	OTG_STATE_B_WAIT_ACON,
	OTG_STATE_B_HOST,

	/* dual-role default-a */
	OTG_STATE_A_IDLE,
	OTG_STATE_A_WAIT_VRISE,
	OTG_STATE_A_WAIT_BCON,
	OTG_STATE_A_HOST,
	OTG_STATE_A_SUSPEND,
	OTG_STATE_A_PERIPHERAL,
	OTG_STATE_A_WAIT_VFALL,
	OTG_STATE_A_VBUS_ERR,
};

enum usb_phy_events {
	USB_EVENT_NONE,         /* no events or cable disconnected */
	USB_EVENT_VBUS,         /* vbus valid event */
	USB_EVENT_ID,           /* id was grounded */
	USB_EVENT_CHARGER,      /* usb dedicated charger */
	USB_EVENT_ENUMERATED,   /* gadget driver enumerated */
	USB_EVENT_SUSPEND_CORE,
	USB_EVENT_WAKEUP_CORE
};

struct usb_phy;

/* for transceivers connected thru an ULPI interface, the user must
 * provide access ops
 */
struct usb_phy_io_ops {
	int (*read)(struct usb_phy *x, u32 reg);
	int (*write)(struct usb_phy *x, u32 val, u32 reg);
};
>>>>>>> 940b3e49

struct usb_otg {
	u8			default_a;

	struct usb_phy		*phy;
	struct usb_bus		*host;
	struct usb_gadget	*gadget;

	/* bind/unbind the host controller */
	int	(*set_host)(struct usb_otg *otg, struct usb_bus *host);

	/* bind/unbind the peripheral controller */
	int	(*set_peripheral)(struct usb_otg *otg,
					struct usb_gadget *gadget);

	/* effective for A-peripheral, ignored for B devices */
	int	(*set_vbus)(struct usb_otg *otg, bool enabled);

	/* for B devices only:  start session with A-Host */
	int	(*start_srp)(struct usb_otg *otg);

	/* start or continue HNP role switch */
	int	(*start_hnp)(struct usb_otg *otg);

	/* set_delayed_adp */
	int	(*set_delayed_adp)(struct usb_otg  *otg);

	/* set SRP required after Vbus goes off */
	int	(*set_srp_reqd)(struct usb_otg  *otg);

	/* Set OTG enable/disable in transceiver */
	int	(*set_otg_enable)(struct usb_otg *otg, bool enable);
};

<<<<<<< HEAD
=======
/*
 * the otg driver needs to interact with both device side and host side
 * usb controllers.  it decides which controller is active at a given
 * moment, using the transceiver, ID signal, HNP and sometimes static
 * configuration information (including "board isn't wired for otg").
 */
struct usb_phy {
	struct device		*dev;
	const char		*label;
	unsigned int		 flags;

	enum usb_otg_state	state;
	enum usb_phy_events	last_event;

	struct usb_otg		*otg;

	struct device		*io_dev;
	struct usb_phy_io_ops	*io_ops;
	void __iomem		*io_priv;

	/* for notification of usb_phy_events */
	struct atomic_notifier_head	notifier;

	/* to pass extra port status to the root hub */
	u16			port_status;
	u16			port_change;

	/* initialize/shutdown the OTG controller */
	int	(*init)(struct usb_phy *x);
	void	(*shutdown)(struct usb_phy *x);

	/* effective for B devices, ignored for A-peripheral */
	int	(*set_power)(struct usb_phy *x,
				unsigned mA);

	/* for non-OTG B devices: set transceiver into suspend mode */
	int	(*set_suspend)(struct usb_phy *x,
				int suspend);

	/* Control pullup */
	int	(*pullup_on)(struct usb_phy  *x, bool on);

};


/* for board-specific init logic */
extern int usb_set_transceiver(struct usb_phy *);

#if defined(CONFIG_NOP_USB_XCEIV) || (defined(CONFIG_NOP_USB_XCEIV_MODULE) && defined(MODULE))
/* sometimes transceivers are accessed only through e.g. ULPI */
extern void usb_nop_xceiv_register(void);
extern void usb_nop_xceiv_unregister(void);
#else
static inline void usb_nop_xceiv_register(void)
{
}

static inline void usb_nop_xceiv_unregister(void)
{
}
#endif

/* helpers for direct access thru low-level io interface */
static inline int usb_phy_io_read(struct usb_phy *x, u32 reg)
{
	if (x->io_ops && x->io_ops->read)
		return x->io_ops->read(x, reg);

	return -EINVAL;
}

static inline int usb_phy_io_write(struct usb_phy *x, u32 val, u32 reg)
{
	if (x->io_ops && x->io_ops->write)
		return x->io_ops->write(x, val, reg);

	return -EINVAL;
}

static inline int
usb_phy_init(struct usb_phy *x)
{
	if (x->init)
		return x->init(x);

	return 0;
}

static inline void
usb_phy_shutdown(struct usb_phy *x)
{
	if (x->shutdown)
		x->shutdown(x);
}

/* for usb host and peripheral controller drivers */
>>>>>>> 940b3e49
#ifdef CONFIG_USB_OTG_UTILS
extern const char *otg_state_string(enum usb_otg_state state);
#else
static inline const char *otg_state_string(enum usb_otg_state state)
{
	return NULL;
}
#endif

/* Context: can sleep */
static inline int
otg_start_hnp(struct usb_otg *otg)
{
	if (otg && otg->start_hnp)
		return otg->start_hnp(otg);

	return -ENOTSUPP;
}

/* Context: can sleep */
static inline int
otg_set_vbus(struct usb_otg *otg, bool enabled)
{
	if (otg && otg->set_vbus)
		return otg->set_vbus(otg, enabled);

	return -ENOTSUPP;
}

/* for HCDs */
static inline int
otg_set_host(struct usb_otg *otg, struct usb_bus *host)
{
	if (otg && otg->set_host)
		return otg->set_host(otg, host);

	return -ENOTSUPP;
}

/* for usb peripheral controller drivers */

/* Context: can sleep */
static inline int
otg_set_peripheral(struct usb_otg *otg, struct usb_gadget *periph)
{
	if (otg && otg->set_peripheral)
		return otg->set_peripheral(otg, periph);

	return -ENOTSUPP;
}

static inline int
otg_start_srp(struct usb_otg *otg)
{
	if (otg && otg->start_srp)
		return otg->start_srp(otg);

	return -ENOTSUPP;
}

/* for OTG controller drivers (and maybe other stuff) */
extern int usb_bus_start_enum(struct usb_bus *bus, unsigned port_num);

#endif /* __LINUX_USB_OTG_H */<|MERGE_RESOLUTION|>--- conflicted
+++ resolved
@@ -9,55 +9,7 @@
 #ifndef __LINUX_USB_OTG_H
 #define __LINUX_USB_OTG_H
 
-<<<<<<< HEAD
 #include <linux/usb/phy.h>
-=======
-#include <linux/notifier.h>
-
-/* OTG defines lots of enumeration states before device reset */
-enum usb_otg_state {
-	OTG_STATE_UNDEFINED = 0,
-
-	/* single-role peripheral, and dual-role default-b */
-	OTG_STATE_B_IDLE,
-	OTG_STATE_B_SRP_INIT,
-	OTG_STATE_B_PERIPHERAL,
-
-	/* extra dual-role default-b states */
-	OTG_STATE_B_WAIT_ACON,
-	OTG_STATE_B_HOST,
-
-	/* dual-role default-a */
-	OTG_STATE_A_IDLE,
-	OTG_STATE_A_WAIT_VRISE,
-	OTG_STATE_A_WAIT_BCON,
-	OTG_STATE_A_HOST,
-	OTG_STATE_A_SUSPEND,
-	OTG_STATE_A_PERIPHERAL,
-	OTG_STATE_A_WAIT_VFALL,
-	OTG_STATE_A_VBUS_ERR,
-};
-
-enum usb_phy_events {
-	USB_EVENT_NONE,         /* no events or cable disconnected */
-	USB_EVENT_VBUS,         /* vbus valid event */
-	USB_EVENT_ID,           /* id was grounded */
-	USB_EVENT_CHARGER,      /* usb dedicated charger */
-	USB_EVENT_ENUMERATED,   /* gadget driver enumerated */
-	USB_EVENT_SUSPEND_CORE,
-	USB_EVENT_WAKEUP_CORE
-};
-
-struct usb_phy;
-
-/* for transceivers connected thru an ULPI interface, the user must
- * provide access ops
- */
-struct usb_phy_io_ops {
-	int (*read)(struct usb_phy *x, u32 reg);
-	int (*write)(struct usb_phy *x, u32 val, u32 reg);
-};
->>>>>>> 940b3e49
 
 struct usb_otg {
 	u8			default_a;
@@ -92,105 +44,6 @@
 	int	(*set_otg_enable)(struct usb_otg *otg, bool enable);
 };
 
-<<<<<<< HEAD
-=======
-/*
- * the otg driver needs to interact with both device side and host side
- * usb controllers.  it decides which controller is active at a given
- * moment, using the transceiver, ID signal, HNP and sometimes static
- * configuration information (including "board isn't wired for otg").
- */
-struct usb_phy {
-	struct device		*dev;
-	const char		*label;
-	unsigned int		 flags;
-
-	enum usb_otg_state	state;
-	enum usb_phy_events	last_event;
-
-	struct usb_otg		*otg;
-
-	struct device		*io_dev;
-	struct usb_phy_io_ops	*io_ops;
-	void __iomem		*io_priv;
-
-	/* for notification of usb_phy_events */
-	struct atomic_notifier_head	notifier;
-
-	/* to pass extra port status to the root hub */
-	u16			port_status;
-	u16			port_change;
-
-	/* initialize/shutdown the OTG controller */
-	int	(*init)(struct usb_phy *x);
-	void	(*shutdown)(struct usb_phy *x);
-
-	/* effective for B devices, ignored for A-peripheral */
-	int	(*set_power)(struct usb_phy *x,
-				unsigned mA);
-
-	/* for non-OTG B devices: set transceiver into suspend mode */
-	int	(*set_suspend)(struct usb_phy *x,
-				int suspend);
-
-	/* Control pullup */
-	int	(*pullup_on)(struct usb_phy  *x, bool on);
-
-};
-
-
-/* for board-specific init logic */
-extern int usb_set_transceiver(struct usb_phy *);
-
-#if defined(CONFIG_NOP_USB_XCEIV) || (defined(CONFIG_NOP_USB_XCEIV_MODULE) && defined(MODULE))
-/* sometimes transceivers are accessed only through e.g. ULPI */
-extern void usb_nop_xceiv_register(void);
-extern void usb_nop_xceiv_unregister(void);
-#else
-static inline void usb_nop_xceiv_register(void)
-{
-}
-
-static inline void usb_nop_xceiv_unregister(void)
-{
-}
-#endif
-
-/* helpers for direct access thru low-level io interface */
-static inline int usb_phy_io_read(struct usb_phy *x, u32 reg)
-{
-	if (x->io_ops && x->io_ops->read)
-		return x->io_ops->read(x, reg);
-
-	return -EINVAL;
-}
-
-static inline int usb_phy_io_write(struct usb_phy *x, u32 val, u32 reg)
-{
-	if (x->io_ops && x->io_ops->write)
-		return x->io_ops->write(x, val, reg);
-
-	return -EINVAL;
-}
-
-static inline int
-usb_phy_init(struct usb_phy *x)
-{
-	if (x->init)
-		return x->init(x);
-
-	return 0;
-}
-
-static inline void
-usb_phy_shutdown(struct usb_phy *x)
-{
-	if (x->shutdown)
-		x->shutdown(x);
-}
-
-/* for usb host and peripheral controller drivers */
->>>>>>> 940b3e49
 #ifdef CONFIG_USB_OTG_UTILS
 extern const char *otg_state_string(enum usb_otg_state state);
 #else
