--- conflicted
+++ resolved
@@ -1,45 +1,6 @@
 #ifndef _LINUX_TTY_H
 #define _LINUX_TTY_H
 
-<<<<<<< HEAD
-=======
-/*
- * 'tty.h' defines some structures used by tty_io.c and some defines.
- */
-
-#define NR_LDISCS		30
-
-/* line disciplines */
-#define N_TTY		0
-#define N_SLIP		1
-#define N_MOUSE		2
-#define N_PPP		3
-#define N_STRIP		4
-#define N_AX25		5
-#define N_X25		6	/* X.25 async */
-#define N_6PACK		7
-#define N_MASC		8	/* Reserved for Mobitex module <kaz@cafe.net> */
-#define N_R3964		9	/* Reserved for Simatic R3964 module */
-#define N_PROFIBUS_FDL	10	/* Reserved for Profibus */
-#define N_IRDA		11	/* Linux IrDa - http://irda.sourceforge.net/ */
-#define N_SMSBLOCK	12	/* SMS block mode - for talking to GSM data */
-				/* cards about SMS messages */
-#define N_HDLC		13	/* synchronous HDLC */
-#define N_SYNC_PPP	14	/* synchronous PPP */
-#define N_HCI		15	/* Bluetooth HCI UART */
-#define N_GIGASET_M101	16	/* Siemens Gigaset M101 serial DECT adapter */
-#define N_SLCAN		17	/* Serial / USB serial CAN Adaptors */
-#define N_PPS		18	/* Pulse per Second */
-#define N_V253		19	/* Codec control over voice modem */
-#define N_CAIF		20      /* CAIF protocol for talking to modems */
-#define N_GSM0710	21	/* GSM 0710 Mux */
-#define N_TI_WL		22	/* for TI's WL BT, FM, GPS combo chips */
-#define N_TRACESINK	23	/* Trace data routing for MIPI P1149.7 */
-#define N_TRACEROUTER	24	/* Trace data routing for MIPI P1149.7 */
-#define N_BRCM_HCI	25	/* Broadcom Bluetooth HCI */
-
-#ifdef __KERNEL__
->>>>>>> 940b3e49
 #include <linux/fs.h>
 #include <linux/major.h>
 #include <linux/termios.h>
