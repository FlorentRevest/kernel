--- conflicted
+++ resolved
@@ -356,12 +356,8 @@
 extern bool events_check_enabled;
 
 extern bool pm_wakeup_pending(void);
-extern bool pm_get_wakeup_count(unsigned int *count, bool block);
+extern bool pm_get_wakeup_count(unsigned int *count);
 extern bool pm_save_wakeup_count(unsigned int count);
-<<<<<<< HEAD
-extern void pm_wakep_autosleep_enabled(bool set);
-=======
->>>>>>> c21fd2a0
 
 static inline void lock_system_sleep(void)
 {
@@ -411,18 +407,6 @@
 
 #endif /* !CONFIG_PM_SLEEP */
 
-<<<<<<< HEAD
-#ifdef CONFIG_PM_AUTOSLEEP
-
-/* kernel/power/autosleep.c */
-void queue_up_suspend_work(void);
-
-#else /* !CONFIG_PM_AUTOSLEEP */
-
-static inline void queue_up_suspend_work(void) {}
-
-#endif /* !CONFIG_PM_AUTOSLEEP */
-
 #ifdef CONFIG_ARCH_SAVE_PAGE_KEYS
 /*
  * The ARCH_SAVE_PAGE_KEYS functions can be used by an architecture
@@ -438,23 +422,6 @@
 void page_key_memorize(unsigned long *pfn);
 void page_key_write(void *address);
 
-=======
-#ifdef CONFIG_ARCH_SAVE_PAGE_KEYS
-/*
- * The ARCH_SAVE_PAGE_KEYS functions can be used by an architecture
- * to save/restore additional information to/from the array of page
- * frame numbers in the hibernation image. For s390 this is used to
- * save and restore the storage key for each page that is included
- * in the hibernation image.
- */
-unsigned long page_key_additional_pages(unsigned long pages);
-int page_key_alloc(unsigned long pages);
-void page_key_free(void);
-void page_key_read(unsigned long *pfn);
-void page_key_memorize(unsigned long *pfn);
-void page_key_write(void *address);
-
->>>>>>> c21fd2a0
 #else /* !CONFIG_ARCH_SAVE_PAGE_KEYS */
 
 static inline unsigned long page_key_additional_pages(unsigned long pages)
