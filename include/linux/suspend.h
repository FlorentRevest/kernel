#ifndef _LINUX_SUSPEND_H
#define _LINUX_SUSPEND_H

#include <linux/swap.h>
#include <linux/notifier.h>
#include <linux/init.h>
#include <linux/pm.h>
#include <linux/mm.h>
#include <linux/freezer.h>
#include <asm/errno.h>

#ifdef CONFIG_VT
extern void pm_set_vt_switch(int);
#else
static inline void pm_set_vt_switch(int do_switch)
{
}
#endif

#ifdef CONFIG_VT_CONSOLE_SLEEP
extern int pm_prepare_console(void);
extern void pm_restore_console(void);
#else
static inline int pm_prepare_console(void)
{
	return 0;
}

static inline void pm_restore_console(void)
{
}
#endif

typedef int __bitwise suspend_state_t;

#define PM_SUSPEND_ON		((__force suspend_state_t) 0)
#define PM_SUSPEND_FREEZE	((__force suspend_state_t) 1)
#define PM_SUSPEND_STANDBY	((__force suspend_state_t) 2)
#define PM_SUSPEND_MEM		((__force suspend_state_t) 3)
#define PM_SUSPEND_MIN		PM_SUSPEND_FREEZE
#define PM_SUSPEND_MAX		((__force suspend_state_t) 4)

enum suspend_stat_step {
	SUSPEND_FREEZE = 1,
	SUSPEND_PREPARE,
	SUSPEND_SUSPEND,
	SUSPEND_SUSPEND_LATE,
	SUSPEND_SUSPEND_NOIRQ,
	SUSPEND_RESUME_NOIRQ,
	SUSPEND_RESUME_EARLY,
	SUSPEND_RESUME
};

struct suspend_stats {
	int	success;
	int	fail;
	int	failed_freeze;
	int	failed_prepare;
	int	failed_suspend;
	int	failed_suspend_late;
	int	failed_suspend_noirq;
	int	failed_resume;
	int	failed_resume_early;
	int	failed_resume_noirq;
#define	REC_FAILED_NUM	2
	int	last_failed_dev;
	char	failed_devs[REC_FAILED_NUM][40];
	int	last_failed_errno;
	int	errno[REC_FAILED_NUM];
	int	last_failed_step;
	enum suspend_stat_step	failed_steps[REC_FAILED_NUM];
};

extern struct suspend_stats suspend_stats;

static inline void dpm_save_failed_dev(const char *name)
{
	strlcpy(suspend_stats.failed_devs[suspend_stats.last_failed_dev],
		name,
		sizeof(suspend_stats.failed_devs[0]));
	suspend_stats.last_failed_dev++;
	suspend_stats.last_failed_dev %= REC_FAILED_NUM;
}

static inline void dpm_save_failed_errno(int err)
{
	suspend_stats.errno[suspend_stats.last_failed_errno] = err;
	suspend_stats.last_failed_errno++;
	suspend_stats.last_failed_errno %= REC_FAILED_NUM;
}

static inline void dpm_save_failed_step(enum suspend_stat_step step)
{
	suspend_stats.failed_steps[suspend_stats.last_failed_step] = step;
	suspend_stats.last_failed_step++;
	suspend_stats.last_failed_step %= REC_FAILED_NUM;
}

/**
 * struct platform_suspend_ops - Callbacks for managing platform dependent
 *	system sleep states.
 *
 * @valid: Callback to determine if given system sleep state is supported by
 *	the platform.
 *	Valid (ie. supported) states are advertised in /sys/power/state.  Note
 *	that it still may be impossible to enter given system sleep state if the
 *	conditions aren't right.
 *	There is the %suspend_valid_only_mem function available that can be
 *	assigned to this if the platform only supports mem sleep.
 *
 * @begin: Initialise a transition to given system sleep state.
 *	@begin() is executed right prior to suspending devices.  The information
 *	conveyed to the platform code by @begin() should be disregarded by it as
 *	soon as @end() is executed.  If @begin() fails (ie. returns nonzero),
 *	@prepare(), @enter() and @finish() will not be called by the PM core.
 *	This callback is optional.  However, if it is implemented, the argument
 *	passed to @enter() is redundant and should be ignored.
 *
 * @prepare: Prepare the platform for entering the system sleep state indicated
 *	by @begin().
 *	@prepare() is called right after devices have been suspended (ie. the
 *	appropriate .suspend() method has been executed for each device) and
 *	before device drivers' late suspend callbacks are executed.  It returns
 *	0 on success or a negative error code otherwise, in which case the
 *	system cannot enter the desired sleep state (@prepare_late(), @enter(),
 *	and @wake() will not be called in that case).
 *
 * @prepare_late: Finish preparing the platform for entering the system sleep
 *	state indicated by @begin().
 *	@prepare_late is called before disabling nonboot CPUs and after
 *	device drivers' late suspend callbacks have been executed.  It returns
 *	0 on success or a negative error code otherwise, in which case the
 *	system cannot enter the desired sleep state (@enter() will not be
 *	executed).
 *
 * @enter: Enter the system sleep state indicated by @begin() or represented by
 *	the argument if @begin() is not implemented.
 *	This callback is mandatory.  It returns 0 on success or a negative
 *	error code otherwise, in which case the system cannot enter the desired
 *	sleep state.
 *
 * @wake: Called when the system has just left a sleep state, right after
 *	the nonboot CPUs have been enabled and before device drivers' early
 *	resume callbacks are executed.
 *	This callback is optional, but should be implemented by the platforms
 *	that implement @prepare_late().  If implemented, it is always called
 *	after @prepare_late and @enter(), even if one of them fails.
 *
 * @finish: Finish wake-up of the platform.
 *	@finish is called right prior to calling device drivers' regular suspend
 *	callbacks.
 *	This callback is optional, but should be implemented by the platforms
 *	that implement @prepare().  If implemented, it is always called after
 *	@enter() and @wake(), even if any of them fails.  It is executed after
 *	a failing @prepare.
 *
 * @suspend_again: Returns whether the system should suspend again (true) or
 *	not (false). If the platform wants to poll sensors or execute some
 *	code during suspended without invoking userspace and most of devices,
 *	suspend_again callback is the place assuming that periodic-wakeup or
 *	alarm-wakeup is already setup. This allows to execute some codes while
 *	being kept suspended in the view of userland and devices.
 *
 * @end: Called by the PM core right after resuming devices, to indicate to
 *	the platform that the system has returned to the working state or
 *	the transition to the sleep state has been aborted.
 *	This callback is optional, but should be implemented by the platforms
 *	that implement @begin().  Accordingly, platforms implementing @begin()
 *	should also provide a @end() which cleans up transitions aborted before
 *	@enter().
 *
 * @recover: Recover the platform from a suspend failure.
 *	Called by the PM core if the suspending of devices fails.
 *	This callback is optional and should only be implemented by platforms
 *	which require special recovery actions in that situation.
 */
struct platform_suspend_ops {
	int (*valid)(suspend_state_t state);
	int (*begin)(suspend_state_t state);
	int (*prepare)(void);
	int (*prepare_late)(void);
	int (*enter)(suspend_state_t state);
	void (*wake)(void);
	void (*finish)(void);
	bool (*suspend_again)(void);
	void (*end)(void);
	void (*recover)(void);
};

#ifdef CONFIG_SUSPEND
/**
 * suspend_set_ops - set platform dependent suspend operations
 * @ops: The new suspend operations to set.
 */
extern void suspend_set_ops(const struct platform_suspend_ops *ops);
extern int suspend_valid_only_mem(suspend_state_t state);
extern void freeze_wake(void);

/**
 * arch_suspend_disable_irqs - disable IRQs for suspend
 *
 * Disables IRQs (in the default case). This is a weak symbol in the common
 * code and thus allows architectures to override it if more needs to be
 * done. Not called for suspend to disk.
 */
extern void arch_suspend_disable_irqs(void);

/**
 * arch_suspend_enable_irqs - enable IRQs after suspend
 *
 * Enables IRQs (in the default case). This is a weak symbol in the common
 * code and thus allows architectures to override it if more needs to be
 * done. Not called for suspend to disk.
 */
extern void arch_suspend_enable_irqs(void);

extern int pm_suspend(suspend_state_t state);
#else /* !CONFIG_SUSPEND */
#define suspend_valid_only_mem	NULL

static inline void suspend_set_ops(const struct platform_suspend_ops *ops) {}
static inline int pm_suspend(suspend_state_t state) { return -ENOSYS; }
static inline void freeze_wake(void) {}
#endif /* !CONFIG_SUSPEND */

/* struct pbe is used for creating lists of pages that should be restored
 * atomically during the resume from disk, because the page frames they have
 * occupied before the suspend are in use.
 */
struct pbe {
	void *address;		/* address of the copy */
	void *orig_address;	/* original address of a page */
	struct pbe *next;
};

/* mm/page_alloc.c */
extern void mark_free_pages(struct zone *zone);

/**
 * struct platform_hibernation_ops - hibernation platform support
 *
 * The methods in this structure allow a platform to carry out special
 * operations required by it during a hibernation transition.
 *
 * All the methods below, except for @recover(), must be implemented.
 *
 * @begin: Tell the platform driver that we're starting hibernation.
 *	Called right after shrinking memory and before freezing devices.
 *
 * @end: Called by the PM core right after resuming devices, to indicate to
 *	the platform that the system has returned to the working state.
 *
 * @pre_snapshot: Prepare the platform for creating the hibernation image.
 *	Called right after devices have been frozen and before the nonboot
 *	CPUs are disabled (runs with IRQs on).
 *
 * @finish: Restore the previous state of the platform after the hibernation
 *	image has been created *or* put the platform into the normal operation
 *	mode after the hibernation (the same method is executed in both cases).
 *	Called right after the nonboot CPUs have been enabled and before
 *	thawing devices (runs with IRQs on).
 *
 * @prepare: Prepare the platform for entering the low power state.
 *	Called right after the hibernation image has been saved and before
 *	devices are prepared for entering the low power state.
 *
 * @enter: Put the system into the low power state after the hibernation image
 *	has been saved to disk.
 *	Called after the nonboot CPUs have been disabled and all of the low
 *	level devices have been shut down (runs with IRQs off).
 *
 * @leave: Perform the first stage of the cleanup after the system sleep state
 *	indicated by @set_target() has been left.
 *	Called right after the control has been passed from the boot kernel to
 *	the image kernel, before the nonboot CPUs are enabled and before devices
 *	are resumed.  Executed with interrupts disabled.
 *
 * @pre_restore: Prepare system for the restoration from a hibernation image.
 *	Called right after devices have been frozen and before the nonboot
 *	CPUs are disabled (runs with IRQs on).
 *
 * @restore_cleanup: Clean up after a failing image restoration.
 *	Called right after the nonboot CPUs have been enabled and before
 *	thawing devices (runs with IRQs on).
 *
 * @recover: Recover the platform from a failure to suspend devices.
 *	Called by the PM core if the suspending of devices during hibernation
 *	fails.  This callback is optional and should only be implemented by
 *	platforms which require special recovery actions in that situation.
 */
struct platform_hibernation_ops {
	int (*begin)(void);
	void (*end)(void);
	int (*pre_snapshot)(void);
	void (*finish)(void);
	int (*prepare)(void);
	int (*enter)(void);
	void (*leave)(void);
	int (*pre_restore)(void);
	void (*restore_cleanup)(void);
	void (*recover)(void);
};

#ifdef CONFIG_HIBERNATION
/* kernel/power/snapshot.c */
extern void __register_nosave_region(unsigned long b, unsigned long e, int km);
static inline void __init register_nosave_region(unsigned long b, unsigned long e)
{
	__register_nosave_region(b, e, 0);
}
static inline void __init register_nosave_region_late(unsigned long b, unsigned long e)
{
	__register_nosave_region(b, e, 1);
}
extern int swsusp_page_is_forbidden(struct page *);
extern void swsusp_set_page_free(struct page *);
extern void swsusp_unset_page_free(struct page *);
extern unsigned long get_safe_page(gfp_t gfp_mask);

extern void hibernation_set_ops(const struct platform_hibernation_ops *ops);
extern int hibernate(void);
extern bool system_entering_hibernation(void);
#else /* CONFIG_HIBERNATION */
static inline void register_nosave_region(unsigned long b, unsigned long e) {}
static inline void register_nosave_region_late(unsigned long b, unsigned long e) {}
static inline int swsusp_page_is_forbidden(struct page *p) { return 0; }
static inline void swsusp_set_page_free(struct page *p) {}
static inline void swsusp_unset_page_free(struct page *p) {}

static inline void hibernation_set_ops(const struct platform_hibernation_ops *ops) {}
static inline int hibernate(void) { return -ENOSYS; }
static inline bool system_entering_hibernation(void) { return false; }
#endif /* CONFIG_HIBERNATION */

/* Hibernation and suspend events */
#define PM_HIBERNATION_PREPARE	0x0001 /* Going to hibernate */
#define PM_POST_HIBERNATION	0x0002 /* Hibernation finished */
#define PM_SUSPEND_PREPARE	0x0003 /* Going to suspend the system */
#define PM_POST_SUSPEND		0x0004 /* Suspend finished */
#define PM_RESTORE_PREPARE	0x0005 /* Going to restore a saved image */
#define PM_POST_RESTORE		0x0006 /* Restore failed */

extern struct mutex pm_mutex;

#ifdef CONFIG_PM_SLEEP
void save_processor_state(void);
void restore_processor_state(void);

/* kernel/power/main.c */
extern int register_pm_notifier(struct notifier_block *nb);
extern int unregister_pm_notifier(struct notifier_block *nb);

#define pm_notifier(fn, pri) {				\
	static struct notifier_block fn##_nb =			\
		{ .notifier_call = fn, .priority = pri };	\
	register_pm_notifier(&fn##_nb);			\
}

/* drivers/base/power/wakeup.c */
extern bool events_check_enabled;

extern bool pm_wakeup_pending(void);
extern bool pm_get_wakeup_count(unsigned int *count);
extern bool pm_save_wakeup_count(unsigned int count);

static inline void lock_system_sleep(void)
{
	current->flags |= PF_FREEZER_SKIP;
	mutex_lock(&pm_mutex);
}

static inline void unlock_system_sleep(void)
{
	/*
	 * Don't use freezer_count() because we don't want the call to
	 * try_to_freeze() here.
	 *
	 * Reason:
	 * Fundamentally, we just don't need it, because freezing condition
	 * doesn't come into effect until we release the pm_mutex lock,
	 * since the freezer always works with pm_mutex held.
	 *
	 * More importantly, in the case of hibernation,
	 * unlock_system_sleep() gets called in snapshot_read() and
	 * snapshot_write() when the freezing condition is still in effect.
	 * Which means, if we use try_to_freeze() here, it would make them
	 * enter the refrigerator, thus causing hibernation to lockup.
	 */
	current->flags &= ~PF_FREEZER_SKIP;
	mutex_unlock(&pm_mutex);
}

#else /* !CONFIG_PM_SLEEP */

static inline int register_pm_notifier(struct notifier_block *nb)
{
	return 0;
}

static inline int unregister_pm_notifier(struct notifier_block *nb)
{
	return 0;
}

#define pm_notifier(fn, pri)	do { (void)(fn); } while (0)

static inline bool pm_wakeup_pending(void) { return false; }

static inline void lock_system_sleep(void) {}
static inline void unlock_system_sleep(void) {}

#endif /* !CONFIG_PM_SLEEP */

<<<<<<< HEAD
#ifdef CONFIG_PM_SLEEP_DEBUG
extern bool pm_print_times_enabled;
#else
#define pm_print_times_enabled	(false)
#endif

#ifdef CONFIG_PM_AUTOSLEEP

/* kernel/power/autosleep.c */
void queue_up_suspend_work(void);

#else /* !CONFIG_PM_AUTOSLEEP */

static inline void queue_up_suspend_work(void) {}

#endif /* !CONFIG_PM_AUTOSLEEP */

=======
>>>>>>> 940b3e49
#ifdef CONFIG_ARCH_SAVE_PAGE_KEYS
/*
 * The ARCH_SAVE_PAGE_KEYS functions can be used by an architecture
 * to save/restore additional information to/from the array of page
 * frame numbers in the hibernation image. For s390 this is used to
 * save and restore the storage key for each page that is included
 * in the hibernation image.
 */
unsigned long page_key_additional_pages(unsigned long pages);
int page_key_alloc(unsigned long pages);
void page_key_free(void);
void page_key_read(unsigned long *pfn);
void page_key_memorize(unsigned long *pfn);
void page_key_write(void *address);

#else /* !CONFIG_ARCH_SAVE_PAGE_KEYS */

static inline unsigned long page_key_additional_pages(unsigned long pages)
{
	return 0;
}

static inline int  page_key_alloc(unsigned long pages)
{
	return 0;
}

static inline void page_key_free(void) {}
static inline void page_key_read(unsigned long *pfn) {}
static inline void page_key_memorize(unsigned long *pfn) {}
static inline void page_key_write(void *address) {}

#endif /* !CONFIG_ARCH_SAVE_PAGE_KEYS */

#endif /* _LINUX_SUSPEND_H */<|MERGE_RESOLUTION|>--- conflicted
+++ resolved
@@ -360,7 +360,7 @@
 extern bool events_check_enabled;
 
 extern bool pm_wakeup_pending(void);
-extern bool pm_get_wakeup_count(unsigned int *count);
+extern bool pm_get_wakeup_count(unsigned int *count, bool block);
 extern bool pm_save_wakeup_count(unsigned int count);
 
 static inline void lock_system_sleep(void)
@@ -411,7 +411,6 @@
 
 #endif /* !CONFIG_PM_SLEEP */
 
-<<<<<<< HEAD
 #ifdef CONFIG_PM_SLEEP_DEBUG
 extern bool pm_print_times_enabled;
 #else
@@ -429,8 +428,6 @@
 
 #endif /* !CONFIG_PM_AUTOSLEEP */
 
-=======
->>>>>>> 940b3e49
 #ifdef CONFIG_ARCH_SAVE_PAGE_KEYS
 /*
  * The ARCH_SAVE_PAGE_KEYS functions can be used by an architecture
