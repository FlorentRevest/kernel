/*******************************************************************************
* Copyright 2010 Broadcom Corporation.  All rights reserved.
*
* 	@file	include/linux/broadcom/bcm_major.h
*
* Unless you and Broadcom execute a separate written software license agreement
* governing use of this software, this software is licensed to you under the
* terms of the GNU General Public License version 2, available at
* http://www.gnu.org/copyleft/gpl.html (the "GPL").
*
* Notwithstanding the above, under no circumstances may you combine this
* software in any way with any other Broadcom software provided under a license
* other than the GPL, without Broadcom's express prior written consent.
*******************************************************************************/

/*
*
*****************************************************************************
*
*  bcm_major.h
*
*  PURPOSE:
*
*     This file contains definitions for the various major devices used
*     on the BCM116x board
*
*  NOTES:
*
*****************************************************************************/

#if !defined(BCM_MAJOR_H)
#define BCM_MAJOR_H

#define BCM_GE_MAJOR       150
#define BCM_GEMEMALLOC_MAJOR     151

#define BCM_CNTIN_MAJOR		  200
#define BCM_KRIL_MAJOR        201
#define BCM_LOG_MAJOR	      202
#define BCM_AT_MAJOR          203
#define BCM_RPC_MAJOR          205
#define BCM_ALSA_PCG_MAJOR       206	/* used for ALSA PCG tool */
#define BCM_ALSA_LOG_MAJOR    207	/* used for Audio logging driver */
#define BCM_VSP_MAJOR         208
#define BCM_ALSA_VOIP_MAJOR   209
#define BCM_VDEC_MAJOR        210
#define BCM_VENC_MAJOR        211
<<<<<<< HEAD
#define BCM_AMXR_MAJOR        213
=======
#define BCM_GPS_MAJOR		   212
>>>>>>> a68f003f
#define BCM_AACENC_MAJOR	226
#define BCM_AUDIO_MAJOR	227
#define BCM_WLAN_DRV_MAJOR    228
#define BCM_GPIO_MAJOR        229
#define BCM_MEMALLOC_MAJOR    230	/* used with Hantro driver BCM_VDEC_MAJOR */
#define BCM_OTP_MAJOR         231
#define BCM_VC03_MAJOR        232
#define BCM_HALMIXER_MAJOR    233
#define BCM116X_VIBRATOR_MAJOR  234

#define BCM_PM_MAJOR          235
#define BCM_LED_MAJOR         236
#define BCM_HEADSET_MAJOR     237
#define BCM_RTC_MAJOR         238
#define BCM_IODUMP_MAJOR      239
#define BCM_SKEL_MAJOR        240
#define BCM_ENDPT_MAJOR       241
#define BCM_KEYPAD_MAJOR      242
#define BCM_LCD_MAJOR         243
#define BCM_AUXADC_MAJOR      244
#define BCM_PMU_MAJOR         245
#define BCM_CAM_MAJOR         246
#define BCM_COMCTL_MAJOR      247
#define BCM_PKLOG_MAJOR       248
#define BCM_RELTIME_MAJOR     249
#define BCM_POLYRINGER_MAJOR  250
#define BCM_DLS_MAJOR         251
#define BCM_SIM_MAJOR         252
#define BCM_HALAUDIO_MAJOR    253
#define BCM_VC02_MAJOR        254
#define BCM_USB_I2C_MAJOR     255

#endif /* BCM_MAJOR_H */<|MERGE_RESOLUTION|>--- conflicted
+++ resolved
@@ -45,11 +45,8 @@
 #define BCM_ALSA_VOIP_MAJOR   209
 #define BCM_VDEC_MAJOR        210
 #define BCM_VENC_MAJOR        211
-<<<<<<< HEAD
+#define BCM_GPS_MAJOR		   212
 #define BCM_AMXR_MAJOR        213
-=======
-#define BCM_GPS_MAJOR		   212
->>>>>>> a68f003f
 #define BCM_AACENC_MAJOR	226
 #define BCM_AUDIO_MAJOR	227
 #define BCM_WLAN_DRV_MAJOR    228
