--- conflicted
+++ resolved
@@ -30,10 +30,10 @@
 extern "C" 
 {
 #endif // __cplusplus
-
-#define RPC_SERVER_IOC_MAGIC   0xFA  //an 8-bit integer selected to be specific to this driver
-
-
+
+#define RPC_SERVER_IOC_MAGIC   0xFA  //an 8-bit integer selected to be specific to this driver
+
+
 
 #define BCM_KERNEL_RPC_NAME  "bcm_irpc"
 /**
@@ -41,251 +41,127 @@
  *  ioctl commands
  *
  **/
-<<<<<<< HEAD
-#define RPC_PKT_REGISTER_DATA_IND_IOC	_IOWR(RPC_SERVER_IOC_MAGIC, 1, rpc_pkt_reg_ind_t)
-#define RPC_PKT_ALLOC_BUFFER_IOC		_IOWR(RPC_SERVER_IOC_MAGIC, 2, rpc_pkt_alloc_buf_t)
-#define RPC_PKT_FREE_BUFFER_IOC			_IOWR(RPC_SERVER_IOC_MAGIC, 3, rpc_pkt_free_buf_t)
-#define RPC_RX_BUFFER_IOC				_IOWR(RPC_SERVER_IOC_MAGIC, 4, rpc_pkt_rx_buf_t)
-#define RPC_READ_BUFFER_IOC				_IOWR(RPC_SERVER_IOC_MAGIC, 5, rpc_pkt_user_buf_t)
-#define RPC_SEND_BUFFER_IOC				_IOWR(RPC_SERVER_IOC_MAGIC, 6, rpc_pkt_user_buf_t)
-#define RPC_TEST_CMD_IOC				_IOWR(RPC_SERVER_IOC_MAGIC, 7, rpc_pkt_test_cmd_t)
-#define RPC_BUFF_INFO_IOC				_IOWR(RPC_SERVER_IOC_MAGIC, 8, rpc_pkt_buf_info_t)
-#define RPC_PKT_CMD_IOC					_IOWR(RPC_SERVER_IOC_MAGIC, 9, rpc_pkt_cmd_t)
-#define RPC_PKT_POLL_IOC				_IOWR(RPC_SERVER_IOC_MAGIC, 10, rpc_pkt_avail_t)
-#define RPC_SERVER_IOC_MAXNR			20
+#define RPC_PKT_REGISTER_DATA_IND_IOC	_IOWR(RPC_SERVER_IOC_MAGIC, 1, rpc_pkt_reg_ind_t)
+#define RPC_PKT_ALLOC_BUFFER_IOC		_IOWR(RPC_SERVER_IOC_MAGIC, 2, rpc_pkt_alloc_buf_t)
+#define RPC_PKT_FREE_BUFFER_IOC			_IOWR(RPC_SERVER_IOC_MAGIC, 3, rpc_pkt_free_buf_t)
+#define RPC_RX_BUFFER_IOC				_IOWR(RPC_SERVER_IOC_MAGIC, 4, rpc_pkt_rx_buf_t)
+#define RPC_READ_BUFFER_IOC				_IOWR(RPC_SERVER_IOC_MAGIC, 5, rpc_pkt_user_buf_t)
+#define RPC_SEND_BUFFER_IOC				_IOWR(RPC_SERVER_IOC_MAGIC, 6, rpc_pkt_user_buf_t)
+#define RPC_TEST_CMD_IOC				_IOWR(RPC_SERVER_IOC_MAGIC, 7, rpc_pkt_test_cmd_t)
+#define RPC_BUFF_INFO_IOC				_IOWR(RPC_SERVER_IOC_MAGIC, 8, rpc_pkt_buf_info_t)
+#define RPC_PKT_CMD_IOC					_IOWR(RPC_SERVER_IOC_MAGIC, 9, rpc_pkt_cmd_t)
+#define RPC_PKT_POLL_IOC				_IOWR(RPC_SERVER_IOC_MAGIC, 10, rpc_pkt_avail_t)
+#define RPC_SERVER_IOC_MAXNR			20
 
-typedef enum
-{
-	RPC_SERVER_CBK_RX_DATA,
-	RPC_SERVER_CBK_FLOW_CONTROL,
-}RpcCbkType_t;
+typedef enum
+{
+	RPC_SERVER_CBK_RX_DATA,
+	RPC_SERVER_CBK_FLOW_CONTROL,
+}RpcCbkType_t;
 
-typedef struct
-{
-	PACKET_InterfaceType_t interfaceType;
-	UInt8 channel;
-	PACKET_BufHandle_t dataBufHandle;
-	UInt32 len;
-	UInt8 clientId;
-	RpcCbkType_t type;
-	RPC_FlowCtrlEvent_t event;
-	RPC_PACKET_DataIndCallBackFunc_t* dataIndFunc;
-	RPC_FlowControlCallbackFunc_t* flowIndFunc;
+typedef struct
+{
+	PACKET_InterfaceType_t interfaceType;
+	UInt8 channel;
+	PACKET_BufHandle_t dataBufHandle;
+	UInt32 len;
+	UInt8 clientId;
+	RpcCbkType_t type;
+	RPC_FlowCtrlEvent_t event;
+	RPC_PACKET_DataIndCallBackFunc_t* dataIndFunc;
+	RPC_FlowControlCallbackFunc_t* flowIndFunc;
 }rpc_pkt_rx_buf_t;
-
-typedef struct
-{
-	UInt8 rpcClientID;
-	PACKET_InterfaceType_t interfaceType;
-	RPC_PACKET_DataIndCallBackFunc_t* dataIndFunc;
-	RPC_FlowControlCallbackFunc_t*	flowIndFunc;
-}rpc_pkt_reg_ind_t;
-
-typedef struct
-{
-	int cmd1;
-	int cmd2;
-	int cmd3;
-
-	int resp1;
-	int resp2;
-	char	data[10];
-}rpc_pkt_test_cmd_t;
-
-typedef struct
-{
-	PACKET_InterfaceType_t interfaceType;
-	UInt32 requiredSize;
-	UInt8 channel;
-	UInt32 waitTime;
-	PACKET_BufHandle_t pktBufHandle;
-}rpc_pkt_alloc_buf_t;
-
-typedef struct
-{
-	PACKET_BufHandle_t dataBufHandle;
-	RPC_Result_t	retVal;
-	UInt8 clientId;
+
+typedef struct
+{
+	UInt8 rpcClientID;
+	PACKET_InterfaceType_t interfaceType;
+	RPC_PACKET_DataIndCallBackFunc_t* dataIndFunc;
+	RPC_FlowControlCallbackFunc_t*	flowIndFunc;
+}rpc_pkt_reg_ind_t;
+
+typedef struct
+{
+	int cmd1;
+	int cmd2;
+	int cmd3;
+
+	int resp1;
+	int resp2;
+	char	data[10];
+}rpc_pkt_test_cmd_t;
+
+typedef struct
+{
+	PACKET_InterfaceType_t interfaceType;
+	UInt32 requiredSize;
+	UInt8 channel;
+	UInt32 waitTime;
+	PACKET_BufHandle_t pktBufHandle;
+}rpc_pkt_alloc_buf_t;
+
+typedef struct
+{
+	PACKET_BufHandle_t dataBufHandle;
+	RPC_Result_t	retVal;
+	UInt8 clientId;
 }rpc_pkt_free_buf_t;
-
-typedef struct
-{
-	UInt8 clientId;
-	UInt32 waitTime;
-	Boolean isEmpty;
-}rpc_pkt_avail_t;
-
-typedef struct
-{
-	PACKET_BufHandle_t dataBufHandle;
-	void* kernelPtr;
-	void* kernelBasePtr;
-	UInt32 offset;
-	UInt32 len;
-}rpc_pkt_buf_info_t;
-
-typedef struct
-{
-	UInt8 clientId;
-	void* userBuf;
-	UInt32 userBufLen;
-	PACKET_BufHandle_t dataBufHandle;
-	RPC_Result_t	retVal;
-	PACKET_InterfaceType_t interfaceType;
-	UInt8 channel;
-}rpc_pkt_user_buf_t;
-
-typedef enum
-{
-	RPC_PROXY_INFO_GET_NUM_BUFFER,
-	RPC_PROXY_INFO_SET_BUFFER_LEN,
-	RPC_PROXY_INFO_GET_PROPERTY,
-	RPC_PROXY_INFO_SET_PROPERTY,
-	RPC_PROXY_INFO_GET_CONTEXT,
-	RPC_PROXY_INFO_SET_CONTEXT,
-	RPC_PROXY_INFO_GET_CONTEXT_EX,
-	RPC_PROXY_INFO_SET_CONTEXT_EX,
-	RPC_PROXY_INFO_GET_CID,
-	RPC_PROXY_INFO_RELEASE_CID,
-	RPC_PROXY_INFO_GET_MAX_PKT_SIZE,
-	RPC_PROXY_INFO_GET_MAX_IPC_SIZE,
-	RPC_PROXY_INFO_TOTAL
-}rpc_pkt_cmd_type_t;
-
-typedef struct
-{
-	rpc_pkt_cmd_type_t type;
-	PACKET_InterfaceType_t interfaceType;
-	PACKET_BufHandle_t dataBufHandle;
-	UInt32 input1;
-	UInt32 input2;
-	UInt32 outParam;
-	UInt32 result;
-}rpc_pkt_cmd_t;
-
-=======
-#define RPC_PKT_REGISTER_DATA_IND_IOC	_IOWR(RPC_SERVER_IOC_MAGIC, 1, rpc_pkt_reg_ind_t)
-#define RPC_PKT_ALLOC_BUFFER_IOC		_IOWR(RPC_SERVER_IOC_MAGIC, 2, rpc_pkt_alloc_buf_t)
-#define RPC_PKT_FREE_BUFFER_IOC			_IOWR(RPC_SERVER_IOC_MAGIC, 3, rpc_pkt_free_buf_t)
-#define RPC_RX_BUFFER_IOC				_IOWR(RPC_SERVER_IOC_MAGIC, 4, rpc_pkt_rx_buf_t)
-#define RPC_READ_BUFFER_IOC				_IOWR(RPC_SERVER_IOC_MAGIC, 5, rpc_pkt_user_buf_t)
-#define RPC_SEND_BUFFER_IOC				_IOWR(RPC_SERVER_IOC_MAGIC, 6, rpc_pkt_user_buf_t)
-#define RPC_TEST_CMD_IOC				_IOWR(RPC_SERVER_IOC_MAGIC, 7, rpc_pkt_test_cmd_t)
-#define RPC_BUFF_INFO_IOC				_IOWR(RPC_SERVER_IOC_MAGIC, 8, rpc_pkt_buf_info_t)
-#define RPC_PKT_CMD_IOC					_IOWR(RPC_SERVER_IOC_MAGIC, 9, rpc_pkt_cmd_t)
-#define RPC_PKT_POLL_IOC				_IOWR(RPC_SERVER_IOC_MAGIC, 10, rpc_pkt_avail_t)
-#define RPC_SERVER_IOC_MAXNR			20
-
-typedef enum
-{
-	RPC_SERVER_CBK_RX_DATA,
-	RPC_SERVER_CBK_FLOW_CONTROL,
-}RpcCbkType_t;
-
-typedef struct
-{
-	PACKET_InterfaceType_t interfaceType;
-	UInt8 channel;
-	PACKET_BufHandle_t dataBufHandle;
-	UInt32 len;
-	UInt8 clientId;
-	RpcCbkType_t type;
-	RPC_FlowCtrlEvent_t event;
-	RPC_PACKET_DataIndCallBackFunc_t* dataIndFunc;
-	RPC_FlowControlCallbackFunc_t* flowIndFunc;
-}rpc_pkt_rx_buf_t;
-
-typedef struct
-{
-	UInt8 rpcClientID;
-	PACKET_InterfaceType_t interfaceType;
-	RPC_PACKET_DataIndCallBackFunc_t* dataIndFunc;
-	RPC_FlowControlCallbackFunc_t*	flowIndFunc;
-}rpc_pkt_reg_ind_t;
-
-typedef struct
-{
-	int cmd1;
-	int cmd2;
-	int cmd3;
-
-	int resp1;
-	int resp2;
-	char	data[10];
-}rpc_pkt_test_cmd_t;
-
-typedef struct
-{
-	PACKET_InterfaceType_t interfaceType;
-	UInt32 requiredSize;
-	UInt8 channel;
-	UInt32 waitTime;
-	PACKET_BufHandle_t pktBufHandle;
-}rpc_pkt_alloc_buf_t;
-
-typedef struct
-{
-	PACKET_BufHandle_t dataBufHandle;
-	RPC_Result_t	retVal;
-	UInt8 clientId;
-}rpc_pkt_free_buf_t;
-
-typedef struct
-{
-	UInt8 clientId;
-	UInt32 waitTime;
-	Boolean isEmpty;
-}rpc_pkt_avail_t;
-
-typedef struct
-{
-	PACKET_BufHandle_t dataBufHandle;
-	void* kernelPtr;
-	void* kernelBasePtr;
-	UInt32 offset;
-	UInt32 len;
-}rpc_pkt_buf_info_t;
-
-typedef struct
-{
-	UInt8 clientId;
-	void* userBuf;
-	UInt32 userBufLen;
-	PACKET_BufHandle_t dataBufHandle;
-	RPC_Result_t	retVal;
-	PACKET_InterfaceType_t interfaceType;
-	UInt8 channel;
-}rpc_pkt_user_buf_t;
-
-typedef enum
-{
-	RPC_PROXY_INFO_GET_NUM_BUFFER,
-	RPC_PROXY_INFO_SET_BUFFER_LEN,
-	RPC_PROXY_INFO_GET_PROPERTY,
-	RPC_PROXY_INFO_SET_PROPERTY,
-	RPC_PROXY_INFO_GET_CONTEXT,
-	RPC_PROXY_INFO_SET_CONTEXT,
-	RPC_PROXY_INFO_GET_CONTEXT_EX,
-	RPC_PROXY_INFO_SET_CONTEXT_EX,
-	RPC_PROXY_INFO_GET_CID,
-	RPC_PROXY_INFO_RELEASE_CID,
-	RPC_PROXY_INFO_GET_MAX_PKT_SIZE,
-	RPC_PROXY_INFO_GET_MAX_IPC_SIZE,
-	RPC_PROXY_INFO_TOTAL
-}rpc_pkt_cmd_type_t;
-
-typedef struct
-{
-	rpc_pkt_cmd_type_t type;
-	PACKET_InterfaceType_t interfaceType;
-	PACKET_BufHandle_t dataBufHandle;
-	UInt32 input1;
-	UInt32 input2;
-	UInt32 outParam;
-	UInt32 result;
-}rpc_pkt_cmd_t;
-
->>>>>>> c20f18ce
+
+typedef struct
+{
+	UInt8 clientId;
+	UInt32 waitTime;
+	Boolean isEmpty;
+}rpc_pkt_avail_t;
+
+typedef struct
+{
+	PACKET_BufHandle_t dataBufHandle;
+	void* kernelPtr;
+	void* kernelBasePtr;
+	UInt32 offset;
+	UInt32 len;
+}rpc_pkt_buf_info_t;
+
+typedef struct
+{
+	UInt8 clientId;
+	void* userBuf;
+	UInt32 userBufLen;
+	PACKET_BufHandle_t dataBufHandle;
+	RPC_Result_t	retVal;
+	PACKET_InterfaceType_t interfaceType;
+	UInt8 channel;
+}rpc_pkt_user_buf_t;
+
+typedef enum
+{
+	RPC_PROXY_INFO_GET_NUM_BUFFER,
+	RPC_PROXY_INFO_SET_BUFFER_LEN,
+	RPC_PROXY_INFO_GET_PROPERTY,
+	RPC_PROXY_INFO_SET_PROPERTY,
+	RPC_PROXY_INFO_GET_CONTEXT,
+	RPC_PROXY_INFO_SET_CONTEXT,
+	RPC_PROXY_INFO_GET_CONTEXT_EX,
+	RPC_PROXY_INFO_SET_CONTEXT_EX,
+	RPC_PROXY_INFO_GET_CID,
+	RPC_PROXY_INFO_RELEASE_CID,
+	RPC_PROXY_INFO_GET_MAX_PKT_SIZE,
+	RPC_PROXY_INFO_GET_MAX_IPC_SIZE,
+	RPC_PROXY_INFO_TOTAL
+}rpc_pkt_cmd_type_t;
+
+typedef struct
+{
+	rpc_pkt_cmd_type_t type;
+	PACKET_InterfaceType_t interfaceType;
+	PACKET_BufHandle_t dataBufHandle;
+	UInt32 input1;
+	UInt32 input2;
+	UInt32 outParam;
+	UInt32 result;
+}rpc_pkt_cmd_t;
+
 
 #ifdef __cplusplus
 }
