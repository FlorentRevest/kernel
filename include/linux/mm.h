--- conflicted
+++ resolved
@@ -1677,8 +1677,6 @@
 			unsigned long pfn);
 int vm_iomap_memory(struct vm_area_struct *vma, phys_addr_t start, unsigned long len);
 
-<<<<<<< HEAD
-
 struct page *follow_page_mask(struct vm_area_struct *vma,
 			      unsigned long address, unsigned int foll_flags,
 			      unsigned int *page_mask);
@@ -1689,8 +1687,6 @@
 	unsigned int unused_page_mask;
 	return follow_page_mask(vma, address, foll_flags, &unused_page_mask);
 }
-=======
->>>>>>> 76c71d3d
 
 #define FOLL_WRITE	0x01	/* check pte is writable */
 #define FOLL_TOUCH	0x02	/* mark page accessed */
