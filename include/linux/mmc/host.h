--- conflicted
+++ resolved
@@ -50,7 +50,6 @@
 #define MMC_TIMING_LEGACY	0
 #define MMC_TIMING_MMC_HS	1
 #define MMC_TIMING_SD_HS	2
-<<<<<<< HEAD
 #ifdef	 CONFIG_BCM_SDIOWL
 	unsigned char	host_reset;		/* reset host controller */
 
@@ -58,32 +57,6 @@
 #define MMC_HOST_RESET_DAT	2
 #define MMC_HOST_RESET_ALL	3
 #endif
-=======
-#define MMC_TIMING_UHS_SDR12	MMC_TIMING_LEGACY
-#define MMC_TIMING_UHS_SDR25	MMC_TIMING_SD_HS
-#define MMC_TIMING_UHS_SDR50	3
-#define MMC_TIMING_UHS_SDR104	4
-#define MMC_TIMING_UHS_DDR50	5
-
-	unsigned char	ddr;			/* dual data rate used */
-
-#define MMC_SDR_MODE		0
-#define MMC_1_2V_DDR_MODE	1
-#define MMC_1_8V_DDR_MODE	2
-
-	unsigned char	signal_voltage;		/* signalling voltage (1.8V or 3.3V) */
-
-#define MMC_SIGNAL_VOLTAGE_330	0
-#define MMC_SIGNAL_VOLTAGE_180	1
-#define MMC_SIGNAL_VOLTAGE_120	2
-
-	unsigned char	drv_type;		/* driver type (A, B, C, D) */
-
-#define MMC_SET_DRIVER_TYPE_B	0
-#define MMC_SET_DRIVER_TYPE_A	1
-#define MMC_SET_DRIVER_TYPE_C	2
-#define MMC_SET_DRIVER_TYPE_D	3
->>>>>>> e5398da8
 };
 
 struct mmc_host_ops {
