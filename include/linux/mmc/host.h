/*
 *  linux/include/linux/mmc/host.h
 *
 * This program is free software; you can redistribute it and/or modify
 * it under the terms of the GNU General Public License version 2 as
 * published by the Free Software Foundation.
 *
 *  Host driver specific definitions.
 */
#ifndef LINUX_MMC_HOST_H
#define LINUX_MMC_HOST_H

#include <linux/leds.h>
#include <linux/sched.h>
#include <linux/device.h>
#include <linux/fault-inject.h>
#include <linux/wakelock.h>

#include <linux/mmc/core.h>
#include <linux/mmc/pm.h>

struct mmc_ios {
	unsigned int	clock;			/* clock rate */
	unsigned short	vdd;

/* vdd stores the bit number of the selected voltage range from below. */

	unsigned char	bus_mode;		/* command output mode */

#define MMC_BUSMODE_OPENDRAIN	1
#define MMC_BUSMODE_PUSHPULL	2

	unsigned char	chip_select;		/* SPI chip select */

#define MMC_CS_DONTCARE		0
#define MMC_CS_HIGH		1
#define MMC_CS_LOW		2

	unsigned char	power_mode;		/* power supply mode */

#define MMC_POWER_OFF		0
#define MMC_POWER_UP		1
#define MMC_POWER_ON		2

	unsigned char	bus_width;		/* data bus width */

#define MMC_BUS_WIDTH_1		0
#define MMC_BUS_WIDTH_4		2
#define MMC_BUS_WIDTH_8		3

	unsigned char	timing;			/* timing specification used */

#define MMC_TIMING_LEGACY	0
#define MMC_TIMING_MMC_HS	1
#define MMC_TIMING_SD_HS	2
#define MMC_TIMING_UHS_SDR12	MMC_TIMING_LEGACY
#define MMC_TIMING_UHS_SDR25	MMC_TIMING_SD_HS
#define MMC_TIMING_UHS_SDR50	3
#define MMC_TIMING_UHS_SDR104	4
#define MMC_TIMING_UHS_DDR50	5
#define MMC_TIMING_MMC_HS200	6

#define MMC_SDR_MODE		0
#define MMC_1_2V_DDR_MODE	1
#define MMC_1_8V_DDR_MODE	2
#define MMC_1_2V_SDR_MODE	3
#define MMC_1_8V_SDR_MODE	4

	unsigned char	signal_voltage;		/* signalling voltage (1.8V or 3.3V) */

#define MMC_SIGNAL_VOLTAGE_330	0
#define MMC_SIGNAL_VOLTAGE_180	1
#define MMC_SIGNAL_VOLTAGE_120	2

	unsigned char	drv_type;		/* driver type (A, B, C, D) */

#define MMC_SET_DRIVER_TYPE_B	0
#define MMC_SET_DRIVER_TYPE_A	1
#define MMC_SET_DRIVER_TYPE_C	2
#define MMC_SET_DRIVER_TYPE_D	3

#ifdef	 CONFIG_BCM_SDIOWL
	unsigned char	host_reset;		/* reset host controller */

#define MMC_HOST_RESET_CMD	1
#define MMC_HOST_RESET_DAT	2
#define MMC_HOST_RESET_ALL	3
#endif
};

struct mmc_host_ops {
	/*
	 * 'enable' is called when the host is claimed and 'disable' is called
	 * when the host is released. 'enable' and 'disable' are deprecated.
	 */
	int (*enable)(struct mmc_host *host);
	int (*disable)(struct mmc_host *host);
	/*
	 * It is optional for the host to implement pre_req and post_req in
	 * order to support double buffering of requests (prepare one
	 * request while another request is active).
	 * pre_req() must always be followed by a post_req().
	 * To undo a call made to pre_req(), call post_req() with
	 * a nonzero err condition.
	 */
	void	(*post_req)(struct mmc_host *host, struct mmc_request *req,
			    int err);
	void	(*pre_req)(struct mmc_host *host, struct mmc_request *req,
			   bool is_first_req);
	void	(*request)(struct mmc_host *host, struct mmc_request *req);
	/*
	 * Avoid calling these three functions too often or in a "fast path",
	 * since underlaying controller might implement them in an expensive
	 * and/or slow way.
	 *
	 * Also note that these functions might sleep, so don't call them
	 * in the atomic contexts!
	 *
	 * Return values for the get_ro callback should be:
	 *   0 for a read/write card
	 *   1 for a read-only card
	 *   -ENOSYS when not supported (equal to NULL callback)
	 *   or a negative errno value when something bad happened
	 *
	 * Return values for the get_cd callback should be:
	 *   0 for a absent card
	 *   1 for a present card
	 *   -ENOSYS when not supported (equal to NULL callback)
	 *   or a negative errno value when something bad happened
	 */
	void	(*set_ios)(struct mmc_host *host, struct mmc_ios *ios);
	int	(*get_ro)(struct mmc_host *host);
	int	(*get_cd)(struct mmc_host *host);

	void	(*enable_sdio_irq)(struct mmc_host *host, int enable);

	/* optional callback for HC quirks */
	void	(*init_card)(struct mmc_host *host, struct mmc_card *card);

	int	(*start_signal_voltage_switch)(struct mmc_host *host, struct mmc_ios *ios);
<<<<<<< HEAD
	int	(*execute_tuning)(struct mmc_host *host, u32 opcode);
	void	(*enable_preset_value)(struct mmc_host *host, bool enable);
	int	(*select_drive_strength)(unsigned int max_dtr,
			int host_drv, int card_drv);
=======

	/* The tuning command opcode value is different for SD and eMMC cards */
	int	(*execute_tuning)(struct mmc_host *host, u32 opcode);
	void	(*enable_preset_value)(struct mmc_host *host, bool enable);
	int	(*select_drive_strength)(unsigned int max_dtr, int host_drv, int card_drv);
	void	(*hw_reset)(struct mmc_host *host);
>>>>>>> 90adfd2b
};

struct mmc_card;
struct device;

struct mmc_async_req {
	/* active mmc request */
	struct mmc_request	*mrq;
	/*
	 * Check error status of completed mmc request.
	 * Returns 0 if success otherwise non zero.
	 */
	int (*err_check) (struct mmc_card *, struct mmc_async_req *);
};

struct mmc_hotplug {
	unsigned int irq;
	void *handler_priv;
};

struct mmc_host {
	struct device		*parent;
	struct device		class_dev;
	int			index;
	const struct mmc_host_ops *ops;
	unsigned int		f_min;
	unsigned int		f_max;
	unsigned int		f_init;
	u32			ocr_avail;
	u32			ocr_avail_sdio;	/* SDIO-specific OCR */
	u32			ocr_avail_sd;	/* SD-specific OCR */
	u32			ocr_avail_mmc;	/* MMC-specific OCR */
	struct notifier_block	pm_notify;

#define MMC_VDD_165_195		0x00000080	/* VDD voltage 1.65 - 1.95 */
#define MMC_VDD_20_21		0x00000100	/* VDD voltage 2.0 ~ 2.1 */
#define MMC_VDD_21_22		0x00000200	/* VDD voltage 2.1 ~ 2.2 */
#define MMC_VDD_22_23		0x00000400	/* VDD voltage 2.2 ~ 2.3 */
#define MMC_VDD_23_24		0x00000800	/* VDD voltage 2.3 ~ 2.4 */
#define MMC_VDD_24_25		0x00001000	/* VDD voltage 2.4 ~ 2.5 */
#define MMC_VDD_25_26		0x00002000	/* VDD voltage 2.5 ~ 2.6 */
#define MMC_VDD_26_27		0x00004000	/* VDD voltage 2.6 ~ 2.7 */
#define MMC_VDD_27_28		0x00008000	/* VDD voltage 2.7 ~ 2.8 */
#define MMC_VDD_28_29		0x00010000	/* VDD voltage 2.8 ~ 2.9 */
#define MMC_VDD_29_30		0x00020000	/* VDD voltage 2.9 ~ 3.0 */
#define MMC_VDD_30_31		0x00040000	/* VDD voltage 3.0 ~ 3.1 */
#define MMC_VDD_31_32		0x00080000	/* VDD voltage 3.1 ~ 3.2 */
#define MMC_VDD_32_33		0x00100000	/* VDD voltage 3.2 ~ 3.3 */
#define MMC_VDD_33_34		0x00200000	/* VDD voltage 3.3 ~ 3.4 */
#define MMC_VDD_34_35		0x00400000	/* VDD voltage 3.4 ~ 3.5 */
#define MMC_VDD_35_36		0x00800000	/* VDD voltage 3.5 ~ 3.6 */

	unsigned long		caps;		/* Host capabilities */

#define MMC_CAP_4_BIT_DATA	(1 << 0)	/* Can the host do 4 bit transfers */
#define MMC_CAP_MMC_HIGHSPEED	(1 << 1)	/* Can do MMC high-speed timing */
#define MMC_CAP_SD_HIGHSPEED	(1 << 2)	/* Can do SD high-speed timing */
#define MMC_CAP_SDIO_IRQ	(1 << 3)	/* Can signal pending SDIO IRQs */
#define MMC_CAP_SPI		(1 << 4)	/* Talks only SPI protocols */
#define MMC_CAP_NEEDS_POLL	(1 << 5)	/* Needs polling for card-detection */
#define MMC_CAP_8_BIT_DATA	(1 << 6)	/* Can the host do 8 bit transfers */

#define MMC_CAP_NONREMOVABLE	(1 << 8)	/* Nonremovable e.g. eMMC */
#define MMC_CAP_WAIT_WHILE_BUSY	(1 << 9)	/* Waits while card is busy */
#define MMC_CAP_ERASE		(1 << 10)	/* Allow erase/trim commands */
#define MMC_CAP_1_8V_DDR	(1 << 11)	/* can support */
						/* DDR mode at 1.8V */
#define MMC_CAP_1_2V_DDR	(1 << 12)	/* can support */
						/* DDR mode at 1.2V */
#define MMC_CAP_POWER_OFF_CARD	(1 << 13)	/* Can power off after boot */
#define MMC_CAP_BUS_WIDTH_TEST	(1 << 14)	/* CMD14/CMD19 bus width ok */
#define MMC_CAP_UHS_SDR12	(1 << 15)	/* Host supports UHS SDR12 mode */
#define MMC_CAP_UHS_SDR25	(1 << 16)	/* Host supports UHS SDR25 mode */
#define MMC_CAP_UHS_SDR50	(1 << 17)	/* Host supports UHS SDR50 mode */
#define MMC_CAP_UHS_SDR104	(1 << 18)	/* Host supports UHS SDR104 mode */
#define MMC_CAP_UHS_DDR50	(1 << 19)	/* Host supports UHS DDR50 mode */
#define MMC_CAP_SET_XPC_330	(1 << 20)	/* Host supports >150mA current at 3.3V */
#define MMC_CAP_SET_XPC_300	(1 << 21)	/* Host supports >150mA current at 3.0V */
#define MMC_CAP_SET_XPC_180	(1 << 22)	/* Host supports >150mA current at 1.8V */
#define MMC_CAP_DRIVER_TYPE_A	(1 << 23)	/* Host supports Driver Type A */
#define MMC_CAP_DRIVER_TYPE_C	(1 << 24)	/* Host supports Driver Type C */
#define MMC_CAP_DRIVER_TYPE_D	(1 << 25)	/* Host supports Driver Type D */
#define MMC_CAP_MAX_CURRENT_200	(1 << 26)	/* Host max current limit is 200mA */
#define MMC_CAP_MAX_CURRENT_400	(1 << 27)	/* Host max current limit is 400mA */
#define MMC_CAP_MAX_CURRENT_600	(1 << 28)	/* Host max current limit is 600mA */
#define MMC_CAP_MAX_CURRENT_800	(1 << 29)	/* Host max current limit is 800mA */
#define MMC_CAP_CMD23		(1 << 30)	/* CMD23 supported. */
#define MMC_CAP_HW_RESET	(1 << 31)	/* Hardware reset */

	unsigned int		caps2;		/* More host capabilities */

#define MMC_CAP2_BOOTPART_NOACC	(1 << 0)	/* Boot partition no access */
#define MMC_CAP2_CACHE_CTRL	(1 << 1)	/* Allow cache control */
#define MMC_CAP2_POWEROFF_NOTIFY (1 << 2)	/* Notify poweroff supported */
#define MMC_CAP2_NO_MULTI_READ	(1 << 3)	/* Multiblock reads don't work */
#define MMC_CAP2_NO_SLEEP_CMD	(1 << 4)	/* Don't allow sleep command */
#define MMC_CAP2_HS200_1_8V_SDR	(1 << 5)        /* can support */
#define MMC_CAP2_HS200_1_2V_SDR	(1 << 6)        /* can support */
#define MMC_CAP2_HS200		(MMC_CAP2_HS200_1_8V_SDR | \
				 MMC_CAP2_HS200_1_2V_SDR)
#define MMC_CAP2_BROKEN_VOLTAGE	(1 << 7)	/* Use the broken voltage */
#define MMC_CAP2_DETECT_ON_ERR	(1 << 8)	/* On I/O err check card removal */
#define MMC_CAP2_HC_ERASE_SZ	(1 << 9)	/* High-capacity erase size */

	mmc_pm_flag_t		pm_caps;	/* supported pm features */
	unsigned int        power_notify_type;
#define MMC_HOST_PW_NOTIFY_NONE		0
#define MMC_HOST_PW_NOTIFY_SHORT	1
#define MMC_HOST_PW_NOTIFY_LONG		2

#ifdef CONFIG_MMC_CLKGATE
	int			clk_requests;	/* internal reference counter */
	unsigned int		clk_delay;	/* number of MCI clk hold cycles */
	bool			clk_gated;	/* clock gated */
	struct delayed_work	clk_gate_work; /* delayed clock gate */
	unsigned int		clk_old;	/* old clock value cache */
	spinlock_t		clk_lock;	/* lock for clk fields */
	struct mutex		clk_gate_mutex;	/* mutex for clock gating */
	struct device_attribute clkgate_delay_attr;
	unsigned long           clkgate_delay;
#endif

	/* host specific block data */
	unsigned int		max_seg_size;	/* see blk_queue_max_segment_size */
	unsigned short		max_segs;	/* see blk_queue_max_segments */
	unsigned short		unused;
	unsigned int		max_req_size;	/* maximum number of bytes in one req */
	unsigned int		max_blk_size;	/* maximum size of one mmc block */
	unsigned int		max_blk_count;	/* maximum number of blocks in one req */
	unsigned int		max_discard_to;	/* max. discard timeout in ms */

	/* private data */
	spinlock_t		lock;		/* lock for claim and bus ops */

	struct mmc_ios		ios;		/* current io bus settings */
	u32			ocr;		/* the current OCR setting */

	/* group bitfields together to minimize padding */
	unsigned int		use_spi_crc:1;
	unsigned int		claimed:1;	/* host exclusively claimed */
	unsigned int		bus_dead:1;	/* bus has been released */
#ifdef CONFIG_MMC_DEBUG
	unsigned int		removed:1;	/* host is being removed */
#endif

	int			rescan_disable;	/* disable card detection */

	struct mmc_card		*card;		/* device attached to this host */

	wait_queue_head_t	wq;
	struct task_struct	*claimer;	/* task that has host claimed */
	int			claim_cnt;	/* "claim" nesting count */

	struct delayed_work	detect;
	struct wake_lock	detect_wake_lock;
<<<<<<< HEAD
	unsigned char *detect_wake_lock_name;
=======
	int			detect_change;	/* card detect flag */
	struct mmc_hotplug	hotplug;
>>>>>>> 90adfd2b

	const struct mmc_bus_ops *bus_ops;	/* current bus driver */
	unsigned int		bus_refs;	/* reference counter */

	unsigned int		bus_resume_flags;
#define MMC_BUSRESUME_MANUAL_RESUME	(1 << 0)
#define MMC_BUSRESUME_NEEDS_RESUME	(1 << 1)

	unsigned int		sdio_irqs;
	struct task_struct	*sdio_irq_thread;
	atomic_t		sdio_irq_thread_abort;

	mmc_pm_flag_t		pm_flags;	/* requested pm features */

#ifdef CONFIG_LEDS_TRIGGERS
	struct led_trigger	*led;		/* activity led */
#endif

#ifdef CONFIG_REGULATOR
	bool			regulator_enabled; /* regulator state */
#endif

	struct dentry		*debugfs_root;

	struct mmc_async_req	*areq;		/* active async req */

#ifdef CONFIG_FAIL_MMC_REQUEST
	struct fault_attr	fail_mmc_request;
#endif

	unsigned int		actual_clock;	/* Actual HC clock rate */

#ifdef CONFIG_MMC_EMBEDDED_SDIO
	struct {
		struct sdio_cis			*cis;
		struct sdio_cccr		*cccr;
		struct sdio_embedded_func	*funcs;
		int				num_funcs;
	} embedded_sdio_data;
#endif
	unsigned int            actual_clock;   /* Actual HC clock rate */
	bool		card_detect_cap;	/* supports card detection */

	unsigned long		private[0] ____cacheline_aligned;
};

extern struct mmc_host *mmc_alloc_host(int extra, struct device *);
extern int mmc_add_host(struct mmc_host *);
extern void mmc_remove_host(struct mmc_host *);
extern void mmc_free_host(struct mmc_host *);

#ifdef CONFIG_MMC_EMBEDDED_SDIO
extern void mmc_set_embedded_sdio_data(struct mmc_host *host,
				       struct sdio_cis *cis,
				       struct sdio_cccr *cccr,
				       struct sdio_embedded_func *funcs,
				       int num_funcs);
#endif

static inline void *mmc_priv(struct mmc_host *host)
{
	return (void *)host->private;
}

#define mmc_host_is_spi(host)	((host)->caps & MMC_CAP_SPI)

#define mmc_dev(x)	((x)->parent)
#define mmc_classdev(x)	(&(x)->class_dev)
#define mmc_hostname(x)	(dev_name(&(x)->class_dev))
#define mmc_bus_needs_resume(host) ((host)->bus_resume_flags & MMC_BUSRESUME_NEEDS_RESUME)
#define mmc_bus_manual_resume(host) ((host)->bus_resume_flags & MMC_BUSRESUME_MANUAL_RESUME)

static inline void mmc_set_bus_resume_policy(struct mmc_host *host, int manual)
{
	if (manual)
		host->bus_resume_flags |= MMC_BUSRESUME_MANUAL_RESUME;
	else
		host->bus_resume_flags &= ~MMC_BUSRESUME_MANUAL_RESUME;
}

extern int mmc_resume_bus(struct mmc_host *host);

extern int mmc_suspend_host(struct mmc_host *);
extern int mmc_resume_host(struct mmc_host *);

extern int mmc_power_save_host(struct mmc_host *host);
extern int mmc_power_restore_host(struct mmc_host *host);

extern void mmc_detect_change(struct mmc_host *, unsigned long delay);
extern void mmc_request_done(struct mmc_host *, struct mmc_request *);

extern int mmc_cache_ctrl(struct mmc_host *, u8);

static inline void mmc_signal_sdio_irq(struct mmc_host *host)
{
	host->ops->enable_sdio_irq(host, 0);
	wake_up_process(host->sdio_irq_thread);
}

struct regulator;

#ifdef CONFIG_REGULATOR
int mmc_regulator_get_ocrmask(struct regulator *supply);
int mmc_regulator_set_ocr(struct mmc_host *mmc,
			struct regulator *supply,
			unsigned short vdd_bit);
#else
static inline int mmc_regulator_get_ocrmask(struct regulator *supply)
{
	return 0;
}

static inline int mmc_regulator_set_ocr(struct mmc_host *mmc,
				 struct regulator *supply,
				 unsigned short vdd_bit)
{
	return 0;
}
#endif

int mmc_card_awake(struct mmc_host *host);
int mmc_card_sleep(struct mmc_host *host);
int mmc_card_can_sleep(struct mmc_host *host);

int mmc_pm_notify(struct notifier_block *notify_block, unsigned long, void *);

/* Module parameter */
extern bool mmc_assume_removable;

static inline int mmc_card_is_removable(struct mmc_host *host)
{
	return !(host->caps & MMC_CAP_NONREMOVABLE) && mmc_assume_removable;
}

static inline int mmc_card_keep_power(struct mmc_host *host)
{
	return host->pm_flags & MMC_PM_KEEP_POWER;
}

static inline int mmc_card_wake_sdio_irq(struct mmc_host *host)
{
	return host->pm_flags & MMC_PM_WAKE_SDIO_IRQ;
}

static inline int mmc_host_cmd23(struct mmc_host *host)
{
	return host->caps & MMC_CAP_CMD23;
}

static inline int mmc_boot_partition_access(struct mmc_host *host)
{
	return !(host->caps2 & MMC_CAP2_BOOTPART_NOACC);
}

#ifdef CONFIG_MMC_CLKGATE
void mmc_host_clk_hold(struct mmc_host *host);
void mmc_host_clk_release(struct mmc_host *host);
unsigned int mmc_host_clk_rate(struct mmc_host *host);

#else
static inline void mmc_host_clk_hold(struct mmc_host *host)
{
}

static inline void mmc_host_clk_release(struct mmc_host *host)
{
}

static inline unsigned int mmc_host_clk_rate(struct mmc_host *host)
{
	return host->ios.clock;
}
#endif
#endif /* LINUX_MMC_HOST_H */<|MERGE_RESOLUTION|>--- conflicted
+++ resolved
@@ -138,19 +138,10 @@
 	void	(*init_card)(struct mmc_host *host, struct mmc_card *card);
 
 	int	(*start_signal_voltage_switch)(struct mmc_host *host, struct mmc_ios *ios);
-<<<<<<< HEAD
 	int	(*execute_tuning)(struct mmc_host *host, u32 opcode);
 	void	(*enable_preset_value)(struct mmc_host *host, bool enable);
 	int	(*select_drive_strength)(unsigned int max_dtr,
 			int host_drv, int card_drv);
-=======
-
-	/* The tuning command opcode value is different for SD and eMMC cards */
-	int	(*execute_tuning)(struct mmc_host *host, u32 opcode);
-	void	(*enable_preset_value)(struct mmc_host *host, bool enable);
-	int	(*select_drive_strength)(unsigned int max_dtr, int host_drv, int card_drv);
-	void	(*hw_reset)(struct mmc_host *host);
->>>>>>> 90adfd2b
 };
 
 struct mmc_card;
@@ -306,12 +297,7 @@
 
 	struct delayed_work	detect;
 	struct wake_lock	detect_wake_lock;
-<<<<<<< HEAD
 	unsigned char *detect_wake_lock_name;
-=======
-	int			detect_change;	/* card detect flag */
-	struct mmc_hotplug	hotplug;
->>>>>>> 90adfd2b
 
 	const struct mmc_bus_ops *bus_ops;	/* current bus driver */
 	unsigned int		bus_refs;	/* reference counter */
