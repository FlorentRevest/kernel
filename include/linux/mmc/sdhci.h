/*
 *  linux/include/linux/mmc/sdhci.h - Secure Digital Host Controller Interface
 *
 *  Copyright (C) 2005-2008 Pierre Ossman, All Rights Reserved.
 *
 * This program is free software; you can redistribute it and/or modify
 * it under the terms of the GNU General Public License as published by
 * the Free Software Foundation; either version 2 of the License, or (at
 * your option) any later version.
 */
#ifndef LINUX_MMC_SDHCI_H
#define LINUX_MMC_SDHCI_H

#include <linux/scatterlist.h>
#include <linux/compiler.h>
#include <linux/types.h>
#include <linux/io.h>
#include <linux/mmc/host.h>

struct sdhci_host {
	/* Data set by hardware interface driver */
	const char *hw_name;	/* Hardware bus name */

	unsigned int quirks;	/* Deviations from spec. */

/* Controller doesn't honor resets unless we touch the clock register */
#define SDHCI_QUIRK_CLOCK_BEFORE_RESET			(1<<0)
/* Controller has bad caps bits, but really supports DMA */
#define SDHCI_QUIRK_FORCE_DMA				(1<<1)
/* Controller doesn't like to be reset when there is no card inserted. */
#define SDHCI_QUIRK_NO_CARD_NO_RESET			(1<<2)
/* Controller doesn't like clearing the power reg before a change */
#define SDHCI_QUIRK_SINGLE_POWER_WRITE			(1<<3)
/* Controller has flaky internal state so reset it on each ios change */
#define SDHCI_QUIRK_RESET_CMD_DATA_ON_IOS		(1<<4)
/* Controller has an unusable DMA engine */
#define SDHCI_QUIRK_BROKEN_DMA				(1<<5)
/* Controller has an unusable ADMA engine */
#define SDHCI_QUIRK_BROKEN_ADMA				(1<<6)
/* Controller can only DMA from 32-bit aligned addresses */
#define SDHCI_QUIRK_32BIT_DMA_ADDR			(1<<7)
/* Controller can only DMA chunk sizes that are a multiple of 32 bits */
#define SDHCI_QUIRK_32BIT_DMA_SIZE			(1<<8)
/* Controller can only ADMA chunks that are a multiple of 32 bits */
#define SDHCI_QUIRK_32BIT_ADMA_SIZE			(1<<9)
/* Controller needs to be reset after each request to stay stable */
#define SDHCI_QUIRK_RESET_AFTER_REQUEST			(1<<10)
/* Controller needs voltage and power writes to happen separately */
#define SDHCI_QUIRK_NO_SIMULT_VDD_AND_POWER		(1<<11)
/* Controller provides an incorrect timeout value for transfers */
#define SDHCI_QUIRK_BROKEN_TIMEOUT_VAL			(1<<12)
/* Controller has an issue with buffer bits for small transfers */
#define SDHCI_QUIRK_BROKEN_SMALL_PIO			(1<<13)
/* Controller does not provide transfer-complete interrupt when not busy */
#define SDHCI_QUIRK_NO_BUSY_IRQ				(1<<14)
/* Controller has unreliable card detection */
#define SDHCI_QUIRK_BROKEN_CARD_DETECTION		(1<<15)
/* Controller reports inverted write-protect state */
#define SDHCI_QUIRK_INVERTED_WRITE_PROTECT		(1<<16)
/* Controller has nonstandard clock management */
#define SDHCI_QUIRK_NONSTANDARD_CLOCK			(1<<17)
/* Controller does not like fast PIO transfers */
#define SDHCI_QUIRK_PIO_NEEDS_DELAY			(1<<18)
/* Controller losing signal/interrupt enable states after reset */
#define SDHCI_QUIRK_RESTORE_IRQS_AFTER_RESET		(1<<19)
/* Controller has to be forced to use block size of 2048 bytes */
#define SDHCI_QUIRK_FORCE_BLK_SZ_2048			(1<<20)
/* Controller cannot do multi-block transfers */
#define SDHCI_QUIRK_NO_MULTIBLOCK			(1<<21)
/* Controller can only handle 1-bit data transfers */
#define SDHCI_QUIRK_FORCE_1_BIT_DATA			(1<<22)
/* Controller needs 10ms delay between applying power and clock */
#define SDHCI_QUIRK_DELAY_AFTER_POWER			(1<<23)
/* Controller uses SDCLK instead of TMCLK for data timeouts */
#define SDHCI_QUIRK_DATA_TIMEOUT_USES_SDCLK		(1<<24)
/* Controller reports wrong base clock capability */
#define SDHCI_QUIRK_CAP_CLOCK_BASE_BROKEN		(1<<25)
/* Controller cannot support End Attribute in NOP ADMA descriptor */
#define SDHCI_QUIRK_NO_ENDATTR_IN_NOPDESC		(1<<26)
/* Controller is missing device caps. Use caps provided by host */
#define SDHCI_QUIRK_MISSING_CAPS			(1<<27)
/* Controller uses Auto CMD12 command to stop the transfer */
#define SDHCI_QUIRK_MULTIBLOCK_READ_ACMD12		(1<<28)
/* Controller doesn't have HISPD bit field in HI-SPEED SD card */
#define SDHCI_QUIRK_NO_HISPD_BIT			(1<<29)
/* Controller treats ADMA descriptors with length 0000h incorrectly */
#define SDHCI_QUIRK_BROKEN_ADMA_ZEROLEN_DESC		(1<<30)
/* The read-only detection via SDHCI_PRESENT_STATE register is unstable */
#define SDHCI_QUIRK_UNSTABLE_RO_DETECT			(1<<31)

	unsigned int quirks2;	/* More deviations from spec. */

#define SDHCI_QUIRK2_HOST_OFF_CARD_ON			(1<<0)

	int irq;		/* Device IRQ */
	void __iomem *ioaddr;	/* Mapped address */

	const struct sdhci_ops *ops;	/* Low level hw interface */

	struct regulator *vmmc;	/* Power regulator */

	/* Internal data */
	struct mmc_host *mmc;	/* MMC structure */
	u64 dma_mask;		/* custom DMA mask */

#if defined(CONFIG_LEDS_CLASS) || defined(CONFIG_LEDS_CLASS_MODULE)
	struct led_classdev led;	/* LED control */
	char led_name[32];
#endif

	spinlock_t lock;	/* Mutex */

	int flags;		/* Host attributes */
#define SDHCI_USE_SDMA		(1<<0)	/* Host is SDMA capable */
#define SDHCI_USE_ADMA		(1<<1)	/* Host is ADMA capable */
#define SDHCI_REQ_USE_DMA	(1<<2)	/* Use DMA for this req. */
#define SDHCI_DEVICE_DEAD	(1<<3)	/* Device unresponsive */
#define SDHCI_SDR50_NEEDS_TUNING (1<<4)	/* SDR50 needs tuning */
#define SDHCI_NEEDS_RETUNING	(1<<5)	/* Host needs retuning */
#define SDHCI_AUTO_CMD12	(1<<6)	/* Auto CMD12 support */
#define SDHCI_AUTO_CMD23	(1<<7)	/* Auto CMD23 support */
<<<<<<< HEAD
#define SDHCI_PV_ENABLED        (1<<8)  /* Preset value enabled */
=======
#define SDHCI_PV_ENABLED	(1<<8)	/* Preset value enabled */
#define SDHCI_SDIO_IRQ_ENABLED	(1<<9)	/* SDIO irq enabled */
#define SDHCI_HS200_NEEDS_TUNING (1<<10)	/* HS200 needs tuning */
>>>>>>> 53143fd3

	unsigned int version;	/* SDHCI spec. version */

	unsigned int max_clk;	/* Max possible freq (MHz) */
	unsigned int timeout_clk;	/* Timeout freq (KHz) */
	unsigned int clk_mul;	/* Clock Muliplier value */

	unsigned int clock;	/* Current clock (MHz) */
	u8 pwr;			/* Current voltage */

	bool runtime_suspended;	/* Host is runtime suspended */

	struct mmc_request *mrq;	/* Current request */
	struct mmc_command *cmd;	/* Current command */
	struct mmc_data *data;	/* Current data request */
	unsigned int data_early:1;	/* Data finished before cmd */

	struct sg_mapping_iter sg_miter;	/* SG state for PIO */
	unsigned int blocks;	/* remaining PIO blocks */

	int sg_count;		/* Mapped sg entries */

	u8 *adma_desc;		/* ADMA descriptor table */
	u8 *align_buffer;	/* Bounce buffer */

	dma_addr_t adma_addr;	/* Mapped ADMA descr. table */
	dma_addr_t align_addr;	/* Mapped bounce buffer */

	struct tasklet_struct card_tasklet;	/* Tasklet structures */
	struct tasklet_struct finish_tasklet;

	struct timer_list timer;	/* Timer for timeouts */

	struct work_struct wait_erase_work; /* work to wait for erase to finish */

	unsigned int caps;	/* Alternative capabilities */

	unsigned int            ocr_avail_sdio;	/* OCR bit masks */
	unsigned int            ocr_avail_sd;
	unsigned int            ocr_avail_mmc;

	wait_queue_head_t	buf_ready_int;	/* Waitqueue for Buffer Read Ready interrupt */
	unsigned int		tuning_done;	/* Condition flag set when CMD19 succeeds */

	unsigned int		tuning_count;	/* Timer count for re-tuning */
	unsigned int		tuning_mode;	/* Re-tuning mode supported by host */
#define SDHCI_TUNING_MODE_1	0
	struct timer_list	tuning_timer;	/* Timer for tuning */

#ifdef CONFIG_SDHCI_THROUGHPUT
	u8 thrpt_dbgfs_enable;
#endif

	unsigned long private[0] ____cacheline_aligned;
};
#endif /* LINUX_MMC_SDHCI_H */<|MERGE_RESOLUTION|>--- conflicted
+++ resolved
@@ -119,13 +119,9 @@
 #define SDHCI_NEEDS_RETUNING	(1<<5)	/* Host needs retuning */
 #define SDHCI_AUTO_CMD12	(1<<6)	/* Auto CMD12 support */
 #define SDHCI_AUTO_CMD23	(1<<7)	/* Auto CMD23 support */
-<<<<<<< HEAD
-#define SDHCI_PV_ENABLED        (1<<8)  /* Preset value enabled */
-=======
 #define SDHCI_PV_ENABLED	(1<<8)	/* Preset value enabled */
 #define SDHCI_SDIO_IRQ_ENABLED	(1<<9)	/* SDIO irq enabled */
 #define SDHCI_HS200_NEEDS_TUNING (1<<10)	/* HS200 needs tuning */
->>>>>>> 53143fd3
 
 	unsigned int version;	/* SDHCI spec. version */
 
@@ -137,6 +133,8 @@
 	u8 pwr;			/* Current voltage */
 
 	bool runtime_suspended;	/* Host is runtime suspended */
+
+	struct work_struct wait_erase_work; /* work to wait for erase to finish */
 
 	struct mmc_request *mrq;	/* Current request */
 	struct mmc_command *cmd;	/* Current command */
@@ -159,8 +157,6 @@
 
 	struct timer_list timer;	/* Timer for timeouts */
 
-	struct work_struct wait_erase_work; /* work to wait for erase to finish */
-
 	unsigned int caps;	/* Alternative capabilities */
 
 	unsigned int            ocr_avail_sdio;	/* OCR bit masks */
