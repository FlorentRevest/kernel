#ifndef _LINUX_KERNEL_H
#define _LINUX_KERNEL_H

/*
 * 'kernel.h' contains some often-used function prototypes etc
 */
#define __ALIGN_KERNEL(x, a)		__ALIGN_KERNEL_MASK(x, (typeof(x))(a) - 1)
#define __ALIGN_KERNEL_MASK(x, mask)	(((x) + (mask)) & ~(mask))

#ifdef __KERNEL__

#include <stdarg.h>
#include <linux/linkage.h>
#include <linux/stddef.h>
#include <linux/types.h>
#include <linux/compiler.h>
#include <linux/bitops.h>
#include <linux/log2.h>
#include <linux/typecheck.h>
#include <linux/printk.h>
#include <linux/dynamic_debug.h>
#include <asm/byteorder.h>
#include <asm/bug.h>

#define USHRT_MAX	((u16)(~0U))
#define SHRT_MAX	((s16)(USHRT_MAX>>1))
#define SHRT_MIN	((s16)(-SHRT_MAX - 1))
#define INT_MAX		((int)(~0U>>1))
#define INT_MIN		(-INT_MAX - 1)
#define UINT_MAX	(~0U)
#define LONG_MAX	((long)(~0UL>>1))
#define LONG_MIN	(-LONG_MAX - 1)
#define ULONG_MAX	(~0UL)
#define LLONG_MAX	((long long)(~0ULL>>1))
#define LLONG_MIN	(-LLONG_MAX - 1)
#define ULLONG_MAX	(~0ULL)

#define STACK_MAGIC	0xdeadbeef

#define ALIGN(x, a)		__ALIGN_KERNEL((x), (a))
#define __ALIGN_MASK(x, mask)	__ALIGN_KERNEL_MASK((x), (mask))
#define PTR_ALIGN(p, a)		((typeof(p))ALIGN((unsigned long)(p), (a)))
#define IS_ALIGNED(x, a)		(((x) & ((typeof(x))(a) - 1)) == 0)

#define ARRAY_SIZE(arr) (sizeof(arr) / sizeof((arr)[0]) + __must_be_array(arr))

/*
 * This looks more complex than it should be. But we need to
 * get the type for the ~ right in round_down (it needs to be
 * as wide as the result!), and we want to evaluate the macro
 * arguments just once each.
 */
#define __round_mask(x, y) ((__typeof__(x))((y)-1))
#define round_up(x, y) ((((x)-1) | __round_mask(x, y))+1)
#define round_down(x, y) ((x) & ~__round_mask(x, y))

#define FIELD_SIZEOF(t, f) (sizeof(((t*)0)->f))
#define DIV_ROUND_UP(n,d) (((n) + (d) - 1) / (d))

/* The `const' in roundup() prevents gcc-3.3 from calling __divdi3 */
#define roundup(x, y) (					\
{							\
	const typeof(y) __y = y;			\
	(((x) + (__y - 1)) / __y) * __y;		\
}							\
)
#define rounddown(x, y) (				\
{							\
	typeof(x) __x = (x);				\
	__x - (__x % (y));				\
}							\
)
#define DIV_ROUND_CLOSEST(x, divisor)(			\
{							\
	typeof(divisor) __divisor = divisor;		\
	(((x) + ((__divisor) / 2)) / (__divisor));	\
}							\
)

#define _RET_IP_		(unsigned long)__builtin_return_address(0)
#define _THIS_IP_  ({ __label__ __here; __here: (unsigned long)&&__here; })

#ifdef CONFIG_LBDAF
# include <asm/div64.h>
# define sector_div(a, b) do_div(a, b)
#else
# define sector_div(n, b)( \
{ \
	int _res; \
	_res = (n) % (b); \
	(n) /= (b); \
	_res; \
} \
)
#endif

/**
 * upper_32_bits - return bits 32-63 of a number
 * @n: the number we're accessing
 *
 * A basic shift-right of a 64- or 32-bit quantity.  Use this to suppress
 * the "right shift count >= width of type" warning when that quantity is
 * 32-bits.
 */
#define upper_32_bits(n) ((u32)(((n) >> 16) >> 16))

/**
 * lower_32_bits - return bits 0-31 of a number
 * @n: the number we're accessing
 */
#define lower_32_bits(n) ((u32)(n))

struct completion;
struct pt_regs;
struct user;

#ifdef CONFIG_PREEMPT_VOLUNTARY
extern int _cond_resched(void);
# define might_resched() _cond_resched()
#else
# define might_resched() do { } while (0)
#endif

#ifdef CONFIG_DEBUG_SPINLOCK_SLEEP
  void __might_sleep(const char *file, int line, int preempt_offset);
/**
 * might_sleep - annotation for functions that can sleep
 *
 * this macro will print a stack trace if it is executed in an atomic
 * context (spinlock, irq-handler, ...).
 *
 * This is a useful debugging help to be able to catch problems early and not
 * be bitten later when the calling function happens to sleep when it is not
 * supposed to.
 */
# define might_sleep() \
	do { __might_sleep(__FILE__, __LINE__, 0); might_resched(); } while (0)
#else
  static inline void __might_sleep(const char *file, int line,
				   int preempt_offset) { }
# define might_sleep() do { might_resched(); } while (0)
#endif

#define might_sleep_if(cond) do { if (cond) might_sleep(); } while (0)

/*
 * abs() handles unsigned and signed longs, ints, shorts and chars.  For all
 * input types abs() returns a signed long.
 * abs() should not be used for 64-bit types (s64, u64, long long) - use abs64()
 * for those.
 */
#define abs(x) ({						\
		long ret;					\
		if (sizeof(x) == sizeof(long)) {		\
			long __x = (x);				\
			ret = (__x < 0) ? -__x : __x;		\
		} else {					\
			int __x = (x);				\
			ret = (__x < 0) ? -__x : __x;		\
		}						\
		ret;						\
	})

#define abs64(x) ({				\
		s64 __x = (x);			\
		(__x < 0) ? -__x : __x;		\
	})

#ifdef CONFIG_PROVE_LOCKING
void might_fault(void);
#else
static inline void might_fault(void)
{
	might_sleep();
}
#endif

extern struct atomic_notifier_head panic_notifier_list;
extern long (*panic_blink)(int state);
NORET_TYPE void panic(const char * fmt, ...)
	__attribute__ ((NORET_AND format (printf, 1, 2))) __cold;
extern void oops_enter(void);
extern void oops_exit(void);
void print_oops_end_marker(void);
extern int oops_may_print(void);
NORET_TYPE void do_exit(long error_code)
	ATTRIB_NORET;
NORET_TYPE void complete_and_exit(struct completion *, long)
	ATTRIB_NORET;

/* Internal, do not use. */
int __must_check _kstrtoul(const char *s, unsigned int base, unsigned long *res);
int __must_check _kstrtol(const char *s, unsigned int base, long *res);

int __must_check kstrtoull(const char *s, unsigned int base, unsigned long long *res);
int __must_check kstrtoll(const char *s, unsigned int base, long long *res);
static inline int __must_check kstrtoul(const char *s, unsigned int base, unsigned long *res)
{
	/*
	 * We want to shortcut function call, but
	 * __builtin_types_compatible_p(unsigned long, unsigned long long) = 0.
	 */
	if (sizeof(unsigned long) == sizeof(unsigned long long) &&
	    __alignof__(unsigned long) == __alignof__(unsigned long long))
		return kstrtoull(s, base, (unsigned long long *)res);
	else
		return _kstrtoul(s, base, res);
}

static inline int __must_check kstrtol(const char *s, unsigned int base, long *res)
{
	/*
	 * We want to shortcut function call, but
	 * __builtin_types_compatible_p(long, long long) = 0.
	 */
	if (sizeof(long) == sizeof(long long) &&
	    __alignof__(long) == __alignof__(long long))
		return kstrtoll(s, base, (long long *)res);
	else
		return _kstrtol(s, base, res);
}

int __must_check kstrtouint(const char *s, unsigned int base, unsigned int *res);
int __must_check kstrtoint(const char *s, unsigned int base, int *res);

static inline int __must_check kstrtou64(const char *s, unsigned int base, u64 *res)
{
	return kstrtoull(s, base, res);
}

static inline int __must_check kstrtos64(const char *s, unsigned int base, s64 *res)
{
	return kstrtoll(s, base, res);
}

static inline int __must_check kstrtou32(const char *s, unsigned int base, u32 *res)
{
	return kstrtouint(s, base, res);
}

static inline int __must_check kstrtos32(const char *s, unsigned int base, s32 *res)
{
	return kstrtoint(s, base, res);
}

int __must_check kstrtou16(const char *s, unsigned int base, u16 *res);
int __must_check kstrtos16(const char *s, unsigned int base, s16 *res);
int __must_check kstrtou8(const char *s, unsigned int base, u8 *res);
int __must_check kstrtos8(const char *s, unsigned int base, s8 *res);

int __must_check kstrtoull_from_user(const char __user *s, size_t count, unsigned int base, unsigned long long *res);
int __must_check kstrtoll_from_user(const char __user *s, size_t count, unsigned int base, long long *res);
int __must_check kstrtoul_from_user(const char __user *s, size_t count, unsigned int base, unsigned long *res);
int __must_check kstrtol_from_user(const char __user *s, size_t count, unsigned int base, long *res);
int __must_check kstrtouint_from_user(const char __user *s, size_t count, unsigned int base, unsigned int *res);
int __must_check kstrtoint_from_user(const char __user *s, size_t count, unsigned int base, int *res);
int __must_check kstrtou16_from_user(const char __user *s, size_t count, unsigned int base, u16 *res);
int __must_check kstrtos16_from_user(const char __user *s, size_t count, unsigned int base, s16 *res);
int __must_check kstrtou8_from_user(const char __user *s, size_t count, unsigned int base, u8 *res);
int __must_check kstrtos8_from_user(const char __user *s, size_t count, unsigned int base, s8 *res);

static inline int __must_check kstrtou64_from_user(const char __user *s, size_t count, unsigned int base, u64 *res)
{
	return kstrtoull_from_user(s, count, base, res);
}

static inline int __must_check kstrtos64_from_user(const char __user *s, size_t count, unsigned int base, s64 *res)
{
	return kstrtoll_from_user(s, count, base, res);
}

static inline int __must_check kstrtou32_from_user(const char __user *s, size_t count, unsigned int base, u32 *res)
{
	return kstrtouint_from_user(s, count, base, res);
}

static inline int __must_check kstrtos32_from_user(const char __user *s, size_t count, unsigned int base, s32 *res)
{
	return kstrtoint_from_user(s, count, base, res);
}

extern unsigned long simple_strtoul(const char *,char **,unsigned int);
extern long simple_strtol(const char *,char **,unsigned int);
extern unsigned long long simple_strtoull(const char *,char **,unsigned int);
extern long long simple_strtoll(const char *,char **,unsigned int);
#define strict_strtoul	kstrtoul
#define strict_strtol	kstrtol
#define strict_strtoull	kstrtoull
#define strict_strtoll	kstrtoll

extern int sprintf(char * buf, const char * fmt, ...)
	__attribute__ ((format (printf, 2, 3)));
extern int vsprintf(char *buf, const char *, va_list)
	__attribute__ ((format (printf, 2, 0)));
extern int snprintf(char * buf, size_t size, const char * fmt, ...)
	__attribute__ ((format (printf, 3, 4)));
extern int vsnprintf(char *buf, size_t size, const char *fmt, va_list args)
	__attribute__ ((format (printf, 3, 0)));
extern int scnprintf(char * buf, size_t size, const char * fmt, ...)
	__attribute__ ((format (printf, 3, 4)));
extern int vscnprintf(char *buf, size_t size, const char *fmt, va_list args)
	__attribute__ ((format (printf, 3, 0)));
extern char *kasprintf(gfp_t gfp, const char *fmt, ...)
	__attribute__ ((format (printf, 2, 3)));
extern char *kvasprintf(gfp_t gfp, const char *fmt, va_list args);

extern int sscanf(const char *, const char *, ...)
	__attribute__ ((format (scanf, 2, 3)));
extern int vsscanf(const char *, const char *, va_list)
	__attribute__ ((format (scanf, 2, 0)));

extern int get_option(char **str, int *pint);
extern char *get_options(const char *str, int nints, int *ints);
extern unsigned long long memparse(const char *ptr, char **retptr);

extern int core_kernel_text(unsigned long addr);
extern int core_kernel_data(unsigned long addr);
extern int __kernel_text_address(unsigned long addr);
extern int kernel_text_address(unsigned long addr);
extern int func_ptr_is_kernel_text(void *ptr);

struct pid;
extern struct pid *session_of_pgrp(struct pid *pgrp);

<<<<<<< HEAD
/*
 * FW_BUG
 * Add this to a message where you are sure the firmware is buggy or behaves
 * really stupid or out of spec. Be aware that the responsible BIOS developer
 * should be able to fix this issue or at least get a concrete idea of the
 * problem by reading your message without the need of looking at the kernel
 * code.
 * 
 * Use it for definite and high priority BIOS bugs.
 *
 * FW_WARN
 * Use it for not that clear (e.g. could the kernel messed up things already?)
 * and medium priority BIOS bugs.
 *
 * FW_INFO
 * Use this one if you want to tell the user or vendor about something
 * suspicious, but generally harmless related to the firmware.
 *
 * Use it for information or very low priority BIOS bugs.
 */
#define FW_BUG		"[Firmware Bug]: "
#define FW_WARN		"[Firmware Warn]: "
#define FW_INFO		"[Firmware Info]: "

#ifdef CONFIG_PRINTK
asmlinkage int vprintk(const char *fmt, va_list args)
	__attribute__ ((format (printf, 1, 0)));
asmlinkage int printk(const char * fmt, ...)
	__attribute__ ((format (printf, 1, 2))) __cold;

extern int __printk_ratelimit(const char *func);
#define printk_ratelimit() __printk_ratelimit(__func__)
extern bool printk_timed_ratelimit(unsigned long *caller_jiffies,
				   unsigned int interval_msec);

extern int brcm_klogging(char *data, int length);
extern void brcm_current_netcon_status(unsigned char status);

extern int printk_delay_msec;

/*
 * Print a one-time message (analogous to WARN_ONCE() et al):
 */
#define printk_once(x...) ({			\
	static bool __print_once;		\
						\
	if (!__print_once) {			\
		__print_once = true;		\
		printk(x);			\
	}					\
})

void log_buf_kexec_setup(void);
#else
static inline int vprintk(const char *s, va_list args)
	__attribute__ ((format (printf, 1, 0)));
static inline int vprintk(const char *s, va_list args) { return 0; }
static inline int printk(const char *s, ...)
	__attribute__ ((format (printf, 1, 2)));
static inline int __cold printk(const char *s, ...) { return 0; }
static inline int printk_ratelimit(void) { return 0; }
static inline bool printk_timed_ratelimit(unsigned long *caller_jiffies, \
					  unsigned int interval_msec)	\
		{ return false; }
static inline int brcm_klogging(char *data, int length){ return 0;}
static inline void brcm_current_netcon_status(unsigned char status) {};

/* No effect, but we still get type checking even in the !PRINTK case: */
#define printk_once(x...) printk(x)

static inline void log_buf_kexec_setup(void)
{
}
#endif

extern int printk_needs_cpu(int cpu);
extern void printk_tick(void);

extern void asmlinkage __attribute__((format(printf, 1, 2)))
	early_printk(const char *fmt, ...);

=======
>>>>>>> d235ebfd
unsigned long int_sqrt(unsigned long);

extern void bust_spinlocks(int yes);
extern void wake_up_klogd(void);
extern int oops_in_progress;		/* If set, an oops, panic(), BUG() or die() is in progress */
extern int panic_timeout;
extern int panic_on_oops;
extern int panic_on_unrecovered_nmi;
extern int panic_on_io_nmi;
extern const char *print_tainted(void);
extern void add_taint(unsigned flag);
extern int test_taint(unsigned flag);
extern unsigned long get_taint(void);
extern int root_mountflags;

extern bool early_boot_irqs_disabled;

/* Values used for system_state */
extern enum system_states {
	SYSTEM_BOOTING,
	SYSTEM_RUNNING,
	SYSTEM_HALT,
	SYSTEM_POWER_OFF,
	SYSTEM_RESTART,
	SYSTEM_SUSPEND_DISK,
} system_state;

#define TAINT_PROPRIETARY_MODULE	0
#define TAINT_FORCED_MODULE		1
#define TAINT_UNSAFE_SMP		2
#define TAINT_FORCED_RMMOD		3
#define TAINT_MACHINE_CHECK		4
#define TAINT_BAD_PAGE			5
#define TAINT_USER			6
#define TAINT_DIE			7
#define TAINT_OVERRIDDEN_ACPI_TABLE	8
#define TAINT_WARN			9
#define TAINT_CRAP			10
#define TAINT_FIRMWARE_WORKAROUND	11

extern const char hex_asc[];
#define hex_asc_lo(x)	hex_asc[((x) & 0x0f)]
#define hex_asc_hi(x)	hex_asc[((x) & 0xf0) >> 4]

static inline char *pack_hex_byte(char *buf, u8 byte)
{
	*buf++ = hex_asc_hi(byte);
	*buf++ = hex_asc_lo(byte);
	return buf;
}

extern int hex_to_bin(char ch);
extern void hex2bin(u8 *dst, const char *src, size_t count);

/*
 * General tracing related utility functions - trace_printk(),
 * tracing_on/tracing_off and tracing_start()/tracing_stop
 *
 * Use tracing_on/tracing_off when you want to quickly turn on or off
 * tracing. It simply enables or disables the recording of the trace events.
 * This also corresponds to the user space /sys/kernel/debug/tracing/tracing_on
 * file, which gives a means for the kernel and userspace to interact.
 * Place a tracing_off() in the kernel where you want tracing to end.
 * From user space, examine the trace, and then echo 1 > tracing_on
 * to continue tracing.
 *
 * tracing_stop/tracing_start has slightly more overhead. It is used
 * by things like suspend to ram where disabling the recording of the
 * trace is not enough, but tracing must actually stop because things
 * like calling smp_processor_id() may crash the system.
 *
 * Most likely, you want to use tracing_on/tracing_off.
 */
#ifdef CONFIG_RING_BUFFER
void tracing_on(void);
void tracing_off(void);
/* trace_off_permanent stops recording with no way to bring it back */
void tracing_off_permanent(void);
int tracing_is_on(void);
#else
static inline void tracing_on(void) { }
static inline void tracing_off(void) { }
static inline void tracing_off_permanent(void) { }
static inline int tracing_is_on(void) { return 0; }
#endif

enum ftrace_dump_mode {
	DUMP_NONE,
	DUMP_ALL,
	DUMP_ORIG,
};

#ifdef CONFIG_TRACING
extern void tracing_start(void);
extern void tracing_stop(void);
extern void ftrace_off_permanent(void);

static inline void __attribute__ ((format (printf, 1, 2)))
____trace_printk_check_format(const char *fmt, ...)
{
}
#define __trace_printk_check_format(fmt, args...)			\
do {									\
	if (0)								\
		____trace_printk_check_format(fmt, ##args);		\
} while (0)

/**
 * trace_printk - printf formatting in the ftrace buffer
 * @fmt: the printf format for printing
 *
 * Note: __trace_printk is an internal function for trace_printk and
 *       the @ip is passed in via the trace_printk macro.
 *
 * This function allows a kernel developer to debug fast path sections
 * that printk is not appropriate for. By scattering in various
 * printk like tracing in the code, a developer can quickly see
 * where problems are occurring.
 *
 * This is intended as a debugging tool for the developer only.
 * Please refrain from leaving trace_printks scattered around in
 * your code.
 */

#define trace_printk(fmt, args...)					\
do {									\
	__trace_printk_check_format(fmt, ##args);			\
	if (__builtin_constant_p(fmt)) {				\
		static const char *trace_printk_fmt			\
		  __attribute__((section("__trace_printk_fmt"))) =	\
			__builtin_constant_p(fmt) ? fmt : NULL;		\
									\
		__trace_bprintk(_THIS_IP_, trace_printk_fmt, ##args);	\
	} else								\
		__trace_printk(_THIS_IP_, fmt, ##args);		\
} while (0)

extern int
__trace_bprintk(unsigned long ip, const char *fmt, ...)
	__attribute__ ((format (printf, 2, 3)));

extern int
__trace_printk(unsigned long ip, const char *fmt, ...)
	__attribute__ ((format (printf, 2, 3)));

extern void trace_dump_stack(void);

/*
 * The double __builtin_constant_p is because gcc will give us an error
 * if we try to allocate the static variable to fmt if it is not a
 * constant. Even with the outer if statement.
 */
#define ftrace_vprintk(fmt, vargs)					\
do {									\
	if (__builtin_constant_p(fmt)) {				\
		static const char *trace_printk_fmt			\
		  __attribute__((section("__trace_printk_fmt"))) =	\
			__builtin_constant_p(fmt) ? fmt : NULL;		\
									\
		__ftrace_vbprintk(_THIS_IP_, trace_printk_fmt, vargs);	\
	} else								\
		__ftrace_vprintk(_THIS_IP_, fmt, vargs);		\
} while (0)

extern int
__ftrace_vbprintk(unsigned long ip, const char *fmt, va_list ap);

extern int
__ftrace_vprintk(unsigned long ip, const char *fmt, va_list ap);

extern void ftrace_dump(enum ftrace_dump_mode oops_dump_mode);
#else
static inline int
trace_printk(const char *fmt, ...) __attribute__ ((format (printf, 1, 2)));

static inline void tracing_start(void) { }
static inline void tracing_stop(void) { }
static inline void ftrace_off_permanent(void) { }
static inline void trace_dump_stack(void) { }
static inline int
trace_printk(const char *fmt, ...)
{
	return 0;
}
static inline int
ftrace_vprintk(const char *fmt, va_list ap)
{
	return 0;
}
static inline void ftrace_dump(enum ftrace_dump_mode oops_dump_mode) { }
#endif /* CONFIG_TRACING */

/*
 * min()/max()/clamp() macros that also do
 * strict type-checking.. See the
 * "unnecessary" pointer comparison.
 */
#define min(x, y) ({				\
	typeof(x) _min1 = (x);			\
	typeof(y) _min2 = (y);			\
	(void) (&_min1 == &_min2);		\
	_min1 < _min2 ? _min1 : _min2; })

#define max(x, y) ({				\
	typeof(x) _max1 = (x);			\
	typeof(y) _max2 = (y);			\
	(void) (&_max1 == &_max2);		\
	_max1 > _max2 ? _max1 : _max2; })

#define min3(x, y, z) ({			\
	typeof(x) _min1 = (x);			\
	typeof(y) _min2 = (y);			\
	typeof(z) _min3 = (z);			\
	(void) (&_min1 == &_min2);		\
	(void) (&_min1 == &_min3);		\
	_min1 < _min2 ? (_min1 < _min3 ? _min1 : _min3) : \
		(_min2 < _min3 ? _min2 : _min3); })

#define max3(x, y, z) ({			\
	typeof(x) _max1 = (x);			\
	typeof(y) _max2 = (y);			\
	typeof(z) _max3 = (z);			\
	(void) (&_max1 == &_max2);		\
	(void) (&_max1 == &_max3);		\
	_max1 > _max2 ? (_max1 > _max3 ? _max1 : _max3) : \
		(_max2 > _max3 ? _max2 : _max3); })

/**
 * min_not_zero - return the minimum that is _not_ zero, unless both are zero
 * @x: value1
 * @y: value2
 */
#define min_not_zero(x, y) ({			\
	typeof(x) __x = (x);			\
	typeof(y) __y = (y);			\
	__x == 0 ? __y : ((__y == 0) ? __x : min(__x, __y)); })

/**
 * clamp - return a value clamped to a given range with strict typechecking
 * @val: current value
 * @min: minimum allowable value
 * @max: maximum allowable value
 *
 * This macro does strict typechecking of min/max to make sure they are of the
 * same type as val.  See the unnecessary pointer comparisons.
 */
#define clamp(val, min, max) ({			\
	typeof(val) __val = (val);		\
	typeof(min) __min = (min);		\
	typeof(max) __max = (max);		\
	(void) (&__val == &__min);		\
	(void) (&__val == &__max);		\
	__val = __val < __min ? __min: __val;	\
	__val > __max ? __max: __val; })

/*
 * ..and if you can't take the strict
 * types, you can specify one yourself.
 *
 * Or not use min/max/clamp at all, of course.
 */
#define min_t(type, x, y) ({			\
	type __min1 = (x);			\
	type __min2 = (y);			\
	__min1 < __min2 ? __min1: __min2; })

#define max_t(type, x, y) ({			\
	type __max1 = (x);			\
	type __max2 = (y);			\
	__max1 > __max2 ? __max1: __max2; })

/**
 * clamp_t - return a value clamped to a given range using a given type
 * @type: the type of variable to use
 * @val: current value
 * @min: minimum allowable value
 * @max: maximum allowable value
 *
 * This macro does no typechecking and uses temporary variables of type
 * 'type' to make all the comparisons.
 */
#define clamp_t(type, val, min, max) ({		\
	type __val = (val);			\
	type __min = (min);			\
	type __max = (max);			\
	__val = __val < __min ? __min: __val;	\
	__val > __max ? __max: __val; })

/**
 * clamp_val - return a value clamped to a given range using val's type
 * @val: current value
 * @min: minimum allowable value
 * @max: maximum allowable value
 *
 * This macro does no typechecking and uses temporary variables of whatever
 * type the input argument 'val' is.  This is useful when val is an unsigned
 * type and min and max are literals that will otherwise be assigned a signed
 * integer type.
 */
#define clamp_val(val, min, max) ({		\
	typeof(val) __val = (val);		\
	typeof(val) __min = (min);		\
	typeof(val) __max = (max);		\
	__val = __val < __min ? __min: __val;	\
	__val > __max ? __max: __val; })


/*
 * swap - swap value of @a and @b
 */
#define swap(a, b) \
	do { typeof(a) __tmp = (a); (a) = (b); (b) = __tmp; } while (0)

/**
 * container_of - cast a member of a structure out to the containing structure
 * @ptr:	the pointer to the member.
 * @type:	the type of the container struct this is embedded in.
 * @member:	the name of the member within the struct.
 *
 */
#define container_of(ptr, type, member) ({			\
	const typeof( ((type *)0)->member ) *__mptr = (ptr);	\
	(type *)( (char *)__mptr - offsetof(type,member) );})

struct sysinfo;
extern int do_sysinfo(struct sysinfo *info);

#endif /* __KERNEL__ */

#define SI_LOAD_SHIFT	16
struct sysinfo {
	long uptime;			/* Seconds since boot */
	unsigned long loads[3];		/* 1, 5, and 15 minute load averages */
	unsigned long totalram;		/* Total usable main memory size */
	unsigned long freeram;		/* Available memory size */
	unsigned long sharedram;	/* Amount of shared memory */
	unsigned long bufferram;	/* Memory used by buffers */
	unsigned long totalswap;	/* Total swap space size */
	unsigned long freeswap;		/* swap space still available */
	unsigned short procs;		/* Number of current processes */
	unsigned short pad;		/* explicit padding for m68k */
	unsigned long totalhigh;	/* Total high memory size */
	unsigned long freehigh;		/* Available high memory size */
	unsigned int mem_unit;		/* Memory unit size in bytes */
	char _f[20-2*sizeof(long)-sizeof(int)];	/* Padding: libc5 uses this.. */
};

#ifdef __CHECKER__
#define BUILD_BUG_ON_NOT_POWER_OF_2(n)
#define BUILD_BUG_ON_ZERO(e) (0)
#define BUILD_BUG_ON_NULL(e) ((void*)0)
#define BUILD_BUG_ON(condition)
#else /* __CHECKER__ */

/* Force a compilation error if a constant expression is not a power of 2 */
#define BUILD_BUG_ON_NOT_POWER_OF_2(n)			\
	BUILD_BUG_ON((n) == 0 || (((n) & ((n) - 1)) != 0))

/* Force a compilation error if condition is true, but also produce a
   result (of value 0 and type size_t), so the expression can be used
   e.g. in a structure initializer (or where-ever else comma expressions
   aren't permitted). */
#define BUILD_BUG_ON_ZERO(e) (sizeof(struct { int:-!!(e); }))
#define BUILD_BUG_ON_NULL(e) ((void *)sizeof(struct { int:-!!(e); }))

/**
 * BUILD_BUG_ON - break compile if a condition is true.
 * @condition: the condition which the compiler should know is false.
 *
 * If you have some code which relies on certain constants being equal, or
 * other compile-time-evaluated condition, you should use BUILD_BUG_ON to
 * detect if someone changes it.
 *
 * The implementation uses gcc's reluctance to create a negative array, but
 * gcc (as of 4.4) only emits that error for obvious cases (eg. not arguments
 * to inline functions).  So as a fallback we use the optimizer; if it can't
 * prove the condition is false, it will cause a link error on the undefined
 * "__build_bug_on_failed".  This error message can be harder to track down
 * though, hence the two different methods.
 */
#ifndef __OPTIMIZE__
#define BUILD_BUG_ON(condition) ((void)sizeof(char[1 - 2*!!(condition)]))
#else
extern int __build_bug_on_failed;
#define BUILD_BUG_ON(condition)					\
	do {							\
		((void)sizeof(char[1 - 2*!!(condition)]));	\
		if (condition) __build_bug_on_failed = 1;	\
	} while(0)
#endif
#endif	/* __CHECKER__ */

/* Trap pasters of __FUNCTION__ at compile-time */
#define __FUNCTION__ (__func__)

/* This helps us to avoid #ifdef CONFIG_NUMA */
#ifdef CONFIG_NUMA
#define NUMA_BUILD 1
#else
#define NUMA_BUILD 0
#endif

/* This helps us avoid #ifdef CONFIG_COMPACTION */
#ifdef CONFIG_COMPACTION
#define COMPACTION_BUILD 1
#else
#define COMPACTION_BUILD 0
#endif

/* Rebuild everything on CONFIG_FTRACE_MCOUNT_RECORD */
#ifdef CONFIG_FTRACE_MCOUNT_RECORD
# define REBUILD_DUE_TO_FTRACE_MCOUNT_RECORD
#endif

#endif<|MERGE_RESOLUTION|>--- conflicted
+++ resolved
@@ -322,90 +322,6 @@
 struct pid;
 extern struct pid *session_of_pgrp(struct pid *pgrp);
 
-<<<<<<< HEAD
-/*
- * FW_BUG
- * Add this to a message where you are sure the firmware is buggy or behaves
- * really stupid or out of spec. Be aware that the responsible BIOS developer
- * should be able to fix this issue or at least get a concrete idea of the
- * problem by reading your message without the need of looking at the kernel
- * code.
- * 
- * Use it for definite and high priority BIOS bugs.
- *
- * FW_WARN
- * Use it for not that clear (e.g. could the kernel messed up things already?)
- * and medium priority BIOS bugs.
- *
- * FW_INFO
- * Use this one if you want to tell the user or vendor about something
- * suspicious, but generally harmless related to the firmware.
- *
- * Use it for information or very low priority BIOS bugs.
- */
-#define FW_BUG		"[Firmware Bug]: "
-#define FW_WARN		"[Firmware Warn]: "
-#define FW_INFO		"[Firmware Info]: "
-
-#ifdef CONFIG_PRINTK
-asmlinkage int vprintk(const char *fmt, va_list args)
-	__attribute__ ((format (printf, 1, 0)));
-asmlinkage int printk(const char * fmt, ...)
-	__attribute__ ((format (printf, 1, 2))) __cold;
-
-extern int __printk_ratelimit(const char *func);
-#define printk_ratelimit() __printk_ratelimit(__func__)
-extern bool printk_timed_ratelimit(unsigned long *caller_jiffies,
-				   unsigned int interval_msec);
-
-extern int brcm_klogging(char *data, int length);
-extern void brcm_current_netcon_status(unsigned char status);
-
-extern int printk_delay_msec;
-
-/*
- * Print a one-time message (analogous to WARN_ONCE() et al):
- */
-#define printk_once(x...) ({			\
-	static bool __print_once;		\
-						\
-	if (!__print_once) {			\
-		__print_once = true;		\
-		printk(x);			\
-	}					\
-})
-
-void log_buf_kexec_setup(void);
-#else
-static inline int vprintk(const char *s, va_list args)
-	__attribute__ ((format (printf, 1, 0)));
-static inline int vprintk(const char *s, va_list args) { return 0; }
-static inline int printk(const char *s, ...)
-	__attribute__ ((format (printf, 1, 2)));
-static inline int __cold printk(const char *s, ...) { return 0; }
-static inline int printk_ratelimit(void) { return 0; }
-static inline bool printk_timed_ratelimit(unsigned long *caller_jiffies, \
-					  unsigned int interval_msec)	\
-		{ return false; }
-static inline int brcm_klogging(char *data, int length){ return 0;}
-static inline void brcm_current_netcon_status(unsigned char status) {};
-
-/* No effect, but we still get type checking even in the !PRINTK case: */
-#define printk_once(x...) printk(x)
-
-static inline void log_buf_kexec_setup(void)
-{
-}
-#endif
-
-extern int printk_needs_cpu(int cpu);
-extern void printk_tick(void);
-
-extern void asmlinkage __attribute__((format(printf, 1, 2)))
-	early_printk(const char *fmt, ...);
-
-=======
->>>>>>> d235ebfd
 unsigned long int_sqrt(unsigned long);
 
 extern void bust_spinlocks(int yes);
