/*
 *  linux/drivers/char/serial_core.h
 *
 *  Copyright (C) 2000 Deep Blue Solutions Ltd.
 *
 * This program is free software; you can redistribute it and/or modify
 * it under the terms of the GNU General Public License as published by
 * the Free Software Foundation; either version 2 of the License, or
 * (at your option) any later version.
 *
 * This program is distributed in the hope that it will be useful,
 * but WITHOUT ANY WARRANTY; without even the implied warranty of
 * MERCHANTABILITY or FITNESS FOR A PARTICULAR PURPOSE.  See the
 * GNU General Public License for more details.
 *
 * You should have received a copy of the GNU General Public License
 * along with this program; if not, write to the Free Software
 * Foundation, Inc., 59 Temple Place, Suite 330, Boston, MA  02111-1307  USA
 */
#ifndef LINUX_SERIAL_CORE_H
#define LINUX_SERIAL_CORE_H

#include <linux/serial.h>

/*
 * The type definitions.  These are from Ted Ts'o's serial.h
 */
#define PORT_UNKNOWN	0
#define PORT_8250	1
#define PORT_16450	2
#define PORT_16550	3
#define PORT_16550A	4
#define PORT_CIRRUS	5
#define PORT_16650	6
#define PORT_16650V2	7
#define PORT_16750	8
#define PORT_STARTECH	9
#define PORT_16C950	10
#define PORT_16654	11
#define PORT_16850	12
#define PORT_RSA	13
#define PORT_NS16550A	14
#define PORT_XSCALE	15
#define PORT_RM9000	16	/* PMC-Sierra RM9xxx internal UART */
#define PORT_OCTEON	17	/* Cavium OCTEON internal UART */
#define PORT_AR7	18	/* Texas Instruments AR7 internal UART */
#define PORT_U6_16550A	19	/* ST-Ericsson U6xxx internal UART */
#define PORT_TEGRA	20	/* NVIDIA Tegra internal UART */
#define PORT_XR17D15X	21	/* Exar XR17D15x UART */
#define PORT_MAX_8250	21	/* max port ID */

/*
 * ARM specific type numbers.  These are not currently guaranteed
 * to be implemented, and will change in the future.  These are
 * separate so any additions to the old serial.c that occur before
 * we are merged can be easily merged here.
 */
#define PORT_PXA	31
#define PORT_AMBA	32
#define PORT_CLPS711X	33
#define PORT_SA1100	34
#define PORT_UART00	35
#define PORT_21285	37

/* Sparc type numbers.  */
#define PORT_SUNZILOG	38
#define PORT_SUNSAB	39

/* DEC */
#define PORT_DZ		46
#define PORT_ZS		47

/* Parisc type numbers. */
#define PORT_MUX	48

/* Atmel AT91 / AT32 SoC */
#define PORT_ATMEL	49

/* Macintosh Zilog type numbers */
#define PORT_MAC_ZILOG	50	/* m68k : not yet implemented */
#define PORT_PMAC_ZILOG	51

/* SH-SCI */
#define PORT_SCI	52
#define PORT_SCIF	53
#define PORT_IRDA	54

/* Samsung S3C2410 SoC and derivatives thereof */
#define PORT_S3C2410    55

/* SGI IP22 aka Indy / Challenge S / Indigo 2 */
#define PORT_IP22ZILOG	56

/* Sharp LH7a40x -- an ARM9 SoC series */
#define PORT_LH7A40X	57

/* PPC CPM type number */
#define PORT_CPM        58

/* MPC52xx (and MPC512x) type numbers */
#define PORT_MPC52xx	59

/* IBM icom */
#define PORT_ICOM	60

/* Samsung S3C2440 SoC */
#define PORT_S3C2440	61

/* Motorola i.MX SoC */
#define PORT_IMX	62

/* Marvell MPSC */
#define PORT_MPSC	63

/* TXX9 type number */
#define PORT_TXX9	64

/* NEC VR4100 series SIU/DSIU */
#define PORT_VR41XX_SIU		65
#define PORT_VR41XX_DSIU	66

/* Samsung S3C2400 SoC */
#define PORT_S3C2400	67

/* M32R SIO */
#define PORT_M32R_SIO	68

/*Digi jsm */
#define PORT_JSM        69

#define PORT_PNX8XXX	70

/* Hilscher netx */
#define PORT_NETX	71

/* SUN4V Hypervisor Console */
#define PORT_SUNHV	72

#define PORT_S3C2412	73

/* Xilinx uartlite */
#define PORT_UARTLITE	74

/* Blackfin bf5xx */
#define PORT_BFIN	75

/* Micrel KS8695 */
#define PORT_KS8695	76

/* Broadcom SB1250, etc. SOC */
#define PORT_SB1250_DUART	77

/* Freescale ColdFire */
#define PORT_MCF	78

/* Blackfin SPORT */
#define PORT_BFIN_SPORT		79

/* MN10300 on-chip UART numbers */
#define PORT_MN10300		80
#define PORT_MN10300_CTS	81

#define PORT_SC26XX	82

/* SH-SCI */
#define PORT_SCIFA	83

#define PORT_S3C6400	84

/* NWPSERIAL */
#define PORT_NWPSERIAL	85

/* MAX3100 */
#define PORT_MAX3100    86

/* Timberdale UART */
#define PORT_TIMBUART	87

/* Qualcomm MSM SoCs */
#define PORT_MSM	88

/* BCM63xx family SoCs */
#define PORT_BCM63XX	89

/* Aeroflex Gaisler GRLIB APBUART */
#define PORT_APBUART    90

/* Altera UARTs */
#define PORT_ALTERA_JTAGUART	91
#define PORT_ALTERA_UART	92

/* SH-SCI */
#define PORT_SCIFB	93

/* MAX3107 */
#define PORT_MAX3107	94

/* High Speed UART for Medfield */
#define PORT_MFD	95

/* TI OMAP-UART */
#define PORT_OMAP	96

/* VIA VT8500 SoC */
#define PORT_VT8500	97

/* Xilinx PSS UART */
#define PORT_XUARTPS	98

<<<<<<< HEAD
/* Broadcom Virtual UART */
#define PORT_BCMVUART	93
=======
/* Atheros AR933X SoC */
#define PORT_AR933X	99

/* Energy Micro efm32 SoC */
#define PORT_EFMUART   100
>>>>>>> 90adfd2b

#ifdef __KERNEL__

#include <linux/compiler.h>
#include <linux/interrupt.h>
#include <linux/circ_buf.h>
#include <linux/spinlock.h>
#include <linux/sched.h>
#include <linux/tty.h>
#include <linux/mutex.h>
#include <linux/sysrq.h>
#include <linux/pps_kernel.h>

struct uart_port;
struct serial_struct;
struct device;

/*
 * This structure describes all the operations that can be
 * done on the physical hardware.
 */
struct uart_ops {
	unsigned int	(*tx_empty)(struct uart_port *);
	void		(*set_mctrl)(struct uart_port *, unsigned int mctrl);
	unsigned int	(*get_mctrl)(struct uart_port *);
	void		(*stop_tx)(struct uart_port *);
	void		(*start_tx)(struct uart_port *);
	void		(*send_xchar)(struct uart_port *, char ch);
	void		(*stop_rx)(struct uart_port *);
	void		(*enable_ms)(struct uart_port *);
	void		(*break_ctl)(struct uart_port *, int ctl);
	int		(*startup)(struct uart_port *);
	void		(*shutdown)(struct uart_port *);
	void		(*flush_buffer)(struct uart_port *);
	void		(*set_termios)(struct uart_port *, struct ktermios *new,
				       struct ktermios *old);
	void		(*set_ldisc)(struct uart_port *, int new);
	void		(*pm)(struct uart_port *, unsigned int state,
			      unsigned int oldstate);
	int		(*set_wake)(struct uart_port *, unsigned int state);
	void		(*wake_peer)(struct uart_port *);

	/*
	 * Return a string describing the type of the port
	 */
	const char *(*type)(struct uart_port *);

	/*
	 * Release IO and memory resources used by the port.
	 * This includes iounmap if necessary.
	 */
	void		(*release_port)(struct uart_port *);

	/*
	 * Request IO and memory resources used by the port.
	 * This includes iomapping the port if necessary.
	 */
	int		(*request_port)(struct uart_port *);
	void		(*config_port)(struct uart_port *, int);
	int		(*verify_port)(struct uart_port *, struct serial_struct *);
	int		(*ioctl)(struct uart_port *, unsigned int, unsigned long);
#ifdef CONFIG_CONSOLE_POLL
	void	(*poll_put_char)(struct uart_port *, unsigned char);
	int		(*poll_get_char)(struct uart_port *);
#endif
};

#define NO_POLL_CHAR		0x00ff0000
#define UART_CONFIG_TYPE	(1 << 0)
#define UART_CONFIG_IRQ		(1 << 1)

struct uart_icount {
	__u32	cts;
	__u32	dsr;
	__u32	rng;
	__u32	dcd;
	__u32	rx;
	__u32	tx;
	__u32	frame;
	__u32	overrun;
	__u32	parity;
	__u32	brk;
	__u32	buf_overrun;
};

typedef unsigned int __bitwise__ upf_t;

struct uart_port {
	spinlock_t		lock;			/* port lock */
	unsigned long		iobase;			/* in/out[bwl] */
	unsigned char __iomem	*membase;		/* read/write[bwl] */
	unsigned int		(*serial_in)(struct uart_port *, int);
	void			(*serial_out)(struct uart_port *, int, int);
	void			(*set_termios)(struct uart_port *,
				               struct ktermios *new,
				               struct ktermios *old);
	int			(*handle_irq)(struct uart_port *);
	void			(*pm)(struct uart_port *, unsigned int state,
				      unsigned int old);
	unsigned int		irq;			/* irq number */
	unsigned long		irqflags;		/* irq flags  */
	unsigned int		uartclk;		/* base uart clock */
	unsigned int		fifosize;		/* tx fifo size */
	unsigned char		x_char;			/* xon/xoff char */
	unsigned char		regshift;		/* reg offset shift */
	unsigned char		iotype;			/* io access style */
	unsigned char		unused1;

#define UPIO_PORT		(0)
#define UPIO_HUB6		(1)
#define UPIO_MEM		(2)
#define UPIO_MEM32		(3)
#define UPIO_AU			(4)			/* Au1x00 type IO */
#define UPIO_TSI		(5)			/* Tsi108/109 type IO */
#define UPIO_RM9000		(6)			/* RM9000 type IO */

	unsigned int		read_status_mask;	/* driver specific */
	unsigned int		ignore_status_mask;	/* driver specific */
	struct uart_state	*state;			/* pointer to parent state */
	struct uart_icount	icount;			/* statistics */

	struct console		*cons;			/* struct console, if any */
#if defined(CONFIG_SERIAL_CORE_CONSOLE) || defined(SUPPORT_SYSRQ)
	unsigned long		sysrq;			/* sysrq timeout */
#endif

	upf_t			flags;

#define UPF_FOURPORT		((__force upf_t) (1 << 1))
#define UPF_SAK			((__force upf_t) (1 << 2))
#define UPF_SPD_MASK		((__force upf_t) (0x1030))
#define UPF_SPD_HI		((__force upf_t) (0x0010))
#define UPF_SPD_VHI		((__force upf_t) (0x0020))
#define UPF_SPD_CUST		((__force upf_t) (0x0030))
#define UPF_SPD_SHI		((__force upf_t) (0x1000))
#define UPF_SPD_WARP		((__force upf_t) (0x1010))
#define UPF_SKIP_TEST		((__force upf_t) (1 << 6))
#define UPF_AUTO_IRQ		((__force upf_t) (1 << 7))
#define UPF_HARDPPS_CD		((__force upf_t) (1 << 11))
#define UPF_LOW_LATENCY		((__force upf_t) (1 << 13))
#define UPF_BUGGY_UART		((__force upf_t) (1 << 14))
#define UPF_NO_TXEN_TEST	((__force upf_t) (1 << 15))
#define UPF_MAGIC_MULTIPLIER	((__force upf_t) (1 << 16))
#define UPF_CONS_FLOW		((__force upf_t) (1 << 23))
#define UPF_SHARE_IRQ		((__force upf_t) (1 << 24))
#define UPF_EXAR_EFR		((__force upf_t) (1 << 25))
#define UPF_BUG_THRE		((__force upf_t) (1 << 26))
/* The exact UART type is known and should not be probed.  */
#define UPF_FIXED_TYPE		((__force upf_t) (1 << 27))
#define UPF_BOOT_AUTOCONF	((__force upf_t) (1 << 28))
#define UPF_FIXED_PORT		((__force upf_t) (1 << 29))
#define UPF_DEAD		((__force upf_t) (1 << 30))
#define UPF_IOREMAP		((__force upf_t) (1 << 31))

#define UPF_CHANGE_MASK		((__force upf_t) (0x17fff))
#define UPF_USR_MASK		((__force upf_t) (UPF_SPD_MASK|UPF_LOW_LATENCY))

	unsigned int		mctrl;			/* current modem ctrl settings */
	unsigned int		timeout;		/* character-based timeout */
	unsigned int		type;			/* port type */
	const struct uart_ops	*ops;
	unsigned int		custom_divisor;
	unsigned int		line;			/* port index */
	resource_size_t		mapbase;		/* for ioremap */
	struct device		*dev;			/* parent device */
	unsigned char		hub6;			/* this should be in the 8250 driver */
	unsigned char		suspended;
	unsigned char		irq_wake;
	unsigned char		unused[2];
	void			*private_data;		/* generic platform data pointer */
};

static inline int serial_port_in(struct uart_port *up, int offset)
{
	return up->serial_in(up, offset);
}

static inline void serial_port_out(struct uart_port *up, int offset, int value)
{
	up->serial_out(up, offset, value);
}

/*
 * This is the state information which is persistent across opens.
 */
struct uart_state {
	struct tty_port		port;

	int			pm_state;
	struct circ_buf		xmit;

	struct uart_port	*uart_port;
};

#define UART_XMIT_SIZE	PAGE_SIZE


/* number of characters left in xmit buffer before we ask for more */
#define WAKEUP_CHARS		256

struct module;
struct tty_driver;

struct uart_driver {
	struct module		*owner;
	const char		*driver_name;
	const char		*dev_name;
	int			 major;
	int			 minor;
	int			 nr;
	struct console		*cons;

	/*
	 * these are private; the low level driver should not
	 * touch these; they should be initialised to NULL
	 */
	struct uart_state	*state;
	struct tty_driver	*tty_driver;
};

void uart_write_wakeup(struct uart_port *port);

/*
 * Baud rate helpers.
 */
void uart_update_timeout(struct uart_port *port, unsigned int cflag,
			 unsigned int baud);
unsigned int uart_get_baud_rate(struct uart_port *port, struct ktermios *termios,
				struct ktermios *old, unsigned int min,
				unsigned int max);
unsigned int uart_get_divisor(struct uart_port *port, unsigned int baud);

/* Base timer interval for polling */
static inline int uart_poll_timeout(struct uart_port *port)
{
	int timeout = port->timeout;

	return timeout > 6 ? (timeout / 2 - 2) : 1;
}

/*
 * Console helpers.
 */
struct uart_port *uart_get_console(struct uart_port *ports, int nr,
				   struct console *c);
void uart_parse_options(char *options, int *baud, int *parity, int *bits,
			int *flow);
int uart_set_options(struct uart_port *port, struct console *co, int baud,
		     int parity, int bits, int flow);
struct tty_driver *uart_console_device(struct console *co, int *index);
void uart_console_write(struct uart_port *port, const char *s,
			unsigned int count,
			void (*putchar)(struct uart_port *, int));

/*
 * Port/driver registration/removal
 */
int uart_register_driver(struct uart_driver *uart);
void uart_unregister_driver(struct uart_driver *uart);
int uart_add_one_port(struct uart_driver *reg, struct uart_port *port);
int uart_remove_one_port(struct uart_driver *reg, struct uart_port *port);
int uart_match_port(struct uart_port *port1, struct uart_port *port2);

/*
 * Power Management
 */
int uart_suspend_port(struct uart_driver *reg, struct uart_port *port);
int uart_resume_port(struct uart_driver *reg, struct uart_port *port);

#define uart_circ_empty(circ)		((circ)->head == (circ)->tail)
#define uart_circ_clear(circ)		((circ)->head = (circ)->tail = 0)

#define uart_circ_chars_pending(circ)	\
	(CIRC_CNT((circ)->head, (circ)->tail, UART_XMIT_SIZE))

#define uart_circ_chars_free(circ)	\
	(CIRC_SPACE((circ)->head, (circ)->tail, UART_XMIT_SIZE))

static inline int uart_tx_stopped(struct uart_port *port)
{
	struct tty_struct *tty = port->state->port.tty;
	if(tty->stopped || tty->hw_stopped)
		return 1;
	return 0;
}

/*
 * The following are helper functions for the low level drivers.
 */

extern void uart_handle_dcd_change(struct uart_port *uport,
		unsigned int status);
extern void uart_handle_cts_change(struct uart_port *uport,
		unsigned int status);

extern void uart_insert_char(struct uart_port *port, unsigned int status,
		 unsigned int overrun, unsigned int ch, unsigned int flag);

#ifdef SUPPORT_SYSRQ
static inline int
uart_handle_sysrq_char(struct uart_port *port, unsigned int ch)
{
	if (port->sysrq) {
		if (ch && time_before(jiffies, port->sysrq)) {
			handle_sysrq(ch);
			port->sysrq = 0;
			return 1;
		}
		port->sysrq = 0;
	}
	return 0;
}
#else
#define uart_handle_sysrq_char(port,ch) ({ (void)port; 0; })
#endif

/*
 * We do the SysRQ and SAK checking like this...
 */
static inline int uart_handle_break(struct uart_port *port)
{
	struct uart_state *state = port->state;
#ifdef SUPPORT_SYSRQ
	if (port->cons && port->cons->index == port->line) {
		if (!port->sysrq) {
			port->sysrq = jiffies + HZ*5;
			return 1;
		}
		port->sysrq = 0;
	}
#endif
	if (port->flags & UPF_SAK)
		do_SAK(state->port.tty);
	return 0;
}

/*
 *	UART_ENABLE_MS - determine if port should enable modem status irqs
 */
#define UART_ENABLE_MS(port,cflag)	((port)->flags & UPF_HARDPPS_CD || \
					 (cflag) & CRTSCTS || \
					 !((cflag) & CLOCAL))

#endif

#endif /* LINUX_SERIAL_CORE_H */<|MERGE_RESOLUTION|>--- conflicted
+++ resolved
@@ -207,16 +207,8 @@
 /* Xilinx PSS UART */
 #define PORT_XUARTPS	98
 
-<<<<<<< HEAD
 /* Broadcom Virtual UART */
 #define PORT_BCMVUART	93
-=======
-/* Atheros AR933X SoC */
-#define PORT_AR933X	99
-
-/* Energy Micro efm32 SoC */
-#define PORT_EFMUART   100
->>>>>>> 90adfd2b
 
 #ifdef __KERNEL__
 
