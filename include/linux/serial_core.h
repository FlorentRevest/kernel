--- conflicted
+++ resolved
@@ -188,10 +188,6 @@
 #define PORT_ALTERA_JTAGUART	91
 #define PORT_ALTERA_UART	92
 
-<<<<<<< HEAD
-/* Broadcom Virtual UART */
-#define PORT_BCMVUART   93
-=======
 /* SH-SCI */
 #define PORT_SCIFB	93
 
@@ -209,7 +205,6 @@
 
 /* Xilinx PSS UART */
 #define PORT_XUARTPS	98
->>>>>>> d235ebfd
 
 #ifdef __KERNEL__
 
