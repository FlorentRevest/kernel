--- conflicted
+++ resolved
@@ -330,10 +330,7 @@
 #define UPIO_AU			(4)			/* Au1x00 type IO */
 #define UPIO_TSI		(5)			/* Tsi108/109 type IO */
 #define UPIO_RM9000		(6)			/* RM9000 type IO */
-<<<<<<< HEAD
-=======
 #define UPIO_DWAPB              (7)                     /* DesignWare APB UART */
->>>>>>> c21fd2a0
 
 	unsigned int		read_status_mask;	/* driver specific */
 	unsigned int		ignore_status_mask;	/* driver specific */
