/*
 *  linux/drivers/char/serial_core.h
 *
 *  Copyright (C) 2000 Deep Blue Solutions Ltd.
 *
 * This program is free software; you can redistribute it and/or modify
 * it under the terms of the GNU General Public License as published by
 * the Free Software Foundation; either version 2 of the License, or
 * (at your option) any later version.
 *
 * This program is distributed in the hope that it will be useful,
 * but WITHOUT ANY WARRANTY; without even the implied warranty of
 * MERCHANTABILITY or FITNESS FOR A PARTICULAR PURPOSE.  See the
 * GNU General Public License for more details.
 *
 * You should have received a copy of the GNU General Public License
 * along with this program; if not, write to the Free Software
 * Foundation, Inc., 59 Temple Place, Suite 330, Boston, MA  02111-1307  USA
 */
#ifndef LINUX_SERIAL_CORE_H
#define LINUX_SERIAL_CORE_H

#include <linux/serial.h>

/*
 * The type definitions.  These are from Ted Ts'o's serial.h
 */
#define PORT_UNKNOWN	0
#define PORT_8250	1
#define PORT_16450	2
#define PORT_16550	3
#define PORT_16550A	4
#define PORT_CIRRUS	5
#define PORT_16650	6
#define PORT_16650V2	7
#define PORT_16750	8
#define PORT_STARTECH	9
#define PORT_16C950	10
#define PORT_16654	11
#define PORT_16850	12
#define PORT_RSA	13
#define PORT_NS16550A	14
#define PORT_XSCALE	15
#define PORT_RM9000	16	/* PMC-Sierra RM9xxx internal UART */
#define PORT_OCTEON	17	/* Cavium OCTEON internal UART */
#define PORT_AR7	18	/* Texas Instruments AR7 internal UART */
#define PORT_U6_16550A	19	/* ST-Ericsson U6xxx internal UART */
#define PORT_TEGRA	20	/* NVIDIA Tegra internal UART */
#define PORT_XR17D15X	21	/* Exar XR17D15x UART */
#define PORT_MAX_8250	21	/* max port ID */

/*
 * ARM specific type numbers.  These are not currently guaranteed
 * to be implemented, and will change in the future.  These are
 * separate so any additions to the old serial.c that occur before
 * we are merged can be easily merged here.
 */
#define PORT_PXA	31
#define PORT_AMBA	32
#define PORT_CLPS711X	33
#define PORT_SA1100	34
#define PORT_UART00	35
#define PORT_21285	37

/* Sparc type numbers.  */
#define PORT_SUNZILOG	38
#define PORT_SUNSAB	39

/* DEC */
#define PORT_DZ		46
#define PORT_ZS		47

/* Parisc type numbers. */
#define PORT_MUX	48

/* Atmel AT91 / AT32 SoC */
#define PORT_ATMEL	49

/* Macintosh Zilog type numbers */
#define PORT_MAC_ZILOG	50	/* m68k : not yet implemented */
#define PORT_PMAC_ZILOG	51

/* SH-SCI */
#define PORT_SCI	52
#define PORT_SCIF	53
#define PORT_IRDA	54

/* Samsung S3C2410 SoC and derivatives thereof */
#define PORT_S3C2410    55

/* SGI IP22 aka Indy / Challenge S / Indigo 2 */
#define PORT_IP22ZILOG	56

/* Sharp LH7a40x -- an ARM9 SoC series */
#define PORT_LH7A40X	57

/* PPC CPM type number */
#define PORT_CPM        58

/* MPC52xx (and MPC512x) type numbers */
#define PORT_MPC52xx	59

/* IBM icom */
#define PORT_ICOM	60

/* Samsung S3C2440 SoC */
#define PORT_S3C2440	61

/* Motorola i.MX SoC */
#define PORT_IMX	62

/* Marvell MPSC */
#define PORT_MPSC	63

/* TXX9 type number */
#define PORT_TXX9	64

/* NEC VR4100 series SIU/DSIU */
#define PORT_VR41XX_SIU		65
#define PORT_VR41XX_DSIU	66

/* Samsung S3C2400 SoC */
#define PORT_S3C2400	67

/* M32R SIO */
#define PORT_M32R_SIO	68

/*Digi jsm */
#define PORT_JSM        69

#define PORT_PNX8XXX	70

/* Hilscher netx */
#define PORT_NETX	71

/* SUN4V Hypervisor Console */
#define PORT_SUNHV	72

#define PORT_S3C2412	73

/* Xilinx uartlite */
#define PORT_UARTLITE	74

/* Blackfin bf5xx */
#define PORT_BFIN	75

/* Micrel KS8695 */
#define PORT_KS8695	76

/* Broadcom SB1250, etc. SOC */
#define PORT_SB1250_DUART	77

/* Freescale ColdFire */
#define PORT_MCF	78

/* Blackfin SPORT */
#define PORT_BFIN_SPORT		79

/* MN10300 on-chip UART numbers */
#define PORT_MN10300		80
#define PORT_MN10300_CTS	81

#define PORT_SC26XX	82

/* SH-SCI */
#define PORT_SCIFA	83

#define PORT_S3C6400	84

/* NWPSERIAL */
#define PORT_NWPSERIAL	85

/* MAX3100 */
#define PORT_MAX3100    86

/* Timberdale UART */
#define PORT_TIMBUART	87

/* Qualcomm MSM SoCs */
#define PORT_MSM	88

/* BCM63xx family SoCs */
#define PORT_BCM63XX	89

/* Aeroflex Gaisler GRLIB APBUART */
#define PORT_APBUART    90

/* Altera UARTs */
#define PORT_ALTERA_JTAGUART	91
#define PORT_ALTERA_UART	92

/* SH-SCI */
#define PORT_SCIFB	93

/* MAX3107 */
#define PORT_MAX3107	94

/* High Speed UART for Medfield */
#define PORT_MFD	95

/* TI OMAP-UART */
#define PORT_OMAP	96

/* VIA VT8500 SoC */
#define PORT_VT8500	97

/* Xilinx PSS UART */
#define PORT_XUARTPS	98

<<<<<<< HEAD
/* Broadcom Virtual UART */
#define PORT_BCMVUART	93
=======
/* Atheros AR933X SoC */
#define PORT_AR933X	99

/* Energy Micro efm32 SoC */
#define PORT_EFMUART   100
>>>>>>> 53143fd3

#ifdef __KERNEL__

#include <linux/compiler.h>
#include <linux/interrupt.h>
#include <linux/circ_buf.h>
#include <linux/spinlock.h>
#include <linux/sched.h>
#include <linux/tty.h>
#include <linux/mutex.h>
#include <linux/sysrq.h>
#include <linux/pps_kernel.h>

struct uart_port;
struct serial_struct;
struct device;

/*
 * This structure describes all the operations that can be
 * done on the physical hardware.
 */
struct uart_ops {
	unsigned int	(*tx_empty)(struct uart_port *);
	void		(*set_mctrl)(struct uart_port *, unsigned int mctrl);
	unsigned int	(*get_mctrl)(struct uart_port *);
	void		(*stop_tx)(struct uart_port *);
	void		(*start_tx)(struct uart_port *);
	void		(*send_xchar)(struct uart_port *, char ch);
	void		(*stop_rx)(struct uart_port *);
	void		(*enable_ms)(struct uart_port *);
	void		(*break_ctl)(struct uart_port *, int ctl);
	int		(*startup)(struct uart_port *);
	void		(*shutdown)(struct uart_port *);
	void		(*flush_buffer)(struct uart_port *);
	void		(*set_termios)(struct uart_port *, struct ktermios *new,
				       struct ktermios *old);
	void		(*set_ldisc)(struct uart_port *, int new);
	void		(*pm)(struct uart_port *, unsigned int state,
			      unsigned int oldstate);
	int		(*set_wake)(struct uart_port *, unsigned int state);
	void		(*wake_peer)(struct uart_port *);

	/*
	 * Return a string describing the type of the port
	 */
	const char *(*type)(struct uart_port *);

	/*
	 * Release IO and memory resources used by the port.
	 * This includes iounmap if necessary.
	 */
	void		(*release_port)(struct uart_port *);

	/*
	 * Request IO and memory resources used by the port.
	 * This includes iomapping the port if necessary.
	 */
	int		(*request_port)(struct uart_port *);
	void		(*config_port)(struct uart_port *, int);
	int		(*verify_port)(struct uart_port *, struct serial_struct *);
	int		(*ioctl)(struct uart_port *, unsigned int, unsigned long);
#ifdef CONFIG_CONSOLE_POLL
	void	(*poll_put_char)(struct uart_port *, unsigned char);
	int		(*poll_get_char)(struct uart_port *);
#endif
};

#define NO_POLL_CHAR		0x00ff0000
#define UART_CONFIG_TYPE	(1 << 0)
#define UART_CONFIG_IRQ		(1 << 1)

struct uart_icount {
	__u32	cts;
	__u32	dsr;
	__u32	rng;
	__u32	dcd;
	__u32	rx;
	__u32	tx;
	__u32	frame;
	__u32	overrun;
	__u32	parity;
	__u32	brk;
	__u32	buf_overrun;
};

typedef unsigned int __bitwise__ upf_t;

struct uart_port {
	spinlock_t		lock;			/* port lock */
	unsigned long		iobase;			/* in/out[bwl] */
	unsigned char __iomem	*membase;		/* read/write[bwl] */
	unsigned int		(*serial_in)(struct uart_port *, int);
	void			(*serial_out)(struct uart_port *, int, int);
	void			(*set_termios)(struct uart_port *,
				               struct ktermios *new,
				               struct ktermios *old);
	int			(*handle_irq)(struct uart_port *);
	void			(*pm)(struct uart_port *, unsigned int state,
				      unsigned int old);
	unsigned int		irq;			/* irq number */
	unsigned long		irqflags;		/* irq flags  */
	unsigned int		uartclk;		/* base uart clock */
	unsigned int		fifosize;		/* tx fifo size */
	unsigned char		x_char;			/* xon/xoff char */
	unsigned char		regshift;		/* reg offset shift */
	unsigned char		iotype;			/* io access style */
	unsigned char		unused1;

#define UPIO_PORT		(0)
#define UPIO_HUB6		(1)
#define UPIO_MEM		(2)
#define UPIO_MEM32		(3)
#define UPIO_AU			(4)			/* Au1x00 type IO */
#define UPIO_TSI		(5)			/* Tsi108/109 type IO */
#define UPIO_RM9000		(6)			/* RM9000 type IO */

	unsigned int		read_status_mask;	/* driver specific */
	unsigned int		ignore_status_mask;	/* driver specific */
	struct uart_state	*state;			/* pointer to parent state */
	struct uart_icount	icount;			/* statistics */

	struct console		*cons;			/* struct console, if any */
#if defined(CONFIG_SERIAL_CORE_CONSOLE) || defined(SUPPORT_SYSRQ)
	unsigned long		sysrq;			/* sysrq timeout */
#endif

	upf_t			flags;

#define UPF_FOURPORT		((__force upf_t) (1 << 1))
#define UPF_SAK			((__force upf_t) (1 << 2))
#define UPF_SPD_MASK		((__force upf_t) (0x1030))
#define UPF_SPD_HI		((__force upf_t) (0x0010))
#define UPF_SPD_VHI		((__force upf_t) (0x0020))
#define UPF_SPD_CUST		((__force upf_t) (0x0030))
#define UPF_SPD_SHI		((__force upf_t) (0x1000))
#define UPF_SPD_WARP		((__force upf_t) (0x1010))
#define UPF_SKIP_TEST		((__force upf_t) (1 << 6))
#define UPF_AUTO_IRQ		((__force upf_t) (1 << 7))
#define UPF_HARDPPS_CD		((__force upf_t) (1 << 11))
#define UPF_LOW_LATENCY		((__force upf_t) (1 << 13))
#define UPF_BUGGY_UART		((__force upf_t) (1 << 14))
#define UPF_NO_TXEN_TEST	((__force upf_t) (1 << 15))
#define UPF_MAGIC_MULTIPLIER	((__force upf_t) (1 << 16))
#define UPF_CONS_FLOW		((__force upf_t) (1 << 23))
#define UPF_SHARE_IRQ		((__force upf_t) (1 << 24))
#define UPF_EXAR_EFR		((__force upf_t) (1 << 25))
#define UPF_BUG_THRE		((__force upf_t) (1 << 26))
/* The exact UART type is known and should not be probed.  */
#define UPF_FIXED_TYPE		((__force upf_t) (1 << 27))
#define UPF_BOOT_AUTOCONF	((__force upf_t) (1 << 28))
#define UPF_FIXED_PORT		((__force upf_t) (1 << 29))
#define UPF_DEAD		((__force upf_t) (1 << 30))
#define UPF_IOREMAP		((__force upf_t) (1 << 31))

#define UPF_CHANGE_MASK		((__force upf_t) (0x17fff))
#define UPF_USR_MASK		((__force upf_t) (UPF_SPD_MASK|UPF_LOW_LATENCY))

	unsigned int		mctrl;			/* current modem ctrl settings */
	unsigned int		timeout;		/* character-based timeout */
	unsigned int		type;			/* port type */
	const struct uart_ops	*ops;
	unsigned int		custom_divisor;
	unsigned int		line;			/* port index */
	resource_size_t		mapbase;		/* for ioremap */
	struct device		*dev;			/* parent device */
	unsigned char		hub6;			/* this should be in the 8250 driver */
	unsigned char		suspended;
	unsigned char		irq_wake;
	unsigned char		unused[2];
	void			*private_data;		/* generic platform data pointer */
};

static inline int serial_port_in(struct uart_port *up, int offset)
{
	return up->serial_in(up, offset);
}

static inline void serial_port_out(struct uart_port *up, int offset, int value)
{
	up->serial_out(up, offset, value);
}

/*
 * This is the state information which is persistent across opens.
 */
struct uart_state {
	struct tty_port		port;

	int			pm_state;
	struct circ_buf		xmit;

	struct uart_port	*uart_port;
};

#define UART_XMIT_SIZE	PAGE_SIZE


/* number of characters left in xmit buffer before we ask for more */
#define WAKEUP_CHARS		256

struct module;
struct tty_driver;

struct uart_driver {
	struct module		*owner;
	const char		*driver_name;
	const char		*dev_name;
	int			 major;
	int			 minor;
	int			 nr;
	struct console		*cons;

	/*
	 * these are private; the low level driver should not
	 * touch these; they should be initialised to NULL
	 */
	struct uart_state	*state;
	struct tty_driver	*tty_driver;
};

void uart_write_wakeup(struct uart_port *port);

/*
 * Baud rate helpers.
 */
void uart_update_timeout(struct uart_port *port, unsigned int cflag,
			 unsigned int baud);
unsigned int uart_get_baud_rate(struct uart_port *port, struct ktermios *termios,
				struct ktermios *old, unsigned int min,
				unsigned int max);
unsigned int uart_get_divisor(struct uart_port *port, unsigned int baud);

/* Base timer interval for polling */
static inline int uart_poll_timeout(struct uart_port *port)
{
	int timeout = port->timeout;

	return timeout > 6 ? (timeout / 2 - 2) : 1;
}

/*
 * Console helpers.
 */
struct uart_port *uart_get_console(struct uart_port *ports, int nr,
				   struct console *c);
void uart_parse_options(char *options, int *baud, int *parity, int *bits,
			int *flow);
int uart_set_options(struct uart_port *port, struct console *co, int baud,
		     int parity, int bits, int flow);
struct tty_driver *uart_console_device(struct console *co, int *index);
void uart_console_write(struct uart_port *port, const char *s,
			unsigned int count,
			void (*putchar)(struct uart_port *, int));

/*
 * Port/driver registration/removal
 */
int uart_register_driver(struct uart_driver *uart);
void uart_unregister_driver(struct uart_driver *uart);
int uart_add_one_port(struct uart_driver *reg, struct uart_port *port);
int uart_remove_one_port(struct uart_driver *reg, struct uart_port *port);
int uart_match_port(struct uart_port *port1, struct uart_port *port2);

/*
 * Power Management
 */
int uart_suspend_port(struct uart_driver *reg, struct uart_port *port);
int uart_resume_port(struct uart_driver *reg, struct uart_port *port);

#define uart_circ_empty(circ)		((circ)->head == (circ)->tail)
#define uart_circ_clear(circ)		((circ)->head = (circ)->tail = 0)

#define uart_circ_chars_pending(circ)	\
	(CIRC_CNT((circ)->head, (circ)->tail, UART_XMIT_SIZE))

#define uart_circ_chars_free(circ)	\
	(CIRC_SPACE((circ)->head, (circ)->tail, UART_XMIT_SIZE))

static inline int uart_tx_stopped(struct uart_port *port)
{
	struct tty_struct *tty = port->state->port.tty;
	if(tty->stopped || tty->hw_stopped)
		return 1;
	return 0;
}

/*
 * The following are helper functions for the low level drivers.
 */

extern void uart_handle_dcd_change(struct uart_port *uport,
		unsigned int status);
extern void uart_handle_cts_change(struct uart_port *uport,
		unsigned int status);

extern void uart_insert_char(struct uart_port *port, unsigned int status,
		 unsigned int overrun, unsigned int ch, unsigned int flag);

#ifdef SUPPORT_SYSRQ
static inline int
uart_handle_sysrq_char(struct uart_port *port, unsigned int ch)
{
	if (port->sysrq) {
		if (ch && time_before(jiffies, port->sysrq)) {
			handle_sysrq(ch);
			port->sysrq = 0;
			return 1;
		}
		port->sysrq = 0;
	}
	return 0;
}
#else
#define uart_handle_sysrq_char(port,ch) ({ (void)port; 0; })
#endif

/*
 * We do the SysRQ and SAK checking like this...
 */
static inline int uart_handle_break(struct uart_port *port)
{
	struct uart_state *state = port->state;
#ifdef SUPPORT_SYSRQ
	if (port->cons && port->cons->index == port->line) {
		if (!port->sysrq) {
			port->sysrq = jiffies + HZ*5;
			return 1;
		}
		port->sysrq = 0;
	}
#endif
	if (port->flags & UPF_SAK)
		do_SAK(state->port.tty);
	return 0;
}

/*
 *	UART_ENABLE_MS - determine if port should enable modem status irqs
 */
#define UART_ENABLE_MS(port,cflag)	((port)->flags & UPF_HARDPPS_CD || \
					 (cflag) & CRTSCTS || \
					 !((cflag) & CLOCAL))

#endif

#endif /* LINUX_SERIAL_CORE_H */<|MERGE_RESOLUTION|>--- conflicted
+++ resolved
@@ -207,16 +207,14 @@
 /* Xilinx PSS UART */
 #define PORT_XUARTPS	98
 
-<<<<<<< HEAD
 /* Broadcom Virtual UART */
 #define PORT_BCMVUART	93
-=======
+
 /* Atheros AR933X SoC */
 #define PORT_AR933X	99
 
 /* Energy Micro efm32 SoC */
 #define PORT_EFMUART   100
->>>>>>> 53143fd3
 
 #ifdef __KERNEL__
 
@@ -332,6 +330,7 @@
 #define UPIO_AU			(4)			/* Au1x00 type IO */
 #define UPIO_TSI		(5)			/* Tsi108/109 type IO */
 #define UPIO_RM9000		(6)			/* RM9000 type IO */
+#define UPIO_DWAPB              (7)                     /* DesignWare APB UART */
 
 	unsigned int		read_status_mask;	/* driver specific */
 	unsigned int		ignore_status_mask;	/* driver specific */
