#ifndef _LINUX_MMZONE_H
#define _LINUX_MMZONE_H

#ifndef __ASSEMBLY__
#ifndef __GENERATING_BOUNDS_H

#include <linux/spinlock.h>
#include <linux/list.h>
#include <linux/wait.h>
#include <linux/bitops.h>
#include <linux/cache.h>
#include <linux/threads.h>
#include <linux/numa.h>
#include <linux/init.h>
#include <linux/seqlock.h>
#include <linux/nodemask.h>
#include <linux/pageblock-flags.h>
#include <generated/bounds.h>
#include <linux/atomic.h>
#include <asm/page.h>

/* Free memory management - zoned buddy allocator.  */
#ifndef CONFIG_FORCE_MAX_ZONEORDER
#define MAX_ORDER 11
#else
#define MAX_ORDER CONFIG_FORCE_MAX_ZONEORDER
#endif
#define MAX_ORDER_NR_PAGES (1 << (MAX_ORDER - 1))

/*
 * PAGE_ALLOC_COSTLY_ORDER is the order at which allocations are deemed
 * costly to service.  That is between allocation orders which should
 * coelesce naturally under reasonable reclaim pressure and those which
 * will not.
 */
#define PAGE_ALLOC_COSTLY_ORDER 3

enum {
	MIGRATE_UNMOVABLE,
	MIGRATE_RECLAIMABLE,
	MIGRATE_MOVABLE,
	MIGRATE_PCPTYPES,	/* the number of types on the pcp lists */
	MIGRATE_RESERVE = MIGRATE_PCPTYPES,
#ifdef CONFIG_CMA
	/*
	 * MIGRATE_CMA migration type is designed to mimic the way
	 * ZONE_MOVABLE works.  Only movable pages can be allocated
	 * from MIGRATE_CMA pageblocks and page allocator never
	 * implicitly change migration type of MIGRATE_CMA pageblock.
	 *
	 * The way to use it is to change migratetype of a range of
	 * pageblocks to MIGRATE_CMA which can be done by
	 * __free_pageblock_cma() function.  What is important though
	 * is that a range of pageblocks must be aligned to
	 * MAX_ORDER_NR_PAGES should biggest page be bigger then
	 * a single pageblock.
	 */
	MIGRATE_CMA,
#endif
	MIGRATE_ISOLATE,	/* can't allocate from here */
	MIGRATE_TYPES
};

#ifdef CONFIG_CMA
#  define is_migrate_cma(migratetype) unlikely((migratetype) == MIGRATE_CMA)
#  define cma_wmark_pages(zone)	zone->min_cma_pages
#else
#  define is_migrate_cma(migratetype) false
#  define cma_wmark_pages(zone) 0
#endif

#define for_each_migratetype_order(order, type) \
	for (order = 0; order < MAX_ORDER; order++) \
		for (type = 0; type < MIGRATE_TYPES; type++)

extern int page_group_by_mobility_disabled;

static inline int get_pageblock_migratetype(struct page *page)
{
	return get_pageblock_flags_group(page, PB_migrate, PB_migrate_end);
}

struct free_area {
	struct list_head	free_list[MIGRATE_TYPES];
	unsigned long		nr_free;
};

struct pglist_data;

/*
 * zone->lock and zone->lru_lock are two of the hottest locks in the kernel.
 * So add a wild amount of padding here to ensure that they fall into separate
 * cachelines.  There are very few zone structures in the machine, so space
 * consumption is not a concern here.
 */
#if defined(CONFIG_SMP)
struct zone_padding {
	char x[0];
} ____cacheline_internodealigned_in_smp;
#define ZONE_PADDING(name)	struct zone_padding name;
#else
#define ZONE_PADDING(name)
#endif

enum zone_stat_item {
	/* First 128 byte cacheline (assuming 64 bit words) */
	NR_FREE_PAGES,
	NR_LRU_BASE,
	NR_INACTIVE_ANON = NR_LRU_BASE, /* must match order of LRU_[IN]ACTIVE */
	NR_ACTIVE_ANON,		/*  "     "     "   "       "         */
	NR_INACTIVE_FILE,	/*  "     "     "   "       "         */
	NR_ACTIVE_FILE,		/*  "     "     "   "       "         */
	NR_UNEVICTABLE,		/*  "     "     "   "       "         */
	NR_MLOCK,		/* mlock()ed pages found and moved off LRU */
	NR_ANON_PAGES,	/* Mapped anonymous pages */
	NR_FILE_MAPPED,	/* pagecache pages mapped into pagetables.
			   only modified from process context */
	NR_FILE_PAGES,
	NR_FILE_DIRTY,
	NR_WRITEBACK,
	NR_SLAB_RECLAIMABLE,
	NR_SLAB_UNRECLAIMABLE,
	NR_PAGETABLE,		/* used for pagetables */
	NR_KERNEL_STACK,
	/* Second 128 byte cacheline */
	NR_UNSTABLE_NFS,	/* NFS unstable pages */
	NR_BOUNCE,
	NR_VMSCAN_WRITE,
	NR_VMSCAN_IMMEDIATE,	/* Prioritise for reclaim when writeback ends */
	NR_WRITEBACK_TEMP,	/* Writeback using temporary buffers */
	NR_ISOLATED_ANON,	/* Temporary isolated pages from anon lru */
	NR_ISOLATED_FILE,	/* Temporary isolated pages from file lru */
	NR_SHMEM,		/* shmem pages (included tmpfs/GEM pages) */
	NR_DIRTIED,		/* page dirtyings since bootup */
	NR_WRITTEN,		/* page writings since bootup */
#ifdef CONFIG_NUMA
	NUMA_HIT,		/* allocated in intended node */
	NUMA_MISS,		/* allocated in non intended node */
	NUMA_FOREIGN,		/* was intended here, hit elsewhere */
	NUMA_INTERLEAVE_HIT,	/* interleaver preferred this zone */
	NUMA_LOCAL,		/* allocation from local node */
	NUMA_OTHER,		/* allocation from other node */
#endif
#ifdef CONFIG_CMA
	NR_FREE_CMA_PAGES,
	NR_CMA_ANON,
	NR_CMA_FILE,
	NR_CMA_UNEVICTABLE,
	NR_CONTIG_PAGES,
#endif
	NR_ANON_TRANSPARENT_HUGEPAGES,
	NR_VM_ZONE_STAT_ITEMS };

/*
 * We do arithmetic on the LRU lists in various places in the code,
 * so it is important to keep the active lists LRU_ACTIVE higher in
 * the array than the corresponding inactive lists, and to keep
 * the *_FILE lists LRU_FILE higher than the corresponding _ANON lists.
 *
 * This has to be kept in sync with the statistics in zone_stat_item
 * above and the descriptions in vmstat_text in mm/vmstat.c
 */
#define LRU_BASE 0
#define LRU_ACTIVE 1
#define LRU_FILE 2

enum lru_list {
	LRU_INACTIVE_ANON = LRU_BASE,
	LRU_ACTIVE_ANON = LRU_BASE + LRU_ACTIVE,
	LRU_INACTIVE_FILE = LRU_BASE + LRU_FILE,
	LRU_ACTIVE_FILE = LRU_BASE + LRU_FILE + LRU_ACTIVE,
	LRU_UNEVICTABLE,
	NR_LRU_LISTS
};

<<<<<<< HEAD
#ifdef CONFIG_CMA

enum lru_cma_count {
	LRU_CMA_ANON = NR_LRU_LISTS,
	LRU_CMA_FILE = NR_LRU_LISTS + 1,
	NR_LRU_CMA_COUNTS
};

#else

#define NR_LRU_CMA_COUNTS (0)

#endif

#define for_each_lru(l) for (l = 0; l < NR_LRU_LISTS; l++)
=======
#define for_each_lru(lru) for (lru = 0; lru < NR_LRU_LISTS; lru++)
>>>>>>> 90adfd2b

#define for_each_evictable_lru(lru) for (lru = 0; lru <= LRU_ACTIVE_FILE; lru++)

static inline int is_file_lru(enum lru_list lru)
{
	return (lru == LRU_INACTIVE_FILE || lru == LRU_ACTIVE_FILE);
}

static inline int is_active_lru(enum lru_list lru)
{
	return (lru == LRU_ACTIVE_ANON || lru == LRU_ACTIVE_FILE);
}

static inline int is_unevictable_lru(enum lru_list lru)
{
	return (lru == LRU_UNEVICTABLE);
}

struct lruvec {
	struct list_head lists[NR_LRU_LISTS];
};

/* Mask used at gathering information at once (see memcontrol.c) */
#define LRU_ALL_FILE (BIT(LRU_INACTIVE_FILE) | BIT(LRU_ACTIVE_FILE))
#define LRU_ALL_ANON (BIT(LRU_INACTIVE_ANON) | BIT(LRU_ACTIVE_ANON))
#define LRU_ALL_EVICTABLE (LRU_ALL_FILE | LRU_ALL_ANON)
#define LRU_ALL	     ((1 << NR_LRU_LISTS) - 1)

/* Isolate inactive pages */
#define ISOLATE_INACTIVE	((__force isolate_mode_t)0x1)
/* Isolate active pages */
#define ISOLATE_ACTIVE		((__force isolate_mode_t)0x2)
/* Isolate clean file */
#define ISOLATE_CLEAN		((__force isolate_mode_t)0x4)
/* Isolate unmapped file */
#define ISOLATE_UNMAPPED	((__force isolate_mode_t)0x8)
/* Isolate for asynchronous migration */
#define ISOLATE_ASYNC_MIGRATE	((__force isolate_mode_t)0x10)

/* LRU Isolation modes. */
typedef unsigned __bitwise__ isolate_mode_t;

enum zone_watermarks {
	WMARK_MIN,
	WMARK_LOW,
	WMARK_HIGH,
	NR_WMARK
};

#define min_wmark_pages(z) (z->watermark[WMARK_MIN])
#define low_wmark_pages(z) (z->watermark[WMARK_LOW])
#define high_wmark_pages(z) (z->watermark[WMARK_HIGH])

/*
 * Allow reclaim/compaction to check watermarks for unmovable allocations when
 * CMA is enabled.
 *
 * This is a bit problematic, as ALLOC_* flags are actually only ever
 * used by page_alloc.c, so we *must* keep up with page_alloc.c changes
 * to make sure this alloc_flags doens't conflict
 **/

#ifdef CONFIG_CMA
#define ALLOC_UNMOVABLE		(0x80)
#else
#define ALLOC_UNMOVABLE		(0)
#endif

struct per_cpu_pages {
	int count;		/* number of pages in the list */
	int high;		/* high watermark, emptying needed */
	int batch;		/* chunk size for buddy add/remove */

	/* Lists of pages, one per migrate type stored on the pcp-lists */
	struct list_head lists[MIGRATE_PCPTYPES];
};

struct per_cpu_pageset {
	struct per_cpu_pages pcp;
#ifdef CONFIG_NUMA
	s8 expire;
#endif
#ifdef CONFIG_SMP
	s8 stat_threshold;
	s8 vm_stat_diff[NR_VM_ZONE_STAT_ITEMS];
#endif
};

#endif /* !__GENERATING_BOUNDS.H */

enum zone_type {
#ifdef CONFIG_ZONE_DMA
	/*
	 * ZONE_DMA is used when there are devices that are not able
	 * to do DMA to all of addressable memory (ZONE_NORMAL). Then we
	 * carve out the portion of memory that is needed for these devices.
	 * The range is arch specific.
	 *
	 * Some examples
	 *
	 * Architecture		Limit
	 * ---------------------------
	 * parisc, ia64, sparc	<4G
	 * s390			<2G
	 * arm			Various
	 * alpha		Unlimited or 0-16MB.
	 *
	 * i386, x86_64 and multiple other arches
	 * 			<16M.
	 */
	ZONE_DMA,
#endif
#ifdef CONFIG_ZONE_DMA32
	/*
	 * x86_64 needs two ZONE_DMAs because it supports devices that are
	 * only able to do DMA to the lower 16M but also 32 bit devices that
	 * can only do DMA areas below 4G.
	 */
	ZONE_DMA32,
#endif
	/*
	 * Normal addressable memory is in ZONE_NORMAL. DMA operations can be
	 * performed on pages in ZONE_NORMAL if the DMA devices support
	 * transfers to all addressable memory.
	 */
	ZONE_NORMAL,
#ifdef CONFIG_HIGHMEM
	/*
	 * A memory area that is only addressable by the kernel through
	 * mapping portions into its own address space. This is for example
	 * used by i386 to allow the kernel to address the memory beyond
	 * 900MB. The kernel will set up special mappings (page
	 * table entries on i386) for each page that the kernel needs to
	 * access.
	 */
	ZONE_HIGHMEM,
#endif
	ZONE_MOVABLE,
	__MAX_NR_ZONES
};

#ifndef __GENERATING_BOUNDS_H

/*
 * When a memory allocation must conform to specific limitations (such
 * as being suitable for DMA) the caller will pass in hints to the
 * allocator in the gfp_mask, in the zone modifier bits.  These bits
 * are used to select a priority ordered list of memory zones which
 * match the requested limits. See gfp_zone() in include/linux/gfp.h
 */

#if MAX_NR_ZONES < 2
#define ZONES_SHIFT 0
#elif MAX_NR_ZONES <= 2
#define ZONES_SHIFT 1
#elif MAX_NR_ZONES <= 4
#define ZONES_SHIFT 2
#else
#error ZONES_SHIFT -- too many zones configured adjust calculation
#endif

struct zone_reclaim_stat {
	/*
	 * The pageout code in vmscan.c keeps track of how many of the
	 * mem/swap backed and file backed pages are refeferenced.
	 * The higher the rotated/scanned ratio, the more valuable
	 * that cache is.
	 *
	 * The anon LRU stats live in [0], file LRU stats in [1]
	 */
	unsigned long		recent_rotated[2];
	unsigned long		recent_scanned[2];
};

struct zone {
	/* Fields commonly accessed by the page allocator */

	/* zone watermarks, access with *_wmark_pages(zone) macros */
	unsigned long watermark[NR_WMARK];

	/*
	 * When free pages are below this point, additional steps are taken
	 * when reading the number of free pages to avoid per-cpu counter
	 * drift allowing watermarks to be breached
	 */
	unsigned long percpu_drift_mark;

	/*
	 * We don't know if the memory that we're going to allocate will be freeable
	 * or/and it will be released eventually, so to avoid totally wasting several
	 * GB of ram we must reserve some of the lower zone memory (otherwise we risk
	 * to run OOM on the lower zones despite there's tons of freeable ram
	 * on the higher zones). This array is recalculated at runtime if the
	 * sysctl_lowmem_reserve_ratio sysctl changes.
	 */
	unsigned long		lowmem_reserve[MAX_NR_ZONES];

	/*
	 * This is a per-zone reserve of pages that should not be
	 * considered dirtyable memory.
	 */
	unsigned long		dirty_balance_reserve;

#ifdef CONFIG_NUMA
	int node;
	/*
	 * zone reclaim becomes active if more unmapped pages exist.
	 */
	unsigned long		min_unmapped_pages;
	unsigned long		min_slab_pages;
#endif
	struct per_cpu_pageset __percpu *pageset;
	/*
	 * free areas of different sizes
	 */
	spinlock_t		lock;
	int                     all_unreclaimable; /* All pages pinned */
#ifdef CONFIG_MEMORY_HOTPLUG
	/* see spanned/present_pages for more description */
	seqlock_t		span_seqlock;
#endif
#ifdef CONFIG_CMA
	/*
	 * CMA needs to increase watermark levels during the allocation
	 * process to make sure that the system is not starved.
	 */
	unsigned long		min_cma_pages;
	/* This tells us how many free MIGRATE_CMA pages exist on the free
	 * list per-order. This will help us determine the watermark checks
	 * so the reclaim happens faster if we are running out of
	 * non-MIGRATE_CMA pages that kernel needs
	 */
	unsigned long		nr_cma_free[MAX_ORDER];

#endif
	struct free_area	free_area[MAX_ORDER];

#ifndef CONFIG_SPARSEMEM
	/*
	 * Flags for a pageblock_nr_pages block. See pageblock-flags.h.
	 * In SPARSEMEM, this map is stored in struct mem_section
	 */
	unsigned long		*pageblock_flags;
#endif /* CONFIG_SPARSEMEM */

#ifdef CONFIG_COMPACTION
	/*
	 * On compaction failure, 1<<compact_defer_shift compactions
	 * are skipped before trying again. The number attempted since
	 * last failure is tracked with compact_considered.
	 */
	unsigned int		compact_considered;
	unsigned int		compact_defer_shift;
	int			compact_order_failed;
#endif

	ZONE_PADDING(_pad1_)

	/* Fields commonly accessed by the page reclaim scanner */
	spinlock_t		lru_lock;
	struct lruvec		lruvec;

	struct zone_reclaim_stat reclaim_stat;

	unsigned long		pages_scanned;	   /* since last reclaim */
	unsigned long		flags;		   /* zone flags, see below */

	/* Zone statistics */
	atomic_long_t		vm_stat[NR_VM_ZONE_STAT_ITEMS];

	/*
	 * The target ratio of ACTIVE_ANON to INACTIVE_ANON pages on
	 * this zone's LRU.  Maintained by the pageout code.
	 */
	unsigned int inactive_ratio;


	ZONE_PADDING(_pad2_)
	/* Rarely used or read-mostly fields */

	/*
	 * wait_table		-- the array holding the hash table
	 * wait_table_hash_nr_entries	-- the size of the hash table array
	 * wait_table_bits	-- wait_table_size == (1 << wait_table_bits)
	 *
	 * The purpose of all these is to keep track of the people
	 * waiting for a page to become available and make them
	 * runnable again when possible. The trouble is that this
	 * consumes a lot of space, especially when so few things
	 * wait on pages at a given time. So instead of using
	 * per-page waitqueues, we use a waitqueue hash table.
	 *
	 * The bucket discipline is to sleep on the same queue when
	 * colliding and wake all in that wait queue when removing.
	 * When something wakes, it must check to be sure its page is
	 * truly available, a la thundering herd. The cost of a
	 * collision is great, but given the expected load of the
	 * table, they should be so rare as to be outweighed by the
	 * benefits from the saved space.
	 *
	 * __wait_on_page_locked() and unlock_page() in mm/filemap.c, are the
	 * primary users of these fields, and in mm/page_alloc.c
	 * free_area_init_core() performs the initialization of them.
	 */
	wait_queue_head_t	* wait_table;
	unsigned long		wait_table_hash_nr_entries;
	unsigned long		wait_table_bits;

	/*
	 * Discontig memory support fields.
	 */
	struct pglist_data	*zone_pgdat;
	/* zone_start_pfn == zone_start_paddr >> PAGE_SHIFT */
	unsigned long		zone_start_pfn;

	/*
	 * zone_start_pfn, spanned_pages and present_pages are all
	 * protected by span_seqlock.  It is a seqlock because it has
	 * to be read outside of zone->lock, and it is done in the main
	 * allocator path.  But, it is written quite infrequently.
	 *
	 * The lock is declared along with zone->lock because it is
	 * frequently read in proximity to zone->lock.  It's good to
	 * give them a chance of being in the same cacheline.
	 */
	unsigned long		spanned_pages;	/* total size, including holes */
	unsigned long		present_pages;	/* amount of memory (excluding holes) */

	/*
	 * rarely used fields:
	 */
	const char		*name;
} ____cacheline_internodealigned_in_smp;

typedef enum {
	ZONE_RECLAIM_LOCKED,		/* prevents concurrent reclaim */
	ZONE_OOM_LOCKED,		/* zone is in OOM killer zonelist */
	ZONE_CONGESTED,			/* zone has many dirty pages backed by
					 * a congested BDI
					 */
} zone_flags_t;

static inline void zone_set_flag(struct zone *zone, zone_flags_t flag)
{
	set_bit(flag, &zone->flags);
}

static inline int zone_test_and_set_flag(struct zone *zone, zone_flags_t flag)
{
	return test_and_set_bit(flag, &zone->flags);
}

static inline void zone_clear_flag(struct zone *zone, zone_flags_t flag)
{
	clear_bit(flag, &zone->flags);
}

static inline int zone_is_reclaim_congested(const struct zone *zone)
{
	return test_bit(ZONE_CONGESTED, &zone->flags);
}

static inline int zone_is_reclaim_locked(const struct zone *zone)
{
	return test_bit(ZONE_RECLAIM_LOCKED, &zone->flags);
}

static inline int zone_is_oom_locked(const struct zone *zone)
{
	return test_bit(ZONE_OOM_LOCKED, &zone->flags);
}

/*
 * The "priority" of VM scanning is how much of the queues we will scan in one
 * go. A value of 12 for DEF_PRIORITY implies that we will scan 1/4096th of the
 * queues ("queue_length >> 12") during an aging round.
 */
#define DEF_PRIORITY 12

/* Maximum number of zones on a zonelist */
#define MAX_ZONES_PER_ZONELIST (MAX_NUMNODES * MAX_NR_ZONES)

#ifdef CONFIG_NUMA

/*
 * The NUMA zonelists are doubled because we need zonelists that restrict the
 * allocations to a single node for GFP_THISNODE.
 *
 * [0]	: Zonelist with fallback
 * [1]	: No fallback (GFP_THISNODE)
 */
#define MAX_ZONELISTS 2


/*
 * We cache key information from each zonelist for smaller cache
 * footprint when scanning for free pages in get_page_from_freelist().
 *
 * 1) The BITMAP fullzones tracks which zones in a zonelist have come
 *    up short of free memory since the last time (last_fullzone_zap)
 *    we zero'd fullzones.
 * 2) The array z_to_n[] maps each zone in the zonelist to its node
 *    id, so that we can efficiently evaluate whether that node is
 *    set in the current tasks mems_allowed.
 *
 * Both fullzones and z_to_n[] are one-to-one with the zonelist,
 * indexed by a zones offset in the zonelist zones[] array.
 *
 * The get_page_from_freelist() routine does two scans.  During the
 * first scan, we skip zones whose corresponding bit in 'fullzones'
 * is set or whose corresponding node in current->mems_allowed (which
 * comes from cpusets) is not set.  During the second scan, we bypass
 * this zonelist_cache, to ensure we look methodically at each zone.
 *
 * Once per second, we zero out (zap) fullzones, forcing us to
 * reconsider nodes that might have regained more free memory.
 * The field last_full_zap is the time we last zapped fullzones.
 *
 * This mechanism reduces the amount of time we waste repeatedly
 * reexaming zones for free memory when they just came up low on
 * memory momentarilly ago.
 *
 * The zonelist_cache struct members logically belong in struct
 * zonelist.  However, the mempolicy zonelists constructed for
 * MPOL_BIND are intentionally variable length (and usually much
 * shorter).  A general purpose mechanism for handling structs with
 * multiple variable length members is more mechanism than we want
 * here.  We resort to some special case hackery instead.
 *
 * The MPOL_BIND zonelists don't need this zonelist_cache (in good
 * part because they are shorter), so we put the fixed length stuff
 * at the front of the zonelist struct, ending in a variable length
 * zones[], as is needed by MPOL_BIND.
 *
 * Then we put the optional zonelist cache on the end of the zonelist
 * struct.  This optional stuff is found by a 'zlcache_ptr' pointer in
 * the fixed length portion at the front of the struct.  This pointer
 * both enables us to find the zonelist cache, and in the case of
 * MPOL_BIND zonelists, (which will just set the zlcache_ptr to NULL)
 * to know that the zonelist cache is not there.
 *
 * The end result is that struct zonelists come in two flavors:
 *  1) The full, fixed length version, shown below, and
 *  2) The custom zonelists for MPOL_BIND.
 * The custom MPOL_BIND zonelists have a NULL zlcache_ptr and no zlcache.
 *
 * Even though there may be multiple CPU cores on a node modifying
 * fullzones or last_full_zap in the same zonelist_cache at the same
 * time, we don't lock it.  This is just hint data - if it is wrong now
 * and then, the allocator will still function, perhaps a bit slower.
 */


struct zonelist_cache {
	unsigned short z_to_n[MAX_ZONES_PER_ZONELIST];		/* zone->nid */
	DECLARE_BITMAP(fullzones, MAX_ZONES_PER_ZONELIST);	/* zone full? */
	unsigned long last_full_zap;		/* when last zap'd (jiffies) */
};
#else
#define MAX_ZONELISTS 1
struct zonelist_cache;
#endif

/*
 * This struct contains information about a zone in a zonelist. It is stored
 * here to avoid dereferences into large structures and lookups of tables
 */
struct zoneref {
	struct zone *zone;	/* Pointer to actual zone */
	int zone_idx;		/* zone_idx(zoneref->zone) */
};

/*
 * One allocation request operates on a zonelist. A zonelist
 * is a list of zones, the first one is the 'goal' of the
 * allocation, the other zones are fallback zones, in decreasing
 * priority.
 *
 * If zlcache_ptr is not NULL, then it is just the address of zlcache,
 * as explained above.  If zlcache_ptr is NULL, there is no zlcache.
 * *
 * To speed the reading of the zonelist, the zonerefs contain the zone index
 * of the entry being read. Helper functions to access information given
 * a struct zoneref are
 *
 * zonelist_zone()	- Return the struct zone * for an entry in _zonerefs
 * zonelist_zone_idx()	- Return the index of the zone for an entry
 * zonelist_node_idx()	- Return the index of the node for an entry
 */
struct zonelist {
	struct zonelist_cache *zlcache_ptr;		     // NULL or &zlcache
	struct zoneref _zonerefs[MAX_ZONES_PER_ZONELIST + 1];
#ifdef CONFIG_NUMA
	struct zonelist_cache zlcache;			     // optional ...
#endif
};

#ifdef CONFIG_HAVE_MEMBLOCK_NODE_MAP
struct node_active_region {
	unsigned long start_pfn;
	unsigned long end_pfn;
	int nid;
};
#endif /* CONFIG_HAVE_MEMBLOCK_NODE_MAP */

#ifndef CONFIG_DISCONTIGMEM
/* The array of struct pages - for discontigmem use pgdat->lmem_map */
extern struct page *mem_map;
#endif

/*
 * The pg_data_t structure is used in machines with CONFIG_DISCONTIGMEM
 * (mostly NUMA machines?) to denote a higher-level memory zone than the
 * zone denotes.
 *
 * On NUMA machines, each NUMA node would have a pg_data_t to describe
 * it's memory layout.
 *
 * Memory statistics and page replacement data structures are maintained on a
 * per-zone basis.
 */
struct bootmem_data;
typedef struct pglist_data {
	struct zone node_zones[MAX_NR_ZONES];
	struct zonelist node_zonelists[MAX_ZONELISTS];
	int nr_zones;
#ifdef CONFIG_FLAT_NODE_MEM_MAP	/* means !SPARSEMEM */
	struct page *node_mem_map;
#ifdef CONFIG_CGROUP_MEM_RES_CTLR
	struct page_cgroup *node_page_cgroup;
#endif
#endif
#ifndef CONFIG_NO_BOOTMEM
	struct bootmem_data *bdata;
#endif
#ifdef CONFIG_MEMORY_HOTPLUG
	/*
	 * Must be held any time you expect node_start_pfn, node_present_pages
	 * or node_spanned_pages stay constant.  Holding this will also
	 * guarantee that any pfn_valid() stays that way.
	 *
	 * Nests above zone->lock and zone->size_seqlock.
	 */
	spinlock_t node_size_lock;
#endif
	unsigned long node_start_pfn;
	unsigned long node_present_pages; /* total number of physical pages */
	unsigned long node_spanned_pages; /* total size of physical page
					     range, including holes */
	int node_id;
	wait_queue_head_t kswapd_wait;
	struct task_struct *kswapd;
	int kswapd_max_order;
	enum zone_type classzone_idx;
} pg_data_t;

#define node_present_pages(nid)	(NODE_DATA(nid)->node_present_pages)
#define node_spanned_pages(nid)	(NODE_DATA(nid)->node_spanned_pages)
#ifdef CONFIG_FLAT_NODE_MEM_MAP
#define pgdat_page_nr(pgdat, pagenr)	((pgdat)->node_mem_map + (pagenr))
#else
#define pgdat_page_nr(pgdat, pagenr)	pfn_to_page((pgdat)->node_start_pfn + (pagenr))
#endif
#define nid_page_nr(nid, pagenr) 	pgdat_page_nr(NODE_DATA(nid),(pagenr))

#define node_start_pfn(nid)	(NODE_DATA(nid)->node_start_pfn)

#define node_end_pfn(nid) ({\
	pg_data_t *__pgdat = NODE_DATA(nid);\
	__pgdat->node_start_pfn + __pgdat->node_spanned_pages;\
})

#include <linux/memory_hotplug.h>

extern struct mutex zonelists_mutex;
void build_all_zonelists(void *data);
void wakeup_kswapd(struct zone *zone, int order, enum zone_type classzone_idx);
bool zone_watermark_ok(struct zone *z, int order, unsigned long mark,
		int classzone_idx, int alloc_flags);
bool zone_watermark_ok_safe(struct zone *z, int order, unsigned long mark,
		int classzone_idx, int alloc_flags);
enum memmap_context {
	MEMMAP_EARLY,
	MEMMAP_HOTPLUG,
};
extern int init_currently_empty_zone(struct zone *zone, unsigned long start_pfn,
				     unsigned long size,
				     enum memmap_context context);

#ifdef CONFIG_HAVE_MEMORY_PRESENT
void memory_present(int nid, unsigned long start, unsigned long end);
#else
static inline void memory_present(int nid, unsigned long start, unsigned long end) {}
#endif

#ifdef CONFIG_HAVE_MEMORYLESS_NODES
int local_memory_node(int node_id);
#else
static inline int local_memory_node(int node_id) { return node_id; };
#endif

#ifdef CONFIG_NEED_NODE_MEMMAP_SIZE
unsigned long __init node_memmap_size_bytes(int, unsigned long, unsigned long);
#endif

/*
 * zone_idx() returns 0 for the ZONE_DMA zone, 1 for the ZONE_NORMAL zone, etc.
 */
#define zone_idx(zone)		((zone) - (zone)->zone_pgdat->node_zones)

static inline int populated_zone(struct zone *zone)
{
	return (!!zone->present_pages);
}

extern int movable_zone;

static inline int zone_movable_is_highmem(void)
{
#if defined(CONFIG_HIGHMEM) && defined(CONFIG_HAVE_MEMBLOCK_NODE)
	return movable_zone == ZONE_HIGHMEM;
#else
	return 0;
#endif
}

static inline int is_highmem_idx(enum zone_type idx)
{
#ifdef CONFIG_HIGHMEM
	return (idx == ZONE_HIGHMEM ||
		(idx == ZONE_MOVABLE && zone_movable_is_highmem()));
#else
	return 0;
#endif
}

static inline int is_normal_idx(enum zone_type idx)
{
	return (idx == ZONE_NORMAL);
}

/**
 * is_highmem - helper function to quickly check if a struct zone is a 
 *              highmem zone or not.  This is an attempt to keep references
 *              to ZONE_{DMA/NORMAL/HIGHMEM/etc} in general code to a minimum.
 * @zone - pointer to struct zone variable
 */
static inline int is_highmem(struct zone *zone)
{
#ifdef CONFIG_HIGHMEM
	int zone_off = (char *)zone - (char *)zone->zone_pgdat->node_zones;
	return zone_off == ZONE_HIGHMEM * sizeof(*zone) ||
	       (zone_off == ZONE_MOVABLE * sizeof(*zone) &&
		zone_movable_is_highmem());
#else
	return 0;
#endif
}

static inline int is_normal(struct zone *zone)
{
	return zone == zone->zone_pgdat->node_zones + ZONE_NORMAL;
}

static inline int is_dma32(struct zone *zone)
{
#ifdef CONFIG_ZONE_DMA32
	return zone == zone->zone_pgdat->node_zones + ZONE_DMA32;
#else
	return 0;
#endif
}

static inline int is_dma(struct zone *zone)
{
#ifdef CONFIG_ZONE_DMA
	return zone == zone->zone_pgdat->node_zones + ZONE_DMA;
#else
	return 0;
#endif
}

/* These two functions are used to setup the per zone pages min values */
struct ctl_table;
int min_free_kbytes_sysctl_handler(struct ctl_table *, int,
					void __user *, size_t *, loff_t *);
extern int sysctl_lowmem_reserve_ratio[MAX_NR_ZONES-1];
int lowmem_reserve_ratio_sysctl_handler(struct ctl_table *, int,
					void __user *, size_t *, loff_t *);
int percpu_pagelist_fraction_sysctl_handler(struct ctl_table *, int,
					void __user *, size_t *, loff_t *);
int sysctl_min_unmapped_ratio_sysctl_handler(struct ctl_table *, int,
			void __user *, size_t *, loff_t *);
int sysctl_min_slab_ratio_sysctl_handler(struct ctl_table *, int,
			void __user *, size_t *, loff_t *);

extern int numa_zonelist_order_handler(struct ctl_table *, int,
			void __user *, size_t *, loff_t *);
extern char numa_zonelist_order[];
#define NUMA_ZONELIST_ORDER_LEN 16	/* string buffer size */

#ifndef CONFIG_NEED_MULTIPLE_NODES

extern struct pglist_data contig_page_data;
#define NODE_DATA(nid)		(&contig_page_data)
#define NODE_MEM_MAP(nid)	mem_map

#else /* CONFIG_NEED_MULTIPLE_NODES */

#include <asm/mmzone.h>

#endif /* !CONFIG_NEED_MULTIPLE_NODES */

extern struct pglist_data *first_online_pgdat(void);
extern struct pglist_data *next_online_pgdat(struct pglist_data *pgdat);
extern struct zone *next_zone(struct zone *zone);

/**
 * for_each_online_pgdat - helper macro to iterate over all online nodes
 * @pgdat - pointer to a pg_data_t variable
 */
#define for_each_online_pgdat(pgdat)			\
	for (pgdat = first_online_pgdat();		\
	     pgdat;					\
	     pgdat = next_online_pgdat(pgdat))
/**
 * for_each_zone - helper macro to iterate over all memory zones
 * @zone - pointer to struct zone variable
 *
 * The user only needs to declare the zone variable, for_each_zone
 * fills it in.
 */
#define for_each_zone(zone)			        \
	for (zone = (first_online_pgdat())->node_zones; \
	     zone;					\
	     zone = next_zone(zone))

#define for_each_populated_zone(zone)		        \
	for (zone = (first_online_pgdat())->node_zones; \
	     zone;					\
	     zone = next_zone(zone))			\
		if (!populated_zone(zone))		\
			; /* do nothing */		\
		else

static inline struct zone *zonelist_zone(struct zoneref *zoneref)
{
	return zoneref->zone;
}

static inline int zonelist_zone_idx(struct zoneref *zoneref)
{
	return zoneref->zone_idx;
}

static inline int zonelist_node_idx(struct zoneref *zoneref)
{
#ifdef CONFIG_NUMA
	/* zone_to_nid not available in this context */
	return zoneref->zone->node;
#else
	return 0;
#endif /* CONFIG_NUMA */
}

/**
 * next_zones_zonelist - Returns the next zone at or below highest_zoneidx within the allowed nodemask using a cursor within a zonelist as a starting point
 * @z - The cursor used as a starting point for the search
 * @highest_zoneidx - The zone index of the highest zone to return
 * @nodes - An optional nodemask to filter the zonelist with
 * @zone - The first suitable zone found is returned via this parameter
 *
 * This function returns the next zone at or below a given zone index that is
 * within the allowed nodemask using a cursor as the starting point for the
 * search. The zoneref returned is a cursor that represents the current zone
 * being examined. It should be advanced by one before calling
 * next_zones_zonelist again.
 */
struct zoneref *next_zones_zonelist(struct zoneref *z,
					enum zone_type highest_zoneidx,
					nodemask_t *nodes,
					struct zone **zone);

/**
 * first_zones_zonelist - Returns the first zone at or below highest_zoneidx within the allowed nodemask in a zonelist
 * @zonelist - The zonelist to search for a suitable zone
 * @highest_zoneidx - The zone index of the highest zone to return
 * @nodes - An optional nodemask to filter the zonelist with
 * @zone - The first suitable zone found is returned via this parameter
 *
 * This function returns the first zone at or below a given zone index that is
 * within the allowed nodemask. The zoneref returned is a cursor that can be
 * used to iterate the zonelist with next_zones_zonelist by advancing it by
 * one before calling.
 */
static inline struct zoneref *first_zones_zonelist(struct zonelist *zonelist,
					enum zone_type highest_zoneidx,
					nodemask_t *nodes,
					struct zone **zone)
{
	return next_zones_zonelist(zonelist->_zonerefs, highest_zoneidx, nodes,
								zone);
}

/**
 * for_each_zone_zonelist_nodemask - helper macro to iterate over valid zones in a zonelist at or below a given zone index and within a nodemask
 * @zone - The current zone in the iterator
 * @z - The current pointer within zonelist->zones being iterated
 * @zlist - The zonelist being iterated
 * @highidx - The zone index of the highest zone to return
 * @nodemask - Nodemask allowed by the allocator
 *
 * This iterator iterates though all zones at or below a given zone index and
 * within a given nodemask
 */
#define for_each_zone_zonelist_nodemask(zone, z, zlist, highidx, nodemask) \
	for (z = first_zones_zonelist(zlist, highidx, nodemask, &zone);	\
		zone;							\
		z = next_zones_zonelist(++z, highidx, nodemask, &zone))	\

/**
 * for_each_zone_zonelist - helper macro to iterate over valid zones in a zonelist at or below a given zone index
 * @zone - The current zone in the iterator
 * @z - The current pointer within zonelist->zones being iterated
 * @zlist - The zonelist being iterated
 * @highidx - The zone index of the highest zone to return
 *
 * This iterator iterates though all zones at or below a given zone index.
 */
#define for_each_zone_zonelist(zone, z, zlist, highidx) \
	for_each_zone_zonelist_nodemask(zone, z, zlist, highidx, NULL)

#ifdef CONFIG_SPARSEMEM
#include <asm/sparsemem.h>
#endif

#if !defined(CONFIG_HAVE_ARCH_EARLY_PFN_TO_NID) && \
	!defined(CONFIG_HAVE_MEMBLOCK_NODE_MAP)
static inline unsigned long early_pfn_to_nid(unsigned long pfn)
{
	return 0;
}
#endif

#ifdef CONFIG_FLATMEM
#define pfn_to_nid(pfn)		(0)
#endif

#ifdef CONFIG_SPARSEMEM

/*
 * SECTION_SHIFT    		#bits space required to store a section #
 *
 * PA_SECTION_SHIFT		physical address to/from section number
 * PFN_SECTION_SHIFT		pfn to/from section number
 */
#define SECTIONS_SHIFT		(MAX_PHYSMEM_BITS - SECTION_SIZE_BITS)

#define PA_SECTION_SHIFT	(SECTION_SIZE_BITS)
#define PFN_SECTION_SHIFT	(SECTION_SIZE_BITS - PAGE_SHIFT)

#define NR_MEM_SECTIONS		(1UL << SECTIONS_SHIFT)

#define PAGES_PER_SECTION       (1UL << PFN_SECTION_SHIFT)
#define PAGE_SECTION_MASK	(~(PAGES_PER_SECTION-1))

#define SECTION_BLOCKFLAGS_BITS \
	((1UL << (PFN_SECTION_SHIFT - pageblock_order)) * NR_PAGEBLOCK_BITS)

#if (MAX_ORDER - 1 + PAGE_SHIFT) > SECTION_SIZE_BITS
#error Allocator MAX_ORDER exceeds SECTION_SIZE
#endif

#define pfn_to_section_nr(pfn) ((pfn) >> PFN_SECTION_SHIFT)
#define section_nr_to_pfn(sec) ((sec) << PFN_SECTION_SHIFT)

#define SECTION_ALIGN_UP(pfn)	(((pfn) + PAGES_PER_SECTION - 1) & PAGE_SECTION_MASK)
#define SECTION_ALIGN_DOWN(pfn)	((pfn) & PAGE_SECTION_MASK)

struct page;
struct page_cgroup;
struct mem_section {
	/*
	 * This is, logically, a pointer to an array of struct
	 * pages.  However, it is stored with some other magic.
	 * (see sparse.c::sparse_init_one_section())
	 *
	 * Additionally during early boot we encode node id of
	 * the location of the section here to guide allocation.
	 * (see sparse.c::memory_present())
	 *
	 * Making it a UL at least makes someone do a cast
	 * before using it wrong.
	 */
	unsigned long section_mem_map;

	/* See declaration of similar field in struct zone */
	unsigned long *pageblock_flags;
#ifdef CONFIG_CGROUP_MEM_RES_CTLR
	/*
	 * If !SPARSEMEM, pgdat doesn't have page_cgroup pointer. We use
	 * section. (see memcontrol.h/page_cgroup.h about this.)
	 */
	struct page_cgroup *page_cgroup;
	unsigned long pad;
#endif
};

#ifdef CONFIG_SPARSEMEM_EXTREME
#define SECTIONS_PER_ROOT       (PAGE_SIZE / sizeof (struct mem_section))
#else
#define SECTIONS_PER_ROOT	1
#endif

#define SECTION_NR_TO_ROOT(sec)	((sec) / SECTIONS_PER_ROOT)
#define NR_SECTION_ROOTS	DIV_ROUND_UP(NR_MEM_SECTIONS, SECTIONS_PER_ROOT)
#define SECTION_ROOT_MASK	(SECTIONS_PER_ROOT - 1)

#ifdef CONFIG_SPARSEMEM_EXTREME
extern struct mem_section *mem_section[NR_SECTION_ROOTS];
#else
extern struct mem_section mem_section[NR_SECTION_ROOTS][SECTIONS_PER_ROOT];
#endif

static inline struct mem_section *__nr_to_section(unsigned long nr)
{
	if (!mem_section[SECTION_NR_TO_ROOT(nr)])
		return NULL;
	return &mem_section[SECTION_NR_TO_ROOT(nr)][nr & SECTION_ROOT_MASK];
}
extern int __section_nr(struct mem_section* ms);
extern unsigned long usemap_size(void);

/*
 * We use the lower bits of the mem_map pointer to store
 * a little bit of information.  There should be at least
 * 3 bits here due to 32-bit alignment.
 */
#define	SECTION_MARKED_PRESENT	(1UL<<0)
#define SECTION_HAS_MEM_MAP	(1UL<<1)
#define SECTION_MAP_LAST_BIT	(1UL<<2)
#define SECTION_MAP_MASK	(~(SECTION_MAP_LAST_BIT-1))
#define SECTION_NID_SHIFT	2

static inline struct page *__section_mem_map_addr(struct mem_section *section)
{
	unsigned long map = section->section_mem_map;
	map &= SECTION_MAP_MASK;
	return (struct page *)map;
}

static inline int present_section(struct mem_section *section)
{
	return (section && (section->section_mem_map & SECTION_MARKED_PRESENT));
}

static inline int present_section_nr(unsigned long nr)
{
	return present_section(__nr_to_section(nr));
}

static inline int valid_section(struct mem_section *section)
{
	return (section && (section->section_mem_map & SECTION_HAS_MEM_MAP));
}

static inline int valid_section_nr(unsigned long nr)
{
	return valid_section(__nr_to_section(nr));
}

static inline struct mem_section *__pfn_to_section(unsigned long pfn)
{
	return __nr_to_section(pfn_to_section_nr(pfn));
}

#ifndef CONFIG_HAVE_ARCH_PFN_VALID
static inline int pfn_valid(unsigned long pfn)
{
	if (pfn_to_section_nr(pfn) >= NR_MEM_SECTIONS)
		return 0;
	return valid_section(__nr_to_section(pfn_to_section_nr(pfn)));
}
#endif

static inline int pfn_present(unsigned long pfn)
{
	if (pfn_to_section_nr(pfn) >= NR_MEM_SECTIONS)
		return 0;
	return present_section(__nr_to_section(pfn_to_section_nr(pfn)));
}

/*
 * These are _only_ used during initialisation, therefore they
 * can use __initdata ...  They could have names to indicate
 * this restriction.
 */
#ifdef CONFIG_NUMA
#define pfn_to_nid(pfn)							\
({									\
	unsigned long __pfn_to_nid_pfn = (pfn);				\
	page_to_nid(pfn_to_page(__pfn_to_nid_pfn));			\
})
#else
#define pfn_to_nid(pfn)		(0)
#endif

#define early_pfn_valid(pfn)	pfn_valid(pfn)
void sparse_init(void);
#else
#define sparse_init()	do {} while (0)
#define sparse_index_init(_sec, _nid)  do {} while (0)
#endif /* CONFIG_SPARSEMEM */

#ifdef CONFIG_NODES_SPAN_OTHER_NODES
bool early_pfn_in_nid(unsigned long pfn, int nid);
#else
#define early_pfn_in_nid(pfn, nid)	(1)
#endif

#ifndef early_pfn_valid
#define early_pfn_valid(pfn)	(1)
#endif

void memory_present(int nid, unsigned long start, unsigned long end);
unsigned long __init node_memmap_size_bytes(int, unsigned long, unsigned long);

/*
 * If it is possible to have holes within a MAX_ORDER_NR_PAGES, then we
 * need to check pfn validility within that MAX_ORDER_NR_PAGES block.
 * pfn_valid_within() should be used in this case; we optimise this away
 * when we have no holes within a MAX_ORDER_NR_PAGES block.
 */
#ifdef CONFIG_HOLES_IN_ZONE
#define pfn_valid_within(pfn) pfn_valid(pfn)
#else
#define pfn_valid_within(pfn) (1)
#endif

#ifdef CONFIG_ARCH_HAS_HOLES_MEMORYMODEL
/*
 * pfn_valid() is meant to be able to tell if a given PFN has valid memmap
 * associated with it or not. In FLATMEM, it is expected that holes always
 * have valid memmap as long as there is valid PFNs either side of the hole.
 * In SPARSEMEM, it is assumed that a valid section has a memmap for the
 * entire section.
 *
 * However, an ARM, and maybe other embedded architectures in the future
 * free memmap backing holes to save memory on the assumption the memmap is
 * never used. The page_zone linkages are then broken even though pfn_valid()
 * returns true. A walker of the full memmap must then do this additional
 * check to ensure the memmap they are looking at is sane by making sure
 * the zone and PFN linkages are still valid. This is expensive, but walkers
 * of the full memmap are extremely rare.
 */
int memmap_valid_within(unsigned long pfn,
					struct page *page, struct zone *zone);
#else
static inline int memmap_valid_within(unsigned long pfn,
					struct page *page, struct zone *zone)
{
	return 1;
}
#endif /* CONFIG_ARCH_HAS_HOLES_MEMORYMODEL */

#endif /* !__GENERATING_BOUNDS.H */
#endif /* !__ASSEMBLY__ */
#endif /* _LINUX_MMZONE_H */<|MERGE_RESOLUTION|>--- conflicted
+++ resolved
@@ -173,7 +173,6 @@
 	NR_LRU_LISTS
 };
 
-<<<<<<< HEAD
 #ifdef CONFIG_CMA
 
 enum lru_cma_count {
@@ -189,9 +188,6 @@
 #endif
 
 #define for_each_lru(l) for (l = 0; l < NR_LRU_LISTS; l++)
-=======
-#define for_each_lru(lru) for (lru = 0; lru < NR_LRU_LISTS; lru++)
->>>>>>> 90adfd2b
 
 #define for_each_evictable_lru(lru) for (lru = 0; lru <= LRU_ACTIVE_FILE; lru++)
 
