--- conflicted
+++ resolved
@@ -248,7 +248,6 @@
 	__lru_cache_add(page, LRU_INACTIVE_FILE);
 }
 
-<<<<<<< HEAD
 /* LRU Isolation modes. */
 #define ISOLATE_INACTIVE 0	/* Isolate inactive pages. */
 #define ISOLATE_ACTIVE 1	/* Isolate active pages. */
@@ -259,8 +258,6 @@
 #define ISOLATE_CMA 0
 #endif
 
-=======
->>>>>>> 90adfd2b
 /* linux/mm/vmscan.c */
 extern unsigned long try_to_free_pages(struct zonelist *zonelist, int order,
 					gfp_t gfp_mask, nodemask_t *mask);
