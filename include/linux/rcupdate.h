/*
 * Read-Copy Update mechanism for mutual exclusion
 *
 * This program is free software; you can redistribute it and/or modify
 * it under the terms of the GNU General Public License as published by
 * the Free Software Foundation; either version 2 of the License, or
 * (at your option) any later version.
 *
 * This program is distributed in the hope that it will be useful,
 * but WITHOUT ANY WARRANTY; without even the implied warranty of
 * MERCHANTABILITY or FITNESS FOR A PARTICULAR PURPOSE.  See the
 * GNU General Public License for more details.
 *
 * You should have received a copy of the GNU General Public License
 * along with this program; if not, write to the Free Software
 * Foundation, Inc., 59 Temple Place - Suite 330, Boston, MA 02111-1307, USA.
 *
 * Copyright IBM Corporation, 2001
 *
 * Author: Dipankar Sarma <dipankar@in.ibm.com>
 *
 * Based on the original work by Paul McKenney <paulmck@us.ibm.com>
 * and inputs from Rusty Russell, Andrea Arcangeli and Andi Kleen.
 * Papers:
 * http://www.rdrop.com/users/paulmck/paper/rclockpdcsproof.pdf
 * http://lse.sourceforge.net/locking/rclock_OLS.2001.05.01c.sc.pdf (OLS2001)
 *
 * For detailed explanation of Read-Copy Update mechanism see -
 *		http://lse.sourceforge.net/locking/rcupdate.html
 *
 */

#ifndef __LINUX_RCUPDATE_H
#define __LINUX_RCUPDATE_H

#include <linux/types.h>
#include <linux/cache.h>
#include <linux/spinlock.h>
#include <linux/threads.h>
#include <linux/cpumask.h>
#include <linux/seqlock.h>
#include <linux/lockdep.h>
#include <linux/completion.h>
#include <linux/debugobjects.h>
#include <linux/bug.h>
#include <linux/compiler.h>

#ifdef CONFIG_RCU_TORTURE_TEST
extern int rcutorture_runnable; /* for sysctl */
#endif /* #ifdef CONFIG_RCU_TORTURE_TEST */

#if defined(CONFIG_TREE_RCU) || defined(CONFIG_TREE_PREEMPT_RCU)
extern void rcutorture_record_test_transition(void);
extern void rcutorture_record_progress(unsigned long vernum);
extern void do_trace_rcu_torture_read(char *rcutorturename,
				      struct rcu_head *rhp);
#else
static inline void rcutorture_record_test_transition(void)
{
}
static inline void rcutorture_record_progress(unsigned long vernum)
{
}
#ifdef CONFIG_RCU_TRACE
extern void do_trace_rcu_torture_read(char *rcutorturename,
				      struct rcu_head *rhp);
#else
#define do_trace_rcu_torture_read(rcutorturename, rhp) do { } while (0)
#endif
#endif

#define UINT_CMP_GE(a, b)	(UINT_MAX / 2 >= (a) - (b))
#define UINT_CMP_LT(a, b)	(UINT_MAX / 2 < (a) - (b))
#define ULONG_CMP_GE(a, b)	(ULONG_MAX / 2 >= (a) - (b))
#define ULONG_CMP_LT(a, b)	(ULONG_MAX / 2 < (a) - (b))

/* Exported common interfaces */

#ifdef CONFIG_PREEMPT_RCU

/**
 * call_rcu() - Queue an RCU callback for invocation after a grace period.
 * @head: structure to be used for queueing the RCU updates.
 * @func: actual callback function to be invoked after the grace period
 *
 * The callback function will be invoked some time after a full grace
 * period elapses, in other words after all pre-existing RCU read-side
 * critical sections have completed.  However, the callback function
 * might well execute concurrently with RCU read-side critical sections
 * that started after call_rcu() was invoked.  RCU read-side critical
 * sections are delimited by rcu_read_lock() and rcu_read_unlock(),
 * and may be nested.
 */
extern void call_rcu(struct rcu_head *head,
			      void (*func)(struct rcu_head *head));

#else /* #ifdef CONFIG_PREEMPT_RCU */

/* In classic RCU, call_rcu() is just call_rcu_sched(). */
#define	call_rcu	call_rcu_sched

#endif /* #else #ifdef CONFIG_PREEMPT_RCU */

/**
 * call_rcu_bh() - Queue an RCU for invocation after a quicker grace period.
 * @head: structure to be used for queueing the RCU updates.
 * @func: actual callback function to be invoked after the grace period
 *
 * The callback function will be invoked some time after a full grace
 * period elapses, in other words after all currently executing RCU
 * read-side critical sections have completed. call_rcu_bh() assumes
 * that the read-side critical sections end on completion of a softirq
 * handler. This means that read-side critical sections in process
 * context must not be interrupted by softirqs. This interface is to be
 * used when most of the read-side critical sections are in softirq context.
 * RCU read-side critical sections are delimited by :
 *  - rcu_read_lock() and  rcu_read_unlock(), if in interrupt context.
 *  OR
 *  - rcu_read_lock_bh() and rcu_read_unlock_bh(), if in process context.
 *  These may be nested.
 */
extern void call_rcu_bh(struct rcu_head *head,
			void (*func)(struct rcu_head *head));

/**
 * call_rcu_sched() - Queue an RCU for invocation after sched grace period.
 * @head: structure to be used for queueing the RCU updates.
 * @func: actual callback function to be invoked after the grace period
 *
 * The callback function will be invoked some time after a full grace
 * period elapses, in other words after all currently executing RCU
 * read-side critical sections have completed. call_rcu_sched() assumes
 * that the read-side critical sections end on enabling of preemption
 * or on voluntary preemption.
 * RCU read-side critical sections are delimited by :
 *  - rcu_read_lock_sched() and  rcu_read_unlock_sched(),
 *  OR
 *  anything that disables preemption.
 *  These may be nested.
 */
extern void call_rcu_sched(struct rcu_head *head,
			   void (*func)(struct rcu_head *rcu));

extern void synchronize_sched(void);

#ifdef CONFIG_PREEMPT_RCU

extern void __rcu_read_lock(void);
extern void __rcu_read_unlock(void);
void synchronize_rcu(void);

/*
 * Defined as a macro as it is a very low level header included from
 * areas that don't even know about current.  This gives the rcu_read_lock()
 * nesting depth, but makes sense only if CONFIG_PREEMPT_RCU -- in other
 * types of kernel builds, the rcu_read_lock() nesting depth is unknowable.
 */
#define rcu_preempt_depth() (current->rcu_read_lock_nesting)

#else /* #ifdef CONFIG_PREEMPT_RCU */

static inline void __rcu_read_lock(void)
{
	preempt_disable();
}

static inline void __rcu_read_unlock(void)
{
	preempt_enable();
}

static inline void synchronize_rcu(void)
{
	synchronize_sched();
}

static inline int rcu_preempt_depth(void)
{
	return 0;
}

#endif /* #else #ifdef CONFIG_PREEMPT_RCU */

/* Internal to kernel */
extern void rcu_sched_qs(int cpu);
extern void rcu_bh_qs(int cpu);
extern void rcu_check_callbacks(int cpu, int user);
struct notifier_block;
extern void rcu_idle_enter(void);
extern void rcu_idle_exit(void);
extern void rcu_irq_enter(void);
extern void rcu_irq_exit(void);

/**
 * RCU_NONIDLE - Indicate idle-loop code that needs RCU readers
 * @a: Code that RCU needs to pay attention to.
 *
 * RCU, RCU-bh, and RCU-sched read-side critical sections are forbidden
 * in the inner idle loop, that is, between the rcu_idle_enter() and
 * the rcu_idle_exit() -- RCU will happily ignore any such read-side
 * critical sections.  However, things like powertop need tracepoints
 * in the inner idle loop.
 *
 * This macro provides the way out:  RCU_NONIDLE(do_something_with_RCU())
 * will tell RCU that it needs to pay attending, invoke its argument
 * (in this example, a call to the do_something_with_RCU() function),
 * and then tell RCU to go back to ignoring this CPU.  It is permissible
 * to nest RCU_NONIDLE() wrappers, but the nesting level is currently
 * quite limited.  If deeper nesting is required, it will be necessary
 * to adjust DYNTICK_TASK_NESTING_VALUE accordingly.
 *
 * This macro may be used from process-level code only.
 */
#define RCU_NONIDLE(a) \
	do { \
		rcu_idle_exit(); \
		do { a; } while (0); \
		rcu_idle_enter(); \
	} while (0)

/*
 * Infrastructure to implement the synchronize_() primitives in
 * TREE_RCU and rcu_barrier_() primitives in TINY_RCU.
 */

typedef void call_rcu_func_t(struct rcu_head *head,
			     void (*func)(struct rcu_head *head));
void wait_rcu_gp(call_rcu_func_t crf);

#if defined(CONFIG_TREE_RCU) || defined(CONFIG_TREE_PREEMPT_RCU)
#include <linux/rcutree.h>
#elif defined(CONFIG_TINY_RCU) || defined(CONFIG_TINY_PREEMPT_RCU)
#include <linux/rcutiny.h>
#else
#error "Unknown RCU implementation specified to kernel configuration"
#endif

/*
 * init_rcu_head_on_stack()/destroy_rcu_head_on_stack() are needed for dynamic
 * initialization and destruction of rcu_head on the stack. rcu_head structures
 * allocated dynamically in the heap or defined statically don't need any
 * initialization.
 */
#ifdef CONFIG_DEBUG_OBJECTS_RCU_HEAD
extern void init_rcu_head_on_stack(struct rcu_head *head);
extern void destroy_rcu_head_on_stack(struct rcu_head *head);
#else /* !CONFIG_DEBUG_OBJECTS_RCU_HEAD */
static inline void init_rcu_head_on_stack(struct rcu_head *head)
{
}

static inline void destroy_rcu_head_on_stack(struct rcu_head *head)
{
}
#endif	/* #else !CONFIG_DEBUG_OBJECTS_RCU_HEAD */

#if defined(CONFIG_HOTPLUG_CPU) && defined(CONFIG_PROVE_RCU)
bool rcu_lockdep_current_cpu_online(void);
#else /* #if defined(CONFIG_HOTPLUG_CPU) && defined(CONFIG_PROVE_RCU) */
static inline bool rcu_lockdep_current_cpu_online(void)
{
	return 1;
}
#endif /* #else #if defined(CONFIG_HOTPLUG_CPU) && defined(CONFIG_PROVE_RCU) */

#ifdef CONFIG_DEBUG_LOCK_ALLOC

#ifdef CONFIG_PROVE_RCU
extern int rcu_is_cpu_idle(void);
#else /* !CONFIG_PROVE_RCU */
static inline int rcu_is_cpu_idle(void)
{
	return 0;
}
#endif /* else !CONFIG_PROVE_RCU */

static inline void rcu_lock_acquire(struct lockdep_map *map)
{
	lock_acquire(map, 0, 0, 2, 1, NULL, _THIS_IP_);
}

static inline void rcu_lock_release(struct lockdep_map *map)
{
	lock_release(map, 1, _THIS_IP_);
}

extern struct lockdep_map rcu_lock_map;
extern struct lockdep_map rcu_bh_lock_map;
extern struct lockdep_map rcu_sched_lock_map;
extern int debug_lockdep_rcu_enabled(void);

/**
 * rcu_read_lock_held() - might we be in RCU read-side critical section?
 *
 * If CONFIG_DEBUG_LOCK_ALLOC is selected, returns nonzero iff in an RCU
 * read-side critical section.  In absence of CONFIG_DEBUG_LOCK_ALLOC,
 * this assumes we are in an RCU read-side critical section unless it can
 * prove otherwise.  This is useful for debug checks in functions that
 * require that they be called within an RCU read-side critical section.
 *
 * Checks debug_lockdep_rcu_enabled() to prevent false positives during boot
 * and while lockdep is disabled.
 *
 * Note that rcu_read_lock() and the matching rcu_read_unlock() must
 * occur in the same context, for example, it is illegal to invoke
 * rcu_read_unlock() in process context if the matching rcu_read_lock()
 * was invoked from within an irq handler.
 *
 * Note that rcu_read_lock() is disallowed if the CPU is either idle or
 * offline from an RCU perspective, so check for those as well.
 */
static inline int rcu_read_lock_held(void)
{
	if (!debug_lockdep_rcu_enabled())
		return 1;
	if (rcu_is_cpu_idle())
		return 0;
	if (!rcu_lockdep_current_cpu_online())
		return 0;
	return lock_is_held(&rcu_lock_map);
}

/*
 * rcu_read_lock_bh_held() is defined out of line to avoid #include-file
 * hell.
 */
extern int rcu_read_lock_bh_held(void);

/**
 * rcu_read_lock_sched_held() - might we be in RCU-sched read-side critical section?
 *
 * If CONFIG_DEBUG_LOCK_ALLOC is selected, returns nonzero iff in an
 * RCU-sched read-side critical section.  In absence of
 * CONFIG_DEBUG_LOCK_ALLOC, this assumes we are in an RCU-sched read-side
 * critical section unless it can prove otherwise.  Note that disabling
 * of preemption (including disabling irqs) counts as an RCU-sched
 * read-side critical section.  This is useful for debug checks in functions
 * that required that they be called within an RCU-sched read-side
 * critical section.
 *
 * Check debug_lockdep_rcu_enabled() to prevent false positives during boot
 * and while lockdep is disabled.
 *
 * Note that if the CPU is in the idle loop from an RCU point of
 * view (ie: that we are in the section between rcu_idle_enter() and
 * rcu_idle_exit()) then rcu_read_lock_held() returns false even if the CPU
 * did an rcu_read_lock().  The reason for this is that RCU ignores CPUs
 * that are in such a section, considering these as in extended quiescent
 * state, so such a CPU is effectively never in an RCU read-side critical
 * section regardless of what RCU primitives it invokes.  This state of
 * affairs is required --- we need to keep an RCU-free window in idle
 * where the CPU may possibly enter into low power mode. This way we can
 * notice an extended quiescent state to other CPUs that started a grace
 * period. Otherwise we would delay any grace period as long as we run in
 * the idle task.
 *
 * Similarly, we avoid claiming an SRCU read lock held if the current
 * CPU is offline.
 */
#ifdef CONFIG_PREEMPT_COUNT
static inline int rcu_read_lock_sched_held(void)
{
	int lockdep_opinion = 0;

	if (!debug_lockdep_rcu_enabled())
		return 1;
	if (rcu_is_cpu_idle())
		return 0;
	if (!rcu_lockdep_current_cpu_online())
		return 0;
	if (debug_locks)
		lockdep_opinion = lock_is_held(&rcu_sched_lock_map);
	return lockdep_opinion || preempt_count() != 0 || irqs_disabled();
}
#else /* #ifdef CONFIG_PREEMPT_COUNT */
static inline int rcu_read_lock_sched_held(void)
{
	return 1;
}
#endif /* #else #ifdef CONFIG_PREEMPT_COUNT */

#else /* #ifdef CONFIG_DEBUG_LOCK_ALLOC */

# define rcu_lock_acquire(a)		do { } while (0)
# define rcu_lock_release(a)		do { } while (0)

static inline int rcu_read_lock_held(void)
{
	return 1;
}

static inline int rcu_read_lock_bh_held(void)
{
	return 1;
}

#ifdef CONFIG_PREEMPT_COUNT
static inline int rcu_read_lock_sched_held(void)
{
	return preempt_count() != 0 || irqs_disabled();
}
#else /* #ifdef CONFIG_PREEMPT_COUNT */
static inline int rcu_read_lock_sched_held(void)
{
	return 1;
}
#endif /* #else #ifdef CONFIG_PREEMPT_COUNT */

#endif /* #else #ifdef CONFIG_DEBUG_LOCK_ALLOC */

#ifdef CONFIG_PROVE_RCU

extern int rcu_my_thread_group_empty(void);

/**
 * rcu_lockdep_assert - emit lockdep splat if specified condition not met
 * @c: condition to check
 * @s: informative message
 */
#define rcu_lockdep_assert(c, s)					\
	do {								\
		static bool __section(.data.unlikely) __warned;		\
		if (debug_lockdep_rcu_enabled() && !__warned && !(c)) {	\
			__warned = true;				\
			lockdep_rcu_suspicious(__FILE__, __LINE__, s);	\
		}							\
	} while (0)

#if defined(CONFIG_PROVE_RCU) && !defined(CONFIG_PREEMPT_RCU)
static inline void rcu_preempt_sleep_check(void)
{
	rcu_lockdep_assert(!lock_is_held(&rcu_lock_map),
			   "Illegal context switch in RCU read-side "
			   "critical section");
}
<<<<<<< HEAD
=======
#else /* #ifdef CONFIG_PROVE_RCU */
static inline void rcu_preempt_sleep_check(void)
{
}
#endif /* #else #ifdef CONFIG_PROVE_RCU */

#define rcu_sleep_check()						\
	do {								\
		rcu_preempt_sleep_check();				\
		rcu_lockdep_assert(!lock_is_held(&rcu_bh_lock_map),	\
				   "Illegal context switch in RCU-bh"	\
				   " read-side critical section");	\
		rcu_lockdep_assert(!lock_is_held(&rcu_sched_lock_map),	\
				   "Illegal context switch in RCU-sched"\
				   " read-side critical section");	\
	} while (0)

>>>>>>> c21fd2a0
#else /* #ifdef CONFIG_PROVE_RCU */
static inline void rcu_preempt_sleep_check(void)
{
}
#endif /* #else #ifdef CONFIG_PROVE_RCU */

<<<<<<< HEAD
#define rcu_sleep_check()						\
	do {								\
		rcu_preempt_sleep_check();				\
		rcu_lockdep_assert(!lock_is_held(&rcu_bh_lock_map),	\
				   "Illegal context switch in RCU-bh"	\
				   " read-side critical section");	\
		rcu_lockdep_assert(!lock_is_held(&rcu_sched_lock_map),	\
				   "Illegal context switch in RCU-sched"\
				   " read-side critical section");	\
	} while (0)

#else /* #ifdef CONFIG_PROVE_RCU */

=======
>>>>>>> c21fd2a0
#define rcu_lockdep_assert(c, s) do { } while (0)
#define rcu_sleep_check() do { } while (0)

#endif /* #else #ifdef CONFIG_PROVE_RCU */

/*
 * Helper functions for rcu_dereference_check(), rcu_dereference_protected()
 * and rcu_assign_pointer().  Some of these could be folded into their
 * callers, but they are left separate in order to ease introduction of
 * multiple flavors of pointers to match the multiple flavors of RCU
 * (e.g., __rcu_bh, * __rcu_sched, and __srcu), should this make sense in
 * the future.
 */

#ifdef __CHECKER__
#define rcu_dereference_sparse(p, space) \
	((void)(((typeof(*p) space *)p) == p))
#else /* #ifdef __CHECKER__ */
#define rcu_dereference_sparse(p, space)
#endif /* #else #ifdef __CHECKER__ */

#define __rcu_access_pointer(p, space) \
	({ \
		typeof(*p) *_________p1 = (typeof(*p)*__force )ACCESS_ONCE(p); \
		rcu_dereference_sparse(p, space); \
		((typeof(*p) __force __kernel *)(_________p1)); \
	})
#define __rcu_dereference_check(p, c, space) \
	({ \
		typeof(*p) *_________p1 = (typeof(*p)*__force )ACCESS_ONCE(p); \
		rcu_lockdep_assert(c, "suspicious rcu_dereference_check()" \
				      " usage"); \
		rcu_dereference_sparse(p, space); \
		smp_read_barrier_depends(); \
		((typeof(*p) __force __kernel *)(_________p1)); \
	})
#define __rcu_dereference_protected(p, c, space) \
	({ \
		rcu_lockdep_assert(c, "suspicious rcu_dereference_protected()" \
				      " usage"); \
		rcu_dereference_sparse(p, space); \
		((typeof(*p) __force __kernel *)(p)); \
	})

#define __rcu_access_index(p, space) \
	({ \
		typeof(p) _________p1 = ACCESS_ONCE(p); \
		rcu_dereference_sparse(p, space); \
		(_________p1); \
	})
#define __rcu_dereference_index_check(p, c) \
	({ \
		typeof(p) _________p1 = ACCESS_ONCE(p); \
		rcu_lockdep_assert(c, \
				   "suspicious rcu_dereference_index_check()" \
				   " usage"); \
		smp_read_barrier_depends(); \
		(_________p1); \
	})
#define __rcu_assign_pointer(p, v, space) \
	({ \
		smp_wmb(); \
		(p) = (typeof(*v) __force space *)(v); \
	})


/**
 * rcu_access_pointer() - fetch RCU pointer with no dereferencing
 * @p: The pointer to read
 *
 * Return the value of the specified RCU-protected pointer, but omit the
 * smp_read_barrier_depends() and keep the ACCESS_ONCE().  This is useful
 * when the value of this pointer is accessed, but the pointer is not
 * dereferenced, for example, when testing an RCU-protected pointer against
 * NULL.  Although rcu_access_pointer() may also be used in cases where
 * update-side locks prevent the value of the pointer from changing, you
 * should instead use rcu_dereference_protected() for this use case.
 *
 * It is also permissible to use rcu_access_pointer() when read-side
 * access to the pointer was removed at least one grace period ago, as
 * is the case in the context of the RCU callback that is freeing up
 * the data, or after a synchronize_rcu() returns.  This can be useful
 * when tearing down multi-linked structures after a grace period
 * has elapsed.
 */
#define rcu_access_pointer(p) __rcu_access_pointer((p), __rcu)

/**
 * rcu_dereference_check() - rcu_dereference with debug checking
 * @p: The pointer to read, prior to dereferencing
 * @c: The conditions under which the dereference will take place
 *
 * Do an rcu_dereference(), but check that the conditions under which the
 * dereference will take place are correct.  Typically the conditions
 * indicate the various locking conditions that should be held at that
 * point.  The check should return true if the conditions are satisfied.
 * An implicit check for being in an RCU read-side critical section
 * (rcu_read_lock()) is included.
 *
 * For example:
 *
 *	bar = rcu_dereference_check(foo->bar, lockdep_is_held(&foo->lock));
 *
 * could be used to indicate to lockdep that foo->bar may only be dereferenced
 * if either rcu_read_lock() is held, or that the lock required to replace
 * the bar struct at foo->bar is held.
 *
 * Note that the list of conditions may also include indications of when a lock
 * need not be held, for example during initialisation or destruction of the
 * target struct:
 *
 *	bar = rcu_dereference_check(foo->bar, lockdep_is_held(&foo->lock) ||
 *					      atomic_read(&foo->usage) == 0);
 *
 * Inserts memory barriers on architectures that require them
 * (currently only the Alpha), prevents the compiler from refetching
 * (and from merging fetches), and, more importantly, documents exactly
 * which pointers are protected by RCU and checks that the pointer is
 * annotated as __rcu.
 */
#define rcu_dereference_check(p, c) \
	__rcu_dereference_check((p), rcu_read_lock_held() || (c), __rcu)

/**
 * rcu_dereference_bh_check() - rcu_dereference_bh with debug checking
 * @p: The pointer to read, prior to dereferencing
 * @c: The conditions under which the dereference will take place
 *
 * This is the RCU-bh counterpart to rcu_dereference_check().
 */
#define rcu_dereference_bh_check(p, c) \
	__rcu_dereference_check((p), rcu_read_lock_bh_held() || (c), __rcu)

/**
 * rcu_dereference_sched_check() - rcu_dereference_sched with debug checking
 * @p: The pointer to read, prior to dereferencing
 * @c: The conditions under which the dereference will take place
 *
 * This is the RCU-sched counterpart to rcu_dereference_check().
 */
#define rcu_dereference_sched_check(p, c) \
	__rcu_dereference_check((p), rcu_read_lock_sched_held() || (c), \
				__rcu)

#define rcu_dereference_raw(p) rcu_dereference_check(p, 1) /*@@@ needed? @@@*/

/**
 * rcu_access_index() - fetch RCU index with no dereferencing
 * @p: The index to read
 *
 * Return the value of the specified RCU-protected index, but omit the
 * smp_read_barrier_depends() and keep the ACCESS_ONCE().  This is useful
 * when the value of this index is accessed, but the index is not
 * dereferenced, for example, when testing an RCU-protected index against
 * -1.  Although rcu_access_index() may also be used in cases where
 * update-side locks prevent the value of the index from changing, you
 * should instead use rcu_dereference_index_protected() for this use case.
 */
#define rcu_access_index(p) __rcu_access_index((p), __rcu)

/**
 * rcu_dereference_index_check() - rcu_dereference for indices with debug checking
 * @p: The pointer to read, prior to dereferencing
 * @c: The conditions under which the dereference will take place
 *
 * Similar to rcu_dereference_check(), but omits the sparse checking.
 * This allows rcu_dereference_index_check() to be used on integers,
 * which can then be used as array indices.  Attempting to use
 * rcu_dereference_check() on an integer will give compiler warnings
 * because the sparse address-space mechanism relies on dereferencing
 * the RCU-protected pointer.  Dereferencing integers is not something
 * that even gcc will put up with.
 *
 * Note that this function does not implicitly check for RCU read-side
 * critical sections.  If this function gains lots of uses, it might
 * make sense to provide versions for each flavor of RCU, but it does
 * not make sense as of early 2010.
 */
#define rcu_dereference_index_check(p, c) \
	__rcu_dereference_index_check((p), (c))

/**
 * rcu_dereference_protected() - fetch RCU pointer when updates prevented
 * @p: The pointer to read, prior to dereferencing
 * @c: The conditions under which the dereference will take place
 *
 * Return the value of the specified RCU-protected pointer, but omit
 * both the smp_read_barrier_depends() and the ACCESS_ONCE().  This
 * is useful in cases where update-side locks prevent the value of the
 * pointer from changing.  Please note that this primitive does -not-
 * prevent the compiler from repeating this reference or combining it
 * with other references, so it should not be used without protection
 * of appropriate locks.
 *
 * This function is only for update-side use.  Using this function
 * when protected only by rcu_read_lock() will result in infrequent
 * but very ugly failures.
 */
#define rcu_dereference_protected(p, c) \
	__rcu_dereference_protected((p), (c), __rcu)


/**
 * rcu_dereference() - fetch RCU-protected pointer for dereferencing
 * @p: The pointer to read, prior to dereferencing
 *
 * This is a simple wrapper around rcu_dereference_check().
 */
#define rcu_dereference(p) rcu_dereference_check(p, 0)

/**
 * rcu_dereference_bh() - fetch an RCU-bh-protected pointer for dereferencing
 * @p: The pointer to read, prior to dereferencing
 *
 * Makes rcu_dereference_check() do the dirty work.
 */
#define rcu_dereference_bh(p) rcu_dereference_bh_check(p, 0)

/**
 * rcu_dereference_sched() - fetch RCU-sched-protected pointer for dereferencing
 * @p: The pointer to read, prior to dereferencing
 *
 * Makes rcu_dereference_check() do the dirty work.
 */
#define rcu_dereference_sched(p) rcu_dereference_sched_check(p, 0)

/**
 * rcu_read_lock() - mark the beginning of an RCU read-side critical section
 *
 * When synchronize_rcu() is invoked on one CPU while other CPUs
 * are within RCU read-side critical sections, then the
 * synchronize_rcu() is guaranteed to block until after all the other
 * CPUs exit their critical sections.  Similarly, if call_rcu() is invoked
 * on one CPU while other CPUs are within RCU read-side critical
 * sections, invocation of the corresponding RCU callback is deferred
 * until after the all the other CPUs exit their critical sections.
 *
 * Note, however, that RCU callbacks are permitted to run concurrently
 * with new RCU read-side critical sections.  One way that this can happen
 * is via the following sequence of events: (1) CPU 0 enters an RCU
 * read-side critical section, (2) CPU 1 invokes call_rcu() to register
 * an RCU callback, (3) CPU 0 exits the RCU read-side critical section,
 * (4) CPU 2 enters a RCU read-side critical section, (5) the RCU
 * callback is invoked.  This is legal, because the RCU read-side critical
 * section that was running concurrently with the call_rcu() (and which
 * therefore might be referencing something that the corresponding RCU
 * callback would free up) has completed before the corresponding
 * RCU callback is invoked.
 *
 * RCU read-side critical sections may be nested.  Any deferred actions
 * will be deferred until the outermost RCU read-side critical section
 * completes.
 *
 * You can avoid reading and understanding the next paragraph by
 * following this rule: don't put anything in an rcu_read_lock() RCU
 * read-side critical section that would block in a !PREEMPT kernel.
 * But if you want the full story, read on!
 *
 * In non-preemptible RCU implementations (TREE_RCU and TINY_RCU), it
 * is illegal to block while in an RCU read-side critical section.  In
 * preemptible RCU implementations (TREE_PREEMPT_RCU and TINY_PREEMPT_RCU)
 * in CONFIG_PREEMPT kernel builds, RCU read-side critical sections may
 * be preempted, but explicit blocking is illegal.  Finally, in preemptible
 * RCU implementations in real-time (CONFIG_PREEMPT_RT) kernel builds,
 * RCU read-side critical sections may be preempted and they may also
 * block, but only when acquiring spinlocks that are subject to priority
 * inheritance.
 */
static inline void rcu_read_lock(void)
{
	__rcu_read_lock();
	__acquire(RCU);
	rcu_lock_acquire(&rcu_lock_map);
	rcu_lockdep_assert(!rcu_is_cpu_idle(),
			   "rcu_read_lock() used illegally while idle");
}

/*
 * So where is rcu_write_lock()?  It does not exist, as there is no
 * way for writers to lock out RCU readers.  This is a feature, not
 * a bug -- this property is what provides RCU's performance benefits.
 * Of course, writers must coordinate with each other.  The normal
 * spinlock primitives work well for this, but any other technique may be
 * used as well.  RCU does not care how the writers keep out of each
 * others' way, as long as they do so.
 */

/**
 * rcu_read_unlock() - marks the end of an RCU read-side critical section.
 *
 * See rcu_read_lock() for more information.
 */
static inline void rcu_read_unlock(void)
{
	rcu_lockdep_assert(!rcu_is_cpu_idle(),
			   "rcu_read_unlock() used illegally while idle");
	rcu_lock_release(&rcu_lock_map);
	__release(RCU);
	__rcu_read_unlock();
}

/**
 * rcu_read_lock_bh() - mark the beginning of an RCU-bh critical section
 *
 * This is equivalent of rcu_read_lock(), but to be used when updates
 * are being done using call_rcu_bh() or synchronize_rcu_bh(). Since
 * both call_rcu_bh() and synchronize_rcu_bh() consider completion of a
 * softirq handler to be a quiescent state, a process in RCU read-side
 * critical section must be protected by disabling softirqs. Read-side
 * critical sections in interrupt context can use just rcu_read_lock(),
 * though this should at least be commented to avoid confusing people
 * reading the code.
 *
 * Note that rcu_read_lock_bh() and the matching rcu_read_unlock_bh()
 * must occur in the same context, for example, it is illegal to invoke
 * rcu_read_unlock_bh() from one task if the matching rcu_read_lock_bh()
 * was invoked from some other task.
 */
static inline void rcu_read_lock_bh(void)
{
	local_bh_disable();
	__acquire(RCU_BH);
	rcu_lock_acquire(&rcu_bh_lock_map);
	rcu_lockdep_assert(!rcu_is_cpu_idle(),
			   "rcu_read_lock_bh() used illegally while idle");
}

/*
 * rcu_read_unlock_bh - marks the end of a softirq-only RCU critical section
 *
 * See rcu_read_lock_bh() for more information.
 */
static inline void rcu_read_unlock_bh(void)
{
	rcu_lockdep_assert(!rcu_is_cpu_idle(),
			   "rcu_read_unlock_bh() used illegally while idle");
	rcu_lock_release(&rcu_bh_lock_map);
	__release(RCU_BH);
	local_bh_enable();
}

/**
 * rcu_read_lock_sched() - mark the beginning of a RCU-sched critical section
 *
 * This is equivalent of rcu_read_lock(), but to be used when updates
 * are being done using call_rcu_sched() or synchronize_rcu_sched().
 * Read-side critical sections can also be introduced by anything that
 * disables preemption, including local_irq_disable() and friends.
 *
 * Note that rcu_read_lock_sched() and the matching rcu_read_unlock_sched()
 * must occur in the same context, for example, it is illegal to invoke
 * rcu_read_unlock_sched() from process context if the matching
 * rcu_read_lock_sched() was invoked from an NMI handler.
 */
static inline void rcu_read_lock_sched(void)
{
	preempt_disable();
	__acquire(RCU_SCHED);
	rcu_lock_acquire(&rcu_sched_lock_map);
	rcu_lockdep_assert(!rcu_is_cpu_idle(),
			   "rcu_read_lock_sched() used illegally while idle");
}

/* Used by lockdep and tracing: cannot be traced, cannot call lockdep. */
static inline notrace void rcu_read_lock_sched_notrace(void)
{
	preempt_disable_notrace();
	__acquire(RCU_SCHED);
}

/*
 * rcu_read_unlock_sched - marks the end of a RCU-classic critical section
 *
 * See rcu_read_lock_sched for more information.
 */
static inline void rcu_read_unlock_sched(void)
{
	rcu_lockdep_assert(!rcu_is_cpu_idle(),
			   "rcu_read_unlock_sched() used illegally while idle");
	rcu_lock_release(&rcu_sched_lock_map);
	__release(RCU_SCHED);
	preempt_enable();
}

/* Used by lockdep and tracing: cannot be traced, cannot call lockdep. */
static inline notrace void rcu_read_unlock_sched_notrace(void)
{
	__release(RCU_SCHED);
	preempt_enable_notrace();
}

/**
 * rcu_assign_pointer() - assign to RCU-protected pointer
 * @p: pointer to assign to
 * @v: value to assign (publish)
 *
 * Assigns the specified value to the specified RCU-protected
 * pointer, ensuring that any concurrent RCU readers will see
 * any prior initialization.  Returns the value assigned.
 *
 * Inserts memory barriers on architectures that require them
 * (which is most of them), and also prevents the compiler from
 * reordering the code that initializes the structure after the pointer
 * assignment.  More importantly, this call documents which pointers
 * will be dereferenced by RCU read-side code.
 *
 * In some special cases, you may use RCU_INIT_POINTER() instead
 * of rcu_assign_pointer().  RCU_INIT_POINTER() is a bit faster due
 * to the fact that it does not constrain either the CPU or the compiler.
 * That said, using RCU_INIT_POINTER() when you should have used
 * rcu_assign_pointer() is a very bad thing that results in
 * impossible-to-diagnose memory corruption.  So please be careful.
 * See the RCU_INIT_POINTER() comment header for details.
 */
#define rcu_assign_pointer(p, v) \
	__rcu_assign_pointer((p), (v), __rcu)

/**
 * RCU_INIT_POINTER() - initialize an RCU protected pointer
 *
 * Initialize an RCU-protected pointer in special cases where readers
 * do not need ordering constraints on the CPU or the compiler.  These
 * special cases are:
 *
 * 1.	This use of RCU_INIT_POINTER() is NULLing out the pointer -or-
 * 2.	The caller has taken whatever steps are required to prevent
 *	RCU readers from concurrently accessing this pointer -or-
 * 3.	The referenced data structure has already been exposed to
 *	readers either at compile time or via rcu_assign_pointer() -and-
 *	a.	You have not made -any- reader-visible changes to
 *		this structure since then -or-
 *	b.	It is OK for readers accessing this structure from its
 *		new location to see the old state of the structure.  (For
 *		example, the changes were to statistical counters or to
 *		other state where exact synchronization is not required.)
 *
 * Failure to follow these rules governing use of RCU_INIT_POINTER() will
 * result in impossible-to-diagnose memory corruption.  As in the structures
 * will look OK in crash dumps, but any concurrent RCU readers might
 * see pre-initialized values of the referenced data structure.  So
 * please be very careful how you use RCU_INIT_POINTER()!!!
 *
 * If you are creating an RCU-protected linked structure that is accessed
 * by a single external-to-structure RCU-protected pointer, then you may
 * use RCU_INIT_POINTER() to initialize the internal RCU-protected
 * pointers, but you must use rcu_assign_pointer() to initialize the
 * external-to-structure pointer -after- you have completely initialized
 * the reader-accessible portions of the linked structure.
 */
#define RCU_INIT_POINTER(p, v) \
		p = (typeof(*v) __force __rcu *)(v)

static __always_inline bool __is_kfree_rcu_offset(unsigned long offset)
{
	return offset < 4096;
}

/*
 * Intended to be called only from the kfree_rcu() macro.
 */
static __always_inline
void __kfree_rcu(struct rcu_head *head, unsigned long offset)
{
	typedef void (*rcu_callback)(struct rcu_head *);

	BUILD_BUG_ON(!__builtin_constant_p(offset));

	/* See the kfree_rcu() header comment. */
	BUILD_BUG_ON(!__is_kfree_rcu_offset(offset));

	kfree_call_rcu(head, (rcu_callback)offset);
}

/**
 * kfree_rcu() - kfree an object after a grace period.
 * @ptr:	pointer to kfree
 * @rcu_head:	the name of the struct rcu_head within the type of @ptr.
 *
 * Many rcu callbacks functions just call kfree() on the base structure.
 * These functions are trivial, but their size adds up, and furthermore
 * when they are used in a kernel module, that module must invoke the
 * high-latency rcu_barrier() function at module-unload time.
 *
 * The kfree_rcu() function handles this issue.  Rather than encoding a
 * function address in the embedded rcu_head structure, kfree_rcu() instead
 * encodes the offset of the rcu_head structure within the base structure.
 * Because the functions are not allowed in the low-order 4096 bytes of
 * kernel virtual memory, offsets up to 4095 bytes can be accommodated.
 * If the offset is larger than 4095 bytes, a compile-time error will
 * be generated in __kfree_rcu().  If this error is triggered, you can
 * either fall back to use of call_rcu() or rearrange the structure to
 * position the rcu_head structure into the first 4096 bytes.
 *
 * Note that the allowable offset might decrease in the future, for example,
 * to allow something like kmem_cache_free_rcu().
 */
#define kfree_rcu(ptr, rcu_head)					\
	__kfree_rcu(&((ptr)->rcu_head), offsetof(typeof(*(ptr)), rcu_head))

#endif /* __LINUX_RCUPDATE_H */<|MERGE_RESOLUTION|>--- conflicted
+++ resolved
@@ -433,8 +433,6 @@
 			   "Illegal context switch in RCU read-side "
 			   "critical section");
 }
-<<<<<<< HEAD
-=======
 #else /* #ifdef CONFIG_PROVE_RCU */
 static inline void rcu_preempt_sleep_check(void)
 {
@@ -452,29 +450,8 @@
 				   " read-side critical section");	\
 	} while (0)
 
->>>>>>> c21fd2a0
 #else /* #ifdef CONFIG_PROVE_RCU */
-static inline void rcu_preempt_sleep_check(void)
-{
-}
-#endif /* #else #ifdef CONFIG_PROVE_RCU */
-
-<<<<<<< HEAD
-#define rcu_sleep_check()						\
-	do {								\
-		rcu_preempt_sleep_check();				\
-		rcu_lockdep_assert(!lock_is_held(&rcu_bh_lock_map),	\
-				   "Illegal context switch in RCU-bh"	\
-				   " read-side critical section");	\
-		rcu_lockdep_assert(!lock_is_held(&rcu_sched_lock_map),	\
-				   "Illegal context switch in RCU-sched"\
-				   " read-side critical section");	\
-	} while (0)
-
-#else /* #ifdef CONFIG_PROVE_RCU */
-
-=======
->>>>>>> c21fd2a0
+
 #define rcu_lockdep_assert(c, s) do { } while (0)
 #define rcu_sleep_check() do { } while (0)
 
